/*
 *  i386 helpers
 *
 *  Copyright (c) 2003 Fabrice Bellard
 *
 * This library is free software; you can redistribute it and/or
 * modify it under the terms of the GNU Lesser General Public
 * License as published by the Free Software Foundation; either
 * version 2 of the License, or (at your option) any later version.
 *
 * This library is distributed in the hope that it will be useful,
 * but WITHOUT ANY WARRANTY; without even the implied warranty of
 * MERCHANTABILITY or FITNESS FOR A PARTICULAR PURPOSE.  See the GNU
 * Lesser General Public License for more details.
 *
 * You should have received a copy of the GNU Lesser General Public
 * License along with this library; if not, see <http://www.gnu.org/licenses/>.
 */
#define CPU_NO_GLOBAL_REGS
#include "exec.h"
#include "exec-all.h"
#include "host-utils.h"

//#define DEBUG_PCALL


#ifdef DEBUG_PCALL
#  define LOG_PCALL(...) qemu_log_mask(CPU_LOG_PCALL, ## __VA_ARGS__)
#  define LOG_PCALL_STATE(env) \
          log_cpu_state_mask(CPU_LOG_PCALL, (env), X86_DUMP_CCOP)
#else
#  define LOG_PCALL(...) do { } while (0)
#  define LOG_PCALL_STATE(env) do { } while (0)
#endif


#if 0
#define raise_exception_err(a, b)\
do {\
    qemu_log("raise_exception line=%d\n", __LINE__);\
    (raise_exception_err)(a, b);\
} while (0)
#endif

static const uint8_t parity_table[256] = {
    CC_P, 0, 0, CC_P, 0, CC_P, CC_P, 0,
    0, CC_P, CC_P, 0, CC_P, 0, 0, CC_P,
    0, CC_P, CC_P, 0, CC_P, 0, 0, CC_P,
    CC_P, 0, 0, CC_P, 0, CC_P, CC_P, 0,
    0, CC_P, CC_P, 0, CC_P, 0, 0, CC_P,
    CC_P, 0, 0, CC_P, 0, CC_P, CC_P, 0,
    CC_P, 0, 0, CC_P, 0, CC_P, CC_P, 0,
    0, CC_P, CC_P, 0, CC_P, 0, 0, CC_P,
    0, CC_P, CC_P, 0, CC_P, 0, 0, CC_P,
    CC_P, 0, 0, CC_P, 0, CC_P, CC_P, 0,
    CC_P, 0, 0, CC_P, 0, CC_P, CC_P, 0,
    0, CC_P, CC_P, 0, CC_P, 0, 0, CC_P,
    CC_P, 0, 0, CC_P, 0, CC_P, CC_P, 0,
    0, CC_P, CC_P, 0, CC_P, 0, 0, CC_P,
    0, CC_P, CC_P, 0, CC_P, 0, 0, CC_P,
    CC_P, 0, 0, CC_P, 0, CC_P, CC_P, 0,
    0, CC_P, CC_P, 0, CC_P, 0, 0, CC_P,
    CC_P, 0, 0, CC_P, 0, CC_P, CC_P, 0,
    CC_P, 0, 0, CC_P, 0, CC_P, CC_P, 0,
    0, CC_P, CC_P, 0, CC_P, 0, 0, CC_P,
    CC_P, 0, 0, CC_P, 0, CC_P, CC_P, 0,
    0, CC_P, CC_P, 0, CC_P, 0, 0, CC_P,
    0, CC_P, CC_P, 0, CC_P, 0, 0, CC_P,
    CC_P, 0, 0, CC_P, 0, CC_P, CC_P, 0,
    CC_P, 0, 0, CC_P, 0, CC_P, CC_P, 0,
    0, CC_P, CC_P, 0, CC_P, 0, 0, CC_P,
    0, CC_P, CC_P, 0, CC_P, 0, 0, CC_P,
    CC_P, 0, 0, CC_P, 0, CC_P, CC_P, 0,
    0, CC_P, CC_P, 0, CC_P, 0, 0, CC_P,
    CC_P, 0, 0, CC_P, 0, CC_P, CC_P, 0,
    CC_P, 0, 0, CC_P, 0, CC_P, CC_P, 0,
    0, CC_P, CC_P, 0, CC_P, 0, 0, CC_P,
};

/* modulo 17 table */
static const uint8_t rclw_table[32] = {
    0, 1, 2, 3, 4, 5, 6, 7,
    8, 9,10,11,12,13,14,15,
   16, 0, 1, 2, 3, 4, 5, 6,
    7, 8, 9,10,11,12,13,14,
};

/* modulo 9 table */
static const uint8_t rclb_table[32] = {
    0, 1, 2, 3, 4, 5, 6, 7,
    8, 0, 1, 2, 3, 4, 5, 6,
    7, 8, 0, 1, 2, 3, 4, 5,
    6, 7, 8, 0, 1, 2, 3, 4,
};

static const CPU86_LDouble f15rk[7] =
{
    0.00000000000000000000L,
    1.00000000000000000000L,
    3.14159265358979323851L,  /*pi*/
    0.30102999566398119523L,  /*lg2*/
    0.69314718055994530943L,  /*ln2*/
    1.44269504088896340739L,  /*l2e*/
    3.32192809488736234781L,  /*l2t*/
};

/* broken thread support */

static spinlock_t global_cpu_lock = SPIN_LOCK_UNLOCKED;

void helper_lock(void)
{
    spin_lock(&global_cpu_lock);
}

void helper_unlock(void)
{
    spin_unlock(&global_cpu_lock);
}

void helper_write_eflags(target_ulong t0, uint32_t update_mask)
{
    load_eflags(t0, update_mask);
}

target_ulong helper_read_eflags(void)
{
    uint32_t eflags;
    eflags = helper_cc_compute_all(CC_OP);
    eflags |= (DF & DF_MASK);
    eflags |= env->eflags & ~(VM_MASK | RF_MASK);
    return eflags;
}

/* return non zero if error */
static inline int load_segment(uint32_t *e1_ptr, uint32_t *e2_ptr,
                               int selector)
{
    SegmentCache *dt;
    int index;
    target_ulong ptr;

    if (selector & 0x4)
        dt = &env->ldt;
    else
        dt = &env->gdt;
    index = selector & ~7;
    if ((index + 7) > dt->limit)
        return -1;
    ptr = dt->base + index;
    *e1_ptr = ldl_kernel(ptr);
    *e2_ptr = ldl_kernel(ptr + 4);
    return 0;
}

static inline unsigned int get_seg_limit(uint32_t e1, uint32_t e2)
{
    unsigned int limit;
    limit = (e1 & 0xffff) | (e2 & 0x000f0000);
    if (e2 & DESC_G_MASK)
        limit = (limit << 12) | 0xfff;
    return limit;
}

static inline uint32_t get_seg_base(uint32_t e1, uint32_t e2)
{
    return ((e1 >> 16) | ((e2 & 0xff) << 16) | (e2 & 0xff000000));
}

static inline void load_seg_cache_raw_dt(SegmentCache *sc, uint32_t e1, uint32_t e2)
{
    sc->base = get_seg_base(e1, e2);
    sc->limit = get_seg_limit(e1, e2);
    sc->flags = e2;
}

/* init the segment cache in vm86 mode. */
static inline void load_seg_vm(int seg, int selector)
{
    selector &= 0xffff;
    cpu_x86_load_seg_cache(env, seg, selector,
                           (selector << 4), 0xffff, 0);
}

static inline void get_ss_esp_from_tss(uint32_t *ss_ptr,
                                       uint32_t *esp_ptr, int dpl)
{
    int type, index, shift;

#if 0
    {
        int i;
        printf("TR: base=%p limit=%x\n", env->tr.base, env->tr.limit);
        for(i=0;i<env->tr.limit;i++) {
            printf("%02x ", env->tr.base[i]);
            if ((i & 7) == 7) printf("\n");
        }
        printf("\n");
    }
#endif

    if (!(env->tr.flags & DESC_P_MASK))
        cpu_abort(env, "invalid tss");
    type = (env->tr.flags >> DESC_TYPE_SHIFT) & 0xf;
    if ((type & 7) != 1)
        cpu_abort(env, "invalid tss type");
    shift = type >> 3;
    index = (dpl * 4 + 2) << shift;
    if (index + (4 << shift) - 1 > env->tr.limit)
        raise_exception_err(EXCP0A_TSS, env->tr.selector & 0xfffc);
    if (shift == 0) {
        *esp_ptr = lduw_kernel(env->tr.base + index);
        *ss_ptr = lduw_kernel(env->tr.base + index + 2);
    } else {
        *esp_ptr = ldl_kernel(env->tr.base + index);
        *ss_ptr = lduw_kernel(env->tr.base + index + 4);
    }
}

/* XXX: merge with load_seg() */
static void tss_load_seg(int seg_reg, int selector)
{
    uint32_t e1, e2;
    int rpl, dpl, cpl;

    if ((selector & 0xfffc) != 0) {
        if (load_segment(&e1, &e2, selector) != 0)
            raise_exception_err(EXCP0A_TSS, selector & 0xfffc);
        if (!(e2 & DESC_S_MASK))
            raise_exception_err(EXCP0A_TSS, selector & 0xfffc);
        rpl = selector & 3;
        dpl = (e2 >> DESC_DPL_SHIFT) & 3;
        cpl = env->hflags & HF_CPL_MASK;
        if (seg_reg == R_CS) {
            if (!(e2 & DESC_CS_MASK))
                raise_exception_err(EXCP0A_TSS, selector & 0xfffc);
            /* XXX: is it correct ? */
            if (dpl != rpl)
                raise_exception_err(EXCP0A_TSS, selector & 0xfffc);
            if ((e2 & DESC_C_MASK) && dpl > rpl)
                raise_exception_err(EXCP0A_TSS, selector & 0xfffc);
        } else if (seg_reg == R_SS) {
            /* SS must be writable data */
            if ((e2 & DESC_CS_MASK) || !(e2 & DESC_W_MASK))
                raise_exception_err(EXCP0A_TSS, selector & 0xfffc);
            if (dpl != cpl || dpl != rpl)
                raise_exception_err(EXCP0A_TSS, selector & 0xfffc);
        } else {
            /* not readable code */
            if ((e2 & DESC_CS_MASK) && !(e2 & DESC_R_MASK))
                raise_exception_err(EXCP0A_TSS, selector & 0xfffc);
            /* if data or non conforming code, checks the rights */
            if (((e2 >> DESC_TYPE_SHIFT) & 0xf) < 12) {
                if (dpl < cpl || dpl < rpl)
                    raise_exception_err(EXCP0A_TSS, selector & 0xfffc);
            }
        }
        if (!(e2 & DESC_P_MASK))
            raise_exception_err(EXCP0B_NOSEG, selector & 0xfffc);
        cpu_x86_load_seg_cache(env, seg_reg, selector,
                       get_seg_base(e1, e2),
                       get_seg_limit(e1, e2),
                       e2);
    } else {
        if (seg_reg == R_SS || seg_reg == R_CS)
            raise_exception_err(EXCP0A_TSS, selector & 0xfffc);
    }
}

#define SWITCH_TSS_JMP  0
#define SWITCH_TSS_IRET 1
#define SWITCH_TSS_CALL 2

/* XXX: restore CPU state in registers (PowerPC case) */
static void switch_tss(int tss_selector,
                       uint32_t e1, uint32_t e2, int source,
                       uint32_t next_eip)
{
    int tss_limit, tss_limit_max, type, old_tss_limit_max, old_type, v1, v2, i;
    target_ulong tss_base;
    uint32_t new_regs[8], new_segs[6];
    uint32_t new_eflags, new_eip, new_cr3, new_ldt, new_trap;
    uint32_t old_eflags, eflags_mask;
    SegmentCache *dt;
    int index;
    target_ulong ptr;

    type = (e2 >> DESC_TYPE_SHIFT) & 0xf;
    LOG_PCALL("switch_tss: sel=0x%04x type=%d src=%d\n", tss_selector, type, source);

    /* if task gate, we read the TSS segment and we load it */
    if (type == 5) {
        if (!(e2 & DESC_P_MASK))
            raise_exception_err(EXCP0B_NOSEG, tss_selector & 0xfffc);
        tss_selector = e1 >> 16;
        if (tss_selector & 4)
            raise_exception_err(EXCP0A_TSS, tss_selector & 0xfffc);
        if (load_segment(&e1, &e2, tss_selector) != 0)
            raise_exception_err(EXCP0D_GPF, tss_selector & 0xfffc);
        if (e2 & DESC_S_MASK)
            raise_exception_err(EXCP0D_GPF, tss_selector & 0xfffc);
        type = (e2 >> DESC_TYPE_SHIFT) & 0xf;
        if ((type & 7) != 1)
            raise_exception_err(EXCP0D_GPF, tss_selector & 0xfffc);
    }

    if (!(e2 & DESC_P_MASK))
        raise_exception_err(EXCP0B_NOSEG, tss_selector & 0xfffc);

    if (type & 8)
        tss_limit_max = 103;
    else
        tss_limit_max = 43;
    tss_limit = get_seg_limit(e1, e2);
    tss_base = get_seg_base(e1, e2);
    if ((tss_selector & 4) != 0 ||
        tss_limit < tss_limit_max)
        raise_exception_err(EXCP0A_TSS, tss_selector & 0xfffc);
    old_type = (env->tr.flags >> DESC_TYPE_SHIFT) & 0xf;
    if (old_type & 8)
        old_tss_limit_max = 103;
    else
        old_tss_limit_max = 43;

    /* read all the registers from the new TSS */
    if (type & 8) {
        /* 32 bit */
        new_cr3 = ldl_kernel(tss_base + 0x1c);
        new_eip = ldl_kernel(tss_base + 0x20);
        new_eflags = ldl_kernel(tss_base + 0x24);
        for(i = 0; i < 8; i++)
            new_regs[i] = ldl_kernel(tss_base + (0x28 + i * 4));
        for(i = 0; i < 6; i++)
            new_segs[i] = lduw_kernel(tss_base + (0x48 + i * 4));
        new_ldt = lduw_kernel(tss_base + 0x60);
        new_trap = ldl_kernel(tss_base + 0x64);
    } else {
        /* 16 bit */
        new_cr3 = 0;
        new_eip = lduw_kernel(tss_base + 0x0e);
        new_eflags = lduw_kernel(tss_base + 0x10);
        for(i = 0; i < 8; i++)
            new_regs[i] = lduw_kernel(tss_base + (0x12 + i * 2)) | 0xffff0000;
        for(i = 0; i < 4; i++)
            new_segs[i] = lduw_kernel(tss_base + (0x22 + i * 4));
        new_ldt = lduw_kernel(tss_base + 0x2a);
        new_segs[R_FS] = 0;
        new_segs[R_GS] = 0;
        new_trap = 0;
    }

    /* NOTE: we must avoid memory exceptions during the task switch,
       so we make dummy accesses before */
    /* XXX: it can still fail in some cases, so a bigger hack is
       necessary to valid the TLB after having done the accesses */

    v1 = ldub_kernel(env->tr.base);
    v2 = ldub_kernel(env->tr.base + old_tss_limit_max);
    stb_kernel(env->tr.base, v1);
    stb_kernel(env->tr.base + old_tss_limit_max, v2);

    /* clear busy bit (it is restartable) */
    if (source == SWITCH_TSS_JMP || source == SWITCH_TSS_IRET) {
        target_ulong ptr;
        uint32_t e2;
        ptr = env->gdt.base + (env->tr.selector & ~7);
        e2 = ldl_kernel(ptr + 4);
        e2 &= ~DESC_TSS_BUSY_MASK;
        stl_kernel(ptr + 4, e2);
    }
    old_eflags = compute_eflags();
    if (source == SWITCH_TSS_IRET)
        old_eflags &= ~NT_MASK;

    /* save the current state in the old TSS */
    if (type & 8) {
        /* 32 bit */
        stl_kernel(env->tr.base + 0x20, next_eip);
        stl_kernel(env->tr.base + 0x24, old_eflags);
        stl_kernel(env->tr.base + (0x28 + 0 * 4), EAX);
        stl_kernel(env->tr.base + (0x28 + 1 * 4), ECX);
        stl_kernel(env->tr.base + (0x28 + 2 * 4), EDX);
        stl_kernel(env->tr.base + (0x28 + 3 * 4), EBX);
        stl_kernel(env->tr.base + (0x28 + 4 * 4), ESP);
        stl_kernel(env->tr.base + (0x28 + 5 * 4), EBP);
        stl_kernel(env->tr.base + (0x28 + 6 * 4), ESI);
        stl_kernel(env->tr.base + (0x28 + 7 * 4), EDI);
        for(i = 0; i < 6; i++)
            stw_kernel(env->tr.base + (0x48 + i * 4), env->segs[i].selector);
    } else {
        /* 16 bit */
        stw_kernel(env->tr.base + 0x0e, next_eip);
        stw_kernel(env->tr.base + 0x10, old_eflags);
        stw_kernel(env->tr.base + (0x12 + 0 * 2), EAX);
        stw_kernel(env->tr.base + (0x12 + 1 * 2), ECX);
        stw_kernel(env->tr.base + (0x12 + 2 * 2), EDX);
        stw_kernel(env->tr.base + (0x12 + 3 * 2), EBX);
        stw_kernel(env->tr.base + (0x12 + 4 * 2), ESP);
        stw_kernel(env->tr.base + (0x12 + 5 * 2), EBP);
        stw_kernel(env->tr.base + (0x12 + 6 * 2), ESI);
        stw_kernel(env->tr.base + (0x12 + 7 * 2), EDI);
        for(i = 0; i < 4; i++)
            stw_kernel(env->tr.base + (0x22 + i * 4), env->segs[i].selector);
    }

    /* now if an exception occurs, it will occurs in the next task
       context */

    if (source == SWITCH_TSS_CALL) {
        stw_kernel(tss_base, env->tr.selector);
        new_eflags |= NT_MASK;
    }

    /* set busy bit */
    if (source == SWITCH_TSS_JMP || source == SWITCH_TSS_CALL) {
        target_ulong ptr;
        uint32_t e2;
        ptr = env->gdt.base + (tss_selector & ~7);
        e2 = ldl_kernel(ptr + 4);
        e2 |= DESC_TSS_BUSY_MASK;
        stl_kernel(ptr + 4, e2);
    }

    /* set the new CPU state */
    /* from this point, any exception which occurs can give problems */
    env->cr[0] |= CR0_TS_MASK;
    env->hflags |= HF_TS_MASK;
    env->tr.selector = tss_selector;
    env->tr.base = tss_base;
    env->tr.limit = tss_limit;
    env->tr.flags = e2 & ~DESC_TSS_BUSY_MASK;

    if ((type & 8) && (env->cr[0] & CR0_PG_MASK)) {
        cpu_x86_update_cr3(env, new_cr3);
    }

    /* load all registers without an exception, then reload them with
       possible exception */
    env->eip = new_eip;
    eflags_mask = TF_MASK | AC_MASK | ID_MASK |
        IF_MASK | IOPL_MASK | VM_MASK | RF_MASK | NT_MASK;
    if (!(type & 8))
        eflags_mask &= 0xffff;
    load_eflags(new_eflags, eflags_mask);
    /* XXX: what to do in 16 bit case ? */
    EAX = new_regs[0];
    ECX = new_regs[1];
    EDX = new_regs[2];
    EBX = new_regs[3];
    ESP = new_regs[4];
    EBP = new_regs[5];
    ESI = new_regs[6];
    EDI = new_regs[7];
    if (new_eflags & VM_MASK) {
        for(i = 0; i < 6; i++)
            load_seg_vm(i, new_segs[i]);
        /* in vm86, CPL is always 3 */
        cpu_x86_set_cpl(env, 3);
    } else {
        /* CPL is set the RPL of CS */
        cpu_x86_set_cpl(env, new_segs[R_CS] & 3);
        /* first just selectors as the rest may trigger exceptions */
        for(i = 0; i < 6; i++)
            cpu_x86_load_seg_cache(env, i, new_segs[i], 0, 0, 0);
    }

    env->ldt.selector = new_ldt & ~4;
    env->ldt.base = 0;
    env->ldt.limit = 0;
    env->ldt.flags = 0;

    /* load the LDT */
    if (new_ldt & 4)
        raise_exception_err(EXCP0A_TSS, new_ldt & 0xfffc);

    if ((new_ldt & 0xfffc) != 0) {
        dt = &env->gdt;
        index = new_ldt & ~7;
        if ((index + 7) > dt->limit)
            raise_exception_err(EXCP0A_TSS, new_ldt & 0xfffc);
        ptr = dt->base + index;
        e1 = ldl_kernel(ptr);
        e2 = ldl_kernel(ptr + 4);
        if ((e2 & DESC_S_MASK) || ((e2 >> DESC_TYPE_SHIFT) & 0xf) != 2)
            raise_exception_err(EXCP0A_TSS, new_ldt & 0xfffc);
        if (!(e2 & DESC_P_MASK))
            raise_exception_err(EXCP0A_TSS, new_ldt & 0xfffc);
        load_seg_cache_raw_dt(&env->ldt, e1, e2);
    }

    /* load the segments */
    if (!(new_eflags & VM_MASK)) {
        tss_load_seg(R_CS, new_segs[R_CS]);
        tss_load_seg(R_SS, new_segs[R_SS]);
        tss_load_seg(R_ES, new_segs[R_ES]);
        tss_load_seg(R_DS, new_segs[R_DS]);
        tss_load_seg(R_FS, new_segs[R_FS]);
        tss_load_seg(R_GS, new_segs[R_GS]);
    }

    /* check that EIP is in the CS segment limits */
    if (new_eip > env->segs[R_CS].limit) {
        /* XXX: different exception if CALL ? */
        raise_exception_err(EXCP0D_GPF, 0);
    }

#ifndef CONFIG_USER_ONLY
    /* reset local breakpoints */
    if (env->dr[7] & 0x55) {
        for (i = 0; i < 4; i++) {
            if (hw_breakpoint_enabled(env->dr[7], i) == 0x1)
                hw_breakpoint_remove(env, i);
        }
        env->dr[7] &= ~0x55;
    }
#endif
}

/* check if Port I/O is allowed in TSS */
static inline void check_io(int addr, int size)
{
    int io_offset, val, mask;

    /* TSS must be a valid 32 bit one */
    if (!(env->tr.flags & DESC_P_MASK) ||
        ((env->tr.flags >> DESC_TYPE_SHIFT) & 0xf) != 9 ||
        env->tr.limit < 103)
        goto fail;
    io_offset = lduw_kernel(env->tr.base + 0x66);
    io_offset += (addr >> 3);
    /* Note: the check needs two bytes */
    if ((io_offset + 1) > env->tr.limit)
        goto fail;
    val = lduw_kernel(env->tr.base + io_offset);
    val >>= (addr & 7);
    mask = (1 << size) - 1;
    /* all bits must be zero to allow the I/O */
    if ((val & mask) != 0) {
    fail:
        raise_exception_err(EXCP0D_GPF, 0);
    }
}

void helper_check_iob(uint32_t t0)
{
    check_io(t0, 1);
}

void helper_check_iow(uint32_t t0)
{
    check_io(t0, 2);
}

void helper_check_iol(uint32_t t0)
{
    check_io(t0, 4);
}

void helper_outb(uint32_t port, uint32_t data)
{
    cpu_outb(port, data & 0xff);
}

target_ulong helper_inb(uint32_t port)
{
    return cpu_inb(port);
}

void helper_outw(uint32_t port, uint32_t data)
{
    cpu_outw(port, data & 0xffff);
}

target_ulong helper_inw(uint32_t port)
{
    return cpu_inw(port);
}

void helper_outl(uint32_t port, uint32_t data)
{
    cpu_outl(port, data);
}

target_ulong helper_inl(uint32_t port)
{
    return cpu_inl(port);
}

static inline unsigned int get_sp_mask(unsigned int e2)
{
    if (e2 & DESC_B_MASK)
        return 0xffffffff;
    else
        return 0xffff;
}

static int exeption_has_error_code(int intno)
{
        switch(intno) {
        case 8:
        case 10:
        case 11:
        case 12:
        case 13:
        case 14:
        case 17:
            return 1;
        }
	return 0;
}

#ifdef TARGET_X86_64
#define SET_ESP(val, sp_mask)\
do {\
    if ((sp_mask) == 0xffff)\
        ESP = (ESP & ~0xffff) | ((val) & 0xffff);\
    else if ((sp_mask) == 0xffffffffLL)\
        ESP = (uint32_t)(val);\
    else\
        ESP = (val);\
} while (0)
#else
#define SET_ESP(val, sp_mask) ESP = (ESP & ~(sp_mask)) | ((val) & (sp_mask))
#endif

/* in 64-bit machines, this can overflow. So this segment addition macro
 * can be used to trim the value to 32-bit whenever needed */
#define SEG_ADDL(ssp, sp, sp_mask) ((uint32_t)((ssp) + (sp & (sp_mask))))

/* XXX: add a is_user flag to have proper security support */
#define PUSHW(ssp, sp, sp_mask, val)\
{\
    sp -= 2;\
    stw_kernel((ssp) + (sp & (sp_mask)), (val));\
}

#define PUSHL(ssp, sp, sp_mask, val)\
{\
    sp -= 4;\
    stl_kernel(SEG_ADDL(ssp, sp, sp_mask), (uint32_t)(val));\
}

#define POPW(ssp, sp, sp_mask, val)\
{\
    val = lduw_kernel((ssp) + (sp & (sp_mask)));\
    sp += 2;\
}

#define POPL(ssp, sp, sp_mask, val)\
{\
    val = (uint32_t)ldl_kernel(SEG_ADDL(ssp, sp, sp_mask));\
    sp += 4;\
}

/* protected mode interrupt */
static void do_interrupt_protected(int intno, int is_int, int error_code,
                                   unsigned int next_eip, int is_hw)
{
    SegmentCache *dt;
    target_ulong ptr, ssp;
    int type, dpl, selector, ss_dpl, cpl;
    int has_error_code, new_stack, shift;
    uint32_t e1, e2, offset, ss = 0, esp, ss_e1 = 0, ss_e2 = 0;
    uint32_t old_eip, sp_mask;

    has_error_code = 0;
    if (!is_int && !is_hw)
        has_error_code = exeption_has_error_code(intno);
    if (is_int)
        old_eip = next_eip;
    else
        old_eip = env->eip;

    dt = &env->idt;
    if (intno * 8 + 7 > dt->limit)
        raise_exception_err(EXCP0D_GPF, intno * 8 + 2);
    ptr = dt->base + intno * 8;
    e1 = ldl_kernel(ptr);
    e2 = ldl_kernel(ptr + 4);
    /* check gate type */
    type = (e2 >> DESC_TYPE_SHIFT) & 0x1f;
    switch(type) {
    case 5: /* task gate */
        /* must do that check here to return the correct error code */
        if (!(e2 & DESC_P_MASK))
            raise_exception_err(EXCP0B_NOSEG, intno * 8 + 2);
        switch_tss(intno * 8, e1, e2, SWITCH_TSS_CALL, old_eip);
        if (has_error_code) {
            int type;
            uint32_t mask;
            /* push the error code */
            type = (env->tr.flags >> DESC_TYPE_SHIFT) & 0xf;
            shift = type >> 3;
            if (env->segs[R_SS].flags & DESC_B_MASK)
                mask = 0xffffffff;
            else
                mask = 0xffff;
            esp = (ESP - (2 << shift)) & mask;
            ssp = env->segs[R_SS].base + esp;
            if (shift)
                stl_kernel(ssp, error_code);
            else
                stw_kernel(ssp, error_code);
            SET_ESP(esp, mask);
        }
        return;
    case 6: /* 286 interrupt gate */
    case 7: /* 286 trap gate */
    case 14: /* 386 interrupt gate */
    case 15: /* 386 trap gate */
        break;
    default:
        raise_exception_err(EXCP0D_GPF, intno * 8 + 2);
        break;
    }
    dpl = (e2 >> DESC_DPL_SHIFT) & 3;
    cpl = env->hflags & HF_CPL_MASK;
    /* check privilege if software int */
    if (is_int && dpl < cpl)
        raise_exception_err(EXCP0D_GPF, intno * 8 + 2);
    /* check valid bit */
    if (!(e2 & DESC_P_MASK))
        raise_exception_err(EXCP0B_NOSEG, intno * 8 + 2);
    selector = e1 >> 16;
    offset = (e2 & 0xffff0000) | (e1 & 0x0000ffff);
    if ((selector & 0xfffc) == 0)
        raise_exception_err(EXCP0D_GPF, 0);

    if (load_segment(&e1, &e2, selector) != 0)
        raise_exception_err(EXCP0D_GPF, selector & 0xfffc);
    if (!(e2 & DESC_S_MASK) || !(e2 & (DESC_CS_MASK)))
        raise_exception_err(EXCP0D_GPF, selector & 0xfffc);
    dpl = (e2 >> DESC_DPL_SHIFT) & 3;
    if (dpl > cpl)
        raise_exception_err(EXCP0D_GPF, selector & 0xfffc);
    if (!(e2 & DESC_P_MASK))
        raise_exception_err(EXCP0B_NOSEG, selector & 0xfffc);
    if (!(e2 & DESC_C_MASK) && dpl < cpl) {
        /* to inner privilege */
        get_ss_esp_from_tss(&ss, &esp, dpl);
        if ((ss & 0xfffc) == 0)
            raise_exception_err(EXCP0A_TSS, ss & 0xfffc);
        if ((ss & 3) != dpl)
            raise_exception_err(EXCP0A_TSS, ss & 0xfffc);
        if (load_segment(&ss_e1, &ss_e2, ss) != 0)
            raise_exception_err(EXCP0A_TSS, ss & 0xfffc);
        ss_dpl = (ss_e2 >> DESC_DPL_SHIFT) & 3;
        if (ss_dpl != dpl)
            raise_exception_err(EXCP0A_TSS, ss & 0xfffc);
        if (!(ss_e2 & DESC_S_MASK) ||
            (ss_e2 & DESC_CS_MASK) ||
            !(ss_e2 & DESC_W_MASK))
            raise_exception_err(EXCP0A_TSS, ss & 0xfffc);
        if (!(ss_e2 & DESC_P_MASK))
            raise_exception_err(EXCP0A_TSS, ss & 0xfffc);
        new_stack = 1;
        sp_mask = get_sp_mask(ss_e2);
        ssp = get_seg_base(ss_e1, ss_e2);
    } else if ((e2 & DESC_C_MASK) || dpl == cpl) {
        /* to same privilege */
        if (env->eflags & VM_MASK)
            raise_exception_err(EXCP0D_GPF, selector & 0xfffc);
        new_stack = 0;
        sp_mask = get_sp_mask(env->segs[R_SS].flags);
        ssp = env->segs[R_SS].base;
        esp = ESP;
        dpl = cpl;
    } else {
        raise_exception_err(EXCP0D_GPF, selector & 0xfffc);
        new_stack = 0; /* avoid warning */
        sp_mask = 0; /* avoid warning */
        ssp = 0; /* avoid warning */
        esp = 0; /* avoid warning */
    }

    shift = type >> 3;

#if 0
    /* XXX: check that enough room is available */
    push_size = 6 + (new_stack << 2) + (has_error_code << 1);
    if (env->eflags & VM_MASK)
        push_size += 8;
    push_size <<= shift;
#endif
    if (shift == 1) {
        if (new_stack) {
            if (env->eflags & VM_MASK) {
                PUSHL(ssp, esp, sp_mask, env->segs[R_GS].selector);
                PUSHL(ssp, esp, sp_mask, env->segs[R_FS].selector);
                PUSHL(ssp, esp, sp_mask, env->segs[R_DS].selector);
                PUSHL(ssp, esp, sp_mask, env->segs[R_ES].selector);
            }
            PUSHL(ssp, esp, sp_mask, env->segs[R_SS].selector);
            PUSHL(ssp, esp, sp_mask, ESP);
        }
        PUSHL(ssp, esp, sp_mask, compute_eflags());
        PUSHL(ssp, esp, sp_mask, env->segs[R_CS].selector);
        PUSHL(ssp, esp, sp_mask, old_eip);
        if (has_error_code) {
            PUSHL(ssp, esp, sp_mask, error_code);
        }
    } else {
        if (new_stack) {
            if (env->eflags & VM_MASK) {
                PUSHW(ssp, esp, sp_mask, env->segs[R_GS].selector);
                PUSHW(ssp, esp, sp_mask, env->segs[R_FS].selector);
                PUSHW(ssp, esp, sp_mask, env->segs[R_DS].selector);
                PUSHW(ssp, esp, sp_mask, env->segs[R_ES].selector);
            }
            PUSHW(ssp, esp, sp_mask, env->segs[R_SS].selector);
            PUSHW(ssp, esp, sp_mask, ESP);
        }
        PUSHW(ssp, esp, sp_mask, compute_eflags());
        PUSHW(ssp, esp, sp_mask, env->segs[R_CS].selector);
        PUSHW(ssp, esp, sp_mask, old_eip);
        if (has_error_code) {
            PUSHW(ssp, esp, sp_mask, error_code);
        }
    }

    if (new_stack) {
        if (env->eflags & VM_MASK) {
            cpu_x86_load_seg_cache(env, R_ES, 0, 0, 0, 0);
            cpu_x86_load_seg_cache(env, R_DS, 0, 0, 0, 0);
            cpu_x86_load_seg_cache(env, R_FS, 0, 0, 0, 0);
            cpu_x86_load_seg_cache(env, R_GS, 0, 0, 0, 0);
        }
        ss = (ss & ~3) | dpl;
        cpu_x86_load_seg_cache(env, R_SS, ss,
                               ssp, get_seg_limit(ss_e1, ss_e2), ss_e2);
    }
    SET_ESP(esp, sp_mask);

    selector = (selector & ~3) | dpl;
    cpu_x86_load_seg_cache(env, R_CS, selector,
                   get_seg_base(e1, e2),
                   get_seg_limit(e1, e2),
                   e2);
    cpu_x86_set_cpl(env, dpl);
    env->eip = offset;

    /* interrupt gate clear IF mask */
    if ((type & 1) == 0) {
        env->eflags &= ~IF_MASK;
    }
    env->eflags &= ~(TF_MASK | VM_MASK | RF_MASK | NT_MASK);
}

#ifdef TARGET_X86_64

#define PUSHQ(sp, val)\
{\
    sp -= 8;\
    stq_kernel(sp, (val));\
}

#define POPQ(sp, val)\
{\
    val = ldq_kernel(sp);\
    sp += 8;\
}

static inline target_ulong get_rsp_from_tss(int level)
{
    int index;

#if 0
    printf("TR: base=" TARGET_FMT_lx " limit=%x\n",
           env->tr.base, env->tr.limit);
#endif

    if (!(env->tr.flags & DESC_P_MASK))
        cpu_abort(env, "invalid tss");
    index = 8 * level + 4;
    if ((index + 7) > env->tr.limit)
        raise_exception_err(EXCP0A_TSS, env->tr.selector & 0xfffc);
    return ldq_kernel(env->tr.base + index);
}

/* 64 bit interrupt */
static void do_interrupt64(int intno, int is_int, int error_code,
                           target_ulong next_eip, int is_hw)
{
    SegmentCache *dt;
    target_ulong ptr;
    int type, dpl, selector, cpl, ist;
    int has_error_code, new_stack;
    uint32_t e1, e2, e3, ss;
    target_ulong old_eip, esp, offset;

    has_error_code = 0;
    if (!is_int && !is_hw)
        has_error_code = exeption_has_error_code(intno);
    if (is_int)
        old_eip = next_eip;
    else
        old_eip = env->eip;

    dt = &env->idt;
    if (intno * 16 + 15 > dt->limit)
        raise_exception_err(EXCP0D_GPF, intno * 16 + 2);
    ptr = dt->base + intno * 16;
    e1 = ldl_kernel(ptr);
    e2 = ldl_kernel(ptr + 4);
    e3 = ldl_kernel(ptr + 8);
    /* check gate type */
    type = (e2 >> DESC_TYPE_SHIFT) & 0x1f;
    switch(type) {
    case 14: /* 386 interrupt gate */
    case 15: /* 386 trap gate */
        break;
    default:
        raise_exception_err(EXCP0D_GPF, intno * 16 + 2);
        break;
    }
    dpl = (e2 >> DESC_DPL_SHIFT) & 3;
    cpl = env->hflags & HF_CPL_MASK;
    /* check privilege if software int */
    if (is_int && dpl < cpl)
        raise_exception_err(EXCP0D_GPF, intno * 16 + 2);
    /* check valid bit */
    if (!(e2 & DESC_P_MASK))
        raise_exception_err(EXCP0B_NOSEG, intno * 16 + 2);
    selector = e1 >> 16;
    offset = ((target_ulong)e3 << 32) | (e2 & 0xffff0000) | (e1 & 0x0000ffff);
    ist = e2 & 7;
    if ((selector & 0xfffc) == 0)
        raise_exception_err(EXCP0D_GPF, 0);

    if (load_segment(&e1, &e2, selector) != 0)
        raise_exception_err(EXCP0D_GPF, selector & 0xfffc);
    if (!(e2 & DESC_S_MASK) || !(e2 & (DESC_CS_MASK)))
        raise_exception_err(EXCP0D_GPF, selector & 0xfffc);
    dpl = (e2 >> DESC_DPL_SHIFT) & 3;
    if (dpl > cpl)
        raise_exception_err(EXCP0D_GPF, selector & 0xfffc);
    if (!(e2 & DESC_P_MASK))
        raise_exception_err(EXCP0B_NOSEG, selector & 0xfffc);
    if (!(e2 & DESC_L_MASK) || (e2 & DESC_B_MASK))
        raise_exception_err(EXCP0D_GPF, selector & 0xfffc);
    if ((!(e2 & DESC_C_MASK) && dpl < cpl) || ist != 0) {
        /* to inner privilege */
        if (ist != 0)
            esp = get_rsp_from_tss(ist + 3);
        else
            esp = get_rsp_from_tss(dpl);
        esp &= ~0xfLL; /* align stack */
        ss = 0;
        new_stack = 1;
    } else if ((e2 & DESC_C_MASK) || dpl == cpl) {
        /* to same privilege */
        if (env->eflags & VM_MASK)
            raise_exception_err(EXCP0D_GPF, selector & 0xfffc);
        new_stack = 0;
        if (ist != 0)
            esp = get_rsp_from_tss(ist + 3);
        else
            esp = ESP;
        esp &= ~0xfLL; /* align stack */
        dpl = cpl;
    } else {
        raise_exception_err(EXCP0D_GPF, selector & 0xfffc);
        new_stack = 0; /* avoid warning */
        esp = 0; /* avoid warning */
    }

    PUSHQ(esp, env->segs[R_SS].selector);
    PUSHQ(esp, ESP);
    PUSHQ(esp, compute_eflags());
    PUSHQ(esp, env->segs[R_CS].selector);
    PUSHQ(esp, old_eip);
    if (has_error_code) {
        PUSHQ(esp, error_code);
    }

    if (new_stack) {
        ss = 0 | dpl;
        cpu_x86_load_seg_cache(env, R_SS, ss, 0, 0, 0);
    }
    ESP = esp;

    selector = (selector & ~3) | dpl;
    cpu_x86_load_seg_cache(env, R_CS, selector,
                   get_seg_base(e1, e2),
                   get_seg_limit(e1, e2),
                   e2);
    cpu_x86_set_cpl(env, dpl);
    env->eip = offset;

    /* interrupt gate clear IF mask */
    if ((type & 1) == 0) {
        env->eflags &= ~IF_MASK;
    }
    env->eflags &= ~(TF_MASK | VM_MASK | RF_MASK | NT_MASK);
}
#endif

#ifdef TARGET_X86_64
#if defined(CONFIG_USER_ONLY)
void QEMU_NORETURN helper_syscall(int next_eip_addend)
{
    env->exception_index = EXCP_SYSCALL;
    env->exception_next_eip = env->eip + next_eip_addend;
    cpu_loop_exit();
}
#else
void helper_syscall(int next_eip_addend)
{
    int selector;

    if (!(env->efer & MSR_EFER_SCE)) {
        raise_exception_err(EXCP06_ILLOP, 0);
    }
    selector = (env->star >> 32) & 0xffff;
    if (env->hflags & HF_LMA_MASK) {
        int code64;

        ECX = env->eip + next_eip_addend;
        env->regs[11] = compute_eflags();

        code64 = env->hflags & HF_CS64_MASK;

        cpu_x86_set_cpl(env, 0);
        cpu_x86_load_seg_cache(env, R_CS, selector & 0xfffc,
                           0, 0xffffffff,
                               DESC_G_MASK | DESC_P_MASK |
                               DESC_S_MASK |
                               DESC_CS_MASK | DESC_R_MASK | DESC_A_MASK | DESC_L_MASK);
        cpu_x86_load_seg_cache(env, R_SS, (selector + 8) & 0xfffc,
                               0, 0xffffffff,
                               DESC_G_MASK | DESC_B_MASK | DESC_P_MASK |
                               DESC_S_MASK |
                               DESC_W_MASK | DESC_A_MASK);
        env->eflags &= ~env->fmask;
        load_eflags(env->eflags, 0);
        if (code64)
            env->eip = env->lstar;
        else
            env->eip = env->cstar;
    } else {
        ECX = (uint32_t)(env->eip + next_eip_addend);

        cpu_x86_set_cpl(env, 0);
        cpu_x86_load_seg_cache(env, R_CS, selector & 0xfffc,
                           0, 0xffffffff,
                               DESC_G_MASK | DESC_B_MASK | DESC_P_MASK |
                               DESC_S_MASK |
                               DESC_CS_MASK | DESC_R_MASK | DESC_A_MASK);
        cpu_x86_load_seg_cache(env, R_SS, (selector + 8) & 0xfffc,
                               0, 0xffffffff,
                               DESC_G_MASK | DESC_B_MASK | DESC_P_MASK |
                               DESC_S_MASK |
                               DESC_W_MASK | DESC_A_MASK);
        env->eflags &= ~(IF_MASK | RF_MASK | VM_MASK);
        env->eip = (uint32_t)env->star;
    }
}
#endif
#endif

#ifdef TARGET_X86_64
void helper_sysret(int dflag)
{
    int cpl, selector;

    if (!(env->efer & MSR_EFER_SCE)) {
        raise_exception_err(EXCP06_ILLOP, 0);
    }
    cpl = env->hflags & HF_CPL_MASK;
    if (!(env->cr[0] & CR0_PE_MASK) || cpl != 0) {
        raise_exception_err(EXCP0D_GPF, 0);
    }
    selector = (env->star >> 48) & 0xffff;
    if (env->hflags & HF_LMA_MASK) {
        if (dflag == 2) {
            cpu_x86_load_seg_cache(env, R_CS, (selector + 16) | 3,
                                   0, 0xffffffff,
                                   DESC_G_MASK | DESC_P_MASK |
                                   DESC_S_MASK | (3 << DESC_DPL_SHIFT) |
                                   DESC_CS_MASK | DESC_R_MASK | DESC_A_MASK |
                                   DESC_L_MASK);
            env->eip = ECX;
        } else {
            cpu_x86_load_seg_cache(env, R_CS, selector | 3,
                                   0, 0xffffffff,
                                   DESC_G_MASK | DESC_B_MASK | DESC_P_MASK |
                                   DESC_S_MASK | (3 << DESC_DPL_SHIFT) |
                                   DESC_CS_MASK | DESC_R_MASK | DESC_A_MASK);
            env->eip = (uint32_t)ECX;
        }
        cpu_x86_load_seg_cache(env, R_SS, selector + 8,
                               0, 0xffffffff,
                               DESC_G_MASK | DESC_B_MASK | DESC_P_MASK |
                               DESC_S_MASK | (3 << DESC_DPL_SHIFT) |
                               DESC_W_MASK | DESC_A_MASK);
        load_eflags((uint32_t)(env->regs[11]), TF_MASK | AC_MASK | ID_MASK |
                    IF_MASK | IOPL_MASK | VM_MASK | RF_MASK | NT_MASK);
        cpu_x86_set_cpl(env, 3);
    } else {
        cpu_x86_load_seg_cache(env, R_CS, selector | 3,
                               0, 0xffffffff,
                               DESC_G_MASK | DESC_B_MASK | DESC_P_MASK |
                               DESC_S_MASK | (3 << DESC_DPL_SHIFT) |
                               DESC_CS_MASK | DESC_R_MASK | DESC_A_MASK);
        env->eip = (uint32_t)ECX;
        cpu_x86_load_seg_cache(env, R_SS, selector + 8,
                               0, 0xffffffff,
                               DESC_G_MASK | DESC_B_MASK | DESC_P_MASK |
                               DESC_S_MASK | (3 << DESC_DPL_SHIFT) |
                               DESC_W_MASK | DESC_A_MASK);
        env->eflags |= IF_MASK;
        cpu_x86_set_cpl(env, 3);
    }
}
#endif

/* real mode interrupt */
static void do_interrupt_real(int intno, int is_int, int error_code,
                              unsigned int next_eip)
{
    SegmentCache *dt;
    target_ulong ptr, ssp;
    int selector;
    uint32_t offset, esp;
    uint32_t old_cs, old_eip;

    /* real mode (simpler !) */
    dt = &env->idt;
    if (intno * 4 + 3 > dt->limit)
        raise_exception_err(EXCP0D_GPF, intno * 8 + 2);
    ptr = dt->base + intno * 4;
    offset = lduw_kernel(ptr);
    selector = lduw_kernel(ptr + 2);
    esp = ESP;
    ssp = env->segs[R_SS].base;
    if (is_int)
        old_eip = next_eip;
    else
        old_eip = env->eip;
    old_cs = env->segs[R_CS].selector;
    /* XXX: use SS segment size ? */
    PUSHW(ssp, esp, 0xffff, compute_eflags());
    PUSHW(ssp, esp, 0xffff, old_cs);
    PUSHW(ssp, esp, 0xffff, old_eip);

    /* update processor state */
    ESP = (ESP & ~0xffff) | (esp & 0xffff);
    env->eip = offset;
    env->segs[R_CS].selector = selector;
    env->segs[R_CS].base = (selector << 4);
    env->eflags &= ~(IF_MASK | TF_MASK | AC_MASK | RF_MASK);
}

/* fake user mode interrupt */
void do_interrupt_user(int intno, int is_int, int error_code,
                       target_ulong next_eip)
{
    SegmentCache *dt;
    target_ulong ptr;
    int dpl, cpl, shift;
    uint32_t e2;

    dt = &env->idt;
    if (env->hflags & HF_LMA_MASK) {
        shift = 4;
    } else {
        shift = 3;
    }
    ptr = dt->base + (intno << shift);
    e2 = ldl_kernel(ptr + 4);

    dpl = (e2 >> DESC_DPL_SHIFT) & 3;
    cpl = env->hflags & HF_CPL_MASK;
    /* check privilege if software int */
    if (is_int && dpl < cpl)
        raise_exception_err(EXCP0D_GPF, (intno << shift) + 2);

    /* Since we emulate only user space, we cannot do more than
       exiting the emulation with the suitable exception and error
       code */
    if (is_int)
        EIP = next_eip;
}

#if !defined(CONFIG_USER_ONLY)
static void handle_even_inj(int intno, int is_int, int error_code,
		int is_hw, int rm)
{
    uint32_t event_inj = ldl_phys(env->vm_vmcb + offsetof(struct vmcb, control.event_inj));
    if (!(event_inj & SVM_EVTINJ_VALID)) {
	    int type;
	    if (is_int)
		    type = SVM_EVTINJ_TYPE_SOFT;
	    else
		    type = SVM_EVTINJ_TYPE_EXEPT;
	    event_inj = intno | type | SVM_EVTINJ_VALID;
	    if (!rm && exeption_has_error_code(intno)) {
		    event_inj |= SVM_EVTINJ_VALID_ERR;
		    stl_phys(env->vm_vmcb + offsetof(struct vmcb, control.event_inj_err), error_code);
	    }
	    stl_phys(env->vm_vmcb + offsetof(struct vmcb, control.event_inj), event_inj);
    }
}
#endif

/*
 * Begin execution of an interruption. is_int is TRUE if coming from
 * the int instruction. next_eip is the EIP value AFTER the interrupt
 * instruction. It is only relevant if is_int is TRUE.
 */
void do_interrupt(int intno, int is_int, int error_code,
                  target_ulong next_eip, int is_hw)
{
    if (qemu_loglevel_mask(CPU_LOG_INT)) {
        if ((env->cr[0] & CR0_PE_MASK)) {
            static int count;
            qemu_log("%6d: v=%02x e=%04x i=%d cpl=%d IP=%04x:" TARGET_FMT_lx " pc=" TARGET_FMT_lx " SP=%04x:" TARGET_FMT_lx,
                    count, intno, error_code, is_int,
                    env->hflags & HF_CPL_MASK,
                    env->segs[R_CS].selector, EIP,
                    (int)env->segs[R_CS].base + EIP,
                    env->segs[R_SS].selector, ESP);
            if (intno == 0x0e) {
                qemu_log(" CR2=" TARGET_FMT_lx, env->cr[2]);
            } else {
                qemu_log(" EAX=" TARGET_FMT_lx, EAX);
            }
            qemu_log("\n");
            log_cpu_state(env, X86_DUMP_CCOP);
#if 0
            {
                int i;
                uint8_t *ptr;
                qemu_log("       code=");
                ptr = env->segs[R_CS].base + env->eip;
                for(i = 0; i < 16; i++) {
                    qemu_log(" %02x", ldub(ptr + i));
                }
                qemu_log("\n");
            }
#endif
            count++;
        }
    }
    if (env->cr[0] & CR0_PE_MASK) {
#if !defined(CONFIG_USER_ONLY)
        if (env->hflags & HF_SVMI_MASK)
            handle_even_inj(intno, is_int, error_code, is_hw, 0);
#endif
#ifdef TARGET_X86_64
        if (env->hflags & HF_LMA_MASK) {
            do_interrupt64(intno, is_int, error_code, next_eip, is_hw);
        } else
#endif
        {
            do_interrupt_protected(intno, is_int, error_code, next_eip, is_hw);
        }
    } else {
#if !defined(CONFIG_USER_ONLY)
        if (env->hflags & HF_SVMI_MASK)
            handle_even_inj(intno, is_int, error_code, is_hw, 1);
#endif
        do_interrupt_real(intno, is_int, error_code, next_eip);
    }

#if !defined(CONFIG_USER_ONLY)
    if (env->hflags & HF_SVMI_MASK) {
	    uint32_t event_inj = ldl_phys(env->vm_vmcb + offsetof(struct vmcb, control.event_inj));
	    stl_phys(env->vm_vmcb + offsetof(struct vmcb, control.event_inj), event_inj & ~SVM_EVTINJ_VALID);
    }
#endif
}

/* This should come from sysemu.h - if we could include it here... */
void qemu_system_reset_request(void);

/*
 * Check nested exceptions and change to double or triple fault if
 * needed. It should only be called, if this is not an interrupt.
 * Returns the new exception number.
 */
static int check_exception(int intno, int *error_code)
{
    int first_contributory = env->old_exception == 0 ||
                              (env->old_exception >= 10 &&
                               env->old_exception <= 13);
    int second_contributory = intno == 0 ||
                               (intno >= 10 && intno <= 13);

    qemu_log_mask(CPU_LOG_INT, "check_exception old: 0x%x new 0x%x\n",
                env->old_exception, intno);

#if !defined(CONFIG_USER_ONLY)
    if (env->old_exception == EXCP08_DBLE) {
        if (env->hflags & HF_SVMI_MASK)
            helper_vmexit(SVM_EXIT_SHUTDOWN, 0); /* does not return */

        qemu_log_mask(CPU_LOG_RESET, "Triple fault\n");

        qemu_system_reset_request();
        return EXCP_HLT;
    }
#endif

    if ((first_contributory && second_contributory)
        || (env->old_exception == EXCP0E_PAGE &&
            (second_contributory || (intno == EXCP0E_PAGE)))) {
        intno = EXCP08_DBLE;
        *error_code = 0;
    }

    if (second_contributory || (intno == EXCP0E_PAGE) ||
        (intno == EXCP08_DBLE))
        env->old_exception = intno;

    return intno;
}

/*
 * Signal an interruption. It is executed in the main CPU loop.
 * is_int is TRUE if coming from the int instruction. next_eip is the
 * EIP value AFTER the interrupt instruction. It is only relevant if
 * is_int is TRUE.
 */
static void QEMU_NORETURN raise_interrupt(int intno, int is_int, int error_code,
                                          int next_eip_addend)
{
    if (!is_int) {
        helper_svm_check_intercept_param(SVM_EXIT_EXCP_BASE + intno, error_code);
        intno = check_exception(intno, &error_code);
    } else {
        helper_svm_check_intercept_param(SVM_EXIT_SWINT, 0);
    }

    env->exception_index = intno;
    env->error_code = error_code;
    env->exception_is_int = is_int;
    env->exception_next_eip = env->eip + next_eip_addend;
    cpu_loop_exit();
}

/* shortcuts to generate exceptions */

void raise_exception_err(int exception_index, int error_code)
{
    raise_interrupt(exception_index, 0, error_code, 0);
}

void raise_exception(int exception_index)
{
    raise_interrupt(exception_index, 0, 0, 0);
}

/* SMM support */

#if defined(CONFIG_USER_ONLY)

void do_smm_enter(void)
{
}

void helper_rsm(void)
{
}

#else

#ifdef TARGET_X86_64
#define SMM_REVISION_ID 0x00020064
#else
#define SMM_REVISION_ID 0x00020000
#endif

void do_smm_enter(void)
{
    target_ulong sm_state;
    SegmentCache *dt;
    int i, offset;

    qemu_log_mask(CPU_LOG_INT, "SMM: enter\n");
    log_cpu_state_mask(CPU_LOG_INT, env, X86_DUMP_CCOP);

    env->hflags |= HF_SMM_MASK;
    cpu_smm_update(env);

    sm_state = env->smbase + 0x8000;

#ifdef TARGET_X86_64
    for(i = 0; i < 6; i++) {
        dt = &env->segs[i];
        offset = 0x7e00 + i * 16;
        stw_phys(sm_state + offset, dt->selector);
        stw_phys(sm_state + offset + 2, (dt->flags >> 8) & 0xf0ff);
        stl_phys(sm_state + offset + 4, dt->limit);
        stq_phys(sm_state + offset + 8, dt->base);
    }

    stq_phys(sm_state + 0x7e68, env->gdt.base);
    stl_phys(sm_state + 0x7e64, env->gdt.limit);

    stw_phys(sm_state + 0x7e70, env->ldt.selector);
    stq_phys(sm_state + 0x7e78, env->ldt.base);
    stl_phys(sm_state + 0x7e74, env->ldt.limit);
    stw_phys(sm_state + 0x7e72, (env->ldt.flags >> 8) & 0xf0ff);

    stq_phys(sm_state + 0x7e88, env->idt.base);
    stl_phys(sm_state + 0x7e84, env->idt.limit);

    stw_phys(sm_state + 0x7e90, env->tr.selector);
    stq_phys(sm_state + 0x7e98, env->tr.base);
    stl_phys(sm_state + 0x7e94, env->tr.limit);
    stw_phys(sm_state + 0x7e92, (env->tr.flags >> 8) & 0xf0ff);

    stq_phys(sm_state + 0x7ed0, env->efer);

    stq_phys(sm_state + 0x7ff8, EAX);
    stq_phys(sm_state + 0x7ff0, ECX);
    stq_phys(sm_state + 0x7fe8, EDX);
    stq_phys(sm_state + 0x7fe0, EBX);
    stq_phys(sm_state + 0x7fd8, ESP);
    stq_phys(sm_state + 0x7fd0, EBP);
    stq_phys(sm_state + 0x7fc8, ESI);
    stq_phys(sm_state + 0x7fc0, EDI);
    for(i = 8; i < 16; i++)
        stq_phys(sm_state + 0x7ff8 - i * 8, env->regs[i]);
    stq_phys(sm_state + 0x7f78, env->eip);
    stl_phys(sm_state + 0x7f70, compute_eflags());
    stl_phys(sm_state + 0x7f68, env->dr[6]);
    stl_phys(sm_state + 0x7f60, env->dr[7]);

    stl_phys(sm_state + 0x7f48, env->cr[4]);
    stl_phys(sm_state + 0x7f50, env->cr[3]);
    stl_phys(sm_state + 0x7f58, env->cr[0]);

    stl_phys(sm_state + 0x7efc, SMM_REVISION_ID);
    stl_phys(sm_state + 0x7f00, env->smbase);
#else
    stl_phys(sm_state + 0x7ffc, env->cr[0]);
    stl_phys(sm_state + 0x7ff8, env->cr[3]);
    stl_phys(sm_state + 0x7ff4, compute_eflags());
    stl_phys(sm_state + 0x7ff0, env->eip);
    stl_phys(sm_state + 0x7fec, EDI);
    stl_phys(sm_state + 0x7fe8, ESI);
    stl_phys(sm_state + 0x7fe4, EBP);
    stl_phys(sm_state + 0x7fe0, ESP);
    stl_phys(sm_state + 0x7fdc, EBX);
    stl_phys(sm_state + 0x7fd8, EDX);
    stl_phys(sm_state + 0x7fd4, ECX);
    stl_phys(sm_state + 0x7fd0, EAX);
    stl_phys(sm_state + 0x7fcc, env->dr[6]);
    stl_phys(sm_state + 0x7fc8, env->dr[7]);

    stl_phys(sm_state + 0x7fc4, env->tr.selector);
    stl_phys(sm_state + 0x7f64, env->tr.base);
    stl_phys(sm_state + 0x7f60, env->tr.limit);
    stl_phys(sm_state + 0x7f5c, (env->tr.flags >> 8) & 0xf0ff);

    stl_phys(sm_state + 0x7fc0, env->ldt.selector);
    stl_phys(sm_state + 0x7f80, env->ldt.base);
    stl_phys(sm_state + 0x7f7c, env->ldt.limit);
    stl_phys(sm_state + 0x7f78, (env->ldt.flags >> 8) & 0xf0ff);

    stl_phys(sm_state + 0x7f74, env->gdt.base);
    stl_phys(sm_state + 0x7f70, env->gdt.limit);

    stl_phys(sm_state + 0x7f58, env->idt.base);
    stl_phys(sm_state + 0x7f54, env->idt.limit);

    for(i = 0; i < 6; i++) {
        dt = &env->segs[i];
        if (i < 3)
            offset = 0x7f84 + i * 12;
        else
            offset = 0x7f2c + (i - 3) * 12;
        stl_phys(sm_state + 0x7fa8 + i * 4, dt->selector);
        stl_phys(sm_state + offset + 8, dt->base);
        stl_phys(sm_state + offset + 4, dt->limit);
        stl_phys(sm_state + offset, (dt->flags >> 8) & 0xf0ff);
    }
    stl_phys(sm_state + 0x7f14, env->cr[4]);

    stl_phys(sm_state + 0x7efc, SMM_REVISION_ID);
    stl_phys(sm_state + 0x7ef8, env->smbase);
#endif
    /* init SMM cpu state */

#ifdef TARGET_X86_64
    cpu_load_efer(env, 0);
#endif
    load_eflags(0, ~(CC_O | CC_S | CC_Z | CC_A | CC_P | CC_C | DF_MASK));
    env->eip = 0x00008000;
    cpu_x86_load_seg_cache(env, R_CS, (env->smbase >> 4) & 0xffff, env->smbase,
                           0xffffffff, 0);
    cpu_x86_load_seg_cache(env, R_DS, 0, 0, 0xffffffff, 0);
    cpu_x86_load_seg_cache(env, R_ES, 0, 0, 0xffffffff, 0);
    cpu_x86_load_seg_cache(env, R_SS, 0, 0, 0xffffffff, 0);
    cpu_x86_load_seg_cache(env, R_FS, 0, 0, 0xffffffff, 0);
    cpu_x86_load_seg_cache(env, R_GS, 0, 0, 0xffffffff, 0);

    cpu_x86_update_cr0(env,
                       env->cr[0] & ~(CR0_PE_MASK | CR0_EM_MASK | CR0_TS_MASK | CR0_PG_MASK));
    cpu_x86_update_cr4(env, 0);
    env->dr[7] = 0x00000400;
    CC_OP = CC_OP_EFLAGS;
}

void helper_rsm(void)
{
    target_ulong sm_state;
    int i, offset;
    uint32_t val;

    sm_state = env->smbase + 0x8000;
#ifdef TARGET_X86_64
    cpu_load_efer(env, ldq_phys(sm_state + 0x7ed0));

    for(i = 0; i < 6; i++) {
        offset = 0x7e00 + i * 16;
        cpu_x86_load_seg_cache(env, i,
                               lduw_phys(sm_state + offset),
                               ldq_phys(sm_state + offset + 8),
                               ldl_phys(sm_state + offset + 4),
                               (lduw_phys(sm_state + offset + 2) & 0xf0ff) << 8);
    }

    env->gdt.base = ldq_phys(sm_state + 0x7e68);
    env->gdt.limit = ldl_phys(sm_state + 0x7e64);

    env->ldt.selector = lduw_phys(sm_state + 0x7e70);
    env->ldt.base = ldq_phys(sm_state + 0x7e78);
    env->ldt.limit = ldl_phys(sm_state + 0x7e74);
    env->ldt.flags = (lduw_phys(sm_state + 0x7e72) & 0xf0ff) << 8;

    env->idt.base = ldq_phys(sm_state + 0x7e88);
    env->idt.limit = ldl_phys(sm_state + 0x7e84);

    env->tr.selector = lduw_phys(sm_state + 0x7e90);
    env->tr.base = ldq_phys(sm_state + 0x7e98);
    env->tr.limit = ldl_phys(sm_state + 0x7e94);
    env->tr.flags = (lduw_phys(sm_state + 0x7e92) & 0xf0ff) << 8;

    EAX = ldq_phys(sm_state + 0x7ff8);
    ECX = ldq_phys(sm_state + 0x7ff0);
    EDX = ldq_phys(sm_state + 0x7fe8);
    EBX = ldq_phys(sm_state + 0x7fe0);
    ESP = ldq_phys(sm_state + 0x7fd8);
    EBP = ldq_phys(sm_state + 0x7fd0);
    ESI = ldq_phys(sm_state + 0x7fc8);
    EDI = ldq_phys(sm_state + 0x7fc0);
    for(i = 8; i < 16; i++)
        env->regs[i] = ldq_phys(sm_state + 0x7ff8 - i * 8);
    env->eip = ldq_phys(sm_state + 0x7f78);
    load_eflags(ldl_phys(sm_state + 0x7f70),
                ~(CC_O | CC_S | CC_Z | CC_A | CC_P | CC_C | DF_MASK));
    env->dr[6] = ldl_phys(sm_state + 0x7f68);
    env->dr[7] = ldl_phys(sm_state + 0x7f60);

    cpu_x86_update_cr4(env, ldl_phys(sm_state + 0x7f48));
    cpu_x86_update_cr3(env, ldl_phys(sm_state + 0x7f50));
    cpu_x86_update_cr0(env, ldl_phys(sm_state + 0x7f58));

    val = ldl_phys(sm_state + 0x7efc); /* revision ID */
    if (val & 0x20000) {
        env->smbase = ldl_phys(sm_state + 0x7f00) & ~0x7fff;
    }
#else
    cpu_x86_update_cr0(env, ldl_phys(sm_state + 0x7ffc));
    cpu_x86_update_cr3(env, ldl_phys(sm_state + 0x7ff8));
    load_eflags(ldl_phys(sm_state + 0x7ff4),
                ~(CC_O | CC_S | CC_Z | CC_A | CC_P | CC_C | DF_MASK));
    env->eip = ldl_phys(sm_state + 0x7ff0);
    EDI = ldl_phys(sm_state + 0x7fec);
    ESI = ldl_phys(sm_state + 0x7fe8);
    EBP = ldl_phys(sm_state + 0x7fe4);
    ESP = ldl_phys(sm_state + 0x7fe0);
    EBX = ldl_phys(sm_state + 0x7fdc);
    EDX = ldl_phys(sm_state + 0x7fd8);
    ECX = ldl_phys(sm_state + 0x7fd4);
    EAX = ldl_phys(sm_state + 0x7fd0);
    env->dr[6] = ldl_phys(sm_state + 0x7fcc);
    env->dr[7] = ldl_phys(sm_state + 0x7fc8);

    env->tr.selector = ldl_phys(sm_state + 0x7fc4) & 0xffff;
    env->tr.base = ldl_phys(sm_state + 0x7f64);
    env->tr.limit = ldl_phys(sm_state + 0x7f60);
    env->tr.flags = (ldl_phys(sm_state + 0x7f5c) & 0xf0ff) << 8;

    env->ldt.selector = ldl_phys(sm_state + 0x7fc0) & 0xffff;
    env->ldt.base = ldl_phys(sm_state + 0x7f80);
    env->ldt.limit = ldl_phys(sm_state + 0x7f7c);
    env->ldt.flags = (ldl_phys(sm_state + 0x7f78) & 0xf0ff) << 8;

    env->gdt.base = ldl_phys(sm_state + 0x7f74);
    env->gdt.limit = ldl_phys(sm_state + 0x7f70);

    env->idt.base = ldl_phys(sm_state + 0x7f58);
    env->idt.limit = ldl_phys(sm_state + 0x7f54);

    for(i = 0; i < 6; i++) {
        if (i < 3)
            offset = 0x7f84 + i * 12;
        else
            offset = 0x7f2c + (i - 3) * 12;
        cpu_x86_load_seg_cache(env, i,
                               ldl_phys(sm_state + 0x7fa8 + i * 4) & 0xffff,
                               ldl_phys(sm_state + offset + 8),
                               ldl_phys(sm_state + offset + 4),
                               (ldl_phys(sm_state + offset) & 0xf0ff) << 8);
    }
    cpu_x86_update_cr4(env, ldl_phys(sm_state + 0x7f14));

    val = ldl_phys(sm_state + 0x7efc); /* revision ID */
    if (val & 0x20000) {
        env->smbase = ldl_phys(sm_state + 0x7ef8) & ~0x7fff;
    }
#endif
    CC_OP = CC_OP_EFLAGS;
    env->hflags &= ~HF_SMM_MASK;
    cpu_smm_update(env);

    qemu_log_mask(CPU_LOG_INT, "SMM: after RSM\n");
    log_cpu_state_mask(CPU_LOG_INT, env, X86_DUMP_CCOP);
}

#endif /* !CONFIG_USER_ONLY */


/* division, flags are undefined */

void helper_divb_AL(target_ulong t0)
{
    unsigned int num, den, q, r;

    num = (EAX & 0xffff);
    den = (t0 & 0xff);
    if (den == 0) {
        raise_exception(EXCP00_DIVZ);
    }
    q = (num / den);
    if (q > 0xff)
        raise_exception(EXCP00_DIVZ);
    q &= 0xff;
    r = (num % den) & 0xff;
    EAX = (EAX & ~0xffff) | (r << 8) | q;
}

void helper_idivb_AL(target_ulong t0)
{
    int num, den, q, r;

    num = (int16_t)EAX;
    den = (int8_t)t0;
    if (den == 0) {
        raise_exception(EXCP00_DIVZ);
    }
    q = (num / den);
    if (q != (int8_t)q)
        raise_exception(EXCP00_DIVZ);
    q &= 0xff;
    r = (num % den) & 0xff;
    EAX = (EAX & ~0xffff) | (r << 8) | q;
}

void helper_divw_AX(target_ulong t0)
{
    unsigned int num, den, q, r;

    num = (EAX & 0xffff) | ((EDX & 0xffff) << 16);
    den = (t0 & 0xffff);
    if (den == 0) {
        raise_exception(EXCP00_DIVZ);
    }
    q = (num / den);
    if (q > 0xffff)
        raise_exception(EXCP00_DIVZ);
    q &= 0xffff;
    r = (num % den) & 0xffff;
    EAX = (EAX & ~0xffff) | q;
    EDX = (EDX & ~0xffff) | r;
}

void helper_idivw_AX(target_ulong t0)
{
    int num, den, q, r;

    num = (EAX & 0xffff) | ((EDX & 0xffff) << 16);
    den = (int16_t)t0;
    if (den == 0) {
        raise_exception(EXCP00_DIVZ);
    }
    q = (num / den);
    if (q != (int16_t)q)
        raise_exception(EXCP00_DIVZ);
    q &= 0xffff;
    r = (num % den) & 0xffff;
    EAX = (EAX & ~0xffff) | q;
    EDX = (EDX & ~0xffff) | r;
}

void helper_divl_EAX(target_ulong t0)
{
    unsigned int den, r;
    uint64_t num, q;

    num = ((uint32_t)EAX) | ((uint64_t)((uint32_t)EDX) << 32);
    den = t0;
    if (den == 0) {
        raise_exception(EXCP00_DIVZ);
    }
    q = (num / den);
    r = (num % den);
    if (q > 0xffffffff)
        raise_exception(EXCP00_DIVZ);
    EAX = (uint32_t)q;
    EDX = (uint32_t)r;
}

void helper_idivl_EAX(target_ulong t0)
{
    int den, r;
    int64_t num, q;

    num = ((uint32_t)EAX) | ((uint64_t)((uint32_t)EDX) << 32);
    den = t0;
    if (den == 0) {
        raise_exception(EXCP00_DIVZ);
    }
    q = (num / den);
    r = (num % den);
    if (q != (int32_t)q)
        raise_exception(EXCP00_DIVZ);
    EAX = (uint32_t)q;
    EDX = (uint32_t)r;
}

/* bcd */

/* XXX: exception */
void helper_aam(int base)
{
    int al, ah;
    al = EAX & 0xff;
    ah = al / base;
    al = al % base;
    EAX = (EAX & ~0xffff) | al | (ah << 8);
    CC_DST = al;
}

void helper_aad(int base)
{
    int al, ah;
    al = EAX & 0xff;
    ah = (EAX >> 8) & 0xff;
    al = ((ah * base) + al) & 0xff;
    EAX = (EAX & ~0xffff) | al;
    CC_DST = al;
}

void helper_aaa(void)
{
    int icarry;
    int al, ah, af;
    int eflags;

    eflags = helper_cc_compute_all(CC_OP);
    af = eflags & CC_A;
    al = EAX & 0xff;
    ah = (EAX >> 8) & 0xff;

    icarry = (al > 0xf9);
    if (((al & 0x0f) > 9 ) || af) {
        al = (al + 6) & 0x0f;
        ah = (ah + 1 + icarry) & 0xff;
        eflags |= CC_C | CC_A;
    } else {
        eflags &= ~(CC_C | CC_A);
        al &= 0x0f;
    }
    EAX = (EAX & ~0xffff) | al | (ah << 8);
    CC_SRC = eflags;
}

void helper_aas(void)
{
    int icarry;
    int al, ah, af;
    int eflags;

    eflags = helper_cc_compute_all(CC_OP);
    af = eflags & CC_A;
    al = EAX & 0xff;
    ah = (EAX >> 8) & 0xff;

    icarry = (al < 6);
    if (((al & 0x0f) > 9 ) || af) {
        al = (al - 6) & 0x0f;
        ah = (ah - 1 - icarry) & 0xff;
        eflags |= CC_C | CC_A;
    } else {
        eflags &= ~(CC_C | CC_A);
        al &= 0x0f;
    }
    EAX = (EAX & ~0xffff) | al | (ah << 8);
    CC_SRC = eflags;
}

void helper_daa(void)
{
    int al, af, cf;
    int eflags;

    eflags = helper_cc_compute_all(CC_OP);
    cf = eflags & CC_C;
    af = eflags & CC_A;
    al = EAX & 0xff;

    eflags = 0;
    if (((al & 0x0f) > 9 ) || af) {
        al = (al + 6) & 0xff;
        eflags |= CC_A;
    }
    if ((al > 0x9f) || cf) {
        al = (al + 0x60) & 0xff;
        eflags |= CC_C;
    }
    EAX = (EAX & ~0xff) | al;
    /* well, speed is not an issue here, so we compute the flags by hand */
    eflags |= (al == 0) << 6; /* zf */
    eflags |= parity_table[al]; /* pf */
    eflags |= (al & 0x80); /* sf */
    CC_SRC = eflags;
}

void helper_das(void)
{
    int al, al1, af, cf;
    int eflags;

    eflags = helper_cc_compute_all(CC_OP);
    cf = eflags & CC_C;
    af = eflags & CC_A;
    al = EAX & 0xff;

    eflags = 0;
    al1 = al;
    if (((al & 0x0f) > 9 ) || af) {
        eflags |= CC_A;
        if (al < 6 || cf)
            eflags |= CC_C;
        al = (al - 6) & 0xff;
    }
    if ((al1 > 0x99) || cf) {
        al = (al - 0x60) & 0xff;
        eflags |= CC_C;
    }
    EAX = (EAX & ~0xff) | al;
    /* well, speed is not an issue here, so we compute the flags by hand */
    eflags |= (al == 0) << 6; /* zf */
    eflags |= parity_table[al]; /* pf */
    eflags |= (al & 0x80); /* sf */
    CC_SRC = eflags;
}

void helper_into(int next_eip_addend)
{
    int eflags;
    eflags = helper_cc_compute_all(CC_OP);
    if (eflags & CC_O) {
        raise_interrupt(EXCP04_INTO, 1, 0, next_eip_addend);
    }
}

void helper_cmpxchg8b(target_ulong a0)
{
    uint64_t d;
    int eflags;

    eflags = helper_cc_compute_all(CC_OP);
    d = ldq(a0);
    if (d == (((uint64_t)EDX << 32) | (uint32_t)EAX)) {
        stq(a0, ((uint64_t)ECX << 32) | (uint32_t)EBX);
        eflags |= CC_Z;
    } else {
        /* always do the store */
        stq(a0, d); 
        EDX = (uint32_t)(d >> 32);
        EAX = (uint32_t)d;
        eflags &= ~CC_Z;
    }
    CC_SRC = eflags;
}

#ifdef TARGET_X86_64
void helper_cmpxchg16b(target_ulong a0)
{
    uint64_t d0, d1;
    int eflags;

    if ((a0 & 0xf) != 0)
        raise_exception(EXCP0D_GPF);
    eflags = helper_cc_compute_all(CC_OP);
    d0 = ldq(a0);
    d1 = ldq(a0 + 8);
    if (d0 == EAX && d1 == EDX) {
        stq(a0, EBX);
        stq(a0 + 8, ECX);
        eflags |= CC_Z;
    } else {
        /* always do the store */
        stq(a0, d0); 
        stq(a0 + 8, d1); 
        EDX = d1;
        EAX = d0;
        eflags &= ~CC_Z;
    }
    CC_SRC = eflags;
}
#endif

void QEMU_NORETURN helper_single_step(void)
{
#ifndef CONFIG_USER_ONLY
    check_hw_breakpoints(env, 1);
    env->dr[6] |= DR6_BS;
#endif
    raise_exception(EXCP01_DB);
}

void helper_cpuid(void)
{
    uint32_t eax, ebx, ecx, edx;

    helper_svm_check_intercept_param(SVM_EXIT_CPUID, 0);

    cpu_x86_cpuid(env, (uint32_t)EAX, (uint32_t)ECX, &eax, &ebx, &ecx, &edx);
    EAX = eax;
    EBX = ebx;
    ECX = ecx;
    EDX = edx;
}

void helper_enter_level(int level, int data32, target_ulong t1)
{
    target_ulong ssp;
    uint32_t esp_mask, esp, ebp;

    esp_mask = get_sp_mask(env->segs[R_SS].flags);
    ssp = env->segs[R_SS].base;
    ebp = EBP;
    esp = ESP;
    if (data32) {
        /* 32 bit */
        esp -= 4;
        while (--level) {
            esp -= 4;
            ebp -= 4;
            stl(ssp + (esp & esp_mask), ldl(ssp + (ebp & esp_mask)));
        }
        esp -= 4;
        stl(ssp + (esp & esp_mask), t1);
    } else {
        /* 16 bit */
        esp -= 2;
        while (--level) {
            esp -= 2;
            ebp -= 2;
            stw(ssp + (esp & esp_mask), lduw(ssp + (ebp & esp_mask)));
        }
        esp -= 2;
        stw(ssp + (esp & esp_mask), t1);
    }
}

#ifdef TARGET_X86_64
void helper_enter64_level(int level, int data64, target_ulong t1)
{
    target_ulong esp, ebp;
    ebp = EBP;
    esp = ESP;

    if (data64) {
        /* 64 bit */
        esp -= 8;
        while (--level) {
            esp -= 8;
            ebp -= 8;
            stq(esp, ldq(ebp));
        }
        esp -= 8;
        stq(esp, t1);
    } else {
        /* 16 bit */
        esp -= 2;
        while (--level) {
            esp -= 2;
            ebp -= 2;
            stw(esp, lduw(ebp));
        }
        esp -= 2;
        stw(esp, t1);
    }
}
#endif

void helper_lldt(int selector)
{
    SegmentCache *dt;
    uint32_t e1, e2;
    int index, entry_limit;
    target_ulong ptr;

    selector &= 0xffff;
    if ((selector & 0xfffc) == 0) {
        /* XXX: NULL selector case: invalid LDT */
        env->ldt.base = 0;
        env->ldt.limit = 0;
    } else {
        if (selector & 0x4)
            raise_exception_err(EXCP0D_GPF, selector & 0xfffc);
        dt = &env->gdt;
        index = selector & ~7;
#ifdef TARGET_X86_64
        if (env->hflags & HF_LMA_MASK)
            entry_limit = 15;
        else
#endif
            entry_limit = 7;
        if ((index + entry_limit) > dt->limit)
            raise_exception_err(EXCP0D_GPF, selector & 0xfffc);
        ptr = dt->base + index;
        e1 = ldl_kernel(ptr);
        e2 = ldl_kernel(ptr + 4);
        if ((e2 & DESC_S_MASK) || ((e2 >> DESC_TYPE_SHIFT) & 0xf) != 2)
            raise_exception_err(EXCP0D_GPF, selector & 0xfffc);
        if (!(e2 & DESC_P_MASK))
            raise_exception_err(EXCP0B_NOSEG, selector & 0xfffc);
#ifdef TARGET_X86_64
        if (env->hflags & HF_LMA_MASK) {
            uint32_t e3;
            e3 = ldl_kernel(ptr + 8);
            load_seg_cache_raw_dt(&env->ldt, e1, e2);
            env->ldt.base |= (target_ulong)e3 << 32;
        } else
#endif
        {
            load_seg_cache_raw_dt(&env->ldt, e1, e2);
        }
    }
    env->ldt.selector = selector;
}

void helper_ltr(int selector)
{
    SegmentCache *dt;
    uint32_t e1, e2;
    int index, type, entry_limit;
    target_ulong ptr;

    selector &= 0xffff;
    if ((selector & 0xfffc) == 0) {
        /* NULL selector case: invalid TR */
        env->tr.base = 0;
        env->tr.limit = 0;
        env->tr.flags = 0;
    } else {
        if (selector & 0x4)
            raise_exception_err(EXCP0D_GPF, selector & 0xfffc);
        dt = &env->gdt;
        index = selector & ~7;
#ifdef TARGET_X86_64
        if (env->hflags & HF_LMA_MASK)
            entry_limit = 15;
        else
#endif
            entry_limit = 7;
        if ((index + entry_limit) > dt->limit)
            raise_exception_err(EXCP0D_GPF, selector & 0xfffc);
        ptr = dt->base + index;
        e1 = ldl_kernel(ptr);
        e2 = ldl_kernel(ptr + 4);
        type = (e2 >> DESC_TYPE_SHIFT) & 0xf;
        if ((e2 & DESC_S_MASK) ||
            (type != 1 && type != 9))
            raise_exception_err(EXCP0D_GPF, selector & 0xfffc);
        if (!(e2 & DESC_P_MASK))
            raise_exception_err(EXCP0B_NOSEG, selector & 0xfffc);
#ifdef TARGET_X86_64
        if (env->hflags & HF_LMA_MASK) {
            uint32_t e3, e4;
            e3 = ldl_kernel(ptr + 8);
            e4 = ldl_kernel(ptr + 12);
            if ((e4 >> DESC_TYPE_SHIFT) & 0xf)
                raise_exception_err(EXCP0D_GPF, selector & 0xfffc);
            load_seg_cache_raw_dt(&env->tr, e1, e2);
            env->tr.base |= (target_ulong)e3 << 32;
        } else
#endif
        {
            load_seg_cache_raw_dt(&env->tr, e1, e2);
        }
        e2 |= DESC_TSS_BUSY_MASK;
        stl_kernel(ptr + 4, e2);
    }
    env->tr.selector = selector;
}

/* only works if protected mode and not VM86. seg_reg must be != R_CS */
void helper_load_seg(int seg_reg, int selector)
{
    uint32_t e1, e2;
    int cpl, dpl, rpl;
    SegmentCache *dt;
    int index;
    target_ulong ptr;

    selector &= 0xffff;
    cpl = env->hflags & HF_CPL_MASK;
    if ((selector & 0xfffc) == 0) {
        /* null selector case */
        if (seg_reg == R_SS
#ifdef TARGET_X86_64
            && (!(env->hflags & HF_CS64_MASK) || cpl == 3)
#endif
            )
            raise_exception_err(EXCP0D_GPF, 0);
        cpu_x86_load_seg_cache(env, seg_reg, selector, 0, 0, 0);
    } else {

        if (selector & 0x4)
            dt = &env->ldt;
        else
            dt = &env->gdt;
        index = selector & ~7;
        if ((index + 7) > dt->limit)
            raise_exception_err(EXCP0D_GPF, selector & 0xfffc);
        ptr = dt->base + index;
        e1 = ldl_kernel(ptr);
        e2 = ldl_kernel(ptr + 4);

        if (!(e2 & DESC_S_MASK))
            raise_exception_err(EXCP0D_GPF, selector & 0xfffc);
        rpl = selector & 3;
        dpl = (e2 >> DESC_DPL_SHIFT) & 3;
        if (seg_reg == R_SS) {
            /* must be writable segment */
            if ((e2 & DESC_CS_MASK) || !(e2 & DESC_W_MASK))
                raise_exception_err(EXCP0D_GPF, selector & 0xfffc);
            if (rpl != cpl || dpl != cpl)
                raise_exception_err(EXCP0D_GPF, selector & 0xfffc);
        } else {
            /* must be readable segment */
            if ((e2 & (DESC_CS_MASK | DESC_R_MASK)) == DESC_CS_MASK)
                raise_exception_err(EXCP0D_GPF, selector & 0xfffc);

            if (!(e2 & DESC_CS_MASK) || !(e2 & DESC_C_MASK)) {
                /* if not conforming code, test rights */
                if (dpl < cpl || dpl < rpl)
                    raise_exception_err(EXCP0D_GPF, selector & 0xfffc);
            }
        }

        if (!(e2 & DESC_P_MASK)) {
            if (seg_reg == R_SS)
                raise_exception_err(EXCP0C_STACK, selector & 0xfffc);
            else
                raise_exception_err(EXCP0B_NOSEG, selector & 0xfffc);
        }

        /* set the access bit if not already set */
        if (!(e2 & DESC_A_MASK)) {
            e2 |= DESC_A_MASK;
            stl_kernel(ptr + 4, e2);
        }

        cpu_x86_load_seg_cache(env, seg_reg, selector,
                       get_seg_base(e1, e2),
                       get_seg_limit(e1, e2),
                       e2);
#if 0
        qemu_log("load_seg: sel=0x%04x base=0x%08lx limit=0x%08lx flags=%08x\n",
                selector, (unsigned long)sc->base, sc->limit, sc->flags);
#endif
    }
}

/* protected mode jump */
void helper_ljmp_protected(int new_cs, target_ulong new_eip,
                           int next_eip_addend)
{
    int gate_cs, type;
    uint32_t e1, e2, cpl, dpl, rpl, limit;
    target_ulong next_eip;

    if ((new_cs & 0xfffc) == 0)
        raise_exception_err(EXCP0D_GPF, 0);
    if (load_segment(&e1, &e2, new_cs) != 0)
        raise_exception_err(EXCP0D_GPF, new_cs & 0xfffc);
    cpl = env->hflags & HF_CPL_MASK;
    if (e2 & DESC_S_MASK) {
        if (!(e2 & DESC_CS_MASK))
            raise_exception_err(EXCP0D_GPF, new_cs & 0xfffc);
        dpl = (e2 >> DESC_DPL_SHIFT) & 3;
        if (e2 & DESC_C_MASK) {
            /* conforming code segment */
            if (dpl > cpl)
                raise_exception_err(EXCP0D_GPF, new_cs & 0xfffc);
        } else {
            /* non conforming code segment */
            rpl = new_cs & 3;
            if (rpl > cpl)
                raise_exception_err(EXCP0D_GPF, new_cs & 0xfffc);
            if (dpl != cpl)
                raise_exception_err(EXCP0D_GPF, new_cs & 0xfffc);
        }
        if (!(e2 & DESC_P_MASK))
            raise_exception_err(EXCP0B_NOSEG, new_cs & 0xfffc);
        limit = get_seg_limit(e1, e2);
        if (new_eip > limit &&
            !(env->hflags & HF_LMA_MASK) && !(e2 & DESC_L_MASK))
            raise_exception_err(EXCP0D_GPF, new_cs & 0xfffc);
        cpu_x86_load_seg_cache(env, R_CS, (new_cs & 0xfffc) | cpl,
                       get_seg_base(e1, e2), limit, e2);
        EIP = new_eip;
    } else {
        /* jump to call or task gate */
        dpl = (e2 >> DESC_DPL_SHIFT) & 3;
        rpl = new_cs & 3;
        cpl = env->hflags & HF_CPL_MASK;
        type = (e2 >> DESC_TYPE_SHIFT) & 0xf;
        switch(type) {
        case 1: /* 286 TSS */
        case 9: /* 386 TSS */
        case 5: /* task gate */
            if (dpl < cpl || dpl < rpl)
                raise_exception_err(EXCP0D_GPF, new_cs & 0xfffc);
            next_eip = env->eip + next_eip_addend;
            switch_tss(new_cs, e1, e2, SWITCH_TSS_JMP, next_eip);
            CC_OP = CC_OP_EFLAGS;
            break;
        case 4: /* 286 call gate */
        case 12: /* 386 call gate */
            if ((dpl < cpl) || (dpl < rpl))
                raise_exception_err(EXCP0D_GPF, new_cs & 0xfffc);
            if (!(e2 & DESC_P_MASK))
                raise_exception_err(EXCP0B_NOSEG, new_cs & 0xfffc);
            gate_cs = e1 >> 16;
            new_eip = (e1 & 0xffff);
            if (type == 12)
                new_eip |= (e2 & 0xffff0000);
            if (load_segment(&e1, &e2, gate_cs) != 0)
                raise_exception_err(EXCP0D_GPF, gate_cs & 0xfffc);
            dpl = (e2 >> DESC_DPL_SHIFT) & 3;
            /* must be code segment */
            if (((e2 & (DESC_S_MASK | DESC_CS_MASK)) !=
                 (DESC_S_MASK | DESC_CS_MASK)))
                raise_exception_err(EXCP0D_GPF, gate_cs & 0xfffc);
            if (((e2 & DESC_C_MASK) && (dpl > cpl)) ||
                (!(e2 & DESC_C_MASK) && (dpl != cpl)))
                raise_exception_err(EXCP0D_GPF, gate_cs & 0xfffc);
            if (!(e2 & DESC_P_MASK))
                raise_exception_err(EXCP0D_GPF, gate_cs & 0xfffc);
            limit = get_seg_limit(e1, e2);
            if (new_eip > limit)
                raise_exception_err(EXCP0D_GPF, 0);
            cpu_x86_load_seg_cache(env, R_CS, (gate_cs & 0xfffc) | cpl,
                                   get_seg_base(e1, e2), limit, e2);
            EIP = new_eip;
            break;
        default:
            raise_exception_err(EXCP0D_GPF, new_cs & 0xfffc);
            break;
        }
    }
}

/* real mode call */
void helper_lcall_real(int new_cs, target_ulong new_eip1,
                       int shift, int next_eip)
{
    int new_eip;
    uint32_t esp, esp_mask;
    target_ulong ssp;

    new_eip = new_eip1;
    esp = ESP;
    esp_mask = get_sp_mask(env->segs[R_SS].flags);
    ssp = env->segs[R_SS].base;
    if (shift) {
        PUSHL(ssp, esp, esp_mask, env->segs[R_CS].selector);
        PUSHL(ssp, esp, esp_mask, next_eip);
    } else {
        PUSHW(ssp, esp, esp_mask, env->segs[R_CS].selector);
        PUSHW(ssp, esp, esp_mask, next_eip);
    }

    SET_ESP(esp, esp_mask);
    env->eip = new_eip;
    env->segs[R_CS].selector = new_cs;
    env->segs[R_CS].base = (new_cs << 4);
}

/* protected mode call */
void helper_lcall_protected(int new_cs, target_ulong new_eip, 
                            int shift, int next_eip_addend)
{
    int new_stack, i;
    uint32_t e1, e2, cpl, dpl, rpl, selector, offset, param_count;
    uint32_t ss = 0, ss_e1 = 0, ss_e2 = 0, sp, type, ss_dpl, sp_mask;
    uint32_t val, limit, old_sp_mask;
    target_ulong ssp, old_ssp, next_eip;

    next_eip = env->eip + next_eip_addend;
    LOG_PCALL("lcall %04x:%08x s=%d\n", new_cs, (uint32_t)new_eip, shift);
    LOG_PCALL_STATE(env);
    if ((new_cs & 0xfffc) == 0)
        raise_exception_err(EXCP0D_GPF, 0);
    if (load_segment(&e1, &e2, new_cs) != 0)
        raise_exception_err(EXCP0D_GPF, new_cs & 0xfffc);
    cpl = env->hflags & HF_CPL_MASK;
    LOG_PCALL("desc=%08x:%08x\n", e1, e2);
    if (e2 & DESC_S_MASK) {
        if (!(e2 & DESC_CS_MASK))
            raise_exception_err(EXCP0D_GPF, new_cs & 0xfffc);
        dpl = (e2 >> DESC_DPL_SHIFT) & 3;
        if (e2 & DESC_C_MASK) {
            /* conforming code segment */
            if (dpl > cpl)
                raise_exception_err(EXCP0D_GPF, new_cs & 0xfffc);
        } else {
            /* non conforming code segment */
            rpl = new_cs & 3;
            if (rpl > cpl)
                raise_exception_err(EXCP0D_GPF, new_cs & 0xfffc);
            if (dpl != cpl)
                raise_exception_err(EXCP0D_GPF, new_cs & 0xfffc);
        }
        if (!(e2 & DESC_P_MASK))
            raise_exception_err(EXCP0B_NOSEG, new_cs & 0xfffc);

#ifdef TARGET_X86_64
        /* XXX: check 16/32 bit cases in long mode */
        if (shift == 2) {
            target_ulong rsp;
            /* 64 bit case */
            rsp = ESP;
            PUSHQ(rsp, env->segs[R_CS].selector);
            PUSHQ(rsp, next_eip);
            /* from this point, not restartable */
            ESP = rsp;
            cpu_x86_load_seg_cache(env, R_CS, (new_cs & 0xfffc) | cpl,
                                   get_seg_base(e1, e2),
                                   get_seg_limit(e1, e2), e2);
            EIP = new_eip;
        } else
#endif
        {
            sp = ESP;
            sp_mask = get_sp_mask(env->segs[R_SS].flags);
            ssp = env->segs[R_SS].base;
            if (shift) {
                PUSHL(ssp, sp, sp_mask, env->segs[R_CS].selector);
                PUSHL(ssp, sp, sp_mask, next_eip);
            } else {
                PUSHW(ssp, sp, sp_mask, env->segs[R_CS].selector);
                PUSHW(ssp, sp, sp_mask, next_eip);
            }

            limit = get_seg_limit(e1, e2);
            if (new_eip > limit)
                raise_exception_err(EXCP0D_GPF, new_cs & 0xfffc);
            /* from this point, not restartable */
            SET_ESP(sp, sp_mask);
            cpu_x86_load_seg_cache(env, R_CS, (new_cs & 0xfffc) | cpl,
                                   get_seg_base(e1, e2), limit, e2);
            EIP = new_eip;
        }
    } else {
        /* check gate type */
        type = (e2 >> DESC_TYPE_SHIFT) & 0x1f;
        dpl = (e2 >> DESC_DPL_SHIFT) & 3;
        rpl = new_cs & 3;
        switch(type) {
        case 1: /* available 286 TSS */
        case 9: /* available 386 TSS */
        case 5: /* task gate */
            if (dpl < cpl || dpl < rpl)
                raise_exception_err(EXCP0D_GPF, new_cs & 0xfffc);
            switch_tss(new_cs, e1, e2, SWITCH_TSS_CALL, next_eip);
            CC_OP = CC_OP_EFLAGS;
            return;
        case 4: /* 286 call gate */
        case 12: /* 386 call gate */
            break;
        default:
            raise_exception_err(EXCP0D_GPF, new_cs & 0xfffc);
            break;
        }
        shift = type >> 3;

        if (dpl < cpl || dpl < rpl)
            raise_exception_err(EXCP0D_GPF, new_cs & 0xfffc);
        /* check valid bit */
        if (!(e2 & DESC_P_MASK))
            raise_exception_err(EXCP0B_NOSEG,  new_cs & 0xfffc);
        selector = e1 >> 16;
        offset = (e2 & 0xffff0000) | (e1 & 0x0000ffff);
        param_count = e2 & 0x1f;
        if ((selector & 0xfffc) == 0)
            raise_exception_err(EXCP0D_GPF, 0);

        if (load_segment(&e1, &e2, selector) != 0)
            raise_exception_err(EXCP0D_GPF, selector & 0xfffc);
        if (!(e2 & DESC_S_MASK) || !(e2 & (DESC_CS_MASK)))
            raise_exception_err(EXCP0D_GPF, selector & 0xfffc);
        dpl = (e2 >> DESC_DPL_SHIFT) & 3;
        if (dpl > cpl)
            raise_exception_err(EXCP0D_GPF, selector & 0xfffc);
        if (!(e2 & DESC_P_MASK))
            raise_exception_err(EXCP0B_NOSEG, selector & 0xfffc);

        if (!(e2 & DESC_C_MASK) && dpl < cpl) {
            /* to inner privilege */
            get_ss_esp_from_tss(&ss, &sp, dpl);
            LOG_PCALL("new ss:esp=%04x:%08x param_count=%d ESP=" TARGET_FMT_lx "\n",
                        ss, sp, param_count, ESP);
            if ((ss & 0xfffc) == 0)
                raise_exception_err(EXCP0A_TSS, ss & 0xfffc);
            if ((ss & 3) != dpl)
                raise_exception_err(EXCP0A_TSS, ss & 0xfffc);
            if (load_segment(&ss_e1, &ss_e2, ss) != 0)
                raise_exception_err(EXCP0A_TSS, ss & 0xfffc);
            ss_dpl = (ss_e2 >> DESC_DPL_SHIFT) & 3;
            if (ss_dpl != dpl)
                raise_exception_err(EXCP0A_TSS, ss & 0xfffc);
            if (!(ss_e2 & DESC_S_MASK) ||
                (ss_e2 & DESC_CS_MASK) ||
                !(ss_e2 & DESC_W_MASK))
                raise_exception_err(EXCP0A_TSS, ss & 0xfffc);
            if (!(ss_e2 & DESC_P_MASK))
                raise_exception_err(EXCP0A_TSS, ss & 0xfffc);

            //            push_size = ((param_count * 2) + 8) << shift;

            old_sp_mask = get_sp_mask(env->segs[R_SS].flags);
            old_ssp = env->segs[R_SS].base;

            sp_mask = get_sp_mask(ss_e2);
            ssp = get_seg_base(ss_e1, ss_e2);
            if (shift) {
                PUSHL(ssp, sp, sp_mask, env->segs[R_SS].selector);
                PUSHL(ssp, sp, sp_mask, ESP);
                for(i = param_count - 1; i >= 0; i--) {
                    val = ldl_kernel(old_ssp + ((ESP + i * 4) & old_sp_mask));
                    PUSHL(ssp, sp, sp_mask, val);
                }
            } else {
                PUSHW(ssp, sp, sp_mask, env->segs[R_SS].selector);
                PUSHW(ssp, sp, sp_mask, ESP);
                for(i = param_count - 1; i >= 0; i--) {
                    val = lduw_kernel(old_ssp + ((ESP + i * 2) & old_sp_mask));
                    PUSHW(ssp, sp, sp_mask, val);
                }
            }
            new_stack = 1;
        } else {
            /* to same privilege */
            sp = ESP;
            sp_mask = get_sp_mask(env->segs[R_SS].flags);
            ssp = env->segs[R_SS].base;
            //            push_size = (4 << shift);
            new_stack = 0;
        }

        if (shift) {
            PUSHL(ssp, sp, sp_mask, env->segs[R_CS].selector);
            PUSHL(ssp, sp, sp_mask, next_eip);
        } else {
            PUSHW(ssp, sp, sp_mask, env->segs[R_CS].selector);
            PUSHW(ssp, sp, sp_mask, next_eip);
        }

        /* from this point, not restartable */

        if (new_stack) {
            ss = (ss & ~3) | dpl;
            cpu_x86_load_seg_cache(env, R_SS, ss,
                                   ssp,
                                   get_seg_limit(ss_e1, ss_e2),
                                   ss_e2);
        }

        selector = (selector & ~3) | dpl;
        cpu_x86_load_seg_cache(env, R_CS, selector,
                       get_seg_base(e1, e2),
                       get_seg_limit(e1, e2),
                       e2);
        cpu_x86_set_cpl(env, dpl);
        SET_ESP(sp, sp_mask);
        EIP = offset;
    }
}

/* real and vm86 mode iret */
void helper_iret_real(int shift)
{
    uint32_t sp, new_cs, new_eip, new_eflags, sp_mask;
    target_ulong ssp;
    int eflags_mask;

    sp_mask = 0xffff; /* XXXX: use SS segment size ? */
    sp = ESP;
    ssp = env->segs[R_SS].base;
    if (shift == 1) {
        /* 32 bits */
        POPL(ssp, sp, sp_mask, new_eip);
        POPL(ssp, sp, sp_mask, new_cs);
        new_cs &= 0xffff;
        POPL(ssp, sp, sp_mask, new_eflags);
    } else {
        /* 16 bits */
        POPW(ssp, sp, sp_mask, new_eip);
        POPW(ssp, sp, sp_mask, new_cs);
        POPW(ssp, sp, sp_mask, new_eflags);
    }
    ESP = (ESP & ~sp_mask) | (sp & sp_mask);
    env->segs[R_CS].selector = new_cs;
    env->segs[R_CS].base = (new_cs << 4);
    env->eip = new_eip;
    if (env->eflags & VM_MASK)
        eflags_mask = TF_MASK | AC_MASK | ID_MASK | IF_MASK | RF_MASK | NT_MASK;
    else
        eflags_mask = TF_MASK | AC_MASK | ID_MASK | IF_MASK | IOPL_MASK | RF_MASK | NT_MASK;
    if (shift == 0)
        eflags_mask &= 0xffff;
    load_eflags(new_eflags, eflags_mask);
    env->hflags2 &= ~HF2_NMI_MASK;
}

static inline void validate_seg(int seg_reg, int cpl)
{
    int dpl;
    uint32_t e2;

    /* XXX: on x86_64, we do not want to nullify FS and GS because
       they may still contain a valid base. I would be interested to
       know how a real x86_64 CPU behaves */
    if ((seg_reg == R_FS || seg_reg == R_GS) &&
        (env->segs[seg_reg].selector & 0xfffc) == 0)
        return;

    e2 = env->segs[seg_reg].flags;
    dpl = (e2 >> DESC_DPL_SHIFT) & 3;
    if (!(e2 & DESC_CS_MASK) || !(e2 & DESC_C_MASK)) {
        /* data or non conforming code segment */
        if (dpl < cpl) {
            cpu_x86_load_seg_cache(env, seg_reg, 0, 0, 0, 0);
        }
    }
}

/* protected mode iret */
static inline void helper_ret_protected(int shift, int is_iret, int addend)
{
    uint32_t new_cs, new_eflags, new_ss;
    uint32_t new_es, new_ds, new_fs, new_gs;
    uint32_t e1, e2, ss_e1, ss_e2;
    int cpl, dpl, rpl, eflags_mask, iopl;
    target_ulong ssp, sp, new_eip, new_esp, sp_mask;

#ifdef TARGET_X86_64
    if (shift == 2)
        sp_mask = -1;
    else
#endif
        sp_mask = get_sp_mask(env->segs[R_SS].flags);
    sp = ESP;
    ssp = env->segs[R_SS].base;
    new_eflags = 0; /* avoid warning */
#ifdef TARGET_X86_64
    if (shift == 2) {
        POPQ(sp, new_eip);
        POPQ(sp, new_cs);
        new_cs &= 0xffff;
        if (is_iret) {
            POPQ(sp, new_eflags);
        }
    } else
#endif
    if (shift == 1) {
        /* 32 bits */
        POPL(ssp, sp, sp_mask, new_eip);
        POPL(ssp, sp, sp_mask, new_cs);
        new_cs &= 0xffff;
        if (is_iret) {
            POPL(ssp, sp, sp_mask, new_eflags);
            if (new_eflags & VM_MASK)
                goto return_to_vm86;
        }
    } else {
        /* 16 bits */
        POPW(ssp, sp, sp_mask, new_eip);
        POPW(ssp, sp, sp_mask, new_cs);
        if (is_iret)
            POPW(ssp, sp, sp_mask, new_eflags);
    }
    LOG_PCALL("lret new %04x:" TARGET_FMT_lx " s=%d addend=0x%x\n",
              new_cs, new_eip, shift, addend);
    LOG_PCALL_STATE(env);
    if ((new_cs & 0xfffc) == 0)
        raise_exception_err(EXCP0D_GPF, new_cs & 0xfffc);
    if (load_segment(&e1, &e2, new_cs) != 0)
        raise_exception_err(EXCP0D_GPF, new_cs & 0xfffc);
    if (!(e2 & DESC_S_MASK) ||
        !(e2 & DESC_CS_MASK))
        raise_exception_err(EXCP0D_GPF, new_cs & 0xfffc);
    cpl = env->hflags & HF_CPL_MASK;
    rpl = new_cs & 3;
    if (rpl < cpl)
        raise_exception_err(EXCP0D_GPF, new_cs & 0xfffc);
    dpl = (e2 >> DESC_DPL_SHIFT) & 3;
    if (e2 & DESC_C_MASK) {
        if (dpl > rpl)
            raise_exception_err(EXCP0D_GPF, new_cs & 0xfffc);
    } else {
        if (dpl != rpl)
            raise_exception_err(EXCP0D_GPF, new_cs & 0xfffc);
    }
    if (!(e2 & DESC_P_MASK))
        raise_exception_err(EXCP0B_NOSEG, new_cs & 0xfffc);

    sp += addend;
    if (rpl == cpl && (!(env->hflags & HF_CS64_MASK) ||
                       ((env->hflags & HF_CS64_MASK) && !is_iret))) {
        /* return to same privilege level */
        cpu_x86_load_seg_cache(env, R_CS, new_cs,
                       get_seg_base(e1, e2),
                       get_seg_limit(e1, e2),
                       e2);
    } else {
        /* return to different privilege level */
#ifdef TARGET_X86_64
        if (shift == 2) {
            POPQ(sp, new_esp);
            POPQ(sp, new_ss);
            new_ss &= 0xffff;
        } else
#endif
        if (shift == 1) {
            /* 32 bits */
            POPL(ssp, sp, sp_mask, new_esp);
            POPL(ssp, sp, sp_mask, new_ss);
            new_ss &= 0xffff;
        } else {
            /* 16 bits */
            POPW(ssp, sp, sp_mask, new_esp);
            POPW(ssp, sp, sp_mask, new_ss);
        }
        LOG_PCALL("new ss:esp=%04x:" TARGET_FMT_lx "\n",
                    new_ss, new_esp);
        if ((new_ss & 0xfffc) == 0) {
#ifdef TARGET_X86_64
            /* NULL ss is allowed in long mode if cpl != 3*/
            /* XXX: test CS64 ? */
            if ((env->hflags & HF_LMA_MASK) && rpl != 3) {
                cpu_x86_load_seg_cache(env, R_SS, new_ss,
                                       0, 0xffffffff,
                                       DESC_G_MASK | DESC_B_MASK | DESC_P_MASK |
                                       DESC_S_MASK | (rpl << DESC_DPL_SHIFT) |
                                       DESC_W_MASK | DESC_A_MASK);
                ss_e2 = DESC_B_MASK; /* XXX: should not be needed ? */
            } else
#endif
            {
                raise_exception_err(EXCP0D_GPF, 0);
            }
        } else {
            if ((new_ss & 3) != rpl)
                raise_exception_err(EXCP0D_GPF, new_ss & 0xfffc);
            if (load_segment(&ss_e1, &ss_e2, new_ss) != 0)
                raise_exception_err(EXCP0D_GPF, new_ss & 0xfffc);
            if (!(ss_e2 & DESC_S_MASK) ||
                (ss_e2 & DESC_CS_MASK) ||
                !(ss_e2 & DESC_W_MASK))
                raise_exception_err(EXCP0D_GPF, new_ss & 0xfffc);
            dpl = (ss_e2 >> DESC_DPL_SHIFT) & 3;
            if (dpl != rpl)
                raise_exception_err(EXCP0D_GPF, new_ss & 0xfffc);
            if (!(ss_e2 & DESC_P_MASK))
                raise_exception_err(EXCP0B_NOSEG, new_ss & 0xfffc);
            cpu_x86_load_seg_cache(env, R_SS, new_ss,
                                   get_seg_base(ss_e1, ss_e2),
                                   get_seg_limit(ss_e1, ss_e2),
                                   ss_e2);
        }

        cpu_x86_load_seg_cache(env, R_CS, new_cs,
                       get_seg_base(e1, e2),
                       get_seg_limit(e1, e2),
                       e2);
        cpu_x86_set_cpl(env, rpl);
        sp = new_esp;
#ifdef TARGET_X86_64
        if (env->hflags & HF_CS64_MASK)
            sp_mask = -1;
        else
#endif
            sp_mask = get_sp_mask(ss_e2);

        /* validate data segments */
        validate_seg(R_ES, rpl);
        validate_seg(R_DS, rpl);
        validate_seg(R_FS, rpl);
        validate_seg(R_GS, rpl);

        sp += addend;
    }
    SET_ESP(sp, sp_mask);
    env->eip = new_eip;
    if (is_iret) {
        /* NOTE: 'cpl' is the _old_ CPL */
        eflags_mask = TF_MASK | AC_MASK | ID_MASK | RF_MASK | NT_MASK;
        if (cpl == 0)
            eflags_mask |= IOPL_MASK;
        iopl = (env->eflags >> IOPL_SHIFT) & 3;
        if (cpl <= iopl)
            eflags_mask |= IF_MASK;
        if (shift == 0)
            eflags_mask &= 0xffff;
        load_eflags(new_eflags, eflags_mask);
    }
    return;

 return_to_vm86:
    POPL(ssp, sp, sp_mask, new_esp);
    POPL(ssp, sp, sp_mask, new_ss);
    POPL(ssp, sp, sp_mask, new_es);
    POPL(ssp, sp, sp_mask, new_ds);
    POPL(ssp, sp, sp_mask, new_fs);
    POPL(ssp, sp, sp_mask, new_gs);

    /* modify processor state */
    load_eflags(new_eflags, TF_MASK | AC_MASK | ID_MASK |
                IF_MASK | IOPL_MASK | VM_MASK | NT_MASK | VIF_MASK | VIP_MASK);
    load_seg_vm(R_CS, new_cs & 0xffff);
    cpu_x86_set_cpl(env, 3);
    load_seg_vm(R_SS, new_ss & 0xffff);
    load_seg_vm(R_ES, new_es & 0xffff);
    load_seg_vm(R_DS, new_ds & 0xffff);
    load_seg_vm(R_FS, new_fs & 0xffff);
    load_seg_vm(R_GS, new_gs & 0xffff);

    env->eip = new_eip & 0xffff;
    ESP = new_esp;
}

void helper_iret_protected(int shift, int next_eip)
{
    int tss_selector, type;
    uint32_t e1, e2;

    /* specific case for TSS */
    if (env->eflags & NT_MASK) {
#ifdef TARGET_X86_64
        if (env->hflags & HF_LMA_MASK)
            raise_exception_err(EXCP0D_GPF, 0);
#endif
        tss_selector = lduw_kernel(env->tr.base + 0);
        if (tss_selector & 4)
            raise_exception_err(EXCP0A_TSS, tss_selector & 0xfffc);
        if (load_segment(&e1, &e2, tss_selector) != 0)
            raise_exception_err(EXCP0A_TSS, tss_selector & 0xfffc);
        type = (e2 >> DESC_TYPE_SHIFT) & 0x17;
        /* NOTE: we check both segment and busy TSS */
        if (type != 3)
            raise_exception_err(EXCP0A_TSS, tss_selector & 0xfffc);
        switch_tss(tss_selector, e1, e2, SWITCH_TSS_IRET, next_eip);
    } else {
        helper_ret_protected(shift, 1, 0);
    }
    env->hflags2 &= ~HF2_NMI_MASK;
}

void helper_lret_protected(int shift, int addend)
{
    helper_ret_protected(shift, 0, addend);
}

void helper_sysenter(void)
{
    if (env->sysenter_cs == 0) {
        raise_exception_err(EXCP0D_GPF, 0);
    }
    env->eflags &= ~(VM_MASK | IF_MASK | RF_MASK);
    cpu_x86_set_cpl(env, 0);

#ifdef TARGET_X86_64
    if (env->hflags & HF_LMA_MASK) {
        cpu_x86_load_seg_cache(env, R_CS, env->sysenter_cs & 0xfffc,
                               0, 0xffffffff,
                               DESC_G_MASK | DESC_B_MASK | DESC_P_MASK |
                               DESC_S_MASK |
                               DESC_CS_MASK | DESC_R_MASK | DESC_A_MASK | DESC_L_MASK);
    } else
#endif
    {
        cpu_x86_load_seg_cache(env, R_CS, env->sysenter_cs & 0xfffc,
                               0, 0xffffffff,
                               DESC_G_MASK | DESC_B_MASK | DESC_P_MASK |
                               DESC_S_MASK |
                               DESC_CS_MASK | DESC_R_MASK | DESC_A_MASK);
    }
    cpu_x86_load_seg_cache(env, R_SS, (env->sysenter_cs + 8) & 0xfffc,
                           0, 0xffffffff,
                           DESC_G_MASK | DESC_B_MASK | DESC_P_MASK |
                           DESC_S_MASK |
                           DESC_W_MASK | DESC_A_MASK);
    ESP = env->sysenter_esp;
    EIP = env->sysenter_eip;
}

void helper_sysexit(int dflag)
{
    int cpl;

    cpl = env->hflags & HF_CPL_MASK;
    if (env->sysenter_cs == 0 || cpl != 0) {
        raise_exception_err(EXCP0D_GPF, 0);
    }
    cpu_x86_set_cpl(env, 3);
#ifdef TARGET_X86_64
    if (dflag == 2) {
        cpu_x86_load_seg_cache(env, R_CS, ((env->sysenter_cs + 32) & 0xfffc) | 3,
                               0, 0xffffffff,
                               DESC_G_MASK | DESC_B_MASK | DESC_P_MASK |
                               DESC_S_MASK | (3 << DESC_DPL_SHIFT) |
                               DESC_CS_MASK | DESC_R_MASK | DESC_A_MASK | DESC_L_MASK);
        cpu_x86_load_seg_cache(env, R_SS, ((env->sysenter_cs + 40) & 0xfffc) | 3,
                               0, 0xffffffff,
                               DESC_G_MASK | DESC_B_MASK | DESC_P_MASK |
                               DESC_S_MASK | (3 << DESC_DPL_SHIFT) |
                               DESC_W_MASK | DESC_A_MASK);
    } else
#endif
    {
        cpu_x86_load_seg_cache(env, R_CS, ((env->sysenter_cs + 16) & 0xfffc) | 3,
                               0, 0xffffffff,
                               DESC_G_MASK | DESC_B_MASK | DESC_P_MASK |
                               DESC_S_MASK | (3 << DESC_DPL_SHIFT) |
                               DESC_CS_MASK | DESC_R_MASK | DESC_A_MASK);
        cpu_x86_load_seg_cache(env, R_SS, ((env->sysenter_cs + 24) & 0xfffc) | 3,
                               0, 0xffffffff,
                               DESC_G_MASK | DESC_B_MASK | DESC_P_MASK |
                               DESC_S_MASK | (3 << DESC_DPL_SHIFT) |
                               DESC_W_MASK | DESC_A_MASK);
    }
    ESP = ECX;
    EIP = EDX;
}

#if defined(CONFIG_USER_ONLY)
target_ulong helper_read_crN(int reg)
{
    return 0;
}

void helper_write_crN(int reg, target_ulong t0)
{
}

void helper_movl_drN_T0(int reg, target_ulong t0)
{
}
#else
target_ulong helper_read_crN(int reg)
{
    target_ulong val;

    helper_svm_check_intercept_param(SVM_EXIT_READ_CR0 + reg, 0);
    switch(reg) {
    default:
        val = env->cr[reg];
        break;
    case 8:
        if (!(env->hflags2 & HF2_VINTR_MASK)) {
            val = cpu_get_apic_tpr(env);
        } else {
            val = env->v_tpr;
        }
        break;
    }
    return val;
}

void helper_write_crN(int reg, target_ulong t0)
{
    helper_svm_check_intercept_param(SVM_EXIT_WRITE_CR0 + reg, 0);
    switch(reg) {
    case 0:
        cpu_x86_update_cr0(env, t0);
        break;
    case 3:
        cpu_x86_update_cr3(env, t0);
        break;
    case 4:
        cpu_x86_update_cr4(env, t0);
        break;
    case 8:
        if (!(env->hflags2 & HF2_VINTR_MASK)) {
            cpu_set_apic_tpr(env, t0);
        }
        env->v_tpr = t0 & 0x0f;
        break;
    default:
        env->cr[reg] = t0;
        break;
    }
}

void helper_movl_drN_T0(int reg, target_ulong t0)
{
    int i;

    if (reg < 4) {
        hw_breakpoint_remove(env, reg);
        env->dr[reg] = t0;
        hw_breakpoint_insert(env, reg);
    } else if (reg == 7) {
        for (i = 0; i < 4; i++)
            hw_breakpoint_remove(env, i);
        env->dr[7] = t0;
        for (i = 0; i < 4; i++)
            hw_breakpoint_insert(env, i);
    } else
        env->dr[reg] = t0;
}
#endif

void helper_lmsw(target_ulong t0)
{
    /* only 4 lower bits of CR0 are modified. PE cannot be set to zero
       if already set to one. */
    t0 = (env->cr[0] & ~0xe) | (t0 & 0xf);
    helper_write_crN(0, t0);
}

void helper_clts(void)
{
    env->cr[0] &= ~CR0_TS_MASK;
    env->hflags &= ~HF_TS_MASK;
}

void helper_invlpg(target_ulong addr)
{
    helper_svm_check_intercept_param(SVM_EXIT_INVLPG, 0);
    tlb_flush_page(env, addr);
}

void helper_rdtsc(void)
{
    uint64_t val;

    if ((env->cr[4] & CR4_TSD_MASK) && ((env->hflags & HF_CPL_MASK) != 0)) {
        raise_exception(EXCP0D_GPF);
    }
    helper_svm_check_intercept_param(SVM_EXIT_RDTSC, 0);

    val = cpu_get_tsc(env) + env->tsc_offset;
    EAX = (uint32_t)(val);
    EDX = (uint32_t)(val >> 32);
}

<<<<<<< HEAD
void QEMU_NORETURN helper_rdpmc(void)
=======
void helper_rdtscp(void)
{
    helper_rdtsc();
    ECX = (uint32_t)(env->tsc_aux);
}

void helper_rdpmc(void)
>>>>>>> 94f4af02
{
    if ((env->cr[4] & CR4_PCE_MASK) && ((env->hflags & HF_CPL_MASK) != 0)) {
        raise_exception(EXCP0D_GPF);
    }
    helper_svm_check_intercept_param(SVM_EXIT_RDPMC, 0);
    
    /* currently unimplemented */
    raise_exception_err(EXCP06_ILLOP, 0);
}

#if defined(CONFIG_USER_ONLY)
void helper_wrmsr(void)
{
}

void helper_rdmsr(void)
{
}
#else
void helper_wrmsr(void)
{
    uint64_t val;

    helper_svm_check_intercept_param(SVM_EXIT_MSR, 1);

    val = ((uint32_t)EAX) | ((uint64_t)((uint32_t)EDX) << 32);

    switch((uint32_t)ECX) {
    case MSR_IA32_SYSENTER_CS:
        env->sysenter_cs = val & 0xffff;
        break;
    case MSR_IA32_SYSENTER_ESP:
        env->sysenter_esp = val;
        break;
    case MSR_IA32_SYSENTER_EIP:
        env->sysenter_eip = val;
        break;
    case MSR_IA32_APICBASE:
        cpu_set_apic_base(env, val);
        break;
    case MSR_EFER:
        {
            uint64_t update_mask;
            update_mask = 0;
            if (env->cpuid_ext2_features & CPUID_EXT2_SYSCALL)
                update_mask |= MSR_EFER_SCE;
            if (env->cpuid_ext2_features & CPUID_EXT2_LM)
                update_mask |= MSR_EFER_LME;
            if (env->cpuid_ext2_features & CPUID_EXT2_FFXSR)
                update_mask |= MSR_EFER_FFXSR;
            if (env->cpuid_ext2_features & CPUID_EXT2_NX)
                update_mask |= MSR_EFER_NXE;
            if (env->cpuid_ext3_features & CPUID_EXT3_SVM)
                update_mask |= MSR_EFER_SVME;
            if (env->cpuid_ext2_features & CPUID_EXT2_FFXSR)
                update_mask |= MSR_EFER_FFXSR;
            cpu_load_efer(env, (env->efer & ~update_mask) |
                          (val & update_mask));
        }
        break;
    case MSR_STAR:
        env->star = val;
        break;
    case MSR_PAT:
        env->pat = val;
        break;
    case MSR_VM_HSAVE_PA:
        env->vm_hsave = val;
        break;
#ifdef TARGET_X86_64
    case MSR_LSTAR:
        env->lstar = val;
        break;
    case MSR_CSTAR:
        env->cstar = val;
        break;
    case MSR_FMASK:
        env->fmask = val;
        break;
    case MSR_FSBASE:
        env->segs[R_FS].base = val;
        break;
    case MSR_GSBASE:
        env->segs[R_GS].base = val;
        break;
    case MSR_KERNELGSBASE:
        env->kernelgsbase = val;
        break;
#endif
    case MSR_MTRRphysBase(0):
    case MSR_MTRRphysBase(1):
    case MSR_MTRRphysBase(2):
    case MSR_MTRRphysBase(3):
    case MSR_MTRRphysBase(4):
    case MSR_MTRRphysBase(5):
    case MSR_MTRRphysBase(6):
    case MSR_MTRRphysBase(7):
        env->mtrr_var[((uint32_t)ECX - MSR_MTRRphysBase(0)) / 2].base = val;
        break;
    case MSR_MTRRphysMask(0):
    case MSR_MTRRphysMask(1):
    case MSR_MTRRphysMask(2):
    case MSR_MTRRphysMask(3):
    case MSR_MTRRphysMask(4):
    case MSR_MTRRphysMask(5):
    case MSR_MTRRphysMask(6):
    case MSR_MTRRphysMask(7):
        env->mtrr_var[((uint32_t)ECX - MSR_MTRRphysMask(0)) / 2].mask = val;
        break;
    case MSR_MTRRfix64K_00000:
        env->mtrr_fixed[(uint32_t)ECX - MSR_MTRRfix64K_00000] = val;
        break;
    case MSR_MTRRfix16K_80000:
    case MSR_MTRRfix16K_A0000:
        env->mtrr_fixed[(uint32_t)ECX - MSR_MTRRfix16K_80000 + 1] = val;
        break;
    case MSR_MTRRfix4K_C0000:
    case MSR_MTRRfix4K_C8000:
    case MSR_MTRRfix4K_D0000:
    case MSR_MTRRfix4K_D8000:
    case MSR_MTRRfix4K_E0000:
    case MSR_MTRRfix4K_E8000:
    case MSR_MTRRfix4K_F0000:
    case MSR_MTRRfix4K_F8000:
        env->mtrr_fixed[(uint32_t)ECX - MSR_MTRRfix4K_C0000 + 3] = val;
        break;
    case MSR_MTRRdefType:
        env->mtrr_deftype = val;
        break;
    case MSR_MCG_STATUS:
        env->mcg_status = val;
        break;
    case MSR_MCG_CTL:
        if ((env->mcg_cap & MCG_CTL_P)
            && (val == 0 || val == ~(uint64_t)0))
            env->mcg_ctl = val;
        break;
    case MSR_TSC_AUX:
        env->tsc_aux = val;
        break;
    default:
        if ((uint32_t)ECX >= MSR_MC0_CTL
            && (uint32_t)ECX < MSR_MC0_CTL + (4 * env->mcg_cap & 0xff)) {
            uint32_t offset = (uint32_t)ECX - MSR_MC0_CTL;
            if ((offset & 0x3) != 0
                || (val == 0 || val == ~(uint64_t)0))
                env->mce_banks[offset] = val;
            break;
        }
        /* XXX: exception ? */
        break;
    }
}

void helper_rdmsr(void)
{
    uint64_t val;

    helper_svm_check_intercept_param(SVM_EXIT_MSR, 0);

    switch((uint32_t)ECX) {
    case MSR_IA32_SYSENTER_CS:
        val = env->sysenter_cs;
        break;
    case MSR_IA32_SYSENTER_ESP:
        val = env->sysenter_esp;
        break;
    case MSR_IA32_SYSENTER_EIP:
        val = env->sysenter_eip;
        break;
    case MSR_IA32_APICBASE:
        val = cpu_get_apic_base(env);
        break;
    case MSR_EFER:
        val = env->efer;
        break;
    case MSR_STAR:
        val = env->star;
        break;
    case MSR_PAT:
        val = env->pat;
        break;
    case MSR_VM_HSAVE_PA:
        val = env->vm_hsave;
        break;
    case MSR_IA32_PERF_STATUS:
        /* tsc_increment_by_tick */
        val = 1000ULL;
        /* CPU multiplier */
        val |= (((uint64_t)4ULL) << 40);
        break;
#ifdef TARGET_X86_64
    case MSR_LSTAR:
        val = env->lstar;
        break;
    case MSR_CSTAR:
        val = env->cstar;
        break;
    case MSR_FMASK:
        val = env->fmask;
        break;
    case MSR_FSBASE:
        val = env->segs[R_FS].base;
        break;
    case MSR_GSBASE:
        val = env->segs[R_GS].base;
        break;
    case MSR_KERNELGSBASE:
        val = env->kernelgsbase;
        break;
    case MSR_TSC_AUX:
        val = env->tsc_aux;
        break;
#endif
    case MSR_MTRRphysBase(0):
    case MSR_MTRRphysBase(1):
    case MSR_MTRRphysBase(2):
    case MSR_MTRRphysBase(3):
    case MSR_MTRRphysBase(4):
    case MSR_MTRRphysBase(5):
    case MSR_MTRRphysBase(6):
    case MSR_MTRRphysBase(7):
        val = env->mtrr_var[((uint32_t)ECX - MSR_MTRRphysBase(0)) / 2].base;
        break;
    case MSR_MTRRphysMask(0):
    case MSR_MTRRphysMask(1):
    case MSR_MTRRphysMask(2):
    case MSR_MTRRphysMask(3):
    case MSR_MTRRphysMask(4):
    case MSR_MTRRphysMask(5):
    case MSR_MTRRphysMask(6):
    case MSR_MTRRphysMask(7):
        val = env->mtrr_var[((uint32_t)ECX - MSR_MTRRphysMask(0)) / 2].mask;
        break;
    case MSR_MTRRfix64K_00000:
        val = env->mtrr_fixed[0];
        break;
    case MSR_MTRRfix16K_80000:
    case MSR_MTRRfix16K_A0000:
        val = env->mtrr_fixed[(uint32_t)ECX - MSR_MTRRfix16K_80000 + 1];
        break;
    case MSR_MTRRfix4K_C0000:
    case MSR_MTRRfix4K_C8000:
    case MSR_MTRRfix4K_D0000:
    case MSR_MTRRfix4K_D8000:
    case MSR_MTRRfix4K_E0000:
    case MSR_MTRRfix4K_E8000:
    case MSR_MTRRfix4K_F0000:
    case MSR_MTRRfix4K_F8000:
        val = env->mtrr_fixed[(uint32_t)ECX - MSR_MTRRfix4K_C0000 + 3];
        break;
    case MSR_MTRRdefType:
        val = env->mtrr_deftype;
        break;
    case MSR_MTRRcap:
        if (env->cpuid_features & CPUID_MTRR)
            val = MSR_MTRRcap_VCNT | MSR_MTRRcap_FIXRANGE_SUPPORT | MSR_MTRRcap_WC_SUPPORTED;
        else
            /* XXX: exception ? */
            val = 0;
        break;
    case MSR_MCG_CAP:
        val = env->mcg_cap;
        break;
    case MSR_MCG_CTL:
        if (env->mcg_cap & MCG_CTL_P)
            val = env->mcg_ctl;
        else
            val = 0;
        break;
    case MSR_MCG_STATUS:
        val = env->mcg_status;
        break;
    default:
        if ((uint32_t)ECX >= MSR_MC0_CTL
            && (uint32_t)ECX < MSR_MC0_CTL + (4 * env->mcg_cap & 0xff)) {
            uint32_t offset = (uint32_t)ECX - MSR_MC0_CTL;
            val = env->mce_banks[offset];
            break;
        }
        /* XXX: exception ? */
        val = 0;
        break;
    }
    EAX = (uint32_t)(val);
    EDX = (uint32_t)(val >> 32);
}
#endif

target_ulong helper_lsl(target_ulong selector1)
{
    unsigned int limit;
    uint32_t e1, e2, eflags, selector;
    int rpl, dpl, cpl, type;

    selector = selector1 & 0xffff;
    eflags = helper_cc_compute_all(CC_OP);
    if ((selector & 0xfffc) == 0)
        goto fail;
    if (load_segment(&e1, &e2, selector) != 0)
        goto fail;
    rpl = selector & 3;
    dpl = (e2 >> DESC_DPL_SHIFT) & 3;
    cpl = env->hflags & HF_CPL_MASK;
    if (e2 & DESC_S_MASK) {
        if ((e2 & DESC_CS_MASK) && (e2 & DESC_C_MASK)) {
            /* conforming */
        } else {
            if (dpl < cpl || dpl < rpl)
                goto fail;
        }
    } else {
        type = (e2 >> DESC_TYPE_SHIFT) & 0xf;
        switch(type) {
        case 1:
        case 2:
        case 3:
        case 9:
        case 11:
            break;
        default:
            goto fail;
        }
        if (dpl < cpl || dpl < rpl) {
        fail:
            CC_SRC = eflags & ~CC_Z;
            return 0;
        }
    }
    limit = get_seg_limit(e1, e2);
    CC_SRC = eflags | CC_Z;
    return limit;
}

target_ulong helper_lar(target_ulong selector1)
{
    uint32_t e1, e2, eflags, selector;
    int rpl, dpl, cpl, type;

    selector = selector1 & 0xffff;
    eflags = helper_cc_compute_all(CC_OP);
    if ((selector & 0xfffc) == 0)
        goto fail;
    if (load_segment(&e1, &e2, selector) != 0)
        goto fail;
    rpl = selector & 3;
    dpl = (e2 >> DESC_DPL_SHIFT) & 3;
    cpl = env->hflags & HF_CPL_MASK;
    if (e2 & DESC_S_MASK) {
        if ((e2 & DESC_CS_MASK) && (e2 & DESC_C_MASK)) {
            /* conforming */
        } else {
            if (dpl < cpl || dpl < rpl)
                goto fail;
        }
    } else {
        type = (e2 >> DESC_TYPE_SHIFT) & 0xf;
        switch(type) {
        case 1:
        case 2:
        case 3:
        case 4:
        case 5:
        case 9:
        case 11:
        case 12:
            break;
        default:
            goto fail;
        }
        if (dpl < cpl || dpl < rpl) {
        fail:
            CC_SRC = eflags & ~CC_Z;
            return 0;
        }
    }
    CC_SRC = eflags | CC_Z;
    return e2 & 0x00f0ff00;
}

void helper_verr(target_ulong selector1)
{
    uint32_t e1, e2, eflags, selector;
    int rpl, dpl, cpl;

    selector = selector1 & 0xffff;
    eflags = helper_cc_compute_all(CC_OP);
    if ((selector & 0xfffc) == 0)
        goto fail;
    if (load_segment(&e1, &e2, selector) != 0)
        goto fail;
    if (!(e2 & DESC_S_MASK))
        goto fail;
    rpl = selector & 3;
    dpl = (e2 >> DESC_DPL_SHIFT) & 3;
    cpl = env->hflags & HF_CPL_MASK;
    if (e2 & DESC_CS_MASK) {
        if (!(e2 & DESC_R_MASK))
            goto fail;
        if (!(e2 & DESC_C_MASK)) {
            if (dpl < cpl || dpl < rpl)
                goto fail;
        }
    } else {
        if (dpl < cpl || dpl < rpl) {
        fail:
            CC_SRC = eflags & ~CC_Z;
            return;
        }
    }
    CC_SRC = eflags | CC_Z;
}

void helper_verw(target_ulong selector1)
{
    uint32_t e1, e2, eflags, selector;
    int rpl, dpl, cpl;

    selector = selector1 & 0xffff;
    eflags = helper_cc_compute_all(CC_OP);
    if ((selector & 0xfffc) == 0)
        goto fail;
    if (load_segment(&e1, &e2, selector) != 0)
        goto fail;
    if (!(e2 & DESC_S_MASK))
        goto fail;
    rpl = selector & 3;
    dpl = (e2 >> DESC_DPL_SHIFT) & 3;
    cpl = env->hflags & HF_CPL_MASK;
    if (e2 & DESC_CS_MASK) {
        goto fail;
    } else {
        if (dpl < cpl || dpl < rpl)
            goto fail;
        if (!(e2 & DESC_W_MASK)) {
        fail:
            CC_SRC = eflags & ~CC_Z;
            return;
        }
    }
    CC_SRC = eflags | CC_Z;
}

/* x87 FPU helpers */

static void fpu_set_exception(int mask)
{
    env->fpus |= mask;
    if (env->fpus & (~env->fpuc & FPUC_EM))
        env->fpus |= FPUS_SE | FPUS_B;
}

static inline CPU86_LDouble helper_fdiv(CPU86_LDouble a, CPU86_LDouble b)
{
    if (b == 0.0)
        fpu_set_exception(FPUS_ZE);
    return a / b;
}

static void fpu_raise_exception(void)
{
    if (env->cr[0] & CR0_NE_MASK) {
        raise_exception(EXCP10_COPR);
    }
#if !defined(CONFIG_USER_ONLY)
    else {
        cpu_set_ferr(env);
    }
#endif
}

void helper_flds_FT0(uint32_t val)
{
    union {
        float32 f;
        uint32_t i;
    } u;
    u.i = val;
    FT0 = float32_to_floatx(u.f, &env->fp_status);
}

void helper_fldl_FT0(uint64_t val)
{
    union {
        float64 f;
        uint64_t i;
    } u;
    u.i = val;
    FT0 = float64_to_floatx(u.f, &env->fp_status);
}

void helper_fildl_FT0(int32_t val)
{
    FT0 = int32_to_floatx(val, &env->fp_status);
}

void helper_flds_ST0(uint32_t val)
{
    int new_fpstt;
    union {
        float32 f;
        uint32_t i;
    } u;
    new_fpstt = (env->fpstt - 1) & 7;
    u.i = val;
    env->fpregs[new_fpstt].d = float32_to_floatx(u.f, &env->fp_status);
    env->fpstt = new_fpstt;
    env->fptags[new_fpstt] = 0; /* validate stack entry */
}

void helper_fldl_ST0(uint64_t val)
{
    int new_fpstt;
    union {
        float64 f;
        uint64_t i;
    } u;
    new_fpstt = (env->fpstt - 1) & 7;
    u.i = val;
    env->fpregs[new_fpstt].d = float64_to_floatx(u.f, &env->fp_status);
    env->fpstt = new_fpstt;
    env->fptags[new_fpstt] = 0; /* validate stack entry */
}

void helper_fildl_ST0(int32_t val)
{
    int new_fpstt;
    new_fpstt = (env->fpstt - 1) & 7;
    env->fpregs[new_fpstt].d = int32_to_floatx(val, &env->fp_status);
    env->fpstt = new_fpstt;
    env->fptags[new_fpstt] = 0; /* validate stack entry */
}

void helper_fildll_ST0(int64_t val)
{
    int new_fpstt;
    new_fpstt = (env->fpstt - 1) & 7;
    env->fpregs[new_fpstt].d = int64_to_floatx(val, &env->fp_status);
    env->fpstt = new_fpstt;
    env->fptags[new_fpstt] = 0; /* validate stack entry */
}

uint32_t helper_fsts_ST0(void)
{
    union {
        float32 f;
        uint32_t i;
    } u;
    u.f = floatx_to_float32(ST0, &env->fp_status);
    return u.i;
}

uint64_t helper_fstl_ST0(void)
{
    union {
        float64 f;
        uint64_t i;
    } u;
    u.f = floatx_to_float64(ST0, &env->fp_status);
    return u.i;
}

int32_t helper_fist_ST0(void)
{
    int32_t val;
    val = floatx_to_int32(ST0, &env->fp_status);
    if (val != (int16_t)val)
        val = -32768;
    return val;
}

int32_t helper_fistl_ST0(void)
{
    int32_t val;
    val = floatx_to_int32(ST0, &env->fp_status);
    return val;
}

int64_t helper_fistll_ST0(void)
{
    int64_t val;
    val = floatx_to_int64(ST0, &env->fp_status);
    return val;
}

int32_t helper_fistt_ST0(void)
{
    int32_t val;
    val = floatx_to_int32_round_to_zero(ST0, &env->fp_status);
    if (val != (int16_t)val)
        val = -32768;
    return val;
}

int32_t helper_fisttl_ST0(void)
{
    int32_t val;
    val = floatx_to_int32_round_to_zero(ST0, &env->fp_status);
    return val;
}

int64_t helper_fisttll_ST0(void)
{
    int64_t val;
    val = floatx_to_int64_round_to_zero(ST0, &env->fp_status);
    return val;
}

void helper_fldt_ST0(target_ulong ptr)
{
    int new_fpstt;
    new_fpstt = (env->fpstt - 1) & 7;
    env->fpregs[new_fpstt].d = helper_fldt(ptr);
    env->fpstt = new_fpstt;
    env->fptags[new_fpstt] = 0; /* validate stack entry */
}

void helper_fstt_ST0(target_ulong ptr)
{
    helper_fstt(ST0, ptr);
}

void helper_fpush(void)
{
    fpush();
}

void helper_fpop(void)
{
    fpop();
}

void helper_fdecstp(void)
{
    env->fpstt = (env->fpstt - 1) & 7;
    env->fpus &= (~0x4700);
}

void helper_fincstp(void)
{
    env->fpstt = (env->fpstt + 1) & 7;
    env->fpus &= (~0x4700);
}

/* FPU move */

void helper_ffree_STN(int st_index)
{
    env->fptags[(env->fpstt + st_index) & 7] = 1;
}

void helper_fmov_ST0_FT0(void)
{
    ST0 = FT0;
}

void helper_fmov_FT0_STN(int st_index)
{
    FT0 = ST(st_index);
}

void helper_fmov_ST0_STN(int st_index)
{
    ST0 = ST(st_index);
}

void helper_fmov_STN_ST0(int st_index)
{
    ST(st_index) = ST0;
}

void helper_fxchg_ST0_STN(int st_index)
{
    CPU86_LDouble tmp;
    tmp = ST(st_index);
    ST(st_index) = ST0;
    ST0 = tmp;
}

/* FPU operations */

static const int fcom_ccval[4] = {0x0100, 0x4000, 0x0000, 0x4500};

void helper_fcom_ST0_FT0(void)
{
    int ret;

    ret = floatx_compare(ST0, FT0, &env->fp_status);
    env->fpus = (env->fpus & ~0x4500) | fcom_ccval[ret + 1];
}

void helper_fucom_ST0_FT0(void)
{
    int ret;

    ret = floatx_compare_quiet(ST0, FT0, &env->fp_status);
    env->fpus = (env->fpus & ~0x4500) | fcom_ccval[ret+ 1];
}

static const int fcomi_ccval[4] = {CC_C, CC_Z, 0, CC_Z | CC_P | CC_C};

void helper_fcomi_ST0_FT0(void)
{
    int eflags;
    int ret;

    ret = floatx_compare(ST0, FT0, &env->fp_status);
    eflags = helper_cc_compute_all(CC_OP);
    eflags = (eflags & ~(CC_Z | CC_P | CC_C)) | fcomi_ccval[ret + 1];
    CC_SRC = eflags;
}

void helper_fucomi_ST0_FT0(void)
{
    int eflags;
    int ret;

    ret = floatx_compare_quiet(ST0, FT0, &env->fp_status);
    eflags = helper_cc_compute_all(CC_OP);
    eflags = (eflags & ~(CC_Z | CC_P | CC_C)) | fcomi_ccval[ret + 1];
    CC_SRC = eflags;
}

void helper_fadd_ST0_FT0(void)
{
    ST0 += FT0;
}

void helper_fmul_ST0_FT0(void)
{
    ST0 *= FT0;
}

void helper_fsub_ST0_FT0(void)
{
    ST0 -= FT0;
}

void helper_fsubr_ST0_FT0(void)
{
    ST0 = FT0 - ST0;
}

void helper_fdiv_ST0_FT0(void)
{
    ST0 = helper_fdiv(ST0, FT0);
}

void helper_fdivr_ST0_FT0(void)
{
    ST0 = helper_fdiv(FT0, ST0);
}

/* fp operations between STN and ST0 */

void helper_fadd_STN_ST0(int st_index)
{
    ST(st_index) += ST0;
}

void helper_fmul_STN_ST0(int st_index)
{
    ST(st_index) *= ST0;
}

void helper_fsub_STN_ST0(int st_index)
{
    ST(st_index) -= ST0;
}

void helper_fsubr_STN_ST0(int st_index)
{
    CPU86_LDouble *p;
    p = &ST(st_index);
    *p = ST0 - *p;
}

void helper_fdiv_STN_ST0(int st_index)
{
    CPU86_LDouble *p;
    p = &ST(st_index);
    *p = helper_fdiv(*p, ST0);
}

void helper_fdivr_STN_ST0(int st_index)
{
    CPU86_LDouble *p;
    p = &ST(st_index);
    *p = helper_fdiv(ST0, *p);
}

/* misc FPU operations */
void helper_fchs_ST0(void)
{
    ST0 = floatx_chs(ST0);
}

void helper_fabs_ST0(void)
{
    ST0 = floatx_abs(ST0);
}

void helper_fld1_ST0(void)
{
    ST0 = f15rk[1];
}

void helper_fldl2t_ST0(void)
{
    ST0 = f15rk[6];
}

void helper_fldl2e_ST0(void)
{
    ST0 = f15rk[5];
}

void helper_fldpi_ST0(void)
{
    ST0 = f15rk[2];
}

void helper_fldlg2_ST0(void)
{
    ST0 = f15rk[3];
}

void helper_fldln2_ST0(void)
{
    ST0 = f15rk[4];
}

void helper_fldz_ST0(void)
{
    ST0 = f15rk[0];
}

void helper_fldz_FT0(void)
{
    FT0 = f15rk[0];
}

uint32_t helper_fnstsw(void)
{
    return (env->fpus & ~0x3800) | (env->fpstt & 0x7) << 11;
}

uint32_t helper_fnstcw(void)
{
    return env->fpuc;
}

static void update_fp_status(void)
{
    int rnd_type;

    /* set rounding mode */
    switch(env->fpuc & RC_MASK) {
    default:
    case RC_NEAR:
        rnd_type = float_round_nearest_even;
        break;
    case RC_DOWN:
        rnd_type = float_round_down;
        break;
    case RC_UP:
        rnd_type = float_round_up;
        break;
    case RC_CHOP:
        rnd_type = float_round_to_zero;
        break;
    }
    set_float_rounding_mode(rnd_type, &env->fp_status);
#ifdef FLOATX80
    switch((env->fpuc >> 8) & 3) {
    case 0:
        rnd_type = 32;
        break;
    case 2:
        rnd_type = 64;
        break;
    case 3:
    default:
        rnd_type = 80;
        break;
    }
    set_floatx80_rounding_precision(rnd_type, &env->fp_status);
#endif
}

void helper_fldcw(uint32_t val)
{
    env->fpuc = val;
    update_fp_status();
}

void helper_fclex(void)
{
    env->fpus &= 0x7f00;
}

void helper_fwait(void)
{
    if (env->fpus & FPUS_SE)
        fpu_raise_exception();
}

void helper_fninit(void)
{
    env->fpus = 0;
    env->fpstt = 0;
    env->fpuc = 0x37f;
    env->fptags[0] = 1;
    env->fptags[1] = 1;
    env->fptags[2] = 1;
    env->fptags[3] = 1;
    env->fptags[4] = 1;
    env->fptags[5] = 1;
    env->fptags[6] = 1;
    env->fptags[7] = 1;
}

/* BCD ops */

void helper_fbld_ST0(target_ulong ptr)
{
    CPU86_LDouble tmp;
    uint64_t val;
    unsigned int v;
    int i;

    val = 0;
    for(i = 8; i >= 0; i--) {
        v = ldub(ptr + i);
        val = (val * 100) + ((v >> 4) * 10) + (v & 0xf);
    }
    tmp = val;
    if (ldub(ptr + 9) & 0x80)
        tmp = -tmp;
    fpush();
    ST0 = tmp;
}

void helper_fbst_ST0(target_ulong ptr)
{
    int v;
    target_ulong mem_ref, mem_end;
    int64_t val;

    val = floatx_to_int64(ST0, &env->fp_status);
    mem_ref = ptr;
    mem_end = mem_ref + 9;
    if (val < 0) {
        stb(mem_end, 0x80);
        val = -val;
    } else {
        stb(mem_end, 0x00);
    }
    while (mem_ref < mem_end) {
        if (val == 0)
            break;
        v = val % 100;
        val = val / 100;
        v = ((v / 10) << 4) | (v % 10);
        stb(mem_ref++, v);
    }
    while (mem_ref < mem_end) {
        stb(mem_ref++, 0);
    }
}

void helper_f2xm1(void)
{
    ST0 = pow(2.0,ST0) - 1.0;
}

void helper_fyl2x(void)
{
    CPU86_LDouble fptemp;

    fptemp = ST0;
    if (fptemp>0.0){
        fptemp = log(fptemp)/log(2.0);	 /* log2(ST) */
        ST1 *= fptemp;
        fpop();
    } else {
        env->fpus &= (~0x4700);
        env->fpus |= 0x400;
    }
}

void helper_fptan(void)
{
    CPU86_LDouble fptemp;

    fptemp = ST0;
    if((fptemp > MAXTAN)||(fptemp < -MAXTAN)) {
        env->fpus |= 0x400;
    } else {
        ST0 = tan(fptemp);
        fpush();
        ST0 = 1.0;
        env->fpus &= (~0x400);  /* C2 <-- 0 */
        /* the above code is for  |arg| < 2**52 only */
    }
}

void helper_fpatan(void)
{
    CPU86_LDouble fptemp, fpsrcop;

    fpsrcop = ST1;
    fptemp = ST0;
    ST1 = atan2(fpsrcop,fptemp);
    fpop();
}

void helper_fxtract(void)
{
    CPU86_LDoubleU temp;
    unsigned int expdif;

    temp.d = ST0;
    expdif = EXPD(temp) - EXPBIAS;
    /*DP exponent bias*/
    ST0 = expdif;
    fpush();
    BIASEXPONENT(temp);
    ST0 = temp.d;
}

void helper_fprem1(void)
{
    CPU86_LDouble dblq, fpsrcop, fptemp;
    CPU86_LDoubleU fpsrcop1, fptemp1;
    int expdif;
    signed long long int q;

    if (isinf(ST0) || isnan(ST0) || isnan(ST1) || (ST1 == 0.0)) {
        ST0 = 0.0 / 0.0; /* NaN */
        env->fpus &= (~0x4700); /* (C3,C2,C1,C0) <-- 0000 */
        return;
    }

    fpsrcop = ST0;
    fptemp = ST1;
    fpsrcop1.d = fpsrcop;
    fptemp1.d = fptemp;
    expdif = EXPD(fpsrcop1) - EXPD(fptemp1);

    if (expdif < 0) {
        /* optimisation? taken from the AMD docs */
        env->fpus &= (~0x4700); /* (C3,C2,C1,C0) <-- 0000 */
        /* ST0 is unchanged */
        return;
    }

    if (expdif < 53) {
        dblq = fpsrcop / fptemp;
        /* round dblq towards nearest integer */
        dblq = rint(dblq);
        ST0 = fpsrcop - fptemp * dblq;

        /* convert dblq to q by truncating towards zero */
        if (dblq < 0.0)
           q = (signed long long int)(-dblq);
        else
           q = (signed long long int)dblq;

        env->fpus &= (~0x4700); /* (C3,C2,C1,C0) <-- 0000 */
                                /* (C0,C3,C1) <-- (q2,q1,q0) */
        env->fpus |= (q & 0x4) << (8 - 2);  /* (C0) <-- q2 */
        env->fpus |= (q & 0x2) << (14 - 1); /* (C3) <-- q1 */
        env->fpus |= (q & 0x1) << (9 - 0);  /* (C1) <-- q0 */
    } else {
        env->fpus |= 0x400;  /* C2 <-- 1 */
        fptemp = pow(2.0, expdif - 50);
        fpsrcop = (ST0 / ST1) / fptemp;
        /* fpsrcop = integer obtained by chopping */
        fpsrcop = (fpsrcop < 0.0) ?
                  -(floor(fabs(fpsrcop))) : floor(fpsrcop);
        ST0 -= (ST1 * fpsrcop * fptemp);
    }
}

void helper_fprem(void)
{
    CPU86_LDouble dblq, fpsrcop, fptemp;
    CPU86_LDoubleU fpsrcop1, fptemp1;
    int expdif;
    signed long long int q;

    if (isinf(ST0) || isnan(ST0) || isnan(ST1) || (ST1 == 0.0)) {
       ST0 = 0.0 / 0.0; /* NaN */
       env->fpus &= (~0x4700); /* (C3,C2,C1,C0) <-- 0000 */
       return;
    }

    fpsrcop = (CPU86_LDouble)ST0;
    fptemp = (CPU86_LDouble)ST1;
    fpsrcop1.d = fpsrcop;
    fptemp1.d = fptemp;
    expdif = EXPD(fpsrcop1) - EXPD(fptemp1);

    if (expdif < 0) {
        /* optimisation? taken from the AMD docs */
        env->fpus &= (~0x4700); /* (C3,C2,C1,C0) <-- 0000 */
        /* ST0 is unchanged */
        return;
    }

    if ( expdif < 53 ) {
        dblq = fpsrcop/*ST0*/ / fptemp/*ST1*/;
        /* round dblq towards zero */
        dblq = (dblq < 0.0) ? ceil(dblq) : floor(dblq);
        ST0 = fpsrcop/*ST0*/ - fptemp * dblq;

        /* convert dblq to q by truncating towards zero */
        if (dblq < 0.0)
           q = (signed long long int)(-dblq);
        else
           q = (signed long long int)dblq;

        env->fpus &= (~0x4700); /* (C3,C2,C1,C0) <-- 0000 */
                                /* (C0,C3,C1) <-- (q2,q1,q0) */
        env->fpus |= (q & 0x4) << (8 - 2);  /* (C0) <-- q2 */
        env->fpus |= (q & 0x2) << (14 - 1); /* (C3) <-- q1 */
        env->fpus |= (q & 0x1) << (9 - 0);  /* (C1) <-- q0 */
    } else {
        int N = 32 + (expdif % 32); /* as per AMD docs */
        env->fpus |= 0x400;  /* C2 <-- 1 */
        fptemp = pow(2.0, (double)(expdif - N));
        fpsrcop = (ST0 / ST1) / fptemp;
        /* fpsrcop = integer obtained by chopping */
        fpsrcop = (fpsrcop < 0.0) ?
                  -(floor(fabs(fpsrcop))) : floor(fpsrcop);
        ST0 -= (ST1 * fpsrcop * fptemp);
    }
}

void helper_fyl2xp1(void)
{
    CPU86_LDouble fptemp;

    fptemp = ST0;
    if ((fptemp+1.0)>0.0) {
        fptemp = log(fptemp+1.0) / log(2.0); /* log2(ST+1.0) */
        ST1 *= fptemp;
        fpop();
    } else {
        env->fpus &= (~0x4700);
        env->fpus |= 0x400;
    }
}

void helper_fsqrt(void)
{
    CPU86_LDouble fptemp;

    fptemp = ST0;
    if (fptemp<0.0) {
        env->fpus &= (~0x4700);  /* (C3,C2,C1,C0) <-- 0000 */
        env->fpus |= 0x400;
    }
    ST0 = sqrt(fptemp);
}

void helper_fsincos(void)
{
    CPU86_LDouble fptemp;

    fptemp = ST0;
    if ((fptemp > MAXTAN)||(fptemp < -MAXTAN)) {
        env->fpus |= 0x400;
    } else {
        ST0 = sin(fptemp);
        fpush();
        ST0 = cos(fptemp);
        env->fpus &= (~0x400);  /* C2 <-- 0 */
        /* the above code is for  |arg| < 2**63 only */
    }
}

void helper_frndint(void)
{
    ST0 = floatx_round_to_int(ST0, &env->fp_status);
}

void helper_fscale(void)
{
    ST0 = ldexp (ST0, (int)(ST1));
}

void helper_fsin(void)
{
    CPU86_LDouble fptemp;

    fptemp = ST0;
    if ((fptemp > MAXTAN)||(fptemp < -MAXTAN)) {
        env->fpus |= 0x400;
    } else {
        ST0 = sin(fptemp);
        env->fpus &= (~0x400);  /* C2 <-- 0 */
        /* the above code is for  |arg| < 2**53 only */
    }
}

void helper_fcos(void)
{
    CPU86_LDouble fptemp;

    fptemp = ST0;
    if((fptemp > MAXTAN)||(fptemp < -MAXTAN)) {
        env->fpus |= 0x400;
    } else {
        ST0 = cos(fptemp);
        env->fpus &= (~0x400);  /* C2 <-- 0 */
        /* the above code is for  |arg5 < 2**63 only */
    }
}

void helper_fxam_ST0(void)
{
    CPU86_LDoubleU temp;
    int expdif;

    temp.d = ST0;

    env->fpus &= (~0x4700);  /* (C3,C2,C1,C0) <-- 0000 */
    if (SIGND(temp))
        env->fpus |= 0x200; /* C1 <-- 1 */

    /* XXX: test fptags too */
    expdif = EXPD(temp);
    if (expdif == MAXEXPD) {
#ifdef USE_X86LDOUBLE
        if (MANTD(temp) == 0x8000000000000000ULL)
#else
        if (MANTD(temp) == 0)
#endif
            env->fpus |=  0x500 /*Infinity*/;
        else
            env->fpus |=  0x100 /*NaN*/;
    } else if (expdif == 0) {
        if (MANTD(temp) == 0)
            env->fpus |=  0x4000 /*Zero*/;
        else
            env->fpus |= 0x4400 /*Denormal*/;
    } else {
        env->fpus |= 0x400;
    }
}

void helper_fstenv(target_ulong ptr, int data32)
{
    int fpus, fptag, exp, i;
    uint64_t mant;
    CPU86_LDoubleU tmp;

    fpus = (env->fpus & ~0x3800) | (env->fpstt & 0x7) << 11;
    fptag = 0;
    for (i=7; i>=0; i--) {
	fptag <<= 2;
	if (env->fptags[i]) {
            fptag |= 3;
	} else {
            tmp.d = env->fpregs[i].d;
            exp = EXPD(tmp);
            mant = MANTD(tmp);
            if (exp == 0 && mant == 0) {
                /* zero */
	        fptag |= 1;
	    } else if (exp == 0 || exp == MAXEXPD
#ifdef USE_X86LDOUBLE
                       || (mant & (1LL << 63)) == 0
#endif
                       ) {
                /* NaNs, infinity, denormal */
                fptag |= 2;
            }
        }
    }
    if (data32) {
        /* 32 bit */
        stl(ptr, env->fpuc);
        stl(ptr + 4, fpus);
        stl(ptr + 8, fptag);
        stl(ptr + 12, 0); /* fpip */
        stl(ptr + 16, 0); /* fpcs */
        stl(ptr + 20, 0); /* fpoo */
        stl(ptr + 24, 0); /* fpos */
    } else {
        /* 16 bit */
        stw(ptr, env->fpuc);
        stw(ptr + 2, fpus);
        stw(ptr + 4, fptag);
        stw(ptr + 6, 0);
        stw(ptr + 8, 0);
        stw(ptr + 10, 0);
        stw(ptr + 12, 0);
    }
}

void helper_fldenv(target_ulong ptr, int data32)
{
    int i, fpus, fptag;

    if (data32) {
	env->fpuc = lduw(ptr);
        fpus = lduw(ptr + 4);
        fptag = lduw(ptr + 8);
    }
    else {
	env->fpuc = lduw(ptr);
        fpus = lduw(ptr + 2);
        fptag = lduw(ptr + 4);
    }
    env->fpstt = (fpus >> 11) & 7;
    env->fpus = fpus & ~0x3800;
    for(i = 0;i < 8; i++) {
        env->fptags[i] = ((fptag & 3) == 3);
        fptag >>= 2;
    }
}

void helper_fsave(target_ulong ptr, int data32)
{
    CPU86_LDouble tmp;
    int i;

    helper_fstenv(ptr, data32);

    ptr += (14 << data32);
    for(i = 0;i < 8; i++) {
        tmp = ST(i);
        helper_fstt(tmp, ptr);
        ptr += 10;
    }

    /* fninit */
    env->fpus = 0;
    env->fpstt = 0;
    env->fpuc = 0x37f;
    env->fptags[0] = 1;
    env->fptags[1] = 1;
    env->fptags[2] = 1;
    env->fptags[3] = 1;
    env->fptags[4] = 1;
    env->fptags[5] = 1;
    env->fptags[6] = 1;
    env->fptags[7] = 1;
}

void helper_frstor(target_ulong ptr, int data32)
{
    CPU86_LDouble tmp;
    int i;

    helper_fldenv(ptr, data32);
    ptr += (14 << data32);

    for(i = 0;i < 8; i++) {
        tmp = helper_fldt(ptr);
        ST(i) = tmp;
        ptr += 10;
    }
}

void helper_fxsave(target_ulong ptr, int data64)
{
    int fpus, fptag, i, nb_xmm_regs;
    CPU86_LDouble tmp;
    target_ulong addr;

    fpus = (env->fpus & ~0x3800) | (env->fpstt & 0x7) << 11;
    fptag = 0;
    for(i = 0; i < 8; i++) {
        fptag |= (env->fptags[i] << i);
    }
    stw(ptr, env->fpuc);
    stw(ptr + 2, fpus);
    stw(ptr + 4, fptag ^ 0xff);
#ifdef TARGET_X86_64
    if (data64) {
        stq(ptr + 0x08, 0); /* rip */
        stq(ptr + 0x10, 0); /* rdp */
    } else 
#endif
    {
        stl(ptr + 0x08, 0); /* eip */
        stl(ptr + 0x0c, 0); /* sel  */
        stl(ptr + 0x10, 0); /* dp */
        stl(ptr + 0x14, 0); /* sel  */
    }

    addr = ptr + 0x20;
    for(i = 0;i < 8; i++) {
        tmp = ST(i);
        helper_fstt(tmp, addr);
        addr += 16;
    }

    if (env->cr[4] & CR4_OSFXSR_MASK) {
        /* XXX: finish it */
        stl(ptr + 0x18, env->mxcsr); /* mxcsr */
        stl(ptr + 0x1c, 0x0000ffff); /* mxcsr_mask */
        if (env->hflags & HF_CS64_MASK)
            nb_xmm_regs = 16;
        else
            nb_xmm_regs = 8;
        addr = ptr + 0xa0;
        /* Fast FXSAVE leaves out the XMM registers */
        if (!(env->efer & MSR_EFER_FFXSR)
          || (env->hflags & HF_CPL_MASK)
          || !(env->hflags & HF_LMA_MASK)) {
            for(i = 0; i < nb_xmm_regs; i++) {
                stq(addr, env->xmm_regs[i].XMM_Q(0));
                stq(addr + 8, env->xmm_regs[i].XMM_Q(1));
                addr += 16;
            }
        }
    }
}

void helper_fxrstor(target_ulong ptr, int data64)
{
    int i, fpus, fptag, nb_xmm_regs;
    CPU86_LDouble tmp;
    target_ulong addr;

    env->fpuc = lduw(ptr);
    fpus = lduw(ptr + 2);
    fptag = lduw(ptr + 4);
    env->fpstt = (fpus >> 11) & 7;
    env->fpus = fpus & ~0x3800;
    fptag ^= 0xff;
    for(i = 0;i < 8; i++) {
        env->fptags[i] = ((fptag >> i) & 1);
    }

    addr = ptr + 0x20;
    for(i = 0;i < 8; i++) {
        tmp = helper_fldt(addr);
        ST(i) = tmp;
        addr += 16;
    }

    if (env->cr[4] & CR4_OSFXSR_MASK) {
        /* XXX: finish it */
        env->mxcsr = ldl(ptr + 0x18);
        //ldl(ptr + 0x1c);
        if (env->hflags & HF_CS64_MASK)
            nb_xmm_regs = 16;
        else
            nb_xmm_regs = 8;
        addr = ptr + 0xa0;
        /* Fast FXRESTORE leaves out the XMM registers */
        if (!(env->efer & MSR_EFER_FFXSR)
          || (env->hflags & HF_CPL_MASK)
          || !(env->hflags & HF_LMA_MASK)) {
            for(i = 0; i < nb_xmm_regs; i++) {
                env->xmm_regs[i].XMM_Q(0) = ldq(addr);
                env->xmm_regs[i].XMM_Q(1) = ldq(addr + 8);
                addr += 16;
            }
        }
    }
}

#ifndef USE_X86LDOUBLE

void cpu_get_fp80(uint64_t *pmant, uint16_t *pexp, CPU86_LDouble f)
{
    CPU86_LDoubleU temp;
    int e;

    temp.d = f;
    /* mantissa */
    *pmant = (MANTD(temp) << 11) | (1LL << 63);
    /* exponent + sign */
    e = EXPD(temp) - EXPBIAS + 16383;
    e |= SIGND(temp) >> 16;
    *pexp = e;
}

CPU86_LDouble cpu_set_fp80(uint64_t mant, uint16_t upper)
{
    CPU86_LDoubleU temp;
    int e;
    uint64_t ll;

    /* XXX: handle overflow ? */
    e = (upper & 0x7fff) - 16383 + EXPBIAS; /* exponent */
    e |= (upper >> 4) & 0x800; /* sign */
    ll = (mant >> 11) & ((1LL << 52) - 1);
#ifdef __arm__
    temp.l.upper = (e << 20) | (ll >> 32);
    temp.l.lower = ll;
#else
    temp.ll = ll | ((uint64_t)e << 52);
#endif
    return temp.d;
}

#else

void cpu_get_fp80(uint64_t *pmant, uint16_t *pexp, CPU86_LDouble f)
{
    CPU86_LDoubleU temp;

    temp.d = f;
    *pmant = temp.l.lower;
    *pexp = temp.l.upper;
}

CPU86_LDouble cpu_set_fp80(uint64_t mant, uint16_t upper)
{
    CPU86_LDoubleU temp;

    temp.l.upper = upper;
    temp.l.lower = mant;
    return temp.d;
}
#endif

#ifdef TARGET_X86_64

//#define DEBUG_MULDIV

static void add128(uint64_t *plow, uint64_t *phigh, uint64_t a, uint64_t b)
{
    *plow += a;
    /* carry test */
    if (*plow < a)
        (*phigh)++;
    *phigh += b;
}

static void neg128(uint64_t *plow, uint64_t *phigh)
{
    *plow = ~ *plow;
    *phigh = ~ *phigh;
    add128(plow, phigh, 1, 0);
}

/* return TRUE if overflow */
static int div64(uint64_t *plow, uint64_t *phigh, uint64_t b)
{
    uint64_t q, r, a1, a0;
    int i, qb, ab;

    a0 = *plow;
    a1 = *phigh;
    if (a1 == 0) {
        q = a0 / b;
        r = a0 % b;
        *plow = q;
        *phigh = r;
    } else {
        if (a1 >= b)
            return 1;
        /* XXX: use a better algorithm */
        for(i = 0; i < 64; i++) {
            ab = a1 >> 63;
            a1 = (a1 << 1) | (a0 >> 63);
            if (ab || a1 >= b) {
                a1 -= b;
                qb = 1;
            } else {
                qb = 0;
            }
            a0 = (a0 << 1) | qb;
        }
#if defined(DEBUG_MULDIV)
        printf("div: 0x%016" PRIx64 "%016" PRIx64 " / 0x%016" PRIx64 ": q=0x%016" PRIx64 " r=0x%016" PRIx64 "\n",
               *phigh, *plow, b, a0, a1);
#endif
        *plow = a0;
        *phigh = a1;
    }
    return 0;
}

/* return TRUE if overflow */
static int idiv64(uint64_t *plow, uint64_t *phigh, int64_t b)
{
    int sa, sb;
    sa = ((int64_t)*phigh < 0);
    if (sa)
        neg128(plow, phigh);
    sb = (b < 0);
    if (sb)
        b = -b;
    if (div64(plow, phigh, b) != 0)
        return 1;
    if (sa ^ sb) {
        if (*plow > (1ULL << 63))
            return 1;
        *plow = - *plow;
    } else {
        if (*plow >= (1ULL << 63))
            return 1;
    }
    if (sa)
        *phigh = - *phigh;
    return 0;
}

void helper_mulq_EAX_T0(target_ulong t0)
{
    uint64_t r0, r1;

    mulu64(&r0, &r1, EAX, t0);
    EAX = r0;
    EDX = r1;
    CC_DST = r0;
    CC_SRC = r1;
}

void helper_imulq_EAX_T0(target_ulong t0)
{
    uint64_t r0, r1;

    muls64(&r0, &r1, EAX, t0);
    EAX = r0;
    EDX = r1;
    CC_DST = r0;
    CC_SRC = ((int64_t)r1 != ((int64_t)r0 >> 63));
}

target_ulong helper_imulq_T0_T1(target_ulong t0, target_ulong t1)
{
    uint64_t r0, r1;

    muls64(&r0, &r1, t0, t1);
    CC_DST = r0;
    CC_SRC = ((int64_t)r1 != ((int64_t)r0 >> 63));
    return r0;
}

void helper_divq_EAX(target_ulong t0)
{
    uint64_t r0, r1;
    if (t0 == 0) {
        raise_exception(EXCP00_DIVZ);
    }
    r0 = EAX;
    r1 = EDX;
    if (div64(&r0, &r1, t0))
        raise_exception(EXCP00_DIVZ);
    EAX = r0;
    EDX = r1;
}

void helper_idivq_EAX(target_ulong t0)
{
    uint64_t r0, r1;
    if (t0 == 0) {
        raise_exception(EXCP00_DIVZ);
    }
    r0 = EAX;
    r1 = EDX;
    if (idiv64(&r0, &r1, t0))
        raise_exception(EXCP00_DIVZ);
    EAX = r0;
    EDX = r1;
}
#endif

static QEMU_NORETURN void do_hlt(void)
{
    env->hflags &= ~HF_INHIBIT_IRQ_MASK; /* needed if sti is just before */
    env->halted = 1;
    env->exception_index = EXCP_HLT;
    cpu_loop_exit();
}

void QEMU_NORETURN helper_hlt(int next_eip_addend)
{
    helper_svm_check_intercept_param(SVM_EXIT_HLT, 0);
    EIP += next_eip_addend;
    
    do_hlt();
}

void helper_monitor(target_ulong ptr)
{
    if ((uint32_t)ECX != 0)
        raise_exception(EXCP0D_GPF);
    /* XXX: store address ? */
    helper_svm_check_intercept_param(SVM_EXIT_MONITOR, 0);
}

void helper_mwait(int next_eip_addend)
{
    if ((uint32_t)ECX != 0)
        raise_exception(EXCP0D_GPF);
    helper_svm_check_intercept_param(SVM_EXIT_MWAIT, 0);
    EIP += next_eip_addend;

    /* XXX: not complete but not completely erroneous */
    if (env->cpu_index != 0 || env->next_cpu != NULL) {
        /* more than one CPU: do not sleep because another CPU may
           wake this one */
    } else {
        do_hlt();
    }
}

void QEMU_NORETURN helper_debug(void)
{
    env->exception_index = EXCP_DEBUG;
    cpu_loop_exit();
}

void helper_reset_rf(void)
{
    env->eflags &= ~RF_MASK;
}

void QEMU_NORETURN helper_raise_interrupt(int intno, int next_eip_addend)
{
    raise_interrupt(intno, 1, 0, next_eip_addend);
}

void QEMU_NORETURN helper_raise_exception(int exception_index)
{
    raise_exception(exception_index);
}

void helper_cli(void)
{
    env->eflags &= ~IF_MASK;
}

void helper_sti(void)
{
    env->eflags |= IF_MASK;
}

#if 0
/* vm86plus instructions */
void helper_cli_vm(void)
{
    env->eflags &= ~VIF_MASK;
}

void helper_sti_vm(void)
{
    env->eflags |= VIF_MASK;
    if (env->eflags & VIP_MASK) {
        raise_exception(EXCP0D_GPF);
    }
}
#endif

void helper_set_inhibit_irq(void)
{
    env->hflags |= HF_INHIBIT_IRQ_MASK;
}

void helper_reset_inhibit_irq(void)
{
    env->hflags &= ~HF_INHIBIT_IRQ_MASK;
}

void helper_boundw(target_ulong a0, int v)
{
    int low, high;
    low = ldsw(a0);
    high = ldsw(a0 + 2);
    v = (int16_t)v;
    if (v < low || v > high) {
        raise_exception(EXCP05_BOUND);
    }
}

void helper_boundl(target_ulong a0, int v)
{
    int low, high;
    low = ldl(a0);
    high = ldl(a0 + 4);
    if (v < low || v > high) {
        raise_exception(EXCP05_BOUND);
    }
}

static float approx_rsqrt(float a)
{
    return 1.0 / sqrt(a);
}

static float approx_rcp(float a)
{
    return 1.0 / a;
}

#if !defined(CONFIG_USER_ONLY)

#define MMUSUFFIX _mmu

#define SHIFT 0
#include "softmmu_template.h"

#define SHIFT 1
#include "softmmu_template.h"

#define SHIFT 2
#include "softmmu_template.h"

#define SHIFT 3
#include "softmmu_template.h"

#endif

#if !defined(CONFIG_USER_ONLY)
/* try to fill the TLB and return an exception if error. If retaddr is
   NULL, it means that the function was called in C code (i.e. not
   from generated code or from helper.c) */
/* XXX: fix it to restore all registers */
void tlb_fill(target_ulong addr, int is_write, int mmu_idx, void *retaddr)
{
    TranslationBlock *tb;
    int ret;
    unsigned long pc;
    CPUX86State *saved_env;

    /* XXX: hack to restore env in all cases, even if not called from
       generated code */
    saved_env = env;
    env = cpu_single_env;

    ret = cpu_x86_handle_mmu_fault(env, addr, is_write, mmu_idx, 1);
    if (ret) {
        if (retaddr) {
            /* now we have a real cpu fault */
            pc = (unsigned long)retaddr;
            tb = tb_find_pc(pc);
            if (tb) {
                /* the PC is inside the translated code. It means that we have
                   a virtual CPU fault */
                cpu_restore_state(tb, env, pc, NULL);
            }
        }
        raise_exception_err(env->exception_index, env->error_code);
    }
    env = saved_env;
}
#endif

/* Secure Virtual Machine helpers */

#if defined(CONFIG_USER_ONLY)

void helper_vmrun(int aflag, int next_eip_addend)
{ 
}
void helper_vmmcall(void) 
{ 
}
void helper_vmload(int aflag)
{ 
}
void helper_vmsave(int aflag)
{ 
}
void helper_stgi(void)
{
}
void helper_clgi(void)
{
}
void helper_skinit(void) 
{ 
}
void helper_invlpga(int aflag)
{ 
}
void helper_vmexit(uint32_t exit_code, uint64_t exit_info_1) 
{ 
}
void helper_svm_check_intercept_param(uint32_t type, uint64_t param)
{
}

void helper_svm_check_io(uint32_t port, uint32_t param, 
                         uint32_t next_eip_addend)
{
}
#else

static inline void svm_save_seg(target_phys_addr_t addr,
                                const SegmentCache *sc)
{
    stw_phys(addr + offsetof(struct vmcb_seg, selector), 
             sc->selector);
    stq_phys(addr + offsetof(struct vmcb_seg, base), 
             sc->base);
    stl_phys(addr + offsetof(struct vmcb_seg, limit), 
             sc->limit);
    stw_phys(addr + offsetof(struct vmcb_seg, attrib), 
             ((sc->flags >> 8) & 0xff) | ((sc->flags >> 12) & 0x0f00));
}
                                
static inline void svm_load_seg(target_phys_addr_t addr, SegmentCache *sc)
{
    unsigned int flags;

    sc->selector = lduw_phys(addr + offsetof(struct vmcb_seg, selector));
    sc->base = ldq_phys(addr + offsetof(struct vmcb_seg, base));
    sc->limit = ldl_phys(addr + offsetof(struct vmcb_seg, limit));
    flags = lduw_phys(addr + offsetof(struct vmcb_seg, attrib));
    sc->flags = ((flags & 0xff) << 8) | ((flags & 0x0f00) << 12);
}

static inline void svm_load_seg_cache(target_phys_addr_t addr, 
                                      CPUState *env, int seg_reg)
{
    SegmentCache sc1, *sc = &sc1;
    svm_load_seg(addr, sc);
    cpu_x86_load_seg_cache(env, seg_reg, sc->selector,
                           sc->base, sc->limit, sc->flags);
}

void helper_vmrun(int aflag, int next_eip_addend)
{
    target_ulong addr;
    uint32_t event_inj;
    uint32_t int_ctl;

    helper_svm_check_intercept_param(SVM_EXIT_VMRUN, 0);

    if (aflag == 2)
        addr = EAX;
    else
        addr = (uint32_t)EAX;

    qemu_log_mask(CPU_LOG_TB_IN_ASM, "vmrun! " TARGET_FMT_lx "\n", addr);

    env->vm_vmcb = addr;

    /* save the current CPU state in the hsave page */
    stq_phys(env->vm_hsave + offsetof(struct vmcb, save.gdtr.base), env->gdt.base);
    stl_phys(env->vm_hsave + offsetof(struct vmcb, save.gdtr.limit), env->gdt.limit);

    stq_phys(env->vm_hsave + offsetof(struct vmcb, save.idtr.base), env->idt.base);
    stl_phys(env->vm_hsave + offsetof(struct vmcb, save.idtr.limit), env->idt.limit);

    stq_phys(env->vm_hsave + offsetof(struct vmcb, save.cr0), env->cr[0]);
    stq_phys(env->vm_hsave + offsetof(struct vmcb, save.cr2), env->cr[2]);
    stq_phys(env->vm_hsave + offsetof(struct vmcb, save.cr3), env->cr[3]);
    stq_phys(env->vm_hsave + offsetof(struct vmcb, save.cr4), env->cr[4]);
    stq_phys(env->vm_hsave + offsetof(struct vmcb, save.dr6), env->dr[6]);
    stq_phys(env->vm_hsave + offsetof(struct vmcb, save.dr7), env->dr[7]);

    stq_phys(env->vm_hsave + offsetof(struct vmcb, save.efer), env->efer);
    stq_phys(env->vm_hsave + offsetof(struct vmcb, save.rflags), compute_eflags());

    svm_save_seg(env->vm_hsave + offsetof(struct vmcb, save.es), 
                  &env->segs[R_ES]);
    svm_save_seg(env->vm_hsave + offsetof(struct vmcb, save.cs), 
                 &env->segs[R_CS]);
    svm_save_seg(env->vm_hsave + offsetof(struct vmcb, save.ss), 
                 &env->segs[R_SS]);
    svm_save_seg(env->vm_hsave + offsetof(struct vmcb, save.ds), 
                 &env->segs[R_DS]);

    stq_phys(env->vm_hsave + offsetof(struct vmcb, save.rip),
             EIP + next_eip_addend);
    stq_phys(env->vm_hsave + offsetof(struct vmcb, save.rsp), ESP);
    stq_phys(env->vm_hsave + offsetof(struct vmcb, save.rax), EAX);

    /* load the interception bitmaps so we do not need to access the
       vmcb in svm mode */
    env->intercept            = ldq_phys(env->vm_vmcb + offsetof(struct vmcb, control.intercept));
    env->intercept_cr_read    = lduw_phys(env->vm_vmcb + offsetof(struct vmcb, control.intercept_cr_read));
    env->intercept_cr_write   = lduw_phys(env->vm_vmcb + offsetof(struct vmcb, control.intercept_cr_write));
    env->intercept_dr_read    = lduw_phys(env->vm_vmcb + offsetof(struct vmcb, control.intercept_dr_read));
    env->intercept_dr_write   = lduw_phys(env->vm_vmcb + offsetof(struct vmcb, control.intercept_dr_write));
    env->intercept_exceptions = ldl_phys(env->vm_vmcb + offsetof(struct vmcb, control.intercept_exceptions));

    /* enable intercepts */
    env->hflags |= HF_SVMI_MASK;

    env->tsc_offset = ldq_phys(env->vm_vmcb + offsetof(struct vmcb, control.tsc_offset));

    env->gdt.base  = ldq_phys(env->vm_vmcb + offsetof(struct vmcb, save.gdtr.base));
    env->gdt.limit = ldl_phys(env->vm_vmcb + offsetof(struct vmcb, save.gdtr.limit));

    env->idt.base  = ldq_phys(env->vm_vmcb + offsetof(struct vmcb, save.idtr.base));
    env->idt.limit = ldl_phys(env->vm_vmcb + offsetof(struct vmcb, save.idtr.limit));

    /* clear exit_info_2 so we behave like the real hardware */
    stq_phys(env->vm_vmcb + offsetof(struct vmcb, control.exit_info_2), 0);

    cpu_x86_update_cr0(env, ldq_phys(env->vm_vmcb + offsetof(struct vmcb, save.cr0)));
    cpu_x86_update_cr4(env, ldq_phys(env->vm_vmcb + offsetof(struct vmcb, save.cr4)));
    cpu_x86_update_cr3(env, ldq_phys(env->vm_vmcb + offsetof(struct vmcb, save.cr3)));
    env->cr[2] = ldq_phys(env->vm_vmcb + offsetof(struct vmcb, save.cr2));
    int_ctl = ldl_phys(env->vm_vmcb + offsetof(struct vmcb, control.int_ctl));
    env->hflags2 &= ~(HF2_HIF_MASK | HF2_VINTR_MASK);
    if (int_ctl & V_INTR_MASKING_MASK) {
        env->v_tpr = int_ctl & V_TPR_MASK;
        env->hflags2 |= HF2_VINTR_MASK;
        if (env->eflags & IF_MASK)
            env->hflags2 |= HF2_HIF_MASK;
    }

    cpu_load_efer(env, 
                  ldq_phys(env->vm_vmcb + offsetof(struct vmcb, save.efer)));
    env->eflags = 0;
    load_eflags(ldq_phys(env->vm_vmcb + offsetof(struct vmcb, save.rflags)),
                ~(CC_O | CC_S | CC_Z | CC_A | CC_P | CC_C | DF_MASK));
    CC_OP = CC_OP_EFLAGS;

    svm_load_seg_cache(env->vm_vmcb + offsetof(struct vmcb, save.es),
                       env, R_ES);
    svm_load_seg_cache(env->vm_vmcb + offsetof(struct vmcb, save.cs),
                       env, R_CS);
    svm_load_seg_cache(env->vm_vmcb + offsetof(struct vmcb, save.ss),
                       env, R_SS);
    svm_load_seg_cache(env->vm_vmcb + offsetof(struct vmcb, save.ds),
                       env, R_DS);

    EIP = ldq_phys(env->vm_vmcb + offsetof(struct vmcb, save.rip));
    env->eip = EIP;
    ESP = ldq_phys(env->vm_vmcb + offsetof(struct vmcb, save.rsp));
    EAX = ldq_phys(env->vm_vmcb + offsetof(struct vmcb, save.rax));
    env->dr[7] = ldq_phys(env->vm_vmcb + offsetof(struct vmcb, save.dr7));
    env->dr[6] = ldq_phys(env->vm_vmcb + offsetof(struct vmcb, save.dr6));
    cpu_x86_set_cpl(env, ldub_phys(env->vm_vmcb + offsetof(struct vmcb, save.cpl)));

    /* FIXME: guest state consistency checks */

    switch(ldub_phys(env->vm_vmcb + offsetof(struct vmcb, control.tlb_ctl))) {
        case TLB_CONTROL_DO_NOTHING:
            break;
        case TLB_CONTROL_FLUSH_ALL_ASID:
            /* FIXME: this is not 100% correct but should work for now */
            tlb_flush(env, 1);
        break;
    }

    env->hflags2 |= HF2_GIF_MASK;

    if (int_ctl & V_IRQ_MASK) {
        env->interrupt_request |= CPU_INTERRUPT_VIRQ;
    }

    /* maybe we need to inject an event */
    event_inj = ldl_phys(env->vm_vmcb + offsetof(struct vmcb, control.event_inj));
    if (event_inj & SVM_EVTINJ_VALID) {
        uint8_t vector = event_inj & SVM_EVTINJ_VEC_MASK;
        uint16_t valid_err = event_inj & SVM_EVTINJ_VALID_ERR;
        uint32_t event_inj_err = ldl_phys(env->vm_vmcb + offsetof(struct vmcb, control.event_inj_err));

        qemu_log_mask(CPU_LOG_TB_IN_ASM, "Injecting(%#hx): ", valid_err);
        /* FIXME: need to implement valid_err */
        switch (event_inj & SVM_EVTINJ_TYPE_MASK) {
        case SVM_EVTINJ_TYPE_INTR:
                env->exception_index = vector;
                env->error_code = event_inj_err;
                env->exception_is_int = 0;
                env->exception_next_eip = -1;
                qemu_log_mask(CPU_LOG_TB_IN_ASM, "INTR");
                /* XXX: is it always correct ? */
                do_interrupt(vector, 0, 0, 0, 1);
                break;
        case SVM_EVTINJ_TYPE_NMI:
                env->exception_index = EXCP02_NMI;
                env->error_code = event_inj_err;
                env->exception_is_int = 0;
                env->exception_next_eip = EIP;
                qemu_log_mask(CPU_LOG_TB_IN_ASM, "NMI");
                cpu_loop_exit();
                break;
        case SVM_EVTINJ_TYPE_EXEPT:
                env->exception_index = vector;
                env->error_code = event_inj_err;
                env->exception_is_int = 0;
                env->exception_next_eip = -1;
                qemu_log_mask(CPU_LOG_TB_IN_ASM, "EXEPT");
                cpu_loop_exit();
                break;
        case SVM_EVTINJ_TYPE_SOFT:
                env->exception_index = vector;
                env->error_code = event_inj_err;
                env->exception_is_int = 1;
                env->exception_next_eip = EIP;
                qemu_log_mask(CPU_LOG_TB_IN_ASM, "SOFT");
                cpu_loop_exit();
                break;
        }
        qemu_log_mask(CPU_LOG_TB_IN_ASM, " %#x %#x\n", env->exception_index, env->error_code);
    }
}

void QEMU_NORETURN helper_vmmcall(void)
{
    helper_svm_check_intercept_param(SVM_EXIT_VMMCALL, 0);
    raise_exception(EXCP06_ILLOP);
}

void helper_vmload(int aflag)
{
    target_ulong addr;
    helper_svm_check_intercept_param(SVM_EXIT_VMLOAD, 0);

    if (aflag == 2)
        addr = EAX;
    else
        addr = (uint32_t)EAX;

    qemu_log_mask(CPU_LOG_TB_IN_ASM, "vmload! " TARGET_FMT_lx "\nFS: %016" PRIx64 " | " TARGET_FMT_lx "\n",
                addr, ldq_phys(addr + offsetof(struct vmcb, save.fs.base)),
                env->segs[R_FS].base);

    svm_load_seg_cache(addr + offsetof(struct vmcb, save.fs),
                       env, R_FS);
    svm_load_seg_cache(addr + offsetof(struct vmcb, save.gs),
                       env, R_GS);
    svm_load_seg(addr + offsetof(struct vmcb, save.tr),
                 &env->tr);
    svm_load_seg(addr + offsetof(struct vmcb, save.ldtr),
                 &env->ldt);

#ifdef TARGET_X86_64
    env->kernelgsbase = ldq_phys(addr + offsetof(struct vmcb, save.kernel_gs_base));
    env->lstar = ldq_phys(addr + offsetof(struct vmcb, save.lstar));
    env->cstar = ldq_phys(addr + offsetof(struct vmcb, save.cstar));
    env->fmask = ldq_phys(addr + offsetof(struct vmcb, save.sfmask));
#endif
    env->star = ldq_phys(addr + offsetof(struct vmcb, save.star));
    env->sysenter_cs = ldq_phys(addr + offsetof(struct vmcb, save.sysenter_cs));
    env->sysenter_esp = ldq_phys(addr + offsetof(struct vmcb, save.sysenter_esp));
    env->sysenter_eip = ldq_phys(addr + offsetof(struct vmcb, save.sysenter_eip));
}

void helper_vmsave(int aflag)
{
    target_ulong addr;
    helper_svm_check_intercept_param(SVM_EXIT_VMSAVE, 0);

    if (aflag == 2)
        addr = EAX;
    else
        addr = (uint32_t)EAX;

    qemu_log_mask(CPU_LOG_TB_IN_ASM, "vmsave! " TARGET_FMT_lx "\nFS: %016" PRIx64 " | " TARGET_FMT_lx "\n",
                addr, ldq_phys(addr + offsetof(struct vmcb, save.fs.base)),
                env->segs[R_FS].base);

    svm_save_seg(addr + offsetof(struct vmcb, save.fs), 
                 &env->segs[R_FS]);
    svm_save_seg(addr + offsetof(struct vmcb, save.gs), 
                 &env->segs[R_GS]);
    svm_save_seg(addr + offsetof(struct vmcb, save.tr), 
                 &env->tr);
    svm_save_seg(addr + offsetof(struct vmcb, save.ldtr), 
                 &env->ldt);

#ifdef TARGET_X86_64
    stq_phys(addr + offsetof(struct vmcb, save.kernel_gs_base), env->kernelgsbase);
    stq_phys(addr + offsetof(struct vmcb, save.lstar), env->lstar);
    stq_phys(addr + offsetof(struct vmcb, save.cstar), env->cstar);
    stq_phys(addr + offsetof(struct vmcb, save.sfmask), env->fmask);
#endif
    stq_phys(addr + offsetof(struct vmcb, save.star), env->star);
    stq_phys(addr + offsetof(struct vmcb, save.sysenter_cs), env->sysenter_cs);
    stq_phys(addr + offsetof(struct vmcb, save.sysenter_esp), env->sysenter_esp);
    stq_phys(addr + offsetof(struct vmcb, save.sysenter_eip), env->sysenter_eip);
}

void helper_stgi(void)
{
    helper_svm_check_intercept_param(SVM_EXIT_STGI, 0);
    env->hflags2 |= HF2_GIF_MASK;
}

void helper_clgi(void)
{
    helper_svm_check_intercept_param(SVM_EXIT_CLGI, 0);
    env->hflags2 &= ~HF2_GIF_MASK;
}

void QEMU_NORETURN helper_skinit(void)
{
    helper_svm_check_intercept_param(SVM_EXIT_SKINIT, 0);
    /* XXX: not implemented */
    raise_exception(EXCP06_ILLOP);
}

void helper_invlpga(int aflag)
{
    target_ulong addr;
    helper_svm_check_intercept_param(SVM_EXIT_INVLPGA, 0);
    
    if (aflag == 2)
        addr = EAX;
    else
        addr = (uint32_t)EAX;

    /* XXX: could use the ASID to see if it is needed to do the
       flush */
    tlb_flush_page(env, addr);
}

void helper_svm_check_intercept_param(uint32_t type, uint64_t param)
{
    if (likely(!(env->hflags & HF_SVMI_MASK)))
        return;
    switch(type) {
    case SVM_EXIT_READ_CR0 ... SVM_EXIT_READ_CR0 + 8:
        if (env->intercept_cr_read & (1 << (type - SVM_EXIT_READ_CR0))) {
            helper_vmexit(type, param);
        }
        break;
    case SVM_EXIT_WRITE_CR0 ... SVM_EXIT_WRITE_CR0 + 8:
        if (env->intercept_cr_write & (1 << (type - SVM_EXIT_WRITE_CR0))) {
            helper_vmexit(type, param);
        }
        break;
    case SVM_EXIT_READ_DR0 ... SVM_EXIT_READ_DR0 + 7:
        if (env->intercept_dr_read & (1 << (type - SVM_EXIT_READ_DR0))) {
            helper_vmexit(type, param);
        }
        break;
    case SVM_EXIT_WRITE_DR0 ... SVM_EXIT_WRITE_DR0 + 7:
        if (env->intercept_dr_write & (1 << (type - SVM_EXIT_WRITE_DR0))) {
            helper_vmexit(type, param);
        }
        break;
    case SVM_EXIT_EXCP_BASE ... SVM_EXIT_EXCP_BASE + 31:
        if (env->intercept_exceptions & (1 << (type - SVM_EXIT_EXCP_BASE))) {
            helper_vmexit(type, param);
        }
        break;
    case SVM_EXIT_MSR:
        if (env->intercept & (1ULL << (SVM_EXIT_MSR - SVM_EXIT_INTR))) {
            /* FIXME: this should be read in at vmrun (faster this way?) */
            uint64_t addr = ldq_phys(env->vm_vmcb + offsetof(struct vmcb, control.msrpm_base_pa));
            uint32_t t0, t1;
            switch((uint32_t)ECX) {
            case 0 ... 0x1fff:
                t0 = (ECX * 2) % 8;
                t1 = ECX / 8;
                break;
            case 0xc0000000 ... 0xc0001fff:
                t0 = (8192 + ECX - 0xc0000000) * 2;
                t1 = (t0 / 8);
                t0 %= 8;
                break;
            case 0xc0010000 ... 0xc0011fff:
                t0 = (16384 + ECX - 0xc0010000) * 2;
                t1 = (t0 / 8);
                t0 %= 8;
                break;
            default:
                helper_vmexit(type, param);
                t0 = 0;
                t1 = 0;
                break;
            }
            if (ldub_phys(addr + t1) & ((1 << param) << t0))
                helper_vmexit(type, param);
        }
        break;
    default:
        if (env->intercept & (1ULL << (type - SVM_EXIT_INTR))) {
            helper_vmexit(type, param);
        }
        break;
    }
}

void helper_svm_check_io(uint32_t port, uint32_t param, 
                         uint32_t next_eip_addend)
{
    if (env->intercept & (1ULL << (SVM_EXIT_IOIO - SVM_EXIT_INTR))) {
        /* FIXME: this should be read in at vmrun (faster this way?) */
        uint64_t addr = ldq_phys(env->vm_vmcb + offsetof(struct vmcb, control.iopm_base_pa));
        uint16_t mask = (1 << ((param >> 4) & 7)) - 1;
        if(lduw_phys(addr + port / 8) & (mask << (port & 7))) {
            /* next EIP */
            stq_phys(env->vm_vmcb + offsetof(struct vmcb, control.exit_info_2), 
                     env->eip + next_eip_addend);
            helper_vmexit(SVM_EXIT_IOIO, param | (port << 16));
        }
    }
}

/* Note: currently only 32 bits of exit_code are used */
void QEMU_NORETURN helper_vmexit(uint32_t exit_code, uint64_t exit_info_1)
{
    uint32_t int_ctl;

    qemu_log_mask(CPU_LOG_TB_IN_ASM, "vmexit(%08x, %016" PRIx64 ", %016" PRIx64 ", " TARGET_FMT_lx ")!\n",
                exit_code, exit_info_1,
                ldq_phys(env->vm_vmcb + offsetof(struct vmcb, control.exit_info_2)),
                EIP);

    if(env->hflags & HF_INHIBIT_IRQ_MASK) {
        stl_phys(env->vm_vmcb + offsetof(struct vmcb, control.int_state), SVM_INTERRUPT_SHADOW_MASK);
        env->hflags &= ~HF_INHIBIT_IRQ_MASK;
    } else {
        stl_phys(env->vm_vmcb + offsetof(struct vmcb, control.int_state), 0);
    }

    /* Save the VM state in the vmcb */
    svm_save_seg(env->vm_vmcb + offsetof(struct vmcb, save.es), 
                 &env->segs[R_ES]);
    svm_save_seg(env->vm_vmcb + offsetof(struct vmcb, save.cs), 
                 &env->segs[R_CS]);
    svm_save_seg(env->vm_vmcb + offsetof(struct vmcb, save.ss), 
                 &env->segs[R_SS]);
    svm_save_seg(env->vm_vmcb + offsetof(struct vmcb, save.ds), 
                 &env->segs[R_DS]);

    stq_phys(env->vm_vmcb + offsetof(struct vmcb, save.gdtr.base), env->gdt.base);
    stl_phys(env->vm_vmcb + offsetof(struct vmcb, save.gdtr.limit), env->gdt.limit);

    stq_phys(env->vm_vmcb + offsetof(struct vmcb, save.idtr.base), env->idt.base);
    stl_phys(env->vm_vmcb + offsetof(struct vmcb, save.idtr.limit), env->idt.limit);

    stq_phys(env->vm_vmcb + offsetof(struct vmcb, save.efer), env->efer);
    stq_phys(env->vm_vmcb + offsetof(struct vmcb, save.cr0), env->cr[0]);
    stq_phys(env->vm_vmcb + offsetof(struct vmcb, save.cr2), env->cr[2]);
    stq_phys(env->vm_vmcb + offsetof(struct vmcb, save.cr3), env->cr[3]);
    stq_phys(env->vm_vmcb + offsetof(struct vmcb, save.cr4), env->cr[4]);

    int_ctl = ldl_phys(env->vm_vmcb + offsetof(struct vmcb, control.int_ctl));
    int_ctl &= ~(V_TPR_MASK | V_IRQ_MASK);
    int_ctl |= env->v_tpr & V_TPR_MASK;
    if (env->interrupt_request & CPU_INTERRUPT_VIRQ)
        int_ctl |= V_IRQ_MASK;
    stl_phys(env->vm_vmcb + offsetof(struct vmcb, control.int_ctl), int_ctl);

    stq_phys(env->vm_vmcb + offsetof(struct vmcb, save.rflags), compute_eflags());
    stq_phys(env->vm_vmcb + offsetof(struct vmcb, save.rip), env->eip);
    stq_phys(env->vm_vmcb + offsetof(struct vmcb, save.rsp), ESP);
    stq_phys(env->vm_vmcb + offsetof(struct vmcb, save.rax), EAX);
    stq_phys(env->vm_vmcb + offsetof(struct vmcb, save.dr7), env->dr[7]);
    stq_phys(env->vm_vmcb + offsetof(struct vmcb, save.dr6), env->dr[6]);
    stb_phys(env->vm_vmcb + offsetof(struct vmcb, save.cpl), env->hflags & HF_CPL_MASK);

    /* Reload the host state from vm_hsave */
    env->hflags2 &= ~(HF2_HIF_MASK | HF2_VINTR_MASK);
    env->hflags &= ~HF_SVMI_MASK;
    env->intercept = 0;
    env->intercept_exceptions = 0;
    env->interrupt_request &= ~CPU_INTERRUPT_VIRQ;
    env->tsc_offset = 0;

    env->gdt.base  = ldq_phys(env->vm_hsave + offsetof(struct vmcb, save.gdtr.base));
    env->gdt.limit = ldl_phys(env->vm_hsave + offsetof(struct vmcb, save.gdtr.limit));

    env->idt.base  = ldq_phys(env->vm_hsave + offsetof(struct vmcb, save.idtr.base));
    env->idt.limit = ldl_phys(env->vm_hsave + offsetof(struct vmcb, save.idtr.limit));

    cpu_x86_update_cr0(env, ldq_phys(env->vm_hsave + offsetof(struct vmcb, save.cr0)) | CR0_PE_MASK);
    cpu_x86_update_cr4(env, ldq_phys(env->vm_hsave + offsetof(struct vmcb, save.cr4)));
    cpu_x86_update_cr3(env, ldq_phys(env->vm_hsave + offsetof(struct vmcb, save.cr3)));
    /* we need to set the efer after the crs so the hidden flags get
       set properly */
    cpu_load_efer(env, 
                  ldq_phys(env->vm_hsave + offsetof(struct vmcb, save.efer)));
    env->eflags = 0;
    load_eflags(ldq_phys(env->vm_hsave + offsetof(struct vmcb, save.rflags)),
                ~(CC_O | CC_S | CC_Z | CC_A | CC_P | CC_C | DF_MASK));
    CC_OP = CC_OP_EFLAGS;

    svm_load_seg_cache(env->vm_hsave + offsetof(struct vmcb, save.es),
                       env, R_ES);
    svm_load_seg_cache(env->vm_hsave + offsetof(struct vmcb, save.cs),
                       env, R_CS);
    svm_load_seg_cache(env->vm_hsave + offsetof(struct vmcb, save.ss),
                       env, R_SS);
    svm_load_seg_cache(env->vm_hsave + offsetof(struct vmcb, save.ds),
                       env, R_DS);

    EIP = ldq_phys(env->vm_hsave + offsetof(struct vmcb, save.rip));
    ESP = ldq_phys(env->vm_hsave + offsetof(struct vmcb, save.rsp));
    EAX = ldq_phys(env->vm_hsave + offsetof(struct vmcb, save.rax));

    env->dr[6] = ldq_phys(env->vm_hsave + offsetof(struct vmcb, save.dr6));
    env->dr[7] = ldq_phys(env->vm_hsave + offsetof(struct vmcb, save.dr7));

    /* other setups */
    cpu_x86_set_cpl(env, 0);
    stq_phys(env->vm_vmcb + offsetof(struct vmcb, control.exit_code), exit_code);
    stq_phys(env->vm_vmcb + offsetof(struct vmcb, control.exit_info_1), exit_info_1);

    stl_phys(env->vm_vmcb + offsetof(struct vmcb, control.exit_int_info),
             ldl_phys(env->vm_vmcb + offsetof(struct vmcb, control.event_inj)));
    stl_phys(env->vm_vmcb + offsetof(struct vmcb, control.exit_int_info_err),
             ldl_phys(env->vm_vmcb + offsetof(struct vmcb, control.event_inj_err)));

    env->hflags2 &= ~HF2_GIF_MASK;
    /* FIXME: Resets the current ASID register to zero (host ASID). */

    /* Clears the V_IRQ and V_INTR_MASKING bits inside the processor. */

    /* Clears the TSC_OFFSET inside the processor. */

    /* If the host is in PAE mode, the processor reloads the host's PDPEs
       from the page table indicated the host's CR3. If the PDPEs contain
       illegal state, the processor causes a shutdown. */

    /* Forces CR0.PE = 1, RFLAGS.VM = 0. */
    env->cr[0] |= CR0_PE_MASK;
    env->eflags &= ~VM_MASK;

    /* Disables all breakpoints in the host DR7 register. */

    /* Checks the reloaded host state for consistency. */

    /* If the host's rIP reloaded by #VMEXIT is outside the limit of the
       host's code segment or non-canonical (in the case of long mode), a
       #GP fault is delivered inside the host.) */

    /* remove any pending exception */
    env->exception_index = -1;
    env->error_code = 0;
    env->old_exception = -1;

    cpu_loop_exit();
}

#endif

/* MMX/SSE */
/* XXX: optimize by storing fptt and fptags in the static cpu state */
void helper_enter_mmx(void)
{
    env->fpstt = 0;
    *(uint32_t *)(env->fptags) = 0;
    *(uint32_t *)(env->fptags + 4) = 0;
}

void helper_emms(void)
{
    /* set to empty state */
    *(uint32_t *)(env->fptags) = 0x01010101;
    *(uint32_t *)(env->fptags + 4) = 0x01010101;
}

/* XXX: suppress */
void helper_movq(void *d, void *s)
{
    *(uint64_t *)d = *(uint64_t *)s;
}

#define SHIFT 0
#include "ops_sse.h"

#define SHIFT 1
#include "ops_sse.h"

#define SHIFT 0
#include "helper_template.h"
#undef SHIFT

#define SHIFT 1
#include "helper_template.h"
#undef SHIFT

#define SHIFT 2
#include "helper_template.h"
#undef SHIFT

#ifdef TARGET_X86_64

#define SHIFT 3
#include "helper_template.h"
#undef SHIFT

#endif

/* bit operations */
target_ulong helper_bsf(target_ulong t0)
{
    int count;
    target_ulong res;

    res = t0;
    count = 0;
    while ((res & 1) == 0) {
        count++;
        res >>= 1;
    }
    return count;
}

target_ulong helper_bsr(target_ulong t0)
{
    int count;
    target_ulong res, mask;
    
    res = t0;
    count = TARGET_LONG_BITS - 1;
    mask = (target_ulong)1 << (TARGET_LONG_BITS - 1);
    while ((res & mask) == 0) {
        count--;
        res <<= 1;
    }
    return count;
}


static int compute_all_eflags(void)
{
    return CC_SRC;
}

static int compute_c_eflags(void)
{
    return CC_SRC & CC_C;
}

uint32_t helper_cc_compute_all(int op)
{
    switch (op) {
    default: /* should never happen */ return 0;

    case CC_OP_EFLAGS: return compute_all_eflags();

    case CC_OP_MULB: return compute_all_mulb();
    case CC_OP_MULW: return compute_all_mulw();
    case CC_OP_MULL: return compute_all_mull();

    case CC_OP_ADDB: return compute_all_addb();
    case CC_OP_ADDW: return compute_all_addw();
    case CC_OP_ADDL: return compute_all_addl();

    case CC_OP_ADCB: return compute_all_adcb();
    case CC_OP_ADCW: return compute_all_adcw();
    case CC_OP_ADCL: return compute_all_adcl();

    case CC_OP_SUBB: return compute_all_subb();
    case CC_OP_SUBW: return compute_all_subw();
    case CC_OP_SUBL: return compute_all_subl();

    case CC_OP_SBBB: return compute_all_sbbb();
    case CC_OP_SBBW: return compute_all_sbbw();
    case CC_OP_SBBL: return compute_all_sbbl();

    case CC_OP_LOGICB: return compute_all_logicb();
    case CC_OP_LOGICW: return compute_all_logicw();
    case CC_OP_LOGICL: return compute_all_logicl();

    case CC_OP_INCB: return compute_all_incb();
    case CC_OP_INCW: return compute_all_incw();
    case CC_OP_INCL: return compute_all_incl();

    case CC_OP_DECB: return compute_all_decb();
    case CC_OP_DECW: return compute_all_decw();
    case CC_OP_DECL: return compute_all_decl();

    case CC_OP_SHLB: return compute_all_shlb();
    case CC_OP_SHLW: return compute_all_shlw();
    case CC_OP_SHLL: return compute_all_shll();

    case CC_OP_SARB: return compute_all_sarb();
    case CC_OP_SARW: return compute_all_sarw();
    case CC_OP_SARL: return compute_all_sarl();

#ifdef TARGET_X86_64
    case CC_OP_MULQ: return compute_all_mulq();

    case CC_OP_ADDQ: return compute_all_addq();

    case CC_OP_ADCQ: return compute_all_adcq();

    case CC_OP_SUBQ: return compute_all_subq();

    case CC_OP_SBBQ: return compute_all_sbbq();

    case CC_OP_LOGICQ: return compute_all_logicq();

    case CC_OP_INCQ: return compute_all_incq();

    case CC_OP_DECQ: return compute_all_decq();

    case CC_OP_SHLQ: return compute_all_shlq();

    case CC_OP_SARQ: return compute_all_sarq();
#endif
    }
}

uint32_t helper_cc_compute_c(int op)
{
    switch (op) {
    default: /* should never happen */ return 0;

    case CC_OP_EFLAGS: return compute_c_eflags();

    case CC_OP_MULB: return compute_c_mull();
    case CC_OP_MULW: return compute_c_mull();
    case CC_OP_MULL: return compute_c_mull();

    case CC_OP_ADDB: return compute_c_addb();
    case CC_OP_ADDW: return compute_c_addw();
    case CC_OP_ADDL: return compute_c_addl();

    case CC_OP_ADCB: return compute_c_adcb();
    case CC_OP_ADCW: return compute_c_adcw();
    case CC_OP_ADCL: return compute_c_adcl();

    case CC_OP_SUBB: return compute_c_subb();
    case CC_OP_SUBW: return compute_c_subw();
    case CC_OP_SUBL: return compute_c_subl();

    case CC_OP_SBBB: return compute_c_sbbb();
    case CC_OP_SBBW: return compute_c_sbbw();
    case CC_OP_SBBL: return compute_c_sbbl();

    case CC_OP_LOGICB: return compute_c_logicb();
    case CC_OP_LOGICW: return compute_c_logicw();
    case CC_OP_LOGICL: return compute_c_logicl();

    case CC_OP_INCB: return compute_c_incl();
    case CC_OP_INCW: return compute_c_incl();
    case CC_OP_INCL: return compute_c_incl();

    case CC_OP_DECB: return compute_c_incl();
    case CC_OP_DECW: return compute_c_incl();
    case CC_OP_DECL: return compute_c_incl();

    case CC_OP_SHLB: return compute_c_shlb();
    case CC_OP_SHLW: return compute_c_shlw();
    case CC_OP_SHLL: return compute_c_shll();

    case CC_OP_SARB: return compute_c_sarl();
    case CC_OP_SARW: return compute_c_sarl();
    case CC_OP_SARL: return compute_c_sarl();

#ifdef TARGET_X86_64
    case CC_OP_MULQ: return compute_c_mull();

    case CC_OP_ADDQ: return compute_c_addq();

    case CC_OP_ADCQ: return compute_c_adcq();

    case CC_OP_SUBQ: return compute_c_subq();

    case CC_OP_SBBQ: return compute_c_sbbq();

    case CC_OP_LOGICQ: return compute_c_logicq();

    case CC_OP_INCQ: return compute_c_incl();

    case CC_OP_DECQ: return compute_c_incl();

    case CC_OP_SHLQ: return compute_c_shlq();

    case CC_OP_SARQ: return compute_c_sarl();
#endif
    }
}<|MERGE_RESOLUTION|>--- conflicted
+++ resolved
@@ -2969,17 +2969,13 @@
     EDX = (uint32_t)(val >> 32);
 }
 
-<<<<<<< HEAD
-void QEMU_NORETURN helper_rdpmc(void)
-=======
 void helper_rdtscp(void)
 {
     helper_rdtsc();
     ECX = (uint32_t)(env->tsc_aux);
 }
 
-void helper_rdpmc(void)
->>>>>>> 94f4af02
+void QEMU_NORETURN helper_rdpmc(void)
 {
     if ((env->cr[4] & CR4_PCE_MASK) && ((env->hflags & HF_CPL_MASK) != 0)) {
         raise_exception(EXCP0D_GPF);
