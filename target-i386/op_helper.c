/*
 *  i386 helpers
 *
 *  Copyright (c) 2003 Fabrice Bellard
 *
 * This library is free software; you can redistribute it and/or
 * modify it under the terms of the GNU Lesser General Public
 * License as published by the Free Software Foundation; either
 * version 2 of the License, or (at your option) any later version.
 *
 * This library is distributed in the hope that it will be useful,
 * but WITHOUT ANY WARRANTY; without even the implied warranty of
 * MERCHANTABILITY or FITNESS FOR A PARTICULAR PURPOSE.  See the GNU
 * Lesser General Public License for more details.
 *
 * You should have received a copy of the GNU Lesser General Public
 * License along with this library; if not, see <http://www.gnu.org/licenses/>.
 */

#include <math.h>
#include "cpu.h"
#include "dyngen-exec.h"
#include "host-utils.h"
#include "ioport.h"
#include "qemu-log.h"
#include "cpu-defs.h"
#include "helper.h"

#if !defined(CONFIG_USER_ONLY)
#include "softmmu_exec.h"
#endif /* !defined(CONFIG_USER_ONLY) */

//#define DEBUG_PCALL

#ifdef DEBUG_PCALL
#  define LOG_PCALL(...) qemu_log_mask(CPU_LOG_PCALL, ## __VA_ARGS__)
#  define LOG_PCALL_STATE(env) \
          log_cpu_state_mask(CPU_LOG_PCALL, (env), X86_DUMP_CCOP)
#else
#  define LOG_PCALL(...) do { } while (0)
#  define LOG_PCALL_STATE(env) do { } while (0)
#endif

/* n must be a constant to be efficient */
static inline target_long lshift(target_long x, int n)
{
    if (n >= 0) {
        return x << n;
    } else {
        return x >> (-n);
    }
}

#define FPU_RC_MASK         0xc00
#define FPU_RC_NEAR         0x000
#define FPU_RC_DOWN         0x400
#define FPU_RC_UP           0x800
#define FPU_RC_CHOP         0xc00

#define MAXTAN 9223372036854775808.0

/* the following deal with x86 long double-precision numbers */
#define MAXEXPD 0x7fff
#define EXPBIAS 16383
#define EXPD(fp)        (fp.l.upper & 0x7fff)
#define SIGND(fp)       ((fp.l.upper) & 0x8000)
#define MANTD(fp)       (fp.l.lower)
#define BIASEXPONENT(fp) fp.l.upper = (fp.l.upper & ~(0x7fff)) | EXPBIAS

static inline void fpush(void)
{
    env->fpstt = (env->fpstt - 1) & 7;
    env->fptags[env->fpstt] = 0; /* validate stack entry */
}

static inline void fpop(void)
{
    env->fptags[env->fpstt] = 1; /* invvalidate stack entry */
    env->fpstt = (env->fpstt + 1) & 7;
}

static inline floatx80 helper_fldt(target_ulong ptr)
{
    CPU_LDoubleU temp;

    temp.l.lower = ldq(ptr);
    temp.l.upper = lduw(ptr + 8);
    return temp.d;
}

static inline void helper_fstt(floatx80 f, target_ulong ptr)
{
    CPU_LDoubleU temp;

    temp.d = f;
    stq(ptr, temp.l.lower);
    stw(ptr + 8, temp.l.upper);
}

#define FPUS_IE (1 << 0)
#define FPUS_DE (1 << 1)
#define FPUS_ZE (1 << 2)
#define FPUS_OE (1 << 3)
#define FPUS_UE (1 << 4)
#define FPUS_PE (1 << 5)
#define FPUS_SF (1 << 6)
#define FPUS_SE (1 << 7)
#define FPUS_B  (1 << 15)

#define FPUC_EM 0x3f

static inline uint32_t compute_eflags(void)
{
    return env->eflags | helper_cc_compute_all(CC_OP) | (DF & DF_MASK);
}

/* NOTE: CC_OP must be modified manually to CC_OP_EFLAGS */
static inline void load_eflags(int eflags, int update_mask)
{
    CC_SRC = eflags & (CC_O | CC_S | CC_Z | CC_A | CC_P | CC_C);
    DF = 1 - (2 * ((eflags >> 10) & 1));
    env->eflags = (env->eflags & ~update_mask) |
        (eflags & update_mask) | 0x2;
}

/* load efer and update the corresponding hflags. XXX: do consistency
   checks with cpuid bits ? */
static inline void cpu_load_efer(CPUX86State *env, uint64_t val)
{
    env->efer = val;
    env->hflags &= ~(HF_LMA_MASK | HF_SVME_MASK);
    if (env->efer & MSR_EFER_LMA) {
        env->hflags |= HF_LMA_MASK;
    }
    if (env->efer & MSR_EFER_SVME) {
        env->hflags |= HF_SVME_MASK;
    }
}

#if 0
#define raise_exception_err(a, b)\
do {\
    qemu_log("raise_exception line=%d\n", __LINE__);\
    (raise_exception_err)(a, b);\
} while (0)
#endif

static void QEMU_NORETURN raise_exception_err(int exception_index,
                                              int error_code);

static const uint8_t parity_table[256] = {
    CC_P, 0, 0, CC_P, 0, CC_P, CC_P, 0,
    0, CC_P, CC_P, 0, CC_P, 0, 0, CC_P,
    0, CC_P, CC_P, 0, CC_P, 0, 0, CC_P,
    CC_P, 0, 0, CC_P, 0, CC_P, CC_P, 0,
    0, CC_P, CC_P, 0, CC_P, 0, 0, CC_P,
    CC_P, 0, 0, CC_P, 0, CC_P, CC_P, 0,
    CC_P, 0, 0, CC_P, 0, CC_P, CC_P, 0,
    0, CC_P, CC_P, 0, CC_P, 0, 0, CC_P,
    0, CC_P, CC_P, 0, CC_P, 0, 0, CC_P,
    CC_P, 0, 0, CC_P, 0, CC_P, CC_P, 0,
    CC_P, 0, 0, CC_P, 0, CC_P, CC_P, 0,
    0, CC_P, CC_P, 0, CC_P, 0, 0, CC_P,
    CC_P, 0, 0, CC_P, 0, CC_P, CC_P, 0,
    0, CC_P, CC_P, 0, CC_P, 0, 0, CC_P,
    0, CC_P, CC_P, 0, CC_P, 0, 0, CC_P,
    CC_P, 0, 0, CC_P, 0, CC_P, CC_P, 0,
    0, CC_P, CC_P, 0, CC_P, 0, 0, CC_P,
    CC_P, 0, 0, CC_P, 0, CC_P, CC_P, 0,
    CC_P, 0, 0, CC_P, 0, CC_P, CC_P, 0,
    0, CC_P, CC_P, 0, CC_P, 0, 0, CC_P,
    CC_P, 0, 0, CC_P, 0, CC_P, CC_P, 0,
    0, CC_P, CC_P, 0, CC_P, 0, 0, CC_P,
    0, CC_P, CC_P, 0, CC_P, 0, 0, CC_P,
    CC_P, 0, 0, CC_P, 0, CC_P, CC_P, 0,
    CC_P, 0, 0, CC_P, 0, CC_P, CC_P, 0,
    0, CC_P, CC_P, 0, CC_P, 0, 0, CC_P,
    0, CC_P, CC_P, 0, CC_P, 0, 0, CC_P,
    CC_P, 0, 0, CC_P, 0, CC_P, CC_P, 0,
    0, CC_P, CC_P, 0, CC_P, 0, 0, CC_P,
    CC_P, 0, 0, CC_P, 0, CC_P, CC_P, 0,
    CC_P, 0, 0, CC_P, 0, CC_P, CC_P, 0,
    0, CC_P, CC_P, 0, CC_P, 0, 0, CC_P,
};

/* modulo 17 table */
static const uint8_t rclw_table[32] = {
    0, 1, 2, 3, 4, 5, 6, 7,
    8, 9,10,11,12,13,14,15,
   16, 0, 1, 2, 3, 4, 5, 6,
    7, 8, 9,10,11,12,13,14,
};

/* modulo 9 table */
static const uint8_t rclb_table[32] = {
    0, 1, 2, 3, 4, 5, 6, 7,
    8, 0, 1, 2, 3, 4, 5, 6,
    7, 8, 0, 1, 2, 3, 4, 5,
    6, 7, 8, 0, 1, 2, 3, 4,
};

#define floatx80_lg2 make_floatx80( 0x3ffd, 0x9a209a84fbcff799LL )
#define floatx80_l2e make_floatx80( 0x3fff, 0xb8aa3b295c17f0bcLL )
#define floatx80_l2t make_floatx80( 0x4000, 0xd49a784bcd1b8afeLL )

/* broken thread support */

static spinlock_t global_cpu_lock = SPIN_LOCK_UNLOCKED;

void helper_lock(void)
{
    spin_lock(&global_cpu_lock);
}

void helper_unlock(void)
{
    spin_unlock(&global_cpu_lock);
}

void helper_write_eflags(target_ulong t0, uint32_t update_mask)
{
    load_eflags(t0, update_mask);
}

target_ulong helper_read_eflags(void)
{
    uint32_t eflags;
    eflags = helper_cc_compute_all(CC_OP);
    eflags |= (DF & DF_MASK);
    eflags |= env->eflags & ~(VM_MASK | RF_MASK);
    return eflags;
}

/* return non zero if error */
static inline int load_segment(uint32_t *e1_ptr, uint32_t *e2_ptr,
                               int selector)
{
    SegmentCache *dt;
    int index;
    target_ulong ptr;

    if (selector & 0x4)
        dt = &env->ldt;
    else
        dt = &env->gdt;
    index = selector & ~7;
    if ((index + 7) > dt->limit)
        return -1;
    ptr = dt->base + index;
    *e1_ptr = ldl_kernel(ptr);
    *e2_ptr = ldl_kernel(ptr + 4);
    return 0;
}

static inline unsigned int get_seg_limit(uint32_t e1, uint32_t e2)
{
    unsigned int limit;
    limit = (e1 & 0xffff) | (e2 & 0x000f0000);
    if (e2 & DESC_G_MASK)
        limit = (limit << 12) | 0xfff;
    return limit;
}

static inline uint32_t get_seg_base(uint32_t e1, uint32_t e2)
{
    return ((e1 >> 16) | ((e2 & 0xff) << 16) | (e2 & 0xff000000));
}

static inline void load_seg_cache_raw_dt(SegmentCache *sc, uint32_t e1, uint32_t e2)
{
    sc->base = get_seg_base(e1, e2);
    sc->limit = get_seg_limit(e1, e2);
    sc->flags = e2;
}

/* init the segment cache in vm86 mode. */
static inline void load_seg_vm(int seg, int selector)
{
    selector &= 0xffff;
    cpu_x86_load_seg_cache(env, seg, selector,
                           (selector << 4), 0xffff, 0);
}

static inline void get_ss_esp_from_tss(uint32_t *ss_ptr,
                                       uint32_t *esp_ptr, int dpl)
{
    int type, index, shift;

#if 0
    {
        int i;
        printf("TR: base=%p limit=%x\n", env->tr.base, env->tr.limit);
        for(i=0;i<env->tr.limit;i++) {
            printf("%02x ", env->tr.base[i]);
            if ((i & 7) == 7) printf("\n");
        }
        printf("\n");
    }
#endif

    if (!(env->tr.flags & DESC_P_MASK))
        cpu_abort(env, "invalid tss");
    type = (env->tr.flags >> DESC_TYPE_SHIFT) & 0xf;
    if ((type & 7) != 1)
        cpu_abort(env, "invalid tss type");
    shift = type >> 3;
    index = (dpl * 4 + 2) << shift;
    if (index + (4 << shift) - 1 > env->tr.limit)
        raise_exception_err(EXCP0A_TSS, env->tr.selector & 0xfffc);
    if (shift == 0) {
        *esp_ptr = lduw_kernel(env->tr.base + index);
        *ss_ptr = lduw_kernel(env->tr.base + index + 2);
    } else {
        *esp_ptr = ldl_kernel(env->tr.base + index);
        *ss_ptr = lduw_kernel(env->tr.base + index + 4);
    }
}

/* XXX: merge with load_seg() */
static void tss_load_seg(int seg_reg, int selector)
{
    uint32_t e1, e2;
    int rpl, dpl, cpl;

    if ((selector & 0xfffc) != 0) {
        if (load_segment(&e1, &e2, selector) != 0)
            raise_exception_err(EXCP0A_TSS, selector & 0xfffc);
        if (!(e2 & DESC_S_MASK))
            raise_exception_err(EXCP0A_TSS, selector & 0xfffc);
        rpl = selector & 3;
        dpl = (e2 >> DESC_DPL_SHIFT) & 3;
        cpl = env->hflags & HF_CPL_MASK;
        if (seg_reg == R_CS) {
            if (!(e2 & DESC_CS_MASK))
                raise_exception_err(EXCP0A_TSS, selector & 0xfffc);
            /* XXX: is it correct ? */
            if (dpl != rpl)
                raise_exception_err(EXCP0A_TSS, selector & 0xfffc);
            if ((e2 & DESC_C_MASK) && dpl > rpl)
                raise_exception_err(EXCP0A_TSS, selector & 0xfffc);
        } else if (seg_reg == R_SS) {
            /* SS must be writable data */
            if ((e2 & DESC_CS_MASK) || !(e2 & DESC_W_MASK))
                raise_exception_err(EXCP0A_TSS, selector & 0xfffc);
            if (dpl != cpl || dpl != rpl)
                raise_exception_err(EXCP0A_TSS, selector & 0xfffc);
        } else {
            /* not readable code */
            if ((e2 & DESC_CS_MASK) && !(e2 & DESC_R_MASK))
                raise_exception_err(EXCP0A_TSS, selector & 0xfffc);
            /* if data or non conforming code, checks the rights */
            if (((e2 >> DESC_TYPE_SHIFT) & 0xf) < 12) {
                if (dpl < cpl || dpl < rpl)
                    raise_exception_err(EXCP0A_TSS, selector & 0xfffc);
            }
        }
        if (!(e2 & DESC_P_MASK))
            raise_exception_err(EXCP0B_NOSEG, selector & 0xfffc);
        cpu_x86_load_seg_cache(env, seg_reg, selector,
                       get_seg_base(e1, e2),
                       get_seg_limit(e1, e2),
                       e2);
    } else {
        if (seg_reg == R_SS || seg_reg == R_CS)
            raise_exception_err(EXCP0A_TSS, selector & 0xfffc);
    }
}

#define SWITCH_TSS_JMP  0
#define SWITCH_TSS_IRET 1
#define SWITCH_TSS_CALL 2

/* XXX: restore CPU state in registers (PowerPC case) */
static void switch_tss(int tss_selector,
                       uint32_t e1, uint32_t e2, int source,
                       uint32_t next_eip)
{
    int tss_limit, tss_limit_max, type, old_tss_limit_max, old_type, v1, v2, i;
    target_ulong tss_base;
    uint32_t new_regs[8], new_segs[6];
    uint32_t new_eflags, new_eip, new_cr3, new_ldt, new_trap;
    uint32_t old_eflags, eflags_mask;
    SegmentCache *dt;
    int index;
    target_ulong ptr;

    type = (e2 >> DESC_TYPE_SHIFT) & 0xf;
    LOG_PCALL("switch_tss: sel=0x%04x type=%d src=%d\n", tss_selector, type, source);

    /* if task gate, we read the TSS segment and we load it */
    if (type == 5) {
        if (!(e2 & DESC_P_MASK))
            raise_exception_err(EXCP0B_NOSEG, tss_selector & 0xfffc);
        tss_selector = e1 >> 16;
        if (tss_selector & 4)
            raise_exception_err(EXCP0A_TSS, tss_selector & 0xfffc);
        if (load_segment(&e1, &e2, tss_selector) != 0)
            raise_exception_err(EXCP0D_GPF, tss_selector & 0xfffc);
        if (e2 & DESC_S_MASK)
            raise_exception_err(EXCP0D_GPF, tss_selector & 0xfffc);
        type = (e2 >> DESC_TYPE_SHIFT) & 0xf;
        if ((type & 7) != 1)
            raise_exception_err(EXCP0D_GPF, tss_selector & 0xfffc);
    }

    if (!(e2 & DESC_P_MASK))
        raise_exception_err(EXCP0B_NOSEG, tss_selector & 0xfffc);

    if (type & 8)
        tss_limit_max = 103;
    else
        tss_limit_max = 43;
    tss_limit = get_seg_limit(e1, e2);
    tss_base = get_seg_base(e1, e2);
    if ((tss_selector & 4) != 0 ||
        tss_limit < tss_limit_max)
        raise_exception_err(EXCP0A_TSS, tss_selector & 0xfffc);
    old_type = (env->tr.flags >> DESC_TYPE_SHIFT) & 0xf;
    if (old_type & 8)
        old_tss_limit_max = 103;
    else
        old_tss_limit_max = 43;

    /* read all the registers from the new TSS */
    if (type & 8) {
        /* 32 bit */
        new_cr3 = ldl_kernel(tss_base + 0x1c);
        new_eip = ldl_kernel(tss_base + 0x20);
        new_eflags = ldl_kernel(tss_base + 0x24);
        for(i = 0; i < 8; i++)
            new_regs[i] = ldl_kernel(tss_base + (0x28 + i * 4));
        for(i = 0; i < 6; i++)
            new_segs[i] = lduw_kernel(tss_base + (0x48 + i * 4));
        new_ldt = lduw_kernel(tss_base + 0x60);
        new_trap = ldl_kernel(tss_base + 0x64);
    } else {
        /* 16 bit */
        new_cr3 = 0;
        new_eip = lduw_kernel(tss_base + 0x0e);
        new_eflags = lduw_kernel(tss_base + 0x10);
        for(i = 0; i < 8; i++)
            new_regs[i] = lduw_kernel(tss_base + (0x12 + i * 2)) | 0xffff0000;
        for(i = 0; i < 4; i++)
            new_segs[i] = lduw_kernel(tss_base + (0x22 + i * 4));
        new_ldt = lduw_kernel(tss_base + 0x2a);
        new_segs[R_FS] = 0;
        new_segs[R_GS] = 0;
        new_trap = 0;
    }
    /* XXX: avoid a compiler warning, see
     http://support.amd.com/us/Processor_TechDocs/24593.pdf
     chapters 12.2.5 and 13.2.4 on how to implement TSS Trap bit */
    (void)new_trap;

    /* NOTE: we must avoid memory exceptions during the task switch,
       so we make dummy accesses before */
    /* XXX: it can still fail in some cases, so a bigger hack is
       necessary to valid the TLB after having done the accesses */

    v1 = ldub_kernel(env->tr.base);
    v2 = ldub_kernel(env->tr.base + old_tss_limit_max);
    stb_kernel(env->tr.base, v1);
    stb_kernel(env->tr.base + old_tss_limit_max, v2);

    /* clear busy bit (it is restartable) */
    if (source == SWITCH_TSS_JMP || source == SWITCH_TSS_IRET) {
        target_ulong ptr;
        uint32_t e2;
        ptr = env->gdt.base + (env->tr.selector & ~7);
        e2 = ldl_kernel(ptr + 4);
        e2 &= ~DESC_TSS_BUSY_MASK;
        stl_kernel(ptr + 4, e2);
    }
    old_eflags = compute_eflags();
    if (source == SWITCH_TSS_IRET)
        old_eflags &= ~NT_MASK;

    /* save the current state in the old TSS */
    if (type & 8) {
        /* 32 bit */
        stl_kernel(env->tr.base + 0x20, next_eip);
        stl_kernel(env->tr.base + 0x24, old_eflags);
        stl_kernel(env->tr.base + (0x28 + 0 * 4), EAX);
        stl_kernel(env->tr.base + (0x28 + 1 * 4), ECX);
        stl_kernel(env->tr.base + (0x28 + 2 * 4), EDX);
        stl_kernel(env->tr.base + (0x28 + 3 * 4), EBX);
        stl_kernel(env->tr.base + (0x28 + 4 * 4), ESP);
        stl_kernel(env->tr.base + (0x28 + 5 * 4), EBP);
        stl_kernel(env->tr.base + (0x28 + 6 * 4), ESI);
        stl_kernel(env->tr.base + (0x28 + 7 * 4), EDI);
        for(i = 0; i < 6; i++)
            stw_kernel(env->tr.base + (0x48 + i * 4), env->segs[i].selector);
    } else {
        /* 16 bit */
        stw_kernel(env->tr.base + 0x0e, next_eip);
        stw_kernel(env->tr.base + 0x10, old_eflags);
        stw_kernel(env->tr.base + (0x12 + 0 * 2), EAX);
        stw_kernel(env->tr.base + (0x12 + 1 * 2), ECX);
        stw_kernel(env->tr.base + (0x12 + 2 * 2), EDX);
        stw_kernel(env->tr.base + (0x12 + 3 * 2), EBX);
        stw_kernel(env->tr.base + (0x12 + 4 * 2), ESP);
        stw_kernel(env->tr.base + (0x12 + 5 * 2), EBP);
        stw_kernel(env->tr.base + (0x12 + 6 * 2), ESI);
        stw_kernel(env->tr.base + (0x12 + 7 * 2), EDI);
        for(i = 0; i < 4; i++)
            stw_kernel(env->tr.base + (0x22 + i * 4), env->segs[i].selector);
    }

    /* now if an exception occurs, it will occurs in the next task
       context */

    if (source == SWITCH_TSS_CALL) {
        stw_kernel(tss_base, env->tr.selector);
        new_eflags |= NT_MASK;
    }

    /* set busy bit */
    if (source == SWITCH_TSS_JMP || source == SWITCH_TSS_CALL) {
        target_ulong ptr;
        uint32_t e2;
        ptr = env->gdt.base + (tss_selector & ~7);
        e2 = ldl_kernel(ptr + 4);
        e2 |= DESC_TSS_BUSY_MASK;
        stl_kernel(ptr + 4, e2);
    }

    /* set the new CPU state */
    /* from this point, any exception which occurs can give problems */
    env->cr[0] |= CR0_TS_MASK;
    env->hflags |= HF_TS_MASK;
    env->tr.selector = tss_selector;
    env->tr.base = tss_base;
    env->tr.limit = tss_limit;
    env->tr.flags = e2 & ~DESC_TSS_BUSY_MASK;

    if ((type & 8) && (env->cr[0] & CR0_PG_MASK)) {
        cpu_x86_update_cr3(env, new_cr3);
    }

    /* load all registers without an exception, then reload them with
       possible exception */
    env->eip = new_eip;
    eflags_mask = TF_MASK | AC_MASK | ID_MASK |
        IF_MASK | IOPL_MASK | VM_MASK | RF_MASK | NT_MASK;
    if (!(type & 8))
        eflags_mask &= 0xffff;
    load_eflags(new_eflags, eflags_mask);
    /* XXX: what to do in 16 bit case ? */
    EAX = new_regs[0];
    ECX = new_regs[1];
    EDX = new_regs[2];
    EBX = new_regs[3];
    ESP = new_regs[4];
    EBP = new_regs[5];
    ESI = new_regs[6];
    EDI = new_regs[7];
    if (new_eflags & VM_MASK) {
        for(i = 0; i < 6; i++)
            load_seg_vm(i, new_segs[i]);
        /* in vm86, CPL is always 3 */
        cpu_x86_set_cpl(env, 3);
    } else {
        /* CPL is set the RPL of CS */
        cpu_x86_set_cpl(env, new_segs[R_CS] & 3);
        /* first just selectors as the rest may trigger exceptions */
        for(i = 0; i < 6; i++)
            cpu_x86_load_seg_cache(env, i, new_segs[i], 0, 0, 0);
    }

    env->ldt.selector = new_ldt & ~4;
    env->ldt.base = 0;
    env->ldt.limit = 0;
    env->ldt.flags = 0;

    /* load the LDT */
    if (new_ldt & 4)
        raise_exception_err(EXCP0A_TSS, new_ldt & 0xfffc);

    if ((new_ldt & 0xfffc) != 0) {
        dt = &env->gdt;
        index = new_ldt & ~7;
        if ((index + 7) > dt->limit)
            raise_exception_err(EXCP0A_TSS, new_ldt & 0xfffc);
        ptr = dt->base + index;
        e1 = ldl_kernel(ptr);
        e2 = ldl_kernel(ptr + 4);
        if ((e2 & DESC_S_MASK) || ((e2 >> DESC_TYPE_SHIFT) & 0xf) != 2)
            raise_exception_err(EXCP0A_TSS, new_ldt & 0xfffc);
        if (!(e2 & DESC_P_MASK))
            raise_exception_err(EXCP0A_TSS, new_ldt & 0xfffc);
        load_seg_cache_raw_dt(&env->ldt, e1, e2);
    }

    /* load the segments */
    if (!(new_eflags & VM_MASK)) {
        tss_load_seg(R_CS, new_segs[R_CS]);
        tss_load_seg(R_SS, new_segs[R_SS]);
        tss_load_seg(R_ES, new_segs[R_ES]);
        tss_load_seg(R_DS, new_segs[R_DS]);
        tss_load_seg(R_FS, new_segs[R_FS]);
        tss_load_seg(R_GS, new_segs[R_GS]);
    }

    /* check that EIP is in the CS segment limits */
    if (new_eip > env->segs[R_CS].limit) {
        /* XXX: different exception if CALL ? */
        raise_exception_err(EXCP0D_GPF, 0);
    }

#ifndef CONFIG_USER_ONLY
    /* reset local breakpoints */
    if (env->dr[7] & 0x55) {
        for (i = 0; i < 4; i++) {
            if (hw_breakpoint_enabled(env->dr[7], i) == 0x1)
                hw_breakpoint_remove(env, i);
        }
        env->dr[7] &= ~0x55;
    }
#endif
}

/* check if Port I/O is allowed in TSS */
static inline void check_io(int addr, int size)
{
    int io_offset, val, mask;

    /* TSS must be a valid 32 bit one */
    if (!(env->tr.flags & DESC_P_MASK) ||
        ((env->tr.flags >> DESC_TYPE_SHIFT) & 0xf) != 9 ||
        env->tr.limit < 103)
        goto fail;
    io_offset = lduw_kernel(env->tr.base + 0x66);
    io_offset += (addr >> 3);
    /* Note: the check needs two bytes */
    if ((io_offset + 1) > env->tr.limit)
        goto fail;
    val = lduw_kernel(env->tr.base + io_offset);
    val >>= (addr & 7);
    mask = (1 << size) - 1;
    /* all bits must be zero to allow the I/O */
    if ((val & mask) != 0) {
    fail:
        raise_exception_err(EXCP0D_GPF, 0);
    }
}

void helper_check_iob(uint32_t t0)
{
    check_io(t0, 1);
}

void helper_check_iow(uint32_t t0)
{
    check_io(t0, 2);
}

void helper_check_iol(uint32_t t0)
{
    check_io(t0, 4);
}

void helper_outb(uint32_t port, uint32_t data)
{
    cpu_outb(port, data & 0xff);
}

target_ulong helper_inb(uint32_t port)
{
    return cpu_inb(port);
}

void helper_outw(uint32_t port, uint32_t data)
{
    cpu_outw(port, data & 0xffff);
}

target_ulong helper_inw(uint32_t port)
{
    return cpu_inw(port);
}

void helper_outl(uint32_t port, uint32_t data)
{
    cpu_outl(port, data);
}

target_ulong helper_inl(uint32_t port)
{
    return cpu_inl(port);
}

static inline unsigned int get_sp_mask(unsigned int e2)
{
    if (e2 & DESC_B_MASK)
        return 0xffffffff;
    else
        return 0xffff;
}

static int exeption_has_error_code(int intno)
{
        switch(intno) {
        case 8:
        case 10:
        case 11:
        case 12:
        case 13:
        case 14:
        case 17:
            return 1;
        }
	return 0;
}

#ifdef TARGET_X86_64
#define SET_ESP(val, sp_mask)\
do {\
    if ((sp_mask) == 0xffff)\
        ESP = (ESP & ~0xffff) | ((val) & 0xffff);\
    else if ((sp_mask) == 0xffffffffLL)\
        ESP = (uint32_t)(val);\
    else\
        ESP = (val);\
} while (0)
#else
#define SET_ESP(val, sp_mask) ESP = (ESP & ~(sp_mask)) | ((val) & (sp_mask))
#endif

/* in 64-bit machines, this can overflow. So this segment addition macro
 * can be used to trim the value to 32-bit whenever needed */
#define SEG_ADDL(ssp, sp, sp_mask) ((uint32_t)((ssp) + (sp & (sp_mask))))

/* XXX: add a is_user flag to have proper security support */
#define PUSHW(ssp, sp, sp_mask, val)\
{\
    sp -= 2;\
    stw_kernel((ssp) + (sp & (sp_mask)), (val));\
}

#define PUSHL(ssp, sp, sp_mask, val)\
{\
    sp -= 4;\
    stl_kernel(SEG_ADDL(ssp, sp, sp_mask), (uint32_t)(val));\
}

#define POPW(ssp, sp, sp_mask, val)\
{\
    val = lduw_kernel((ssp) + (sp & (sp_mask)));\
    sp += 2;\
}

#define POPL(ssp, sp, sp_mask, val)\
{\
    val = (uint32_t)ldl_kernel(SEG_ADDL(ssp, sp, sp_mask));\
    sp += 4;\
}

/* protected mode interrupt */
static void do_interrupt_protected(int intno, int is_int, int error_code,
                                   unsigned int next_eip, int is_hw)
{
    SegmentCache *dt;
    target_ulong ptr, ssp;
    int type, dpl, selector, ss_dpl, cpl;
    int has_error_code, new_stack, shift;
    uint32_t e1, e2, offset, ss = 0, esp, ss_e1 = 0, ss_e2 = 0;
    uint32_t old_eip, sp_mask;

    has_error_code = 0;
    if (!is_int && !is_hw)
        has_error_code = exeption_has_error_code(intno);
    if (is_int)
        old_eip = next_eip;
    else
        old_eip = env->eip;

    dt = &env->idt;
    if (intno * 8 + 7 > dt->limit)
        raise_exception_err(EXCP0D_GPF, intno * 8 + 2);
    ptr = dt->base + intno * 8;
    e1 = ldl_kernel(ptr);
    e2 = ldl_kernel(ptr + 4);
    /* check gate type */
    type = (e2 >> DESC_TYPE_SHIFT) & 0x1f;
    switch(type) {
    case 5: /* task gate */
        /* must do that check here to return the correct error code */
        if (!(e2 & DESC_P_MASK))
            raise_exception_err(EXCP0B_NOSEG, intno * 8 + 2);
        switch_tss(intno * 8, e1, e2, SWITCH_TSS_CALL, old_eip);
        if (has_error_code) {
            int type;
            uint32_t mask;
            /* push the error code */
            type = (env->tr.flags >> DESC_TYPE_SHIFT) & 0xf;
            shift = type >> 3;
            if (env->segs[R_SS].flags & DESC_B_MASK)
                mask = 0xffffffff;
            else
                mask = 0xffff;
            esp = (ESP - (2 << shift)) & mask;
            ssp = env->segs[R_SS].base + esp;
            if (shift)
                stl_kernel(ssp, error_code);
            else
                stw_kernel(ssp, error_code);
            SET_ESP(esp, mask);
        }
        return;
    case 6: /* 286 interrupt gate */
    case 7: /* 286 trap gate */
    case 14: /* 386 interrupt gate */
    case 15: /* 386 trap gate */
        break;
    default:
        raise_exception_err(EXCP0D_GPF, intno * 8 + 2);
        break;
    }
    dpl = (e2 >> DESC_DPL_SHIFT) & 3;
    cpl = env->hflags & HF_CPL_MASK;
    /* check privilege if software int */
    if (is_int && dpl < cpl)
        raise_exception_err(EXCP0D_GPF, intno * 8 + 2);
    /* check valid bit */
    if (!(e2 & DESC_P_MASK))
        raise_exception_err(EXCP0B_NOSEG, intno * 8 + 2);
    selector = e1 >> 16;
    offset = (e2 & 0xffff0000) | (e1 & 0x0000ffff);
    if ((selector & 0xfffc) == 0)
        raise_exception_err(EXCP0D_GPF, 0);

    if (load_segment(&e1, &e2, selector) != 0)
        raise_exception_err(EXCP0D_GPF, selector & 0xfffc);
    if (!(e2 & DESC_S_MASK) || !(e2 & (DESC_CS_MASK)))
        raise_exception_err(EXCP0D_GPF, selector & 0xfffc);
    dpl = (e2 >> DESC_DPL_SHIFT) & 3;
    if (dpl > cpl)
        raise_exception_err(EXCP0D_GPF, selector & 0xfffc);
    if (!(e2 & DESC_P_MASK))
        raise_exception_err(EXCP0B_NOSEG, selector & 0xfffc);
    if (!(e2 & DESC_C_MASK) && dpl < cpl) {
        /* to inner privilege */
        get_ss_esp_from_tss(&ss, &esp, dpl);
        if ((ss & 0xfffc) == 0)
            raise_exception_err(EXCP0A_TSS, ss & 0xfffc);
        if ((ss & 3) != dpl)
            raise_exception_err(EXCP0A_TSS, ss & 0xfffc);
        if (load_segment(&ss_e1, &ss_e2, ss) != 0)
            raise_exception_err(EXCP0A_TSS, ss & 0xfffc);
        ss_dpl = (ss_e2 >> DESC_DPL_SHIFT) & 3;
        if (ss_dpl != dpl)
            raise_exception_err(EXCP0A_TSS, ss & 0xfffc);
        if (!(ss_e2 & DESC_S_MASK) ||
            (ss_e2 & DESC_CS_MASK) ||
            !(ss_e2 & DESC_W_MASK))
            raise_exception_err(EXCP0A_TSS, ss & 0xfffc);
        if (!(ss_e2 & DESC_P_MASK))
            raise_exception_err(EXCP0A_TSS, ss & 0xfffc);
        new_stack = 1;
        sp_mask = get_sp_mask(ss_e2);
        ssp = get_seg_base(ss_e1, ss_e2);
    } else if ((e2 & DESC_C_MASK) || dpl == cpl) {
        /* to same privilege */
        if (env->eflags & VM_MASK)
            raise_exception_err(EXCP0D_GPF, selector & 0xfffc);
        new_stack = 0;
        sp_mask = get_sp_mask(env->segs[R_SS].flags);
        ssp = env->segs[R_SS].base;
        esp = ESP;
        dpl = cpl;
    } else {
        raise_exception_err(EXCP0D_GPF, selector & 0xfffc);
        new_stack = 0; /* avoid warning */
        sp_mask = 0; /* avoid warning */
        ssp = 0; /* avoid warning */
        esp = 0; /* avoid warning */
    }

    shift = type >> 3;

#if 0
    /* XXX: check that enough room is available */
    push_size = 6 + (new_stack << 2) + (has_error_code << 1);
    if (env->eflags & VM_MASK)
        push_size += 8;
    push_size <<= shift;
#endif
    if (shift == 1) {
        if (new_stack) {
            if (env->eflags & VM_MASK) {
                PUSHL(ssp, esp, sp_mask, env->segs[R_GS].selector);
                PUSHL(ssp, esp, sp_mask, env->segs[R_FS].selector);
                PUSHL(ssp, esp, sp_mask, env->segs[R_DS].selector);
                PUSHL(ssp, esp, sp_mask, env->segs[R_ES].selector);
            }
            PUSHL(ssp, esp, sp_mask, env->segs[R_SS].selector);
            PUSHL(ssp, esp, sp_mask, ESP);
        }
        PUSHL(ssp, esp, sp_mask, compute_eflags());
        PUSHL(ssp, esp, sp_mask, env->segs[R_CS].selector);
        PUSHL(ssp, esp, sp_mask, old_eip);
        if (has_error_code) {
            PUSHL(ssp, esp, sp_mask, error_code);
        }
    } else {
        if (new_stack) {
            if (env->eflags & VM_MASK) {
                PUSHW(ssp, esp, sp_mask, env->segs[R_GS].selector);
                PUSHW(ssp, esp, sp_mask, env->segs[R_FS].selector);
                PUSHW(ssp, esp, sp_mask, env->segs[R_DS].selector);
                PUSHW(ssp, esp, sp_mask, env->segs[R_ES].selector);
            }
            PUSHW(ssp, esp, sp_mask, env->segs[R_SS].selector);
            PUSHW(ssp, esp, sp_mask, ESP);
        }
        PUSHW(ssp, esp, sp_mask, compute_eflags());
        PUSHW(ssp, esp, sp_mask, env->segs[R_CS].selector);
        PUSHW(ssp, esp, sp_mask, old_eip);
        if (has_error_code) {
            PUSHW(ssp, esp, sp_mask, error_code);
        }
    }

    if (new_stack) {
        if (env->eflags & VM_MASK) {
            cpu_x86_load_seg_cache(env, R_ES, 0, 0, 0, 0);
            cpu_x86_load_seg_cache(env, R_DS, 0, 0, 0, 0);
            cpu_x86_load_seg_cache(env, R_FS, 0, 0, 0, 0);
            cpu_x86_load_seg_cache(env, R_GS, 0, 0, 0, 0);
        }
        ss = (ss & ~3) | dpl;
        cpu_x86_load_seg_cache(env, R_SS, ss,
                               ssp, get_seg_limit(ss_e1, ss_e2), ss_e2);
    }
    SET_ESP(esp, sp_mask);

    selector = (selector & ~3) | dpl;
    cpu_x86_load_seg_cache(env, R_CS, selector,
                   get_seg_base(e1, e2),
                   get_seg_limit(e1, e2),
                   e2);
    cpu_x86_set_cpl(env, dpl);
    env->eip = offset;

    /* interrupt gate clear IF mask */
    if ((type & 1) == 0) {
        env->eflags &= ~IF_MASK;
    }
    env->eflags &= ~(TF_MASK | VM_MASK | RF_MASK | NT_MASK);
}

#ifdef TARGET_X86_64

#define PUSHQ(sp, val)\
{\
    sp -= 8;\
    stq_kernel(sp, (val));\
}

#define POPQ(sp, val)\
{\
    val = ldq_kernel(sp);\
    sp += 8;\
}

static inline target_ulong get_rsp_from_tss(int level)
{
    int index;

#if 0
    printf("TR: base=" TARGET_FMT_lx " limit=%x\n",
           env->tr.base, env->tr.limit);
#endif

    if (!(env->tr.flags & DESC_P_MASK))
        cpu_abort(env, "invalid tss");
    index = 8 * level + 4;
    if ((index + 7) > env->tr.limit)
        raise_exception_err(EXCP0A_TSS, env->tr.selector & 0xfffc);
    return ldq_kernel(env->tr.base + index);
}

/* 64 bit interrupt */
static void do_interrupt64(int intno, int is_int, int error_code,
                           target_ulong next_eip, int is_hw)
{
    SegmentCache *dt;
    target_ulong ptr;
    int type, dpl, selector, cpl, ist;
    int has_error_code, new_stack;
    uint32_t e1, e2, e3, ss;
    target_ulong old_eip, esp, offset;

    has_error_code = 0;
    if (!is_int && !is_hw)
        has_error_code = exeption_has_error_code(intno);
    if (is_int)
        old_eip = next_eip;
    else
        old_eip = env->eip;

    dt = &env->idt;
    if (intno * 16 + 15 > dt->limit)
        raise_exception_err(EXCP0D_GPF, intno * 16 + 2);
    ptr = dt->base + intno * 16;
    e1 = ldl_kernel(ptr);
    e2 = ldl_kernel(ptr + 4);
    e3 = ldl_kernel(ptr + 8);
    /* check gate type */
    type = (e2 >> DESC_TYPE_SHIFT) & 0x1f;
    switch(type) {
    case 14: /* 386 interrupt gate */
    case 15: /* 386 trap gate */
        break;
    default:
        raise_exception_err(EXCP0D_GPF, intno * 16 + 2);
        break;
    }
    dpl = (e2 >> DESC_DPL_SHIFT) & 3;
    cpl = env->hflags & HF_CPL_MASK;
    /* check privilege if software int */
    if (is_int && dpl < cpl)
        raise_exception_err(EXCP0D_GPF, intno * 16 + 2);
    /* check valid bit */
    if (!(e2 & DESC_P_MASK))
        raise_exception_err(EXCP0B_NOSEG, intno * 16 + 2);
    selector = e1 >> 16;
    offset = ((target_ulong)e3 << 32) | (e2 & 0xffff0000) | (e1 & 0x0000ffff);
    ist = e2 & 7;
    if ((selector & 0xfffc) == 0)
        raise_exception_err(EXCP0D_GPF, 0);

    if (load_segment(&e1, &e2, selector) != 0)
        raise_exception_err(EXCP0D_GPF, selector & 0xfffc);
    if (!(e2 & DESC_S_MASK) || !(e2 & (DESC_CS_MASK)))
        raise_exception_err(EXCP0D_GPF, selector & 0xfffc);
    dpl = (e2 >> DESC_DPL_SHIFT) & 3;
    if (dpl > cpl)
        raise_exception_err(EXCP0D_GPF, selector & 0xfffc);
    if (!(e2 & DESC_P_MASK))
        raise_exception_err(EXCP0B_NOSEG, selector & 0xfffc);
    if (!(e2 & DESC_L_MASK) || (e2 & DESC_B_MASK))
        raise_exception_err(EXCP0D_GPF, selector & 0xfffc);
    if ((!(e2 & DESC_C_MASK) && dpl < cpl) || ist != 0) {
        /* to inner privilege */
        if (ist != 0)
            esp = get_rsp_from_tss(ist + 3);
        else
            esp = get_rsp_from_tss(dpl);
        esp &= ~0xfLL; /* align stack */
        ss = 0;
        new_stack = 1;
    } else if ((e2 & DESC_C_MASK) || dpl == cpl) {
        /* to same privilege */
        if (env->eflags & VM_MASK)
            raise_exception_err(EXCP0D_GPF, selector & 0xfffc);
        new_stack = 0;
        if (ist != 0)
            esp = get_rsp_from_tss(ist + 3);
        else
            esp = ESP;
        esp &= ~0xfLL; /* align stack */
        dpl = cpl;
    } else {
        raise_exception_err(EXCP0D_GPF, selector & 0xfffc);
        new_stack = 0; /* avoid warning */
        esp = 0; /* avoid warning */
    }

    PUSHQ(esp, env->segs[R_SS].selector);
    PUSHQ(esp, ESP);
    PUSHQ(esp, compute_eflags());
    PUSHQ(esp, env->segs[R_CS].selector);
    PUSHQ(esp, old_eip);
    if (has_error_code) {
        PUSHQ(esp, error_code);
    }

    if (new_stack) {
        ss = 0 | dpl;
        cpu_x86_load_seg_cache(env, R_SS, ss, 0, 0, 0);
    }
    ESP = esp;

    selector = (selector & ~3) | dpl;
    cpu_x86_load_seg_cache(env, R_CS, selector,
                   get_seg_base(e1, e2),
                   get_seg_limit(e1, e2),
                   e2);
    cpu_x86_set_cpl(env, dpl);
    env->eip = offset;

    /* interrupt gate clear IF mask */
    if ((type & 1) == 0) {
        env->eflags &= ~IF_MASK;
    }
    env->eflags &= ~(TF_MASK | VM_MASK | RF_MASK | NT_MASK);
}
#endif

#ifdef TARGET_X86_64
#if defined(CONFIG_USER_ONLY)
void QEMU_NORETURN helper_syscall(int next_eip_addend)
{
    env->exception_index = EXCP_SYSCALL;
    env->exception_next_eip = env->eip + next_eip_addend;
    cpu_loop_exit(env);
}

void helper_vsyscall(void)
{
    env->exception_index = EXCP_VSYSCALL;
    cpu_loop_exit(env);
}
#else
void helper_syscall(int next_eip_addend)
{
    int selector;

    if (!(env->efer & MSR_EFER_SCE)) {
        raise_exception_err(EXCP06_ILLOP, 0);
    }
    selector = (env->star >> 32) & 0xffff;
    if (env->hflags & HF_LMA_MASK) {
        int code64;

        ECX = env->eip + next_eip_addend;
        env->regs[11] = compute_eflags();

        code64 = env->hflags & HF_CS64_MASK;

        cpu_x86_set_cpl(env, 0);
        cpu_x86_load_seg_cache(env, R_CS, selector & 0xfffc,
                           0, 0xffffffff,
                               DESC_G_MASK | DESC_P_MASK |
                               DESC_S_MASK |
                               DESC_CS_MASK | DESC_R_MASK | DESC_A_MASK | DESC_L_MASK);
        cpu_x86_load_seg_cache(env, R_SS, (selector + 8) & 0xfffc,
                               0, 0xffffffff,
                               DESC_G_MASK | DESC_B_MASK | DESC_P_MASK |
                               DESC_S_MASK |
                               DESC_W_MASK | DESC_A_MASK);
        env->eflags &= ~env->fmask;
        load_eflags(env->eflags, 0);
        if (code64)
            env->eip = env->lstar;
        else
            env->eip = env->cstar;
    } else {
        ECX = (uint32_t)(env->eip + next_eip_addend);

        cpu_x86_set_cpl(env, 0);
        cpu_x86_load_seg_cache(env, R_CS, selector & 0xfffc,
                           0, 0xffffffff,
                               DESC_G_MASK | DESC_B_MASK | DESC_P_MASK |
                               DESC_S_MASK |
                               DESC_CS_MASK | DESC_R_MASK | DESC_A_MASK);
        cpu_x86_load_seg_cache(env, R_SS, (selector + 8) & 0xfffc,
                               0, 0xffffffff,
                               DESC_G_MASK | DESC_B_MASK | DESC_P_MASK |
                               DESC_S_MASK |
                               DESC_W_MASK | DESC_A_MASK);
        env->eflags &= ~(IF_MASK | RF_MASK | VM_MASK);
        env->eip = (uint32_t)env->star;
    }
}
#endif
#endif

#ifdef TARGET_X86_64
void helper_sysret(int dflag)
{
    int cpl, selector;

    if (!(env->efer & MSR_EFER_SCE)) {
        raise_exception_err(EXCP06_ILLOP, 0);
    }
    cpl = env->hflags & HF_CPL_MASK;
    if (!(env->cr[0] & CR0_PE_MASK) || cpl != 0) {
        raise_exception_err(EXCP0D_GPF, 0);
    }
    selector = (env->star >> 48) & 0xffff;
    if (env->hflags & HF_LMA_MASK) {
        if (dflag == 2) {
            cpu_x86_load_seg_cache(env, R_CS, (selector + 16) | 3,
                                   0, 0xffffffff,
                                   DESC_G_MASK | DESC_P_MASK |
                                   DESC_S_MASK | (3 << DESC_DPL_SHIFT) |
                                   DESC_CS_MASK | DESC_R_MASK | DESC_A_MASK |
                                   DESC_L_MASK);
            env->eip = ECX;
        } else {
            cpu_x86_load_seg_cache(env, R_CS, selector | 3,
                                   0, 0xffffffff,
                                   DESC_G_MASK | DESC_B_MASK | DESC_P_MASK |
                                   DESC_S_MASK | (3 << DESC_DPL_SHIFT) |
                                   DESC_CS_MASK | DESC_R_MASK | DESC_A_MASK);
            env->eip = (uint32_t)ECX;
        }
        cpu_x86_load_seg_cache(env, R_SS, selector + 8,
                               0, 0xffffffff,
                               DESC_G_MASK | DESC_B_MASK | DESC_P_MASK |
                               DESC_S_MASK | (3 << DESC_DPL_SHIFT) |
                               DESC_W_MASK | DESC_A_MASK);
        load_eflags((uint32_t)(env->regs[11]), TF_MASK | AC_MASK | ID_MASK |
                    IF_MASK | IOPL_MASK | VM_MASK | RF_MASK | NT_MASK);
        cpu_x86_set_cpl(env, 3);
    } else {
        cpu_x86_load_seg_cache(env, R_CS, selector | 3,
                               0, 0xffffffff,
                               DESC_G_MASK | DESC_B_MASK | DESC_P_MASK |
                               DESC_S_MASK | (3 << DESC_DPL_SHIFT) |
                               DESC_CS_MASK | DESC_R_MASK | DESC_A_MASK);
        env->eip = (uint32_t)ECX;
        cpu_x86_load_seg_cache(env, R_SS, selector + 8,
                               0, 0xffffffff,
                               DESC_G_MASK | DESC_B_MASK | DESC_P_MASK |
                               DESC_S_MASK | (3 << DESC_DPL_SHIFT) |
                               DESC_W_MASK | DESC_A_MASK);
        env->eflags |= IF_MASK;
        cpu_x86_set_cpl(env, 3);
    }
}
#endif

/* real mode interrupt */
static void do_interrupt_real(int intno, int is_int, int error_code,
                              unsigned int next_eip)
{
    SegmentCache *dt;
    target_ulong ptr, ssp;
    int selector;
    uint32_t offset, esp;
    uint32_t old_cs, old_eip;

    /* real mode (simpler !) */
    dt = &env->idt;
    if (intno * 4 + 3 > dt->limit)
        raise_exception_err(EXCP0D_GPF, intno * 8 + 2);
    ptr = dt->base + intno * 4;
    offset = lduw_kernel(ptr);
    selector = lduw_kernel(ptr + 2);
    esp = ESP;
    ssp = env->segs[R_SS].base;
    if (is_int)
        old_eip = next_eip;
    else
        old_eip = env->eip;
    old_cs = env->segs[R_CS].selector;
    /* XXX: use SS segment size ? */
    PUSHW(ssp, esp, 0xffff, compute_eflags());
    PUSHW(ssp, esp, 0xffff, old_cs);
    PUSHW(ssp, esp, 0xffff, old_eip);

    /* update processor state */
    ESP = (ESP & ~0xffff) | (esp & 0xffff);
    env->eip = offset;
    env->segs[R_CS].selector = selector;
    env->segs[R_CS].base = (selector << 4);
    env->eflags &= ~(IF_MASK | TF_MASK | AC_MASK | RF_MASK);
}

#if defined(CONFIG_USER_ONLY)
/* fake user mode interrupt */
static void do_interrupt_user(int intno, int is_int, int error_code,
                              target_ulong next_eip)
{
    SegmentCache *dt;
    target_ulong ptr;
    int dpl, cpl, shift;
    uint32_t e2;

    dt = &env->idt;
    if (env->hflags & HF_LMA_MASK) {
        shift = 4;
    } else {
        shift = 3;
    }
    ptr = dt->base + (intno << shift);
    e2 = ldl_kernel(ptr + 4);

    dpl = (e2 >> DESC_DPL_SHIFT) & 3;
    cpl = env->hflags & HF_CPL_MASK;
    /* check privilege if software int */
    if (is_int && dpl < cpl)
        raise_exception_err(EXCP0D_GPF, (intno << shift) + 2);

    /* Since we emulate only user space, we cannot do more than
       exiting the emulation with the suitable exception and error
       code */
    if (is_int)
        EIP = next_eip;
}

#else

static void handle_even_inj(int intno, int is_int, int error_code,
		int is_hw, int rm)
{
    uint32_t event_inj = ldl_phys(env->vm_vmcb + offsetof(struct vmcb, control.event_inj));
    if (!(event_inj & SVM_EVTINJ_VALID)) {
	    int type;
	    if (is_int)
		    type = SVM_EVTINJ_TYPE_SOFT;
	    else
		    type = SVM_EVTINJ_TYPE_EXEPT;
	    event_inj = intno | type | SVM_EVTINJ_VALID;
	    if (!rm && exeption_has_error_code(intno)) {
		    event_inj |= SVM_EVTINJ_VALID_ERR;
		    stl_phys(env->vm_vmcb + offsetof(struct vmcb, control.event_inj_err), error_code);
	    }
	    stl_phys(env->vm_vmcb + offsetof(struct vmcb, control.event_inj), event_inj);
    }
}
#endif

/*
 * Begin execution of an interruption. is_int is TRUE if coming from
 * the int instruction. next_eip is the EIP value AFTER the interrupt
 * instruction. It is only relevant if is_int is TRUE.
 */
static void do_interrupt_all(int intno, int is_int, int error_code,
                             target_ulong next_eip, int is_hw)
{
    if (qemu_loglevel_mask(CPU_LOG_INT)) {
        if ((env->cr[0] & CR0_PE_MASK)) {
            static int count;
            qemu_log("%6d: v=%02x e=%04x i=%d cpl=%d IP=%04x:" TARGET_FMT_lx " pc=" TARGET_FMT_lx " SP=%04x:" TARGET_FMT_lx,
                    count, intno, error_code, is_int,
                    env->hflags & HF_CPL_MASK,
                    env->segs[R_CS].selector, EIP,
                    (int)env->segs[R_CS].base + EIP,
                    env->segs[R_SS].selector, ESP);
            if (intno == 0x0e) {
                qemu_log(" CR2=" TARGET_FMT_lx, env->cr[2]);
            } else {
                qemu_log(" EAX=" TARGET_FMT_lx, EAX);
            }
            qemu_log("\n");
            log_cpu_state(env, X86_DUMP_CCOP);
#if 0
            {
                int i;
                target_ulong ptr;
                qemu_log("       code=");
                ptr = env->segs[R_CS].base + env->eip;
                for(i = 0; i < 16; i++) {
                    qemu_log(" %02x", ldub(ptr + i));
                }
                qemu_log("\n");
            }
#endif
            count++;
        }
    }
    if (env->cr[0] & CR0_PE_MASK) {
#if !defined(CONFIG_USER_ONLY)
        if (env->hflags & HF_SVMI_MASK)
            handle_even_inj(intno, is_int, error_code, is_hw, 0);
#endif
#ifdef TARGET_X86_64
        if (env->hflags & HF_LMA_MASK) {
            do_interrupt64(intno, is_int, error_code, next_eip, is_hw);
        } else
#endif
        {
            do_interrupt_protected(intno, is_int, error_code, next_eip, is_hw);
        }
    } else {
#if !defined(CONFIG_USER_ONLY)
        if (env->hflags & HF_SVMI_MASK)
            handle_even_inj(intno, is_int, error_code, is_hw, 1);
#endif
        do_interrupt_real(intno, is_int, error_code, next_eip);
    }

#if !defined(CONFIG_USER_ONLY)
    if (env->hflags & HF_SVMI_MASK) {
	    uint32_t event_inj = ldl_phys(env->vm_vmcb + offsetof(struct vmcb, control.event_inj));
	    stl_phys(env->vm_vmcb + offsetof(struct vmcb, control.event_inj), event_inj & ~SVM_EVTINJ_VALID);
    }
#endif
}

void do_interrupt(CPUX86State *env1)
{
    CPUX86State *saved_env;

    saved_env = env;
    env = env1;
#if defined(CONFIG_USER_ONLY)
    /* if user mode only, we simulate a fake exception
       which will be handled outside the cpu execution
       loop */
    do_interrupt_user(env->exception_index,
                      env->exception_is_int,
                      env->error_code,
                      env->exception_next_eip);
    /* successfully delivered */
    env->old_exception = -1;
#else
    /* simulate a real cpu exception. On i386, it can
       trigger new exceptions, but we do not handle
       double or triple faults yet. */
    do_interrupt_all(env->exception_index,
                     env->exception_is_int,
                     env->error_code,
                     env->exception_next_eip, 0);
    /* successfully delivered */
    env->old_exception = -1;
#endif
    env = saved_env;
}

void do_interrupt_x86_hardirq(CPUX86State *env1, int intno, int is_hw)
{
    CPUX86State *saved_env;

    saved_env = env;
    env = env1;
    do_interrupt_all(intno, 0, 0, 0, is_hw);
    env = saved_env;
}

/* This should come from sysemu.h - if we could include it here... */
void qemu_system_reset_request(void);

/*
 * Check nested exceptions and change to double or triple fault if
 * needed. It should only be called, if this is not an interrupt.
 * Returns the new exception number.
 */
static int check_exception(int intno, int *error_code)
{
    int first_contributory = env->old_exception == 0 ||
                              (env->old_exception >= 10 &&
                               env->old_exception <= 13);
    int second_contributory = intno == 0 ||
                               (intno >= 10 && intno <= 13);

    qemu_log_mask(CPU_LOG_INT, "check_exception old: 0x%x new 0x%x\n",
                env->old_exception, intno);

#if !defined(CONFIG_USER_ONLY)
    if (env->old_exception == EXCP08_DBLE) {
        if (env->hflags & HF_SVMI_MASK)
            helper_vmexit(SVM_EXIT_SHUTDOWN, 0); /* does not return */

        qemu_log_mask(CPU_LOG_RESET, "Triple fault\n");

        qemu_system_reset_request();
        return EXCP_HLT;
    }
#endif

    if ((first_contributory && second_contributory)
        || (env->old_exception == EXCP0E_PAGE &&
            (second_contributory || (intno == EXCP0E_PAGE)))) {
        intno = EXCP08_DBLE;
        *error_code = 0;
    }

    if (second_contributory || (intno == EXCP0E_PAGE) ||
        (intno == EXCP08_DBLE))
        env->old_exception = intno;

    return intno;
}

/*
 * Signal an interruption. It is executed in the main CPU loop.
 * is_int is TRUE if coming from the int instruction. next_eip is the
 * EIP value AFTER the interrupt instruction. It is only relevant if
 * is_int is TRUE.
 */
static void QEMU_NORETURN raise_interrupt(int intno, int is_int, int error_code,
                                          int next_eip_addend)
{
    if (!is_int) {
        helper_svm_check_intercept_param(SVM_EXIT_EXCP_BASE + intno, error_code);
        intno = check_exception(intno, &error_code);
    } else {
        helper_svm_check_intercept_param(SVM_EXIT_SWINT, 0);
    }

    env->exception_index = intno;
    env->error_code = error_code;
    env->exception_is_int = is_int;
    env->exception_next_eip = env->eip + next_eip_addend;
    cpu_loop_exit(env);
}

/* shortcuts to generate exceptions */

static void QEMU_NORETURN raise_exception_err(int exception_index,
                                              int error_code)
{
    raise_interrupt(exception_index, 0, error_code, 0);
}

void raise_exception_err_env(CPUX86State *nenv, int exception_index,
                             int error_code)
{
    env = nenv;
    raise_interrupt(exception_index, 0, error_code, 0);
}

static void QEMU_NORETURN raise_exception(int exception_index)
{
    raise_interrupt(exception_index, 0, 0, 0);
}

void raise_exception_env(int exception_index, CPUX86State *nenv)
{
    env = nenv;
    raise_exception(exception_index);
}
/* SMM support */

#if defined(CONFIG_USER_ONLY)

void do_smm_enter(CPUX86State *env1)
{
}

void helper_rsm(void)
{
}

#else

#ifdef TARGET_X86_64
#define SMM_REVISION_ID 0x00020064
#else
#define SMM_REVISION_ID 0x00020000
#endif

void do_smm_enter(CPUX86State *env1)
{
    target_ulong sm_state;
    SegmentCache *dt;
    int i, offset;
    CPUX86State *saved_env;

    saved_env = env;
    env = env1;

    qemu_log_mask(CPU_LOG_INT, "SMM: enter\n");
    log_cpu_state_mask(CPU_LOG_INT, env, X86_DUMP_CCOP);

    env->hflags |= HF_SMM_MASK;
    cpu_smm_update(env);

    sm_state = env->smbase + 0x8000;

#ifdef TARGET_X86_64
    for(i = 0; i < 6; i++) {
        dt = &env->segs[i];
        offset = 0x7e00 + i * 16;
        stw_phys(sm_state + offset, dt->selector);
        stw_phys(sm_state + offset + 2, (dt->flags >> 8) & 0xf0ff);
        stl_phys(sm_state + offset + 4, dt->limit);
        stq_phys(sm_state + offset + 8, dt->base);
    }

    stq_phys(sm_state + 0x7e68, env->gdt.base);
    stl_phys(sm_state + 0x7e64, env->gdt.limit);

    stw_phys(sm_state + 0x7e70, env->ldt.selector);
    stq_phys(sm_state + 0x7e78, env->ldt.base);
    stl_phys(sm_state + 0x7e74, env->ldt.limit);
    stw_phys(sm_state + 0x7e72, (env->ldt.flags >> 8) & 0xf0ff);

    stq_phys(sm_state + 0x7e88, env->idt.base);
    stl_phys(sm_state + 0x7e84, env->idt.limit);

    stw_phys(sm_state + 0x7e90, env->tr.selector);
    stq_phys(sm_state + 0x7e98, env->tr.base);
    stl_phys(sm_state + 0x7e94, env->tr.limit);
    stw_phys(sm_state + 0x7e92, (env->tr.flags >> 8) & 0xf0ff);

    stq_phys(sm_state + 0x7ed0, env->efer);

    stq_phys(sm_state + 0x7ff8, EAX);
    stq_phys(sm_state + 0x7ff0, ECX);
    stq_phys(sm_state + 0x7fe8, EDX);
    stq_phys(sm_state + 0x7fe0, EBX);
    stq_phys(sm_state + 0x7fd8, ESP);
    stq_phys(sm_state + 0x7fd0, EBP);
    stq_phys(sm_state + 0x7fc8, ESI);
    stq_phys(sm_state + 0x7fc0, EDI);
    for(i = 8; i < 16; i++)
        stq_phys(sm_state + 0x7ff8 - i * 8, env->regs[i]);
    stq_phys(sm_state + 0x7f78, env->eip);
    stl_phys(sm_state + 0x7f70, compute_eflags());
    stl_phys(sm_state + 0x7f68, env->dr[6]);
    stl_phys(sm_state + 0x7f60, env->dr[7]);

    stl_phys(sm_state + 0x7f48, env->cr[4]);
    stl_phys(sm_state + 0x7f50, env->cr[3]);
    stl_phys(sm_state + 0x7f58, env->cr[0]);

    stl_phys(sm_state + 0x7efc, SMM_REVISION_ID);
    stl_phys(sm_state + 0x7f00, env->smbase);
#else
    stl_phys(sm_state + 0x7ffc, env->cr[0]);
    stl_phys(sm_state + 0x7ff8, env->cr[3]);
    stl_phys(sm_state + 0x7ff4, compute_eflags());
    stl_phys(sm_state + 0x7ff0, env->eip);
    stl_phys(sm_state + 0x7fec, EDI);
    stl_phys(sm_state + 0x7fe8, ESI);
    stl_phys(sm_state + 0x7fe4, EBP);
    stl_phys(sm_state + 0x7fe0, ESP);
    stl_phys(sm_state + 0x7fdc, EBX);
    stl_phys(sm_state + 0x7fd8, EDX);
    stl_phys(sm_state + 0x7fd4, ECX);
    stl_phys(sm_state + 0x7fd0, EAX);
    stl_phys(sm_state + 0x7fcc, env->dr[6]);
    stl_phys(sm_state + 0x7fc8, env->dr[7]);

    stl_phys(sm_state + 0x7fc4, env->tr.selector);
    stl_phys(sm_state + 0x7f64, env->tr.base);
    stl_phys(sm_state + 0x7f60, env->tr.limit);
    stl_phys(sm_state + 0x7f5c, (env->tr.flags >> 8) & 0xf0ff);

    stl_phys(sm_state + 0x7fc0, env->ldt.selector);
    stl_phys(sm_state + 0x7f80, env->ldt.base);
    stl_phys(sm_state + 0x7f7c, env->ldt.limit);
    stl_phys(sm_state + 0x7f78, (env->ldt.flags >> 8) & 0xf0ff);

    stl_phys(sm_state + 0x7f74, env->gdt.base);
    stl_phys(sm_state + 0x7f70, env->gdt.limit);

    stl_phys(sm_state + 0x7f58, env->idt.base);
    stl_phys(sm_state + 0x7f54, env->idt.limit);

    for(i = 0; i < 6; i++) {
        dt = &env->segs[i];
        if (i < 3)
            offset = 0x7f84 + i * 12;
        else
            offset = 0x7f2c + (i - 3) * 12;
        stl_phys(sm_state + 0x7fa8 + i * 4, dt->selector);
        stl_phys(sm_state + offset + 8, dt->base);
        stl_phys(sm_state + offset + 4, dt->limit);
        stl_phys(sm_state + offset, (dt->flags >> 8) & 0xf0ff);
    }
    stl_phys(sm_state + 0x7f14, env->cr[4]);

    stl_phys(sm_state + 0x7efc, SMM_REVISION_ID);
    stl_phys(sm_state + 0x7ef8, env->smbase);
#endif
    /* init SMM cpu state */

#ifdef TARGET_X86_64
    cpu_load_efer(env, 0);
#endif
    load_eflags(0, ~(CC_O | CC_S | CC_Z | CC_A | CC_P | CC_C | DF_MASK));
    env->eip = 0x00008000;
    cpu_x86_load_seg_cache(env, R_CS, (env->smbase >> 4) & 0xffff, env->smbase,
                           0xffffffff, 0);
    cpu_x86_load_seg_cache(env, R_DS, 0, 0, 0xffffffff, 0);
    cpu_x86_load_seg_cache(env, R_ES, 0, 0, 0xffffffff, 0);
    cpu_x86_load_seg_cache(env, R_SS, 0, 0, 0xffffffff, 0);
    cpu_x86_load_seg_cache(env, R_FS, 0, 0, 0xffffffff, 0);
    cpu_x86_load_seg_cache(env, R_GS, 0, 0, 0xffffffff, 0);

    cpu_x86_update_cr0(env,
                       env->cr[0] & ~(CR0_PE_MASK | CR0_EM_MASK | CR0_TS_MASK | CR0_PG_MASK));
    cpu_x86_update_cr4(env, 0);
    env->dr[7] = 0x00000400;
    CC_OP = CC_OP_EFLAGS;
    env = saved_env;
}

void helper_rsm(void)
{
    target_ulong sm_state;
    int i, offset;
    uint32_t val;

    sm_state = env->smbase + 0x8000;
#ifdef TARGET_X86_64
    cpu_load_efer(env, ldq_phys(sm_state + 0x7ed0));

    for(i = 0; i < 6; i++) {
        offset = 0x7e00 + i * 16;
        cpu_x86_load_seg_cache(env, i,
                               lduw_phys(sm_state + offset),
                               ldq_phys(sm_state + offset + 8),
                               ldl_phys(sm_state + offset + 4),
                               (lduw_phys(sm_state + offset + 2) & 0xf0ff) << 8);
    }

    env->gdt.base = ldq_phys(sm_state + 0x7e68);
    env->gdt.limit = ldl_phys(sm_state + 0x7e64);

    env->ldt.selector = lduw_phys(sm_state + 0x7e70);
    env->ldt.base = ldq_phys(sm_state + 0x7e78);
    env->ldt.limit = ldl_phys(sm_state + 0x7e74);
    env->ldt.flags = (lduw_phys(sm_state + 0x7e72) & 0xf0ff) << 8;

    env->idt.base = ldq_phys(sm_state + 0x7e88);
    env->idt.limit = ldl_phys(sm_state + 0x7e84);

    env->tr.selector = lduw_phys(sm_state + 0x7e90);
    env->tr.base = ldq_phys(sm_state + 0x7e98);
    env->tr.limit = ldl_phys(sm_state + 0x7e94);
    env->tr.flags = (lduw_phys(sm_state + 0x7e92) & 0xf0ff) << 8;

    EAX = ldq_phys(sm_state + 0x7ff8);
    ECX = ldq_phys(sm_state + 0x7ff0);
    EDX = ldq_phys(sm_state + 0x7fe8);
    EBX = ldq_phys(sm_state + 0x7fe0);
    ESP = ldq_phys(sm_state + 0x7fd8);
    EBP = ldq_phys(sm_state + 0x7fd0);
    ESI = ldq_phys(sm_state + 0x7fc8);
    EDI = ldq_phys(sm_state + 0x7fc0);
    for(i = 8; i < 16; i++)
        env->regs[i] = ldq_phys(sm_state + 0x7ff8 - i * 8);
    env->eip = ldq_phys(sm_state + 0x7f78);
    load_eflags(ldl_phys(sm_state + 0x7f70),
                ~(CC_O | CC_S | CC_Z | CC_A | CC_P | CC_C | DF_MASK));
    env->dr[6] = ldl_phys(sm_state + 0x7f68);
    env->dr[7] = ldl_phys(sm_state + 0x7f60);

    cpu_x86_update_cr4(env, ldl_phys(sm_state + 0x7f48));
    cpu_x86_update_cr3(env, ldl_phys(sm_state + 0x7f50));
    cpu_x86_update_cr0(env, ldl_phys(sm_state + 0x7f58));

    val = ldl_phys(sm_state + 0x7efc); /* revision ID */
    if (val & 0x20000) {
        env->smbase = ldl_phys(sm_state + 0x7f00) & ~0x7fff;
    }
#else
    cpu_x86_update_cr0(env, ldl_phys(sm_state + 0x7ffc));
    cpu_x86_update_cr3(env, ldl_phys(sm_state + 0x7ff8));
    load_eflags(ldl_phys(sm_state + 0x7ff4),
                ~(CC_O | CC_S | CC_Z | CC_A | CC_P | CC_C | DF_MASK));
    env->eip = ldl_phys(sm_state + 0x7ff0);
    EDI = ldl_phys(sm_state + 0x7fec);
    ESI = ldl_phys(sm_state + 0x7fe8);
    EBP = ldl_phys(sm_state + 0x7fe4);
    ESP = ldl_phys(sm_state + 0x7fe0);
    EBX = ldl_phys(sm_state + 0x7fdc);
    EDX = ldl_phys(sm_state + 0x7fd8);
    ECX = ldl_phys(sm_state + 0x7fd4);
    EAX = ldl_phys(sm_state + 0x7fd0);
    env->dr[6] = ldl_phys(sm_state + 0x7fcc);
    env->dr[7] = ldl_phys(sm_state + 0x7fc8);

    env->tr.selector = ldl_phys(sm_state + 0x7fc4) & 0xffff;
    env->tr.base = ldl_phys(sm_state + 0x7f64);
    env->tr.limit = ldl_phys(sm_state + 0x7f60);
    env->tr.flags = (ldl_phys(sm_state + 0x7f5c) & 0xf0ff) << 8;

    env->ldt.selector = ldl_phys(sm_state + 0x7fc0) & 0xffff;
    env->ldt.base = ldl_phys(sm_state + 0x7f80);
    env->ldt.limit = ldl_phys(sm_state + 0x7f7c);
    env->ldt.flags = (ldl_phys(sm_state + 0x7f78) & 0xf0ff) << 8;

    env->gdt.base = ldl_phys(sm_state + 0x7f74);
    env->gdt.limit = ldl_phys(sm_state + 0x7f70);

    env->idt.base = ldl_phys(sm_state + 0x7f58);
    env->idt.limit = ldl_phys(sm_state + 0x7f54);

    for(i = 0; i < 6; i++) {
        if (i < 3)
            offset = 0x7f84 + i * 12;
        else
            offset = 0x7f2c + (i - 3) * 12;
        cpu_x86_load_seg_cache(env, i,
                               ldl_phys(sm_state + 0x7fa8 + i * 4) & 0xffff,
                               ldl_phys(sm_state + offset + 8),
                               ldl_phys(sm_state + offset + 4),
                               (ldl_phys(sm_state + offset) & 0xf0ff) << 8);
    }
    cpu_x86_update_cr4(env, ldl_phys(sm_state + 0x7f14));

    val = ldl_phys(sm_state + 0x7efc); /* revision ID */
    if (val & 0x20000) {
        env->smbase = ldl_phys(sm_state + 0x7ef8) & ~0x7fff;
    }
#endif
    CC_OP = CC_OP_EFLAGS;
    env->hflags &= ~HF_SMM_MASK;
    cpu_smm_update(env);

    qemu_log_mask(CPU_LOG_INT, "SMM: after RSM\n");
    log_cpu_state_mask(CPU_LOG_INT, env, X86_DUMP_CCOP);
}

#endif /* !CONFIG_USER_ONLY */


/* division, flags are undefined */

void helper_divb_AL(target_ulong t0)
{
    unsigned int num, den, q, r;

    num = (EAX & 0xffff);
    den = (t0 & 0xff);
    if (den == 0) {
        raise_exception(EXCP00_DIVZ);
    }
    q = (num / den);
    if (q > 0xff)
        raise_exception(EXCP00_DIVZ);
    q &= 0xff;
    r = (num % den) & 0xff;
    EAX = (EAX & ~0xffff) | (r << 8) | q;
}

void helper_idivb_AL(target_ulong t0)
{
    int num, den, q, r;

    num = (int16_t)EAX;
    den = (int8_t)t0;
    if (den == 0) {
        raise_exception(EXCP00_DIVZ);
    }
    q = (num / den);
    if (q != (int8_t)q)
        raise_exception(EXCP00_DIVZ);
    q &= 0xff;
    r = (num % den) & 0xff;
    EAX = (EAX & ~0xffff) | (r << 8) | q;
}

void helper_divw_AX(target_ulong t0)
{
    unsigned int num, den, q, r;

    num = (EAX & 0xffff) | ((EDX & 0xffff) << 16);
    den = (t0 & 0xffff);
    if (den == 0) {
        raise_exception(EXCP00_DIVZ);
    }
    q = (num / den);
    if (q > 0xffff)
        raise_exception(EXCP00_DIVZ);
    q &= 0xffff;
    r = (num % den) & 0xffff;
    EAX = (EAX & ~0xffff) | q;
    EDX = (EDX & ~0xffff) | r;
}

void helper_idivw_AX(target_ulong t0)
{
    int num, den, q, r;

    num = (EAX & 0xffff) | ((EDX & 0xffff) << 16);
    den = (int16_t)t0;
    if (den == 0) {
        raise_exception(EXCP00_DIVZ);
    }
    q = (num / den);
    if (q != (int16_t)q)
        raise_exception(EXCP00_DIVZ);
    q &= 0xffff;
    r = (num % den) & 0xffff;
    EAX = (EAX & ~0xffff) | q;
    EDX = (EDX & ~0xffff) | r;
}

void helper_divl_EAX(target_ulong t0)
{
    unsigned int den, r;
    uint64_t num, q;

    num = ((uint32_t)EAX) | ((uint64_t)((uint32_t)EDX) << 32);
    den = t0;
    if (den == 0) {
        raise_exception(EXCP00_DIVZ);
    }
    q = (num / den);
    r = (num % den);
    if (q > 0xffffffff)
        raise_exception(EXCP00_DIVZ);
    EAX = (uint32_t)q;
    EDX = (uint32_t)r;
}

void helper_idivl_EAX(target_ulong t0)
{
    int den, r;
    int64_t num, q;

    num = ((uint32_t)EAX) | ((uint64_t)((uint32_t)EDX) << 32);
    den = t0;
    if (den == 0) {
        raise_exception(EXCP00_DIVZ);
    }
    q = (num / den);
    r = (num % den);
    if (q != (int32_t)q)
        raise_exception(EXCP00_DIVZ);
    EAX = (uint32_t)q;
    EDX = (uint32_t)r;
}

/* bcd */

/* XXX: exception */
void helper_aam(int base)
{
    int al, ah;
    al = EAX & 0xff;
    ah = al / base;
    al = al % base;
    EAX = (EAX & ~0xffff) | al | (ah << 8);
    CC_DST = al;
}

void helper_aad(int base)
{
    int al, ah;
    al = EAX & 0xff;
    ah = (EAX >> 8) & 0xff;
    al = ((ah * base) + al) & 0xff;
    EAX = (EAX & ~0xffff) | al;
    CC_DST = al;
}

void helper_aaa(void)
{
    int icarry;
    int al, ah, af;
    int eflags;

    eflags = helper_cc_compute_all(CC_OP);
    af = eflags & CC_A;
    al = EAX & 0xff;
    ah = (EAX >> 8) & 0xff;

    icarry = (al > 0xf9);
    if (((al & 0x0f) > 9 ) || af) {
        al = (al + 6) & 0x0f;
        ah = (ah + 1 + icarry) & 0xff;
        eflags |= CC_C | CC_A;
    } else {
        eflags &= ~(CC_C | CC_A);
        al &= 0x0f;
    }
    EAX = (EAX & ~0xffff) | al | (ah << 8);
    CC_SRC = eflags;
}

void helper_aas(void)
{
    int icarry;
    int al, ah, af;
    int eflags;

    eflags = helper_cc_compute_all(CC_OP);
    af = eflags & CC_A;
    al = EAX & 0xff;
    ah = (EAX >> 8) & 0xff;

    icarry = (al < 6);
    if (((al & 0x0f) > 9 ) || af) {
        al = (al - 6) & 0x0f;
        ah = (ah - 1 - icarry) & 0xff;
        eflags |= CC_C | CC_A;
    } else {
        eflags &= ~(CC_C | CC_A);
        al &= 0x0f;
    }
    EAX = (EAX & ~0xffff) | al | (ah << 8);
    CC_SRC = eflags;
}

void helper_daa(void)
{
    int old_al, al, af, cf;
    int eflags;

    eflags = helper_cc_compute_all(CC_OP);
    cf = eflags & CC_C;
    af = eflags & CC_A;
    old_al = al = EAX & 0xff;

    eflags = 0;
    if (((al & 0x0f) > 9 ) || af) {
        al = (al + 6) & 0xff;
        eflags |= CC_A;
    }
    if ((old_al > 0x99) || cf) {
        al = (al + 0x60) & 0xff;
        eflags |= CC_C;
    }
    EAX = (EAX & ~0xff) | al;
    /* well, speed is not an issue here, so we compute the flags by hand */
    eflags |= (al == 0) << 6; /* zf */
    eflags |= parity_table[al]; /* pf */
    eflags |= (al & 0x80); /* sf */
    CC_SRC = eflags;
}

void helper_das(void)
{
    int al, al1, af, cf;
    int eflags;

    eflags = helper_cc_compute_all(CC_OP);
    cf = eflags & CC_C;
    af = eflags & CC_A;
    al = EAX & 0xff;

    eflags = 0;
    al1 = al;
    if (((al & 0x0f) > 9 ) || af) {
        eflags |= CC_A;
        if (al < 6 || cf)
            eflags |= CC_C;
        al = (al - 6) & 0xff;
    }
    if ((al1 > 0x99) || cf) {
        al = (al - 0x60) & 0xff;
        eflags |= CC_C;
    }
    EAX = (EAX & ~0xff) | al;
    /* well, speed is not an issue here, so we compute the flags by hand */
    eflags |= (al == 0) << 6; /* zf */
    eflags |= parity_table[al]; /* pf */
    eflags |= (al & 0x80); /* sf */
    CC_SRC = eflags;
}

void helper_into(int next_eip_addend)
{
    int eflags;
    eflags = helper_cc_compute_all(CC_OP);
    if (eflags & CC_O) {
        raise_interrupt(EXCP04_INTO, 1, 0, next_eip_addend);
    }
}

void helper_cmpxchg8b(target_ulong a0)
{
    uint64_t d;
    int eflags;

    eflags = helper_cc_compute_all(CC_OP);
    d = ldq(a0);
    if (d == (((uint64_t)EDX << 32) | (uint32_t)EAX)) {
        stq(a0, ((uint64_t)ECX << 32) | (uint32_t)EBX);
        eflags |= CC_Z;
    } else {
        /* always do the store */
        stq(a0, d);
        EDX = (uint32_t)(d >> 32);
        EAX = (uint32_t)d;
        eflags &= ~CC_Z;
    }
    CC_SRC = eflags;
}

#ifdef TARGET_X86_64
void helper_cmpxchg16b(target_ulong a0)
{
    uint64_t d0, d1;
    int eflags;

    if ((a0 & 0xf) != 0)
        raise_exception(EXCP0D_GPF);
    eflags = helper_cc_compute_all(CC_OP);
    d0 = ldq(a0);
    d1 = ldq(a0 + 8);
    if (d0 == EAX && d1 == EDX) {
        stq(a0, EBX);
        stq(a0 + 8, ECX);
        eflags |= CC_Z;
    } else {
        /* always do the store */
        stq(a0, d0);
        stq(a0 + 8, d1);
        EDX = d1;
        EAX = d0;
        eflags &= ~CC_Z;
    }
    CC_SRC = eflags;
}
#endif

void QEMU_NORETURN helper_single_step(void)
{
#ifndef CONFIG_USER_ONLY
    check_hw_breakpoints(env, 1);
    env->dr[6] |= DR6_BS;
#endif
    raise_exception(EXCP01_DB);
}

void helper_cpuid(void)
{
    uint32_t eax, ebx, ecx, edx;

    helper_svm_check_intercept_param(SVM_EXIT_CPUID, 0);

    cpu_x86_cpuid(env, (uint32_t)EAX, (uint32_t)ECX, &eax, &ebx, &ecx, &edx);
    EAX = eax;
    EBX = ebx;
    ECX = ecx;
    EDX = edx;
}

void helper_enter_level(int level, int data32, target_ulong t1)
{
    target_ulong ssp;
    uint32_t esp_mask, esp, ebp;

    esp_mask = get_sp_mask(env->segs[R_SS].flags);
    ssp = env->segs[R_SS].base;
    ebp = EBP;
    esp = ESP;
    if (data32) {
        /* 32 bit */
        esp -= 4;
        while (--level) {
            esp -= 4;
            ebp -= 4;
            stl(ssp + (esp & esp_mask), ldl(ssp + (ebp & esp_mask)));
        }
        esp -= 4;
        stl(ssp + (esp & esp_mask), t1);
    } else {
        /* 16 bit */
        esp -= 2;
        while (--level) {
            esp -= 2;
            ebp -= 2;
            stw(ssp + (esp & esp_mask), lduw(ssp + (ebp & esp_mask)));
        }
        esp -= 2;
        stw(ssp + (esp & esp_mask), t1);
    }
}

#ifdef TARGET_X86_64
void helper_enter64_level(int level, int data64, target_ulong t1)
{
    target_ulong esp, ebp;
    ebp = EBP;
    esp = ESP;

    if (data64) {
        /* 64 bit */
        esp -= 8;
        while (--level) {
            esp -= 8;
            ebp -= 8;
            stq(esp, ldq(ebp));
        }
        esp -= 8;
        stq(esp, t1);
    } else {
        /* 16 bit */
        esp -= 2;
        while (--level) {
            esp -= 2;
            ebp -= 2;
            stw(esp, lduw(ebp));
        }
        esp -= 2;
        stw(esp, t1);
    }
}
#endif

void helper_lldt(int selector)
{
    SegmentCache *dt;
    uint32_t e1, e2;
    int index, entry_limit;
    target_ulong ptr;

    selector &= 0xffff;
    if ((selector & 0xfffc) == 0) {
        /* XXX: NULL selector case: invalid LDT */
        env->ldt.base = 0;
        env->ldt.limit = 0;
    } else {
        if (selector & 0x4)
            raise_exception_err(EXCP0D_GPF, selector & 0xfffc);
        dt = &env->gdt;
        index = selector & ~7;
#ifdef TARGET_X86_64
        if (env->hflags & HF_LMA_MASK)
            entry_limit = 15;
        else
#endif
            entry_limit = 7;
        if ((index + entry_limit) > dt->limit)
            raise_exception_err(EXCP0D_GPF, selector & 0xfffc);
        ptr = dt->base + index;
        e1 = ldl_kernel(ptr);
        e2 = ldl_kernel(ptr + 4);
        if ((e2 & DESC_S_MASK) || ((e2 >> DESC_TYPE_SHIFT) & 0xf) != 2)
            raise_exception_err(EXCP0D_GPF, selector & 0xfffc);
        if (!(e2 & DESC_P_MASK))
            raise_exception_err(EXCP0B_NOSEG, selector & 0xfffc);
#ifdef TARGET_X86_64
        if (env->hflags & HF_LMA_MASK) {
            uint32_t e3;
            e3 = ldl_kernel(ptr + 8);
            load_seg_cache_raw_dt(&env->ldt, e1, e2);
            env->ldt.base |= (target_ulong)e3 << 32;
        } else
#endif
        {
            load_seg_cache_raw_dt(&env->ldt, e1, e2);
        }
    }
    env->ldt.selector = selector;
}

void helper_ltr(int selector)
{
    SegmentCache *dt;
    uint32_t e1, e2;
    int index, type, entry_limit;
    target_ulong ptr;

    selector &= 0xffff;
    if ((selector & 0xfffc) == 0) {
        /* NULL selector case: invalid TR */
        env->tr.base = 0;
        env->tr.limit = 0;
        env->tr.flags = 0;
    } else {
        if (selector & 0x4)
            raise_exception_err(EXCP0D_GPF, selector & 0xfffc);
        dt = &env->gdt;
        index = selector & ~7;
#ifdef TARGET_X86_64
        if (env->hflags & HF_LMA_MASK)
            entry_limit = 15;
        else
#endif
            entry_limit = 7;
        if ((index + entry_limit) > dt->limit)
            raise_exception_err(EXCP0D_GPF, selector & 0xfffc);
        ptr = dt->base + index;
        e1 = ldl_kernel(ptr);
        e2 = ldl_kernel(ptr + 4);
        type = (e2 >> DESC_TYPE_SHIFT) & 0xf;
        if ((e2 & DESC_S_MASK) ||
            (type != 1 && type != 9))
            raise_exception_err(EXCP0D_GPF, selector & 0xfffc);
        if (!(e2 & DESC_P_MASK))
            raise_exception_err(EXCP0B_NOSEG, selector & 0xfffc);
#ifdef TARGET_X86_64
        if (env->hflags & HF_LMA_MASK) {
            uint32_t e3, e4;
            e3 = ldl_kernel(ptr + 8);
            e4 = ldl_kernel(ptr + 12);
            if ((e4 >> DESC_TYPE_SHIFT) & 0xf)
                raise_exception_err(EXCP0D_GPF, selector & 0xfffc);
            load_seg_cache_raw_dt(&env->tr, e1, e2);
            env->tr.base |= (target_ulong)e3 << 32;
        } else
#endif
        {
            load_seg_cache_raw_dt(&env->tr, e1, e2);
        }
        e2 |= DESC_TSS_BUSY_MASK;
        stl_kernel(ptr + 4, e2);
    }
    env->tr.selector = selector;
}

/* only works if protected mode and not VM86. seg_reg must be != R_CS */
void helper_load_seg(int seg_reg, int selector)
{
    uint32_t e1, e2;
    int cpl, dpl, rpl;
    SegmentCache *dt;
    int index;
    target_ulong ptr;

    selector &= 0xffff;
    cpl = env->hflags & HF_CPL_MASK;
    if ((selector & 0xfffc) == 0) {
        /* null selector case */
        if (seg_reg == R_SS
#ifdef TARGET_X86_64
            && (!(env->hflags & HF_CS64_MASK) || cpl == 3)
#endif
            )
            raise_exception_err(EXCP0D_GPF, 0);
        cpu_x86_load_seg_cache(env, seg_reg, selector, 0, 0, 0);
    } else {

        if (selector & 0x4)
            dt = &env->ldt;
        else
            dt = &env->gdt;
        index = selector & ~7;
        if ((index + 7) > dt->limit)
            raise_exception_err(EXCP0D_GPF, selector & 0xfffc);
        ptr = dt->base + index;
        e1 = ldl_kernel(ptr);
        e2 = ldl_kernel(ptr + 4);

        if (!(e2 & DESC_S_MASK))
            raise_exception_err(EXCP0D_GPF, selector & 0xfffc);
        rpl = selector & 3;
        dpl = (e2 >> DESC_DPL_SHIFT) & 3;
        if (seg_reg == R_SS) {
            /* must be writable segment */
            if ((e2 & DESC_CS_MASK) || !(e2 & DESC_W_MASK))
                raise_exception_err(EXCP0D_GPF, selector & 0xfffc);
            if (rpl != cpl || dpl != cpl)
                raise_exception_err(EXCP0D_GPF, selector & 0xfffc);
        } else {
            /* must be readable segment */
            if ((e2 & (DESC_CS_MASK | DESC_R_MASK)) == DESC_CS_MASK)
                raise_exception_err(EXCP0D_GPF, selector & 0xfffc);

            if (!(e2 & DESC_CS_MASK) || !(e2 & DESC_C_MASK)) {
                /* if not conforming code, test rights */
                if (dpl < cpl || dpl < rpl)
                    raise_exception_err(EXCP0D_GPF, selector & 0xfffc);
            }
        }

        if (!(e2 & DESC_P_MASK)) {
            if (seg_reg == R_SS)
                raise_exception_err(EXCP0C_STACK, selector & 0xfffc);
            else
                raise_exception_err(EXCP0B_NOSEG, selector & 0xfffc);
        }

        /* set the access bit if not already set */
        if (!(e2 & DESC_A_MASK)) {
            e2 |= DESC_A_MASK;
            stl_kernel(ptr + 4, e2);
        }

        cpu_x86_load_seg_cache(env, seg_reg, selector,
                       get_seg_base(e1, e2),
                       get_seg_limit(e1, e2),
                       e2);
#if 0
        qemu_log("load_seg: sel=0x%04x base=0x%08lx limit=0x%08lx flags=%08x\n",
                selector, (uintptr_t)sc->base, sc->limit, sc->flags);
#endif
    }
}

/* protected mode jump */
void helper_ljmp_protected(int new_cs, target_ulong new_eip,
                           int next_eip_addend)
{
    int gate_cs, type;
    uint32_t e1, e2, cpl, dpl, rpl, limit;
    target_ulong next_eip;

    if ((new_cs & 0xfffc) == 0)
        raise_exception_err(EXCP0D_GPF, 0);
    if (load_segment(&e1, &e2, new_cs) != 0)
        raise_exception_err(EXCP0D_GPF, new_cs & 0xfffc);
    cpl = env->hflags & HF_CPL_MASK;
    if (e2 & DESC_S_MASK) {
        if (!(e2 & DESC_CS_MASK))
            raise_exception_err(EXCP0D_GPF, new_cs & 0xfffc);
        dpl = (e2 >> DESC_DPL_SHIFT) & 3;
        if (e2 & DESC_C_MASK) {
            /* conforming code segment */
            if (dpl > cpl)
                raise_exception_err(EXCP0D_GPF, new_cs & 0xfffc);
        } else {
            /* non conforming code segment */
            rpl = new_cs & 3;
            if (rpl > cpl)
                raise_exception_err(EXCP0D_GPF, new_cs & 0xfffc);
            if (dpl != cpl)
                raise_exception_err(EXCP0D_GPF, new_cs & 0xfffc);
        }
        if (!(e2 & DESC_P_MASK))
            raise_exception_err(EXCP0B_NOSEG, new_cs & 0xfffc);
        limit = get_seg_limit(e1, e2);
        if (new_eip > limit &&
            !(env->hflags & HF_LMA_MASK) && !(e2 & DESC_L_MASK))
            raise_exception_err(EXCP0D_GPF, new_cs & 0xfffc);
        cpu_x86_load_seg_cache(env, R_CS, (new_cs & 0xfffc) | cpl,
                       get_seg_base(e1, e2), limit, e2);
        EIP = new_eip;
    } else {
        /* jump to call or task gate */
        dpl = (e2 >> DESC_DPL_SHIFT) & 3;
        rpl = new_cs & 3;
        cpl = env->hflags & HF_CPL_MASK;
        type = (e2 >> DESC_TYPE_SHIFT) & 0xf;
        switch(type) {
        case 1: /* 286 TSS */
        case 9: /* 386 TSS */
        case 5: /* task gate */
            if (dpl < cpl || dpl < rpl)
                raise_exception_err(EXCP0D_GPF, new_cs & 0xfffc);
            next_eip = env->eip + next_eip_addend;
            switch_tss(new_cs, e1, e2, SWITCH_TSS_JMP, next_eip);
            CC_OP = CC_OP_EFLAGS;
            break;
        case 4: /* 286 call gate */
        case 12: /* 386 call gate */
            if ((dpl < cpl) || (dpl < rpl))
                raise_exception_err(EXCP0D_GPF, new_cs & 0xfffc);
            if (!(e2 & DESC_P_MASK))
                raise_exception_err(EXCP0B_NOSEG, new_cs & 0xfffc);
            gate_cs = e1 >> 16;
            new_eip = (e1 & 0xffff);
            if (type == 12)
                new_eip |= (e2 & 0xffff0000);
            if (load_segment(&e1, &e2, gate_cs) != 0)
                raise_exception_err(EXCP0D_GPF, gate_cs & 0xfffc);
            dpl = (e2 >> DESC_DPL_SHIFT) & 3;
            /* must be code segment */
            if (((e2 & (DESC_S_MASK | DESC_CS_MASK)) !=
                 (DESC_S_MASK | DESC_CS_MASK)))
                raise_exception_err(EXCP0D_GPF, gate_cs & 0xfffc);
            if (((e2 & DESC_C_MASK) && (dpl > cpl)) ||
                (!(e2 & DESC_C_MASK) && (dpl != cpl)))
                raise_exception_err(EXCP0D_GPF, gate_cs & 0xfffc);
            if (!(e2 & DESC_P_MASK))
                raise_exception_err(EXCP0D_GPF, gate_cs & 0xfffc);
            limit = get_seg_limit(e1, e2);
            if (new_eip > limit)
                raise_exception_err(EXCP0D_GPF, 0);
            cpu_x86_load_seg_cache(env, R_CS, (gate_cs & 0xfffc) | cpl,
                                   get_seg_base(e1, e2), limit, e2);
            EIP = new_eip;
            break;
        default:
            raise_exception_err(EXCP0D_GPF, new_cs & 0xfffc);
            break;
        }
    }
}

/* real mode call */
void helper_lcall_real(int new_cs, target_ulong new_eip1,
                       int shift, int next_eip)
{
    int new_eip;
    uint32_t esp, esp_mask;
    target_ulong ssp;

    new_eip = new_eip1;
    esp = ESP;
    esp_mask = get_sp_mask(env->segs[R_SS].flags);
    ssp = env->segs[R_SS].base;
    if (shift) {
        PUSHL(ssp, esp, esp_mask, env->segs[R_CS].selector);
        PUSHL(ssp, esp, esp_mask, next_eip);
    } else {
        PUSHW(ssp, esp, esp_mask, env->segs[R_CS].selector);
        PUSHW(ssp, esp, esp_mask, next_eip);
    }

    SET_ESP(esp, esp_mask);
    env->eip = new_eip;
    env->segs[R_CS].selector = new_cs;
    env->segs[R_CS].base = (new_cs << 4);
}

/* protected mode call */
void helper_lcall_protected(int new_cs, target_ulong new_eip,
                            int shift, int next_eip_addend)
{
    int new_stack, i;
    uint32_t e1, e2, cpl, dpl, rpl, selector, offset, param_count;
    uint32_t ss = 0, ss_e1 = 0, ss_e2 = 0, sp, type, ss_dpl, sp_mask;
    uint32_t val, limit, old_sp_mask;
    target_ulong ssp, old_ssp, next_eip;

    next_eip = env->eip + next_eip_addend;
    LOG_PCALL("lcall %04x:%08x s=%d\n", new_cs, (uint32_t)new_eip, shift);
    LOG_PCALL_STATE(env);
    if ((new_cs & 0xfffc) == 0)
        raise_exception_err(EXCP0D_GPF, 0);
    if (load_segment(&e1, &e2, new_cs) != 0)
        raise_exception_err(EXCP0D_GPF, new_cs & 0xfffc);
    cpl = env->hflags & HF_CPL_MASK;
    LOG_PCALL("desc=%08x:%08x\n", e1, e2);
    if (e2 & DESC_S_MASK) {
        if (!(e2 & DESC_CS_MASK))
            raise_exception_err(EXCP0D_GPF, new_cs & 0xfffc);
        dpl = (e2 >> DESC_DPL_SHIFT) & 3;
        if (e2 & DESC_C_MASK) {
            /* conforming code segment */
            if (dpl > cpl)
                raise_exception_err(EXCP0D_GPF, new_cs & 0xfffc);
        } else {
            /* non conforming code segment */
            rpl = new_cs & 3;
            if (rpl > cpl)
                raise_exception_err(EXCP0D_GPF, new_cs & 0xfffc);
            if (dpl != cpl)
                raise_exception_err(EXCP0D_GPF, new_cs & 0xfffc);
        }
        if (!(e2 & DESC_P_MASK))
            raise_exception_err(EXCP0B_NOSEG, new_cs & 0xfffc);

#ifdef TARGET_X86_64
        /* XXX: check 16/32 bit cases in long mode */
        if (shift == 2) {
            target_ulong rsp;
            /* 64 bit case */
            rsp = ESP;
            PUSHQ(rsp, env->segs[R_CS].selector);
            PUSHQ(rsp, next_eip);
            /* from this point, not restartable */
            ESP = rsp;
            cpu_x86_load_seg_cache(env, R_CS, (new_cs & 0xfffc) | cpl,
                                   get_seg_base(e1, e2),
                                   get_seg_limit(e1, e2), e2);
            EIP = new_eip;
        } else
#endif
        {
            sp = ESP;
            sp_mask = get_sp_mask(env->segs[R_SS].flags);
            ssp = env->segs[R_SS].base;
            if (shift) {
                PUSHL(ssp, sp, sp_mask, env->segs[R_CS].selector);
                PUSHL(ssp, sp, sp_mask, next_eip);
            } else {
                PUSHW(ssp, sp, sp_mask, env->segs[R_CS].selector);
                PUSHW(ssp, sp, sp_mask, next_eip);
            }

            limit = get_seg_limit(e1, e2);
            if (new_eip > limit)
                raise_exception_err(EXCP0D_GPF, new_cs & 0xfffc);
            /* from this point, not restartable */
            SET_ESP(sp, sp_mask);
            cpu_x86_load_seg_cache(env, R_CS, (new_cs & 0xfffc) | cpl,
                                   get_seg_base(e1, e2), limit, e2);
            EIP = new_eip;
        }
    } else {
        /* check gate type */
        type = (e2 >> DESC_TYPE_SHIFT) & 0x1f;
        dpl = (e2 >> DESC_DPL_SHIFT) & 3;
        rpl = new_cs & 3;
        switch(type) {
        case 1: /* available 286 TSS */
        case 9: /* available 386 TSS */
        case 5: /* task gate */
            if (dpl < cpl || dpl < rpl)
                raise_exception_err(EXCP0D_GPF, new_cs & 0xfffc);
            switch_tss(new_cs, e1, e2, SWITCH_TSS_CALL, next_eip);
            CC_OP = CC_OP_EFLAGS;
            return;
        case 4: /* 286 call gate */
        case 12: /* 386 call gate */
            break;
        default:
            raise_exception_err(EXCP0D_GPF, new_cs & 0xfffc);
            break;
        }
        shift = type >> 3;

        if (dpl < cpl || dpl < rpl)
            raise_exception_err(EXCP0D_GPF, new_cs & 0xfffc);
        /* check valid bit */
        if (!(e2 & DESC_P_MASK))
            raise_exception_err(EXCP0B_NOSEG,  new_cs & 0xfffc);
        selector = e1 >> 16;
        offset = (e2 & 0xffff0000) | (e1 & 0x0000ffff);
        param_count = e2 & 0x1f;
        if ((selector & 0xfffc) == 0)
            raise_exception_err(EXCP0D_GPF, 0);

        if (load_segment(&e1, &e2, selector) != 0)
            raise_exception_err(EXCP0D_GPF, selector & 0xfffc);
        if (!(e2 & DESC_S_MASK) || !(e2 & (DESC_CS_MASK)))
            raise_exception_err(EXCP0D_GPF, selector & 0xfffc);
        dpl = (e2 >> DESC_DPL_SHIFT) & 3;
        if (dpl > cpl)
            raise_exception_err(EXCP0D_GPF, selector & 0xfffc);
        if (!(e2 & DESC_P_MASK))
            raise_exception_err(EXCP0B_NOSEG, selector & 0xfffc);

        if (!(e2 & DESC_C_MASK) && dpl < cpl) {
            /* to inner privilege */
            get_ss_esp_from_tss(&ss, &sp, dpl);
            LOG_PCALL("new ss:esp=%04x:%08x param_count=%d ESP=" TARGET_FMT_lx "\n",
                        ss, sp, param_count, ESP);
            if ((ss & 0xfffc) == 0)
                raise_exception_err(EXCP0A_TSS, ss & 0xfffc);
            if ((ss & 3) != dpl)
                raise_exception_err(EXCP0A_TSS, ss & 0xfffc);
            if (load_segment(&ss_e1, &ss_e2, ss) != 0)
                raise_exception_err(EXCP0A_TSS, ss & 0xfffc);
            ss_dpl = (ss_e2 >> DESC_DPL_SHIFT) & 3;
            if (ss_dpl != dpl)
                raise_exception_err(EXCP0A_TSS, ss & 0xfffc);
            if (!(ss_e2 & DESC_S_MASK) ||
                (ss_e2 & DESC_CS_MASK) ||
                !(ss_e2 & DESC_W_MASK))
                raise_exception_err(EXCP0A_TSS, ss & 0xfffc);
            if (!(ss_e2 & DESC_P_MASK))
                raise_exception_err(EXCP0A_TSS, ss & 0xfffc);

            //            push_size = ((param_count * 2) + 8) << shift;

            old_sp_mask = get_sp_mask(env->segs[R_SS].flags);
            old_ssp = env->segs[R_SS].base;

            sp_mask = get_sp_mask(ss_e2);
            ssp = get_seg_base(ss_e1, ss_e2);
            if (shift) {
                PUSHL(ssp, sp, sp_mask, env->segs[R_SS].selector);
                PUSHL(ssp, sp, sp_mask, ESP);
                for(i = param_count - 1; i >= 0; i--) {
                    val = ldl_kernel(old_ssp + ((ESP + i * 4) & old_sp_mask));
                    PUSHL(ssp, sp, sp_mask, val);
                }
            } else {
                PUSHW(ssp, sp, sp_mask, env->segs[R_SS].selector);
                PUSHW(ssp, sp, sp_mask, ESP);
                for(i = param_count - 1; i >= 0; i--) {
                    val = lduw_kernel(old_ssp + ((ESP + i * 2) & old_sp_mask));
                    PUSHW(ssp, sp, sp_mask, val);
                }
            }
            new_stack = 1;
        } else {
            /* to same privilege */
            sp = ESP;
            sp_mask = get_sp_mask(env->segs[R_SS].flags);
            ssp = env->segs[R_SS].base;
            //            push_size = (4 << shift);
            new_stack = 0;
        }

        if (shift) {
            PUSHL(ssp, sp, sp_mask, env->segs[R_CS].selector);
            PUSHL(ssp, sp, sp_mask, next_eip);
        } else {
            PUSHW(ssp, sp, sp_mask, env->segs[R_CS].selector);
            PUSHW(ssp, sp, sp_mask, next_eip);
        }

        /* from this point, not restartable */

        if (new_stack) {
            ss = (ss & ~3) | dpl;
            cpu_x86_load_seg_cache(env, R_SS, ss,
                                   ssp,
                                   get_seg_limit(ss_e1, ss_e2),
                                   ss_e2);
        }

        selector = (selector & ~3) | dpl;
        cpu_x86_load_seg_cache(env, R_CS, selector,
                       get_seg_base(e1, e2),
                       get_seg_limit(e1, e2),
                       e2);
        cpu_x86_set_cpl(env, dpl);
        SET_ESP(sp, sp_mask);
        EIP = offset;
    }
}

/* real and vm86 mode iret */
void helper_iret_real(int shift)
{
    uint32_t sp, new_cs, new_eip, new_eflags, sp_mask;
    target_ulong ssp;
    int eflags_mask;

    sp_mask = 0xffff; /* XXXX: use SS segment size ? */
    sp = ESP;
    ssp = env->segs[R_SS].base;
    if (shift == 1) {
        /* 32 bits */
        POPL(ssp, sp, sp_mask, new_eip);
        POPL(ssp, sp, sp_mask, new_cs);
        new_cs &= 0xffff;
        POPL(ssp, sp, sp_mask, new_eflags);
    } else {
        /* 16 bits */
        POPW(ssp, sp, sp_mask, new_eip);
        POPW(ssp, sp, sp_mask, new_cs);
        POPW(ssp, sp, sp_mask, new_eflags);
    }
    ESP = (ESP & ~sp_mask) | (sp & sp_mask);
    env->segs[R_CS].selector = new_cs;
    env->segs[R_CS].base = (new_cs << 4);
    env->eip = new_eip;
    if (env->eflags & VM_MASK)
        eflags_mask = TF_MASK | AC_MASK | ID_MASK | IF_MASK | RF_MASK | NT_MASK;
    else
        eflags_mask = TF_MASK | AC_MASK | ID_MASK | IF_MASK | IOPL_MASK | RF_MASK | NT_MASK;
    if (shift == 0)
        eflags_mask &= 0xffff;
    load_eflags(new_eflags, eflags_mask);
    env->hflags2 &= ~HF2_NMI_MASK;
}

static inline void validate_seg(int seg_reg, int cpl)
{
    int dpl;
    uint32_t e2;

    /* XXX: on x86_64, we do not want to nullify FS and GS because
       they may still contain a valid base. I would be interested to
       know how a real x86_64 CPU behaves */
    if ((seg_reg == R_FS || seg_reg == R_GS) &&
        (env->segs[seg_reg].selector & 0xfffc) == 0)
        return;

    e2 = env->segs[seg_reg].flags;
    dpl = (e2 >> DESC_DPL_SHIFT) & 3;
    if (!(e2 & DESC_CS_MASK) || !(e2 & DESC_C_MASK)) {
        /* data or non conforming code segment */
        if (dpl < cpl) {
            cpu_x86_load_seg_cache(env, seg_reg, 0, 0, 0, 0);
        }
    }
}

/* protected mode iret */
static inline void helper_ret_protected(int shift, int is_iret, int addend)
{
    uint32_t new_cs, new_eflags, new_ss;
    uint32_t new_es, new_ds, new_fs, new_gs;
    uint32_t e1, e2, ss_e1, ss_e2;
    int cpl, dpl, rpl, eflags_mask, iopl;
    target_ulong ssp, sp, new_eip, new_esp, sp_mask;

#ifdef TARGET_X86_64
    if (shift == 2)
        sp_mask = -1;
    else
#endif
        sp_mask = get_sp_mask(env->segs[R_SS].flags);
    sp = ESP;
    ssp = env->segs[R_SS].base;
    new_eflags = 0; /* avoid warning */
#ifdef TARGET_X86_64
    if (shift == 2) {
        POPQ(sp, new_eip);
        POPQ(sp, new_cs);
        new_cs &= 0xffff;
        if (is_iret) {
            POPQ(sp, new_eflags);
        }
    } else
#endif
    if (shift == 1) {
        /* 32 bits */
        POPL(ssp, sp, sp_mask, new_eip);
        POPL(ssp, sp, sp_mask, new_cs);
        new_cs &= 0xffff;
        if (is_iret) {
            POPL(ssp, sp, sp_mask, new_eflags);
            if (new_eflags & VM_MASK)
                goto return_to_vm86;
        }
    } else {
        /* 16 bits */
        POPW(ssp, sp, sp_mask, new_eip);
        POPW(ssp, sp, sp_mask, new_cs);
        if (is_iret)
            POPW(ssp, sp, sp_mask, new_eflags);
    }
    LOG_PCALL("lret new %04x:" TARGET_FMT_lx " s=%d addend=0x%x\n",
              new_cs, new_eip, shift, addend);
    LOG_PCALL_STATE(env);
    if ((new_cs & 0xfffc) == 0)
        raise_exception_err(EXCP0D_GPF, new_cs & 0xfffc);
    if (load_segment(&e1, &e2, new_cs) != 0)
        raise_exception_err(EXCP0D_GPF, new_cs & 0xfffc);
    if (!(e2 & DESC_S_MASK) ||
        !(e2 & DESC_CS_MASK))
        raise_exception_err(EXCP0D_GPF, new_cs & 0xfffc);
    cpl = env->hflags & HF_CPL_MASK;
    rpl = new_cs & 3;
    if (rpl < cpl)
        raise_exception_err(EXCP0D_GPF, new_cs & 0xfffc);
    dpl = (e2 >> DESC_DPL_SHIFT) & 3;
    if (e2 & DESC_C_MASK) {
        if (dpl > rpl)
            raise_exception_err(EXCP0D_GPF, new_cs & 0xfffc);
    } else {
        if (dpl != rpl)
            raise_exception_err(EXCP0D_GPF, new_cs & 0xfffc);
    }
    if (!(e2 & DESC_P_MASK))
        raise_exception_err(EXCP0B_NOSEG, new_cs & 0xfffc);

    sp += addend;
    if (rpl == cpl && (!(env->hflags & HF_CS64_MASK) ||
                       ((env->hflags & HF_CS64_MASK) && !is_iret))) {
        /* return to same privilege level */
        cpu_x86_load_seg_cache(env, R_CS, new_cs,
                       get_seg_base(e1, e2),
                       get_seg_limit(e1, e2),
                       e2);
    } else {
        /* return to different privilege level */
#ifdef TARGET_X86_64
        if (shift == 2) {
            POPQ(sp, new_esp);
            POPQ(sp, new_ss);
            new_ss &= 0xffff;
        } else
#endif
        if (shift == 1) {
            /* 32 bits */
            POPL(ssp, sp, sp_mask, new_esp);
            POPL(ssp, sp, sp_mask, new_ss);
            new_ss &= 0xffff;
        } else {
            /* 16 bits */
            POPW(ssp, sp, sp_mask, new_esp);
            POPW(ssp, sp, sp_mask, new_ss);
        }
        LOG_PCALL("new ss:esp=%04x:" TARGET_FMT_lx "\n",
                    new_ss, new_esp);
        if ((new_ss & 0xfffc) == 0) {
#ifdef TARGET_X86_64
            /* NULL ss is allowed in long mode if cpl != 3*/
            /* XXX: test CS64 ? */
            if ((env->hflags & HF_LMA_MASK) && rpl != 3) {
                cpu_x86_load_seg_cache(env, R_SS, new_ss,
                                       0, 0xffffffff,
                                       DESC_G_MASK | DESC_B_MASK | DESC_P_MASK |
                                       DESC_S_MASK | (rpl << DESC_DPL_SHIFT) |
                                       DESC_W_MASK | DESC_A_MASK);
                ss_e2 = DESC_B_MASK; /* XXX: should not be needed ? */
            } else
#endif
            {
                raise_exception_err(EXCP0D_GPF, 0);
            }
        } else {
            if ((new_ss & 3) != rpl)
                raise_exception_err(EXCP0D_GPF, new_ss & 0xfffc);
            if (load_segment(&ss_e1, &ss_e2, new_ss) != 0)
                raise_exception_err(EXCP0D_GPF, new_ss & 0xfffc);
            if (!(ss_e2 & DESC_S_MASK) ||
                (ss_e2 & DESC_CS_MASK) ||
                !(ss_e2 & DESC_W_MASK))
                raise_exception_err(EXCP0D_GPF, new_ss & 0xfffc);
            dpl = (ss_e2 >> DESC_DPL_SHIFT) & 3;
            if (dpl != rpl)
                raise_exception_err(EXCP0D_GPF, new_ss & 0xfffc);
            if (!(ss_e2 & DESC_P_MASK))
                raise_exception_err(EXCP0B_NOSEG, new_ss & 0xfffc);
            cpu_x86_load_seg_cache(env, R_SS, new_ss,
                                   get_seg_base(ss_e1, ss_e2),
                                   get_seg_limit(ss_e1, ss_e2),
                                   ss_e2);
        }

        cpu_x86_load_seg_cache(env, R_CS, new_cs,
                       get_seg_base(e1, e2),
                       get_seg_limit(e1, e2),
                       e2);
        cpu_x86_set_cpl(env, rpl);
        sp = new_esp;
#ifdef TARGET_X86_64
        if (env->hflags & HF_CS64_MASK)
            sp_mask = -1;
        else
#endif
            sp_mask = get_sp_mask(ss_e2);

        /* validate data segments */
        validate_seg(R_ES, rpl);
        validate_seg(R_DS, rpl);
        validate_seg(R_FS, rpl);
        validate_seg(R_GS, rpl);

        sp += addend;
    }
    SET_ESP(sp, sp_mask);
    env->eip = new_eip;
    if (is_iret) {
        /* NOTE: 'cpl' is the _old_ CPL */
        eflags_mask = TF_MASK | AC_MASK | ID_MASK | RF_MASK | NT_MASK;
        if (cpl == 0)
            eflags_mask |= IOPL_MASK;
        iopl = (env->eflags >> IOPL_SHIFT) & 3;
        if (cpl <= iopl)
            eflags_mask |= IF_MASK;
        if (shift == 0)
            eflags_mask &= 0xffff;
        load_eflags(new_eflags, eflags_mask);
    }
    return;

 return_to_vm86:
    POPL(ssp, sp, sp_mask, new_esp);
    POPL(ssp, sp, sp_mask, new_ss);
    POPL(ssp, sp, sp_mask, new_es);
    POPL(ssp, sp, sp_mask, new_ds);
    POPL(ssp, sp, sp_mask, new_fs);
    POPL(ssp, sp, sp_mask, new_gs);

    /* modify processor state */
    load_eflags(new_eflags, TF_MASK | AC_MASK | ID_MASK |
                IF_MASK | IOPL_MASK | VM_MASK | NT_MASK | VIF_MASK | VIP_MASK);
    load_seg_vm(R_CS, new_cs & 0xffff);
    cpu_x86_set_cpl(env, 3);
    load_seg_vm(R_SS, new_ss & 0xffff);
    load_seg_vm(R_ES, new_es & 0xffff);
    load_seg_vm(R_DS, new_ds & 0xffff);
    load_seg_vm(R_FS, new_fs & 0xffff);
    load_seg_vm(R_GS, new_gs & 0xffff);

    env->eip = new_eip & 0xffff;
    ESP = new_esp;
}

void helper_iret_protected(int shift, int next_eip)
{
    int tss_selector, type;
    uint32_t e1, e2;

    /* specific case for TSS */
    if (env->eflags & NT_MASK) {
#ifdef TARGET_X86_64
        if (env->hflags & HF_LMA_MASK)
            raise_exception_err(EXCP0D_GPF, 0);
#endif
        tss_selector = lduw_kernel(env->tr.base + 0);
        if (tss_selector & 4)
            raise_exception_err(EXCP0A_TSS, tss_selector & 0xfffc);
        if (load_segment(&e1, &e2, tss_selector) != 0)
            raise_exception_err(EXCP0A_TSS, tss_selector & 0xfffc);
        type = (e2 >> DESC_TYPE_SHIFT) & 0x17;
        /* NOTE: we check both segment and busy TSS */
        if (type != 3)
            raise_exception_err(EXCP0A_TSS, tss_selector & 0xfffc);
        switch_tss(tss_selector, e1, e2, SWITCH_TSS_IRET, next_eip);
    } else {
        helper_ret_protected(shift, 1, 0);
    }
    env->hflags2 &= ~HF2_NMI_MASK;
}

void helper_lret_protected(int shift, int addend)
{
    helper_ret_protected(shift, 0, addend);
}

void helper_sysenter(void)
{
    if (env->sysenter_cs == 0) {
        raise_exception_err(EXCP0D_GPF, 0);
    }
    env->eflags &= ~(VM_MASK | IF_MASK | RF_MASK);
    cpu_x86_set_cpl(env, 0);

#ifdef TARGET_X86_64
    if (env->hflags & HF_LMA_MASK) {
        cpu_x86_load_seg_cache(env, R_CS, env->sysenter_cs & 0xfffc,
                               0, 0xffffffff,
                               DESC_G_MASK | DESC_B_MASK | DESC_P_MASK |
                               DESC_S_MASK |
                               DESC_CS_MASK | DESC_R_MASK | DESC_A_MASK | DESC_L_MASK);
    } else
#endif
    {
        cpu_x86_load_seg_cache(env, R_CS, env->sysenter_cs & 0xfffc,
                               0, 0xffffffff,
                               DESC_G_MASK | DESC_B_MASK | DESC_P_MASK |
                               DESC_S_MASK |
                               DESC_CS_MASK | DESC_R_MASK | DESC_A_MASK);
    }
    cpu_x86_load_seg_cache(env, R_SS, (env->sysenter_cs + 8) & 0xfffc,
                           0, 0xffffffff,
                           DESC_G_MASK | DESC_B_MASK | DESC_P_MASK |
                           DESC_S_MASK |
                           DESC_W_MASK | DESC_A_MASK);
    ESP = env->sysenter_esp;
    EIP = env->sysenter_eip;
}

void helper_sysexit(int dflag)
{
    int cpl;

    cpl = env->hflags & HF_CPL_MASK;
    if (env->sysenter_cs == 0 || cpl != 0) {
        raise_exception_err(EXCP0D_GPF, 0);
    }
    cpu_x86_set_cpl(env, 3);
#ifdef TARGET_X86_64
    if (dflag == 2) {
        cpu_x86_load_seg_cache(env, R_CS, ((env->sysenter_cs + 32) & 0xfffc) | 3,
                               0, 0xffffffff,
                               DESC_G_MASK | DESC_B_MASK | DESC_P_MASK |
                               DESC_S_MASK | (3 << DESC_DPL_SHIFT) |
                               DESC_CS_MASK | DESC_R_MASK | DESC_A_MASK | DESC_L_MASK);
        cpu_x86_load_seg_cache(env, R_SS, ((env->sysenter_cs + 40) & 0xfffc) | 3,
                               0, 0xffffffff,
                               DESC_G_MASK | DESC_B_MASK | DESC_P_MASK |
                               DESC_S_MASK | (3 << DESC_DPL_SHIFT) |
                               DESC_W_MASK | DESC_A_MASK);
    } else
#endif
    {
        cpu_x86_load_seg_cache(env, R_CS, ((env->sysenter_cs + 16) & 0xfffc) | 3,
                               0, 0xffffffff,
                               DESC_G_MASK | DESC_B_MASK | DESC_P_MASK |
                               DESC_S_MASK | (3 << DESC_DPL_SHIFT) |
                               DESC_CS_MASK | DESC_R_MASK | DESC_A_MASK);
        cpu_x86_load_seg_cache(env, R_SS, ((env->sysenter_cs + 24) & 0xfffc) | 3,
                               0, 0xffffffff,
                               DESC_G_MASK | DESC_B_MASK | DESC_P_MASK |
                               DESC_S_MASK | (3 << DESC_DPL_SHIFT) |
                               DESC_W_MASK | DESC_A_MASK);
    }
    ESP = ECX;
    EIP = EDX;
}

#if defined(CONFIG_USER_ONLY)
target_ulong helper_read_crN(int reg)
{
    return 0;
}

void helper_write_crN(int reg, target_ulong t0)
{
}

void helper_movl_drN_T0(int reg, target_ulong t0)
{
}
#else
target_ulong helper_read_crN(int reg)
{
    target_ulong val;

    helper_svm_check_intercept_param(SVM_EXIT_READ_CR0 + reg, 0);
    switch(reg) {
    default:
        val = env->cr[reg];
        break;
    case 8:
        if (!(env->hflags2 & HF2_VINTR_MASK)) {
            val = cpu_get_apic_tpr(env->apic_state);
        } else {
            val = env->v_tpr;
        }
        break;
    }
    return val;
}

void helper_write_crN(int reg, target_ulong t0)
{
    helper_svm_check_intercept_param(SVM_EXIT_WRITE_CR0 + reg, 0);
    switch(reg) {
    case 0:
        cpu_x86_update_cr0(env, t0);
        break;
    case 3:
        cpu_x86_update_cr3(env, t0);
        break;
    case 4:
        cpu_x86_update_cr4(env, t0);
        break;
    case 8:
        if (!(env->hflags2 & HF2_VINTR_MASK)) {
            cpu_set_apic_tpr(env->apic_state, t0);
        }
        env->v_tpr = t0 & 0x0f;
        break;
    default:
        env->cr[reg] = t0;
        break;
    }
}

void helper_movl_drN_T0(int reg, target_ulong t0)
{
    int i;

    if (reg < 4) {
        hw_breakpoint_remove(env, reg);
        env->dr[reg] = t0;
        hw_breakpoint_insert(env, reg);
    } else if (reg == 7) {
        for (i = 0; i < 4; i++)
            hw_breakpoint_remove(env, i);
        env->dr[7] = t0;
        for (i = 0; i < 4; i++)
            hw_breakpoint_insert(env, i);
    } else
        env->dr[reg] = t0;
}
#endif

void helper_lmsw(target_ulong t0)
{
    /* only 4 lower bits of CR0 are modified. PE cannot be set to zero
       if already set to one. */
    t0 = (env->cr[0] & ~0xe) | (t0 & 0xf);
    helper_write_crN(0, t0);
}

void helper_clts(void)
{
    env->cr[0] &= ~CR0_TS_MASK;
    env->hflags &= ~HF_TS_MASK;
}

void helper_invlpg(target_ulong addr)
{
    helper_svm_check_intercept_param(SVM_EXIT_INVLPG, 0);
    tlb_flush_page(env, addr);
}

void helper_rdtsc(void)
{
    uint64_t val;

    if ((env->cr[4] & CR4_TSD_MASK) && ((env->hflags & HF_CPL_MASK) != 0)) {
        raise_exception(EXCP0D_GPF);
    }
    helper_svm_check_intercept_param(SVM_EXIT_RDTSC, 0);

    val = cpu_get_tsc(env) + env->tsc_offset;
    EAX = (uint32_t)(val);
    EDX = (uint32_t)(val >> 32);
}

void helper_rdtscp(void)
{
    helper_rdtsc();
    ECX = (uint32_t)(env->tsc_aux);
}

void QEMU_NORETURN helper_rdpmc(void)
{
    if ((env->cr[4] & CR4_PCE_MASK) && ((env->hflags & HF_CPL_MASK) != 0)) {
        raise_exception(EXCP0D_GPF);
    }
    helper_svm_check_intercept_param(SVM_EXIT_RDPMC, 0);

    /* currently unimplemented */
    raise_exception_err(EXCP06_ILLOP, 0);
}

#if defined(CONFIG_USER_ONLY)
void helper_wrmsr(void)
{
}

void helper_rdmsr(void)
{
}
#else
void helper_wrmsr(void)
{
    uint64_t val;

    helper_svm_check_intercept_param(SVM_EXIT_MSR, 1);

    val = ((uint32_t)EAX) | ((uint64_t)((uint32_t)EDX) << 32);

    switch((uint32_t)ECX) {
    case MSR_IA32_SYSENTER_CS:
        env->sysenter_cs = val & 0xffff;
        break;
    case MSR_IA32_SYSENTER_ESP:
        env->sysenter_esp = val;
        break;
    case MSR_IA32_SYSENTER_EIP:
        env->sysenter_eip = val;
        break;
    case MSR_IA32_APICBASE:
        cpu_set_apic_base(env->apic_state, val);
        break;
    case MSR_EFER:
        {
            uint64_t update_mask;
            update_mask = 0;
            if (env->cpuid_ext2_features & CPUID_EXT2_SYSCALL)
                update_mask |= MSR_EFER_SCE;
            if (env->cpuid_ext2_features & CPUID_EXT2_LM)
                update_mask |= MSR_EFER_LME;
            if (env->cpuid_ext2_features & CPUID_EXT2_FFXSR)
                update_mask |= MSR_EFER_FFXSR;
            if (env->cpuid_ext2_features & CPUID_EXT2_NX)
                update_mask |= MSR_EFER_NXE;
            if (env->cpuid_ext3_features & CPUID_EXT3_SVM)
                update_mask |= MSR_EFER_SVME;
            if (env->cpuid_ext2_features & CPUID_EXT2_FFXSR)
                update_mask |= MSR_EFER_FFXSR;
            cpu_load_efer(env, (env->efer & ~update_mask) |
                          (val & update_mask));
        }
        break;
    case MSR_STAR:
        env->star = val;
        break;
    case MSR_PAT:
        env->pat = val;
        break;
    case MSR_VM_HSAVE_PA:
        env->vm_hsave = val;
        break;
#ifdef TARGET_X86_64
    case MSR_LSTAR:
        env->lstar = val;
        break;
    case MSR_CSTAR:
        env->cstar = val;
        break;
    case MSR_FMASK:
        env->fmask = val;
        break;
    case MSR_FSBASE:
        env->segs[R_FS].base = val;
        break;
    case MSR_GSBASE:
        env->segs[R_GS].base = val;
        break;
    case MSR_KERNELGSBASE:
        env->kernelgsbase = val;
        break;
#endif
    case MSR_MTRRphysBase(0):
    case MSR_MTRRphysBase(1):
    case MSR_MTRRphysBase(2):
    case MSR_MTRRphysBase(3):
    case MSR_MTRRphysBase(4):
    case MSR_MTRRphysBase(5):
    case MSR_MTRRphysBase(6):
    case MSR_MTRRphysBase(7):
        env->mtrr_var[((uint32_t)ECX - MSR_MTRRphysBase(0)) / 2].base = val;
        break;
    case MSR_MTRRphysMask(0):
    case MSR_MTRRphysMask(1):
    case MSR_MTRRphysMask(2):
    case MSR_MTRRphysMask(3):
    case MSR_MTRRphysMask(4):
    case MSR_MTRRphysMask(5):
    case MSR_MTRRphysMask(6):
    case MSR_MTRRphysMask(7):
        env->mtrr_var[((uint32_t)ECX - MSR_MTRRphysMask(0)) / 2].mask = val;
        break;
    case MSR_MTRRfix64K_00000:
        env->mtrr_fixed[(uint32_t)ECX - MSR_MTRRfix64K_00000] = val;
        break;
    case MSR_MTRRfix16K_80000:
    case MSR_MTRRfix16K_A0000:
        env->mtrr_fixed[(uint32_t)ECX - MSR_MTRRfix16K_80000 + 1] = val;
        break;
    case MSR_MTRRfix4K_C0000:
    case MSR_MTRRfix4K_C8000:
    case MSR_MTRRfix4K_D0000:
    case MSR_MTRRfix4K_D8000:
    case MSR_MTRRfix4K_E0000:
    case MSR_MTRRfix4K_E8000:
    case MSR_MTRRfix4K_F0000:
    case MSR_MTRRfix4K_F8000:
        env->mtrr_fixed[(uint32_t)ECX - MSR_MTRRfix4K_C0000 + 3] = val;
        break;
    case MSR_MTRRdefType:
        env->mtrr_deftype = val;
        break;
    case MSR_MCG_STATUS:
        env->mcg_status = val;
        break;
    case MSR_MCG_CTL:
        if ((env->mcg_cap & MCG_CTL_P)
            && (val == 0 || val == ~(uint64_t)0))
            env->mcg_ctl = val;
        break;
    case MSR_TSC_AUX:
        env->tsc_aux = val;
        break;
    case MSR_IA32_MISC_ENABLE:
        env->msr_ia32_misc_enable = val;
        break;
    default:
        if ((uint32_t)ECX >= MSR_MC0_CTL
            && (uint32_t)ECX < MSR_MC0_CTL + (4 * env->mcg_cap & 0xff)) {
            uint32_t offset = (uint32_t)ECX - MSR_MC0_CTL;
            if ((offset & 0x3) != 0
                || (val == 0 || val == ~(uint64_t)0))
                env->mce_banks[offset] = val;
            break;
        }
        /* XXX: exception ? */
        break;
    }
}

void helper_rdmsr(void)
{
    uint64_t val;

    helper_svm_check_intercept_param(SVM_EXIT_MSR, 0);

    switch((uint32_t)ECX) {
    case MSR_IA32_SYSENTER_CS:
        val = env->sysenter_cs;
        break;
    case MSR_IA32_SYSENTER_ESP:
        val = env->sysenter_esp;
        break;
    case MSR_IA32_SYSENTER_EIP:
        val = env->sysenter_eip;
        break;
    case MSR_IA32_APICBASE:
        val = cpu_get_apic_base(env->apic_state);
        break;
    case MSR_EFER:
        val = env->efer;
        break;
    case MSR_STAR:
        val = env->star;
        break;
    case MSR_PAT:
        val = env->pat;
        break;
    case MSR_VM_HSAVE_PA:
        val = env->vm_hsave;
        break;
    case MSR_IA32_PERF_STATUS:
        /* tsc_increment_by_tick */
        val = 1000ULL;
        /* CPU multiplier */
        val |= (((uint64_t)4ULL) << 40);
        break;
#ifdef TARGET_X86_64
    case MSR_LSTAR:
        val = env->lstar;
        break;
    case MSR_CSTAR:
        val = env->cstar;
        break;
    case MSR_FMASK:
        val = env->fmask;
        break;
    case MSR_FSBASE:
        val = env->segs[R_FS].base;
        break;
    case MSR_GSBASE:
        val = env->segs[R_GS].base;
        break;
    case MSR_KERNELGSBASE:
        val = env->kernelgsbase;
        break;
    case MSR_TSC_AUX:
        val = env->tsc_aux;
        break;
#endif
    case MSR_MTRRphysBase(0):
    case MSR_MTRRphysBase(1):
    case MSR_MTRRphysBase(2):
    case MSR_MTRRphysBase(3):
    case MSR_MTRRphysBase(4):
    case MSR_MTRRphysBase(5):
    case MSR_MTRRphysBase(6):
    case MSR_MTRRphysBase(7):
        val = env->mtrr_var[((uint32_t)ECX - MSR_MTRRphysBase(0)) / 2].base;
        break;
    case MSR_MTRRphysMask(0):
    case MSR_MTRRphysMask(1):
    case MSR_MTRRphysMask(2):
    case MSR_MTRRphysMask(3):
    case MSR_MTRRphysMask(4):
    case MSR_MTRRphysMask(5):
    case MSR_MTRRphysMask(6):
    case MSR_MTRRphysMask(7):
        val = env->mtrr_var[((uint32_t)ECX - MSR_MTRRphysMask(0)) / 2].mask;
        break;
    case MSR_MTRRfix64K_00000:
        val = env->mtrr_fixed[0];
        break;
    case MSR_MTRRfix16K_80000:
    case MSR_MTRRfix16K_A0000:
        val = env->mtrr_fixed[(uint32_t)ECX - MSR_MTRRfix16K_80000 + 1];
        break;
    case MSR_MTRRfix4K_C0000:
    case MSR_MTRRfix4K_C8000:
    case MSR_MTRRfix4K_D0000:
    case MSR_MTRRfix4K_D8000:
    case MSR_MTRRfix4K_E0000:
    case MSR_MTRRfix4K_E8000:
    case MSR_MTRRfix4K_F0000:
    case MSR_MTRRfix4K_F8000:
        val = env->mtrr_fixed[(uint32_t)ECX - MSR_MTRRfix4K_C0000 + 3];
        break;
    case MSR_MTRRdefType:
        val = env->mtrr_deftype;
        break;
    case MSR_MTRRcap:
        if (env->cpuid_features & CPUID_MTRR)
            val = MSR_MTRRcap_VCNT | MSR_MTRRcap_FIXRANGE_SUPPORT | MSR_MTRRcap_WC_SUPPORTED;
        else
            /* XXX: exception ? */
            val = 0;
        break;
    case MSR_MCG_CAP:
        val = env->mcg_cap;
        break;
    case MSR_MCG_CTL:
        if (env->mcg_cap & MCG_CTL_P)
            val = env->mcg_ctl;
        else
            val = 0;
        break;
    case MSR_MCG_STATUS:
        val = env->mcg_status;
        break;
    case MSR_IA32_MISC_ENABLE:
        val = env->msr_ia32_misc_enable;
        break;
    default:
        if ((uint32_t)ECX >= MSR_MC0_CTL
            && (uint32_t)ECX < MSR_MC0_CTL + (4 * env->mcg_cap & 0xff)) {
            uint32_t offset = (uint32_t)ECX - MSR_MC0_CTL;
            val = env->mce_banks[offset];
            break;
        }
        /* XXX: exception ? */
        val = 0;
        break;
    }
    EAX = (uint32_t)(val);
    EDX = (uint32_t)(val >> 32);
}
#endif

target_ulong helper_lsl(target_ulong selector1)
{
    unsigned int limit;
    uint32_t e1, e2, eflags, selector;
    int rpl, dpl, cpl, type;

    selector = selector1 & 0xffff;
    eflags = helper_cc_compute_all(CC_OP);
    if ((selector & 0xfffc) == 0)
        goto fail;
    if (load_segment(&e1, &e2, selector) != 0)
        goto fail;
    rpl = selector & 3;
    dpl = (e2 >> DESC_DPL_SHIFT) & 3;
    cpl = env->hflags & HF_CPL_MASK;
    if (e2 & DESC_S_MASK) {
        if ((e2 & DESC_CS_MASK) && (e2 & DESC_C_MASK)) {
            /* conforming */
        } else {
            if (dpl < cpl || dpl < rpl)
                goto fail;
        }
    } else {
        type = (e2 >> DESC_TYPE_SHIFT) & 0xf;
        switch(type) {
        case 1:
        case 2:
        case 3:
        case 9:
        case 11:
            break;
        default:
            goto fail;
        }
        if (dpl < cpl || dpl < rpl) {
        fail:
            CC_SRC = eflags & ~CC_Z;
            return 0;
        }
    }
    limit = get_seg_limit(e1, e2);
    CC_SRC = eflags | CC_Z;
    return limit;
}

target_ulong helper_lar(target_ulong selector1)
{
    uint32_t e1, e2, eflags, selector;
    int rpl, dpl, cpl, type;

    selector = selector1 & 0xffff;
    eflags = helper_cc_compute_all(CC_OP);
    if ((selector & 0xfffc) == 0)
        goto fail;
    if (load_segment(&e1, &e2, selector) != 0)
        goto fail;
    rpl = selector & 3;
    dpl = (e2 >> DESC_DPL_SHIFT) & 3;
    cpl = env->hflags & HF_CPL_MASK;
    if (e2 & DESC_S_MASK) {
        if ((e2 & DESC_CS_MASK) && (e2 & DESC_C_MASK)) {
            /* conforming */
        } else {
            if (dpl < cpl || dpl < rpl)
                goto fail;
        }
    } else {
        type = (e2 >> DESC_TYPE_SHIFT) & 0xf;
        switch(type) {
        case 1:
        case 2:
        case 3:
        case 4:
        case 5:
        case 9:
        case 11:
        case 12:
            break;
        default:
            goto fail;
        }
        if (dpl < cpl || dpl < rpl) {
        fail:
            CC_SRC = eflags & ~CC_Z;
            return 0;
        }
    }
    CC_SRC = eflags | CC_Z;
    return e2 & 0x00f0ff00;
}

void helper_verr(target_ulong selector1)
{
    uint32_t e1, e2, eflags, selector;
    int rpl, dpl, cpl;

    selector = selector1 & 0xffff;
    eflags = helper_cc_compute_all(CC_OP);
    if ((selector & 0xfffc) == 0)
        goto fail;
    if (load_segment(&e1, &e2, selector) != 0)
        goto fail;
    if (!(e2 & DESC_S_MASK))
        goto fail;
    rpl = selector & 3;
    dpl = (e2 >> DESC_DPL_SHIFT) & 3;
    cpl = env->hflags & HF_CPL_MASK;
    if (e2 & DESC_CS_MASK) {
        if (!(e2 & DESC_R_MASK))
            goto fail;
        if (!(e2 & DESC_C_MASK)) {
            if (dpl < cpl || dpl < rpl)
                goto fail;
        }
    } else {
        if (dpl < cpl || dpl < rpl) {
        fail:
            CC_SRC = eflags & ~CC_Z;
            return;
        }
    }
    CC_SRC = eflags | CC_Z;
}

void helper_verw(target_ulong selector1)
{
    uint32_t e1, e2, eflags, selector;
    int rpl, dpl, cpl;

    selector = selector1 & 0xffff;
    eflags = helper_cc_compute_all(CC_OP);
    if ((selector & 0xfffc) == 0)
        goto fail;
    if (load_segment(&e1, &e2, selector) != 0)
        goto fail;
    if (!(e2 & DESC_S_MASK))
        goto fail;
    rpl = selector & 3;
    dpl = (e2 >> DESC_DPL_SHIFT) & 3;
    cpl = env->hflags & HF_CPL_MASK;
    if (e2 & DESC_CS_MASK) {
        goto fail;
    } else {
        if (dpl < cpl || dpl < rpl)
            goto fail;
        if (!(e2 & DESC_W_MASK)) {
        fail:
            CC_SRC = eflags & ~CC_Z;
            return;
        }
    }
    CC_SRC = eflags | CC_Z;
}

/* x87 FPU helpers */

static inline double floatx80_to_double(floatx80 a)
{
    union {
        float64 f64;
        double d;
    } u;

    u.f64 = floatx80_to_float64(a, &env->fp_status);
    return u.d;
}

static inline floatx80 double_to_floatx80(double a)
{
    union {
        float64 f64;
        double d;
    } u;

    u.d = a;
    return float64_to_floatx80(u.f64, &env->fp_status);
}

static void fpu_set_exception(int mask)
{
    env->fpus |= mask;
    if (env->fpus & (~env->fpuc & FPUC_EM))
        env->fpus |= FPUS_SE | FPUS_B;
}

static inline floatx80 helper_fdiv(floatx80 a, floatx80 b)
{
    if (floatx80_is_zero(b)) {
        fpu_set_exception(FPUS_ZE);
    }
    return floatx80_div(a, b, &env->fp_status);
}

static void fpu_raise_exception(void)
{
    if (env->cr[0] & CR0_NE_MASK) {
        raise_exception(EXCP10_COPR);
    }
#if !defined(CONFIG_USER_ONLY)
    else {
        cpu_set_ferr(env);
    }
#endif
}

void helper_flds_FT0(uint32_t val)
{
    union {
        float32 f;
        uint32_t i;
    } u;
    u.i = val;
    FT0 = float32_to_floatx80(u.f, &env->fp_status);
}

void helper_fldl_FT0(uint64_t val)
{
    union {
        float64 f;
        uint64_t i;
    } u;
    u.i = val;
    FT0 = float64_to_floatx80(u.f, &env->fp_status);
}

void helper_fildl_FT0(int32_t val)
{
    FT0 = int32_to_floatx80(val, &env->fp_status);
}

void helper_flds_ST0(uint32_t val)
{
    int new_fpstt;
    union {
        float32 f;
        uint32_t i;
    } u;
    new_fpstt = (env->fpstt - 1) & 7;
    u.i = val;
    env->fpregs[new_fpstt].d = float32_to_floatx80(u.f, &env->fp_status);
    env->fpstt = new_fpstt;
    env->fptags[new_fpstt] = 0; /* validate stack entry */
}

void helper_fldl_ST0(uint64_t val)
{
    int new_fpstt;
    union {
        float64 f;
        uint64_t i;
    } u;
    new_fpstt = (env->fpstt - 1) & 7;
    u.i = val;
    env->fpregs[new_fpstt].d = float64_to_floatx80(u.f, &env->fp_status);
    env->fpstt = new_fpstt;
    env->fptags[new_fpstt] = 0; /* validate stack entry */
}

void helper_fildl_ST0(int32_t val)
{
    int new_fpstt;
    new_fpstt = (env->fpstt - 1) & 7;
    env->fpregs[new_fpstt].d = int32_to_floatx80(val, &env->fp_status);
    env->fpstt = new_fpstt;
    env->fptags[new_fpstt] = 0; /* validate stack entry */
}

void helper_fildll_ST0(int64_t val)
{
    int new_fpstt;
    new_fpstt = (env->fpstt - 1) & 7;
    env->fpregs[new_fpstt].d = int64_to_floatx80(val, &env->fp_status);
    env->fpstt = new_fpstt;
    env->fptags[new_fpstt] = 0; /* validate stack entry */
}

uint32_t helper_fsts_ST0(void)
{
    union {
        float32 f;
        uint32_t i;
    } u;
    u.f = floatx80_to_float32(ST0, &env->fp_status);
    return u.i;
}

uint64_t helper_fstl_ST0(void)
{
    union {
        float64 f;
        uint64_t i;
    } u;
    u.f = floatx80_to_float64(ST0, &env->fp_status);
    return u.i;
}

int32_t helper_fist_ST0(void)
{
    int32_t val;
    val = floatx80_to_int32(ST0, &env->fp_status);
    if (val != (int16_t)val)
        val = -32768;
    return val;
}

int32_t helper_fistl_ST0(void)
{
    int32_t val;
    val = floatx80_to_int32(ST0, &env->fp_status);
    return val;
}

int64_t helper_fistll_ST0(void)
{
    int64_t val;
    val = floatx80_to_int64(ST0, &env->fp_status);
    return val;
}

int32_t helper_fistt_ST0(void)
{
    int32_t val;
    val = floatx80_to_int32_round_to_zero(ST0, &env->fp_status);
    if (val != (int16_t)val)
        val = -32768;
    return val;
}

int32_t helper_fisttl_ST0(void)
{
    int32_t val;
    val = floatx80_to_int32_round_to_zero(ST0, &env->fp_status);
    return val;
}

int64_t helper_fisttll_ST0(void)
{
    int64_t val;
    val = floatx80_to_int64_round_to_zero(ST0, &env->fp_status);
    return val;
}

void helper_fldt_ST0(target_ulong ptr)
{
    int new_fpstt;
    new_fpstt = (env->fpstt - 1) & 7;
    env->fpregs[new_fpstt].d = helper_fldt(ptr);
    env->fpstt = new_fpstt;
    env->fptags[new_fpstt] = 0; /* validate stack entry */
}

void helper_fstt_ST0(target_ulong ptr)
{
    helper_fstt(ST0, ptr);
}

void helper_fpush(void)
{
    fpush();
}

void helper_fpop(void)
{
    fpop();
}

void helper_fdecstp(void)
{
    env->fpstt = (env->fpstt - 1) & 7;
    env->fpus &= (~0x4700);
}

void helper_fincstp(void)
{
    env->fpstt = (env->fpstt + 1) & 7;
    env->fpus &= (~0x4700);
}

/* FPU move */

void helper_ffree_STN(int st_index)
{
    env->fptags[(env->fpstt + st_index) & 7] = 1;
}

void helper_fmov_ST0_FT0(void)
{
    ST0 = FT0;
}

void helper_fmov_FT0_STN(int st_index)
{
    FT0 = ST(st_index);
}

void helper_fmov_ST0_STN(int st_index)
{
    ST0 = ST(st_index);
}

void helper_fmov_STN_ST0(int st_index)
{
    ST(st_index) = ST0;
}

void helper_fxchg_ST0_STN(int st_index)
{
    floatx80 tmp;
    tmp = ST(st_index);
    ST(st_index) = ST0;
    ST0 = tmp;
}

/* FPU operations */

static const int fcom_ccval[4] = {0x0100, 0x4000, 0x0000, 0x4500};

void helper_fcom_ST0_FT0(void)
{
    int ret;

    ret = floatx80_compare(ST0, FT0, &env->fp_status);
    env->fpus = (env->fpus & ~0x4500) | fcom_ccval[ret + 1];
}

void helper_fucom_ST0_FT0(void)
{
    int ret;

    ret = floatx80_compare_quiet(ST0, FT0, &env->fp_status);
    env->fpus = (env->fpus & ~0x4500) | fcom_ccval[ret+ 1];
}

static const int fcomi_ccval[4] = {CC_C, CC_Z, 0, CC_Z | CC_P | CC_C};

void helper_fcomi_ST0_FT0(void)
{
    int eflags;
    int ret;

    ret = floatx80_compare(ST0, FT0, &env->fp_status);
    eflags = helper_cc_compute_all(CC_OP);
    eflags = (eflags & ~(CC_Z | CC_P | CC_C)) | fcomi_ccval[ret + 1];
    CC_SRC = eflags;
}

void helper_fucomi_ST0_FT0(void)
{
    int eflags;
    int ret;

    ret = floatx80_compare_quiet(ST0, FT0, &env->fp_status);
    eflags = helper_cc_compute_all(CC_OP);
    eflags = (eflags & ~(CC_Z | CC_P | CC_C)) | fcomi_ccval[ret + 1];
    CC_SRC = eflags;
}

void helper_fadd_ST0_FT0(void)
{
    ST0 = floatx80_add(ST0, FT0, &env->fp_status);
}

void helper_fmul_ST0_FT0(void)
{
    ST0 = floatx80_mul(ST0, FT0, &env->fp_status);
}

void helper_fsub_ST0_FT0(void)
{
    ST0 = floatx80_sub(ST0, FT0, &env->fp_status);
}

void helper_fsubr_ST0_FT0(void)
{
    ST0 = floatx80_sub(FT0, ST0, &env->fp_status);
}

void helper_fdiv_ST0_FT0(void)
{
    ST0 = helper_fdiv(ST0, FT0);
}

void helper_fdivr_ST0_FT0(void)
{
    ST0 = helper_fdiv(FT0, ST0);
}

/* fp operations between STN and ST0 */

void helper_fadd_STN_ST0(int st_index)
{
    ST(st_index) = floatx80_add(ST(st_index), ST0, &env->fp_status);
}

void helper_fmul_STN_ST0(int st_index)
{
    ST(st_index) = floatx80_mul(ST(st_index), ST0, &env->fp_status);
}

void helper_fsub_STN_ST0(int st_index)
{
    ST(st_index) = floatx80_sub(ST(st_index), ST0, &env->fp_status);
}

void helper_fsubr_STN_ST0(int st_index)
{
    ST(st_index) = floatx80_sub(ST0, ST(st_index), &env->fp_status);
}

void helper_fdiv_STN_ST0(int st_index)
{
    floatx80 *p;
    p = &ST(st_index);
    *p = helper_fdiv(*p, ST0);
}

void helper_fdivr_STN_ST0(int st_index)
{
    floatx80 *p;
    p = &ST(st_index);
    *p = helper_fdiv(ST0, *p);
}

/* misc FPU operations */
void helper_fchs_ST0(void)
{
    ST0 = floatx80_chs(ST0);
}

void helper_fabs_ST0(void)
{
    ST0 = floatx80_abs(ST0);
}

void helper_fld1_ST0(void)
{
    ST0 = floatx80_one;
}

void helper_fldl2t_ST0(void)
{
    ST0 = floatx80_l2t;
}

void helper_fldl2e_ST0(void)
{
    ST0 = floatx80_l2e;
}

void helper_fldpi_ST0(void)
{
    ST0 = floatx80_pi;
}

void helper_fldlg2_ST0(void)
{
    ST0 = floatx80_lg2;
}

void helper_fldln2_ST0(void)
{
    ST0 = floatx80_ln2;
}

void helper_fldz_ST0(void)
{
    ST0 = floatx80_zero;
}

void helper_fldz_FT0(void)
{
    FT0 = floatx80_zero;
}

uint32_t helper_fnstsw(void)
{
    return (env->fpus & ~0x3800) | (env->fpstt & 0x7) << 11;
}

uint32_t helper_fnstcw(void)
{
    return env->fpuc;
}

static void update_fp_status(void)
{
    int rnd_type;

    /* set rounding mode */
    switch(env->fpuc & FPU_RC_MASK) {
    default:
    case FPU_RC_NEAR:
        rnd_type = float_round_nearest_even;
        break;
    case FPU_RC_DOWN:
        rnd_type = float_round_down;
        break;
    case FPU_RC_UP:
        rnd_type = float_round_up;
        break;
    case FPU_RC_CHOP:
        rnd_type = float_round_to_zero;
        break;
    }
    set_float_rounding_mode(rnd_type, &env->fp_status);
    switch((env->fpuc >> 8) & 3) {
    case 0:
        rnd_type = 32;
        break;
    case 2:
        rnd_type = 64;
        break;
    case 3:
    default:
        rnd_type = 80;
        break;
    }
    set_floatx80_rounding_precision(rnd_type, &env->fp_status);
}

void helper_fldcw(uint32_t val)
{
    env->fpuc = val;
    update_fp_status();
}

void helper_fclex(void)
{
    env->fpus &= 0x7f00;
}

void helper_fwait(void)
{
    if (env->fpus & FPUS_SE)
        fpu_raise_exception();
}

void helper_fninit(void)
{
    env->fpus = 0;
    env->fpstt = 0;
    env->fpuc = 0x37f;
    env->fptags[0] = 1;
    env->fptags[1] = 1;
    env->fptags[2] = 1;
    env->fptags[3] = 1;
    env->fptags[4] = 1;
    env->fptags[5] = 1;
    env->fptags[6] = 1;
    env->fptags[7] = 1;
}

/* BCD ops */

void helper_fbld_ST0(target_ulong ptr)
{
    floatx80 tmp;
    uint64_t val;
    unsigned int v;
    int i;

    val = 0;
    for(i = 8; i >= 0; i--) {
        v = ldub(ptr + i);
        val = (val * 100) + ((v >> 4) * 10) + (v & 0xf);
    }
    tmp = int64_to_floatx80(val, &env->fp_status);
    if (ldub(ptr + 9) & 0x80) {
        floatx80_chs(tmp);
    }
    fpush();
    ST0 = tmp;
}

void helper_fbst_ST0(target_ulong ptr)
{
    int v;
    target_ulong mem_ref, mem_end;
    int64_t val;

    val = floatx80_to_int64(ST0, &env->fp_status);
    mem_ref = ptr;
    mem_end = mem_ref + 9;
    if (val < 0) {
        stb(mem_end, 0x80);
        val = -val;
    } else {
        stb(mem_end, 0x00);
    }
    while (mem_ref < mem_end) {
        if (val == 0)
            break;
        v = val % 100;
        val = val / 100;
        v = ((v / 10) << 4) | (v % 10);
        stb(mem_ref++, v);
    }
    while (mem_ref < mem_end) {
        stb(mem_ref++, 0);
    }
}

void helper_f2xm1(void)
{
    double val = floatx80_to_double(ST0);
    val = pow(2.0, val) - 1.0;
    ST0 = double_to_floatx80(val);
}

void helper_fyl2x(void)
{
    double fptemp = floatx80_to_double(ST0);

    if (fptemp>0.0){
        fptemp = log(fptemp)/log(2.0);    /* log2(ST) */
        fptemp *= floatx80_to_double(ST1);
        ST1 = double_to_floatx80(fptemp);
        fpop();
    } else {
        env->fpus &= (~0x4700);
        env->fpus |= 0x400;
    }
}

void helper_fptan(void)
{
    double fptemp = floatx80_to_double(ST0);

    if((fptemp > MAXTAN)||(fptemp < -MAXTAN)) {
        env->fpus |= 0x400;
    } else {
        fptemp = tan(fptemp);
        ST0 = double_to_floatx80(fptemp);
        fpush();
        ST0 = floatx80_one;
        env->fpus &= (~0x400);  /* C2 <-- 0 */
        /* the above code is for  |arg| < 2**52 only */
    }
}

void helper_fpatan(void)
{
    double fptemp, fpsrcop;

    fpsrcop = floatx80_to_double(ST1);
    fptemp = floatx80_to_double(ST0);
    ST1 = double_to_floatx80(atan2(fpsrcop, fptemp));
    fpop();
}

void helper_fxtract(void)
{
    CPU_LDoubleU temp;

    temp.d = ST0;

    if (floatx80_is_zero(ST0)) {
        /* Easy way to generate -inf and raising division by 0 exception */
        ST0 = floatx80_div(floatx80_chs(floatx80_one), floatx80_zero, &env->fp_status);
        fpush();
        ST0 = temp.d;
    } else {
        int expdif;

        expdif = EXPD(temp) - EXPBIAS;
        /*DP exponent bias*/
        ST0 = int32_to_floatx80(expdif, &env->fp_status);
        fpush();
        BIASEXPONENT(temp);
        ST0 = temp.d;
    }
}

void helper_fprem1(void)
{
    double st0, st1, dblq, fpsrcop, fptemp;
    CPU_LDoubleU fpsrcop1, fptemp1;
    int expdif;
    signed long long int q;

    st0 = floatx80_to_double(ST0);
    st1 = floatx80_to_double(ST1);

    if (isinf(st0) || isnan(st0) || isnan(st1) || (st1 == 0.0)) {
        ST0 = double_to_floatx80(0.0 / 0.0); /* NaN */
        env->fpus &= (~0x4700); /* (C3,C2,C1,C0) <-- 0000 */
        return;
    }

    fpsrcop = st0;
    fptemp = st1;
    fpsrcop1.d = ST0;
    fptemp1.d = ST1;
    expdif = EXPD(fpsrcop1) - EXPD(fptemp1);

    if (expdif < 0) {
        /* optimisation? taken from the AMD docs */
        env->fpus &= (~0x4700); /* (C3,C2,C1,C0) <-- 0000 */
        /* ST0 is unchanged */
        return;
    }

    if (expdif < 53) {
        dblq = fpsrcop / fptemp;
        /* round dblq towards nearest integer */
        dblq = rint(dblq);
        st0 = fpsrcop - fptemp * dblq;

        /* convert dblq to q by truncating towards zero */
        if (dblq < 0.0)
           q = (signed long long int)(-dblq);
        else
           q = (signed long long int)dblq;

        env->fpus &= (~0x4700); /* (C3,C2,C1,C0) <-- 0000 */
                                /* (C0,C3,C1) <-- (q2,q1,q0) */
        env->fpus |= (q & 0x4) << (8 - 2);  /* (C0) <-- q2 */
        env->fpus |= (q & 0x2) << (14 - 1); /* (C3) <-- q1 */
        env->fpus |= (q & 0x1) << (9 - 0);  /* (C1) <-- q0 */
    } else {
        env->fpus |= 0x400;  /* C2 <-- 1 */
        fptemp = pow(2.0, expdif - 50);
        fpsrcop = (st0 / st1) / fptemp;
        /* fpsrcop = integer obtained by chopping */
        fpsrcop = (fpsrcop < 0.0) ?
                  -(floor(fabs(fpsrcop))) : floor(fpsrcop);
        st0 -= (st1 * fpsrcop * fptemp);
    }
    ST0 = double_to_floatx80(st0);
}

void helper_fprem(void)
{
    double st0, st1, dblq, fpsrcop, fptemp;
    CPU_LDoubleU fpsrcop1, fptemp1;
    int expdif;
    signed long long int q;

    st0 = floatx80_to_double(ST0);
    st1 = floatx80_to_double(ST1);

    if (isinf(st0) || isnan(st0) || isnan(st1) || (st1 == 0.0)) {
       ST0 = double_to_floatx80(0.0 / 0.0); /* NaN */
       env->fpus &= (~0x4700); /* (C3,C2,C1,C0) <-- 0000 */
       return;
    }

    fpsrcop = st0;
    fptemp = st1;
    fpsrcop1.d = ST0;
    fptemp1.d = ST1;
    expdif = EXPD(fpsrcop1) - EXPD(fptemp1);

    if (expdif < 0) {
        /* optimisation? taken from the AMD docs */
        env->fpus &= (~0x4700); /* (C3,C2,C1,C0) <-- 0000 */
        /* ST0 is unchanged */
        return;
    }

    if ( expdif < 53 ) {
        dblq = fpsrcop/*ST0*/ / fptemp/*ST1*/;
        /* round dblq towards zero */
        dblq = (dblq < 0.0) ? ceil(dblq) : floor(dblq);
        st0 = fpsrcop/*ST0*/ - fptemp * dblq;

        /* convert dblq to q by truncating towards zero */
        if (dblq < 0.0)
           q = (signed long long int)(-dblq);
        else
           q = (signed long long int)dblq;

        env->fpus &= (~0x4700); /* (C3,C2,C1,C0) <-- 0000 */
                                /* (C0,C3,C1) <-- (q2,q1,q0) */
        env->fpus |= (q & 0x4) << (8 - 2);  /* (C0) <-- q2 */
        env->fpus |= (q & 0x2) << (14 - 1); /* (C3) <-- q1 */
        env->fpus |= (q & 0x1) << (9 - 0);  /* (C1) <-- q0 */
    } else {
        int N = 32 + (expdif % 32); /* as per AMD docs */
        env->fpus |= 0x400;  /* C2 <-- 1 */
        fptemp = pow(2.0, (double)(expdif - N));
        fpsrcop = (st0 / st1) / fptemp;
        /* fpsrcop = integer obtained by chopping */
        fpsrcop = (fpsrcop < 0.0) ?
                  -(floor(fabs(fpsrcop))) : floor(fpsrcop);
        st0 -= (st1 * fpsrcop * fptemp);
    }
    ST0 = double_to_floatx80(st0);
}

void helper_fyl2xp1(void)
{
    double fptemp = floatx80_to_double(ST0);

    if ((fptemp+1.0)>0.0) {
        fptemp = log(fptemp+1.0) / log(2.0); /* log2(ST+1.0) */
        fptemp *= floatx80_to_double(ST1);
        ST1 = double_to_floatx80(fptemp);
        fpop();
    } else {
        env->fpus &= (~0x4700);
        env->fpus |= 0x400;
    }
}

void helper_fsqrt(void)
{
    if (floatx80_is_neg(ST0)) {
        env->fpus &= (~0x4700);  /* (C3,C2,C1,C0) <-- 0000 */
        env->fpus |= 0x400;
    }
    ST0 = floatx80_sqrt(ST0, &env->fp_status);
}

void helper_fsincos(void)
{
    double fptemp = floatx80_to_double(ST0);

    if ((fptemp > MAXTAN)||(fptemp < -MAXTAN)) {
        env->fpus |= 0x400;
    } else {
        ST0 = double_to_floatx80(sin(fptemp));
        fpush();
        ST0 = double_to_floatx80(cos(fptemp));
        env->fpus &= (~0x400);  /* C2 <-- 0 */
        /* the above code is for  |arg| < 2**63 only */
    }
}

void helper_frndint(void)
{
    ST0 = floatx80_round_to_int(ST0, &env->fp_status);
}

void helper_fscale(void)
{
    if (floatx80_is_any_nan(ST1)) {
        ST0 = ST1;
    } else {
        int n = floatx80_to_int32_round_to_zero(ST1, &env->fp_status);
        ST0 = floatx80_scalbn(ST0, n, &env->fp_status);
    }
}

void helper_fsin(void)
{
    double fptemp = floatx80_to_double(ST0);

    if ((fptemp > MAXTAN)||(fptemp < -MAXTAN)) {
        env->fpus |= 0x400;
    } else {
        ST0 = double_to_floatx80(sin(fptemp));
        env->fpus &= (~0x400);  /* C2 <-- 0 */
        /* the above code is for  |arg| < 2**53 only */
    }
}

void helper_fcos(void)
{
    double fptemp = floatx80_to_double(ST0);

    if((fptemp > MAXTAN)||(fptemp < -MAXTAN)) {
        env->fpus |= 0x400;
    } else {
        ST0 = double_to_floatx80(cos(fptemp));
        env->fpus &= (~0x400);  /* C2 <-- 0 */
        /* the above code is for  |arg5 < 2**63 only */
    }
}

void helper_fxam_ST0(void)
{
    CPU_LDoubleU temp;
    int expdif;

    temp.d = ST0;

    env->fpus &= (~0x4700);  /* (C3,C2,C1,C0) <-- 0000 */
    if (SIGND(temp))
        env->fpus |= 0x200; /* C1 <-- 1 */

    /* XXX: test fptags too */
    expdif = EXPD(temp);
    if (expdif == MAXEXPD) {
        if (MANTD(temp) == 0x8000000000000000ULL)
            env->fpus |=  0x500 /*Infinity*/;
        else
            env->fpus |=  0x100 /*NaN*/;
    } else if (expdif == 0) {
        if (MANTD(temp) == 0)
            env->fpus |=  0x4000 /*Zero*/;
        else
            env->fpus |= 0x4400 /*Denormal*/;
    } else {
        env->fpus |= 0x400;
    }
}

void helper_fstenv(target_ulong ptr, int data32)
{
    int fpus, fptag, exp, i;
    uint64_t mant;
    CPU_LDoubleU tmp;

    fpus = (env->fpus & ~0x3800) | (env->fpstt & 0x7) << 11;
    fptag = 0;
    for (i=7; i>=0; i--) {
	fptag <<= 2;
	if (env->fptags[i]) {
            fptag |= 3;
	} else {
            tmp.d = env->fpregs[i].d;
            exp = EXPD(tmp);
            mant = MANTD(tmp);
            if (exp == 0 && mant == 0) {
                /* zero */
	        fptag |= 1;
	    } else if (exp == 0 || exp == MAXEXPD
                       || (mant & (1LL << 63)) == 0
                       ) {
                /* NaNs, infinity, denormal */
                fptag |= 2;
            }
        }
    }
    if (data32) {
        /* 32 bit */
        stl(ptr, env->fpuc);
        stl(ptr + 4, fpus);
        stl(ptr + 8, fptag);
        stl(ptr + 12, 0); /* fpip */
        stl(ptr + 16, 0); /* fpcs */
        stl(ptr + 20, 0); /* fpoo */
        stl(ptr + 24, 0); /* fpos */
    } else {
        /* 16 bit */
        stw(ptr, env->fpuc);
        stw(ptr + 2, fpus);
        stw(ptr + 4, fptag);
        stw(ptr + 6, 0);
        stw(ptr + 8, 0);
        stw(ptr + 10, 0);
        stw(ptr + 12, 0);
    }
}

void helper_fldenv(target_ulong ptr, int data32)
{
    int i, fpus, fptag;

    if (data32) {
	env->fpuc = lduw(ptr);
        fpus = lduw(ptr + 4);
        fptag = lduw(ptr + 8);
    }
    else {
	env->fpuc = lduw(ptr);
        fpus = lduw(ptr + 2);
        fptag = lduw(ptr + 4);
    }
    env->fpstt = (fpus >> 11) & 7;
    env->fpus = fpus & ~0x3800;
    for(i = 0;i < 8; i++) {
        env->fptags[i] = ((fptag & 3) == 3);
        fptag >>= 2;
    }
}

void helper_fsave(target_ulong ptr, int data32)
{
    floatx80 tmp;
    int i;

    helper_fstenv(ptr, data32);

    ptr += (14 << data32);
    for(i = 0;i < 8; i++) {
        tmp = ST(i);
        helper_fstt(tmp, ptr);
        ptr += 10;
    }

    /* fninit */
    env->fpus = 0;
    env->fpstt = 0;
    env->fpuc = 0x37f;
    env->fptags[0] = 1;
    env->fptags[1] = 1;
    env->fptags[2] = 1;
    env->fptags[3] = 1;
    env->fptags[4] = 1;
    env->fptags[5] = 1;
    env->fptags[6] = 1;
    env->fptags[7] = 1;
}

void helper_frstor(target_ulong ptr, int data32)
{
    floatx80 tmp;
    int i;

    helper_fldenv(ptr, data32);
    ptr += (14 << data32);

    for(i = 0;i < 8; i++) {
        tmp = helper_fldt(ptr);
        ST(i) = tmp;
        ptr += 10;
    }
}


#if defined(CONFIG_USER_ONLY)
void cpu_x86_load_seg(CPUX86State *s, int seg_reg, int selector)
{
    CPUX86State *saved_env;

    saved_env = env;
    env = s;
    if (!(env->cr[0] & CR0_PE_MASK) || (env->eflags & VM_MASK)) {
        selector &= 0xffff;
        cpu_x86_load_seg_cache(env, seg_reg, selector,
                               (selector << 4), 0xffff, 0);
    } else {
        helper_load_seg(seg_reg, selector);
    }
    env = saved_env;
}

void cpu_x86_fsave(CPUX86State *s, target_ulong ptr, int data32)
{
    CPUX86State *saved_env;

    saved_env = env;
    env = s;

    helper_fsave(ptr, data32);

    env = saved_env;
}

void cpu_x86_frstor(CPUX86State *s, target_ulong ptr, int data32)
{
    CPUX86State *saved_env;

    saved_env = env;
    env = s;

    helper_frstor(ptr, data32);

    env = saved_env;
}
#endif

void helper_fxsave(target_ulong ptr, int data64)
{
    int fpus, fptag, i, nb_xmm_regs;
    floatx80 tmp;
    target_ulong addr;

    /* The operand must be 16 byte aligned */
    if (ptr & 0xf) {
        raise_exception(EXCP0D_GPF);
    }

    fpus = (env->fpus & ~0x3800) | (env->fpstt & 0x7) << 11;
    fptag = 0;
    for(i = 0; i < 8; i++) {
        fptag |= (env->fptags[i] << i);
    }
    stw(ptr, env->fpuc);
    stw(ptr + 2, fpus);
    stw(ptr + 4, fptag ^ 0xff);
#ifdef TARGET_X86_64
    if (data64) {
        stq(ptr + 0x08, 0); /* rip */
        stq(ptr + 0x10, 0); /* rdp */
    } else
#endif
    {
        stl(ptr + 0x08, 0); /* eip */
        stl(ptr + 0x0c, 0); /* sel  */
        stl(ptr + 0x10, 0); /* dp */
        stl(ptr + 0x14, 0); /* sel  */
    }

    addr = ptr + 0x20;
    for(i = 0;i < 8; i++) {
        tmp = ST(i);
        helper_fstt(tmp, addr);
        addr += 16;
    }

    if (env->cr[4] & CR4_OSFXSR_MASK) {
        /* XXX: finish it */
        stl(ptr + 0x18, env->mxcsr); /* mxcsr */
        stl(ptr + 0x1c, 0x0000ffff); /* mxcsr_mask */
        if (env->hflags & HF_CS64_MASK)
            nb_xmm_regs = 16;
        else
            nb_xmm_regs = 8;
        addr = ptr + 0xa0;
        /* Fast FXSAVE leaves out the XMM registers */
        if (!(env->efer & MSR_EFER_FFXSR)
          || (env->hflags & HF_CPL_MASK)
          || !(env->hflags & HF_LMA_MASK)) {
            for(i = 0; i < nb_xmm_regs; i++) {
                stq(addr, env->xmm_regs[i].XMM_Q(0));
                stq(addr + 8, env->xmm_regs[i].XMM_Q(1));
                addr += 16;
            }
        }
    }
}

void helper_fxrstor(target_ulong ptr, int data64)
{
    int i, fpus, fptag, nb_xmm_regs;
    floatx80 tmp;
    target_ulong addr;

    /* The operand must be 16 byte aligned */
    if (ptr & 0xf) {
        raise_exception(EXCP0D_GPF);
    }

    env->fpuc = lduw(ptr);
    fpus = lduw(ptr + 2);
    fptag = lduw(ptr + 4);
    env->fpstt = (fpus >> 11) & 7;
    env->fpus = fpus & ~0x3800;
    fptag ^= 0xff;
    for(i = 0;i < 8; i++) {
        env->fptags[i] = ((fptag >> i) & 1);
    }

    addr = ptr + 0x20;
    for(i = 0;i < 8; i++) {
        tmp = helper_fldt(addr);
        ST(i) = tmp;
        addr += 16;
    }

    if (env->cr[4] & CR4_OSFXSR_MASK) {
        /* XXX: finish it */
        env->mxcsr = ldl(ptr + 0x18);
        //ldl(ptr + 0x1c);
        if (env->hflags & HF_CS64_MASK)
            nb_xmm_regs = 16;
        else
            nb_xmm_regs = 8;
        addr = ptr + 0xa0;
        /* Fast FXRESTORE leaves out the XMM registers */
        if (!(env->efer & MSR_EFER_FFXSR)
          || (env->hflags & HF_CPL_MASK)
          || !(env->hflags & HF_LMA_MASK)) {
            for(i = 0; i < nb_xmm_regs; i++) {
                env->xmm_regs[i].XMM_Q(0) = ldq(addr);
                env->xmm_regs[i].XMM_Q(1) = ldq(addr + 8);
                addr += 16;
            }
        }
    }
}

void cpu_get_fp80(uint64_t *pmant, uint16_t *pexp, floatx80 f)
{
    CPU_LDoubleU temp;

    temp.d = f;
    *pmant = temp.l.lower;
    *pexp = temp.l.upper;
}

floatx80 cpu_set_fp80(uint64_t mant, uint16_t upper)
{
    CPU_LDoubleU temp;

    temp.l.upper = upper;
    temp.l.lower = mant;
    return temp.d;
}

#ifdef TARGET_X86_64

//#define DEBUG_MULDIV

static void add128(uint64_t *plow, uint64_t *phigh, uint64_t a, uint64_t b)
{
    *plow += a;
    /* carry test */
    if (*plow < a)
        (*phigh)++;
    *phigh += b;
}

static void neg128(uint64_t *plow, uint64_t *phigh)
{
    *plow = ~ *plow;
    *phigh = ~ *phigh;
    add128(plow, phigh, 1, 0);
}

/* return TRUE if overflow */
static int div64(uint64_t *plow, uint64_t *phigh, uint64_t b)
{
    uint64_t q, r, a1, a0;
    int i, qb, ab;

    a0 = *plow;
    a1 = *phigh;
    if (a1 == 0) {
        q = a0 / b;
        r = a0 % b;
        *plow = q;
        *phigh = r;
    } else {
        if (a1 >= b)
            return 1;
        /* XXX: use a better algorithm */
        for(i = 0; i < 64; i++) {
            ab = a1 >> 63;
            a1 = (a1 << 1) | (a0 >> 63);
            if (ab || a1 >= b) {
                a1 -= b;
                qb = 1;
            } else {
                qb = 0;
            }
            a0 = (a0 << 1) | qb;
        }
#if defined(DEBUG_MULDIV)
        printf("div: 0x%016" PRIx64 "%016" PRIx64 " / 0x%016" PRIx64 ": q=0x%016" PRIx64 " r=0x%016" PRIx64 "\n",
               *phigh, *plow, b, a0, a1);
#endif
        *plow = a0;
        *phigh = a1;
    }
    return 0;
}

/* return TRUE if overflow */
static int idiv64(uint64_t *plow, uint64_t *phigh, int64_t b)
{
    int sa, sb;
    sa = ((int64_t)*phigh < 0);
    if (sa)
        neg128(plow, phigh);
    sb = (b < 0);
    if (sb)
        b = -b;
    if (div64(plow, phigh, b) != 0)
        return 1;
    if (sa ^ sb) {
        if (*plow > (1ULL << 63))
            return 1;
        *plow = - *plow;
    } else {
        if (*plow >= (1ULL << 63))
            return 1;
    }
    if (sa)
        *phigh = - *phigh;
    return 0;
}

void helper_mulq_EAX_T0(target_ulong t0)
{
    uint64_t r0, r1;

    mulu64(&r0, &r1, EAX, t0);
    EAX = r0;
    EDX = r1;
    CC_DST = r0;
    CC_SRC = r1;
}

void helper_imulq_EAX_T0(target_ulong t0)
{
    uint64_t r0, r1;

    muls64(&r0, &r1, EAX, t0);
    EAX = r0;
    EDX = r1;
    CC_DST = r0;
    CC_SRC = ((int64_t)r1 != ((int64_t)r0 >> 63));
}

target_ulong helper_imulq_T0_T1(target_ulong t0, target_ulong t1)
{
    uint64_t r0, r1;

    muls64(&r0, &r1, t0, t1);
    CC_DST = r0;
    CC_SRC = ((int64_t)r1 != ((int64_t)r0 >> 63));
    return r0;
}

void helper_divq_EAX(target_ulong t0)
{
    uint64_t r0, r1;
    if (t0 == 0) {
        raise_exception(EXCP00_DIVZ);
    }
    r0 = EAX;
    r1 = EDX;
    if (div64(&r0, &r1, t0))
        raise_exception(EXCP00_DIVZ);
    EAX = r0;
    EDX = r1;
}

void helper_idivq_EAX(target_ulong t0)
{
    uint64_t r0, r1;
    if (t0 == 0) {
        raise_exception(EXCP00_DIVZ);
    }
    r0 = EAX;
    r1 = EDX;
    if (idiv64(&r0, &r1, t0))
        raise_exception(EXCP00_DIVZ);
    EAX = r0;
    EDX = r1;
}
#endif

static QEMU_NORETURN void do_hlt(void)
{
    env->hflags &= ~HF_INHIBIT_IRQ_MASK; /* needed if sti is just before */
    env->halted = 1;
    env->exception_index = EXCP_HLT;
    cpu_loop_exit(env);
}

void QEMU_NORETURN helper_hlt(int next_eip_addend)
{
    helper_svm_check_intercept_param(SVM_EXIT_HLT, 0);
    EIP += next_eip_addend;

    do_hlt();
}

void helper_monitor(target_ulong ptr)
{
    if ((uint32_t)ECX != 0)
        raise_exception(EXCP0D_GPF);
    /* XXX: store address ? */
    helper_svm_check_intercept_param(SVM_EXIT_MONITOR, 0);
}

void helper_mwait(int next_eip_addend)
{
    if ((uint32_t)ECX != 0)
        raise_exception(EXCP0D_GPF);
    helper_svm_check_intercept_param(SVM_EXIT_MWAIT, 0);
    EIP += next_eip_addend;

    /* XXX: not complete but not completely erroneous */
    if (env->cpu_index != 0 || env->next_cpu != NULL) {
        /* more than one CPU: do not sleep because another CPU may
           wake this one */
    } else {
        do_hlt();
    }
}

void QEMU_NORETURN helper_debug(void)
{
    env->exception_index = EXCP_DEBUG;
    cpu_loop_exit(env);
}

void helper_reset_rf(void)
{
    env->eflags &= ~RF_MASK;
}

void QEMU_NORETURN helper_raise_interrupt(int intno, int next_eip_addend)
{
    raise_interrupt(intno, 1, 0, next_eip_addend);
}

void QEMU_NORETURN helper_raise_exception(int exception_index)
{
    raise_exception(exception_index);
}

void helper_cli(void)
{
    env->eflags &= ~IF_MASK;
}

void helper_sti(void)
{
    env->eflags |= IF_MASK;
}

#if 0
/* vm86plus instructions */
void helper_cli_vm(void)
{
    env->eflags &= ~VIF_MASK;
}

void helper_sti_vm(void)
{
    env->eflags |= VIF_MASK;
    if (env->eflags & VIP_MASK) {
        raise_exception(EXCP0D_GPF);
    }
}
#endif

void helper_set_inhibit_irq(void)
{
    env->hflags |= HF_INHIBIT_IRQ_MASK;
}

void helper_reset_inhibit_irq(void)
{
    env->hflags &= ~HF_INHIBIT_IRQ_MASK;
}

void helper_boundw(target_ulong a0, int v)
{
    int low, high;
    low = ldsw(a0);
    high = ldsw(a0 + 2);
    v = (int16_t)v;
    if (v < low || v > high) {
        raise_exception(EXCP05_BOUND);
    }
}

void helper_boundl(target_ulong a0, int v)
{
    int low, high;
    low = ldl(a0);
    high = ldl(a0 + 4);
    if (v < low || v > high) {
        raise_exception(EXCP05_BOUND);
    }
}

#if !defined(CONFIG_USER_ONLY)

#define MMUSUFFIX _mmu

#define SHIFT 0
#include "softmmu_template.h"

#define SHIFT 1
#include "softmmu_template.h"

#define SHIFT 2
#include "softmmu_template.h"

#define SHIFT 3
#include "softmmu_template.h"

#endif

#if !defined(CONFIG_USER_ONLY)
/* try to fill the TLB and return an exception if error. If retaddr is
   NULL, it means that the function was called in C code (i.e. not
   from generated code or from helper.c) */
/* XXX: fix it to restore all registers */
void tlb_fill(CPUX86State *env1, target_ulong addr, int is_write, int mmu_idx,
              uintptr_t retaddr)
{
    TranslationBlock *tb;
    int ret;
<<<<<<< HEAD
    uintptr_t pc;
=======
>>>>>>> da12872a
    CPUX86State *saved_env;

    saved_env = env;
    env = env1;

    ret = cpu_x86_handle_mmu_fault(env, addr, is_write, mmu_idx);
    if (ret) {
        if (retaddr) {
            /* now we have a real cpu fault */
<<<<<<< HEAD
            pc = (uintptr_t)retaddr;
            tb = tb_find_pc(pc);
=======
            tb = tb_find_pc(retaddr);
>>>>>>> da12872a
            if (tb) {
                /* the PC is inside the translated code. It means that we have
                   a virtual CPU fault */
                cpu_restore_state(tb, env, retaddr);
            }
        }
        raise_exception_err(env->exception_index, env->error_code);
    }
    env = saved_env;
}
#endif

/* Secure Virtual Machine helpers */

#if defined(CONFIG_USER_ONLY)

void helper_vmrun(int aflag, int next_eip_addend)
{
}
void helper_vmmcall(void)
{
}
void helper_vmload(int aflag)
{
}
void helper_vmsave(int aflag)
{
}
void helper_stgi(void)
{
}
void helper_clgi(void)
{
}
void helper_skinit(void)
{
}
void helper_invlpga(int aflag)
{
}
void helper_vmexit(uint32_t exit_code, uint64_t exit_info_1)
{
}
void helper_svm_check_intercept_param(uint32_t type, uint64_t param)
{
}

void svm_check_intercept(CPUX86State *env1, uint32_t type)
{
}

void helper_svm_check_io(uint32_t port, uint32_t param,
                         uint32_t next_eip_addend)
{
}
#else

static inline void svm_save_seg(target_phys_addr_t addr,
                                const SegmentCache *sc)
{
    stw_phys(addr + offsetof(struct vmcb_seg, selector),
             sc->selector);
    stq_phys(addr + offsetof(struct vmcb_seg, base),
             sc->base);
    stl_phys(addr + offsetof(struct vmcb_seg, limit),
             sc->limit);
    stw_phys(addr + offsetof(struct vmcb_seg, attrib),
             ((sc->flags >> 8) & 0xff) | ((sc->flags >> 12) & 0x0f00));
}

static inline void svm_load_seg(target_phys_addr_t addr, SegmentCache *sc)
{
    unsigned int flags;

    sc->selector = lduw_phys(addr + offsetof(struct vmcb_seg, selector));
    sc->base = ldq_phys(addr + offsetof(struct vmcb_seg, base));
    sc->limit = ldl_phys(addr + offsetof(struct vmcb_seg, limit));
    flags = lduw_phys(addr + offsetof(struct vmcb_seg, attrib));
    sc->flags = ((flags & 0xff) << 8) | ((flags & 0x0f00) << 12);
}

static inline void svm_load_seg_cache(target_phys_addr_t addr,
                                      CPUX86State *env, int seg_reg)
{
    SegmentCache sc1, *sc = &sc1;
    svm_load_seg(addr, sc);
    cpu_x86_load_seg_cache(env, seg_reg, sc->selector,
                           sc->base, sc->limit, sc->flags);
}

void helper_vmrun(int aflag, int next_eip_addend)
{
    target_ulong addr;
    uint32_t event_inj;
    uint32_t int_ctl;

    helper_svm_check_intercept_param(SVM_EXIT_VMRUN, 0);

    if (aflag == 2)
        addr = EAX;
    else
        addr = (uint32_t)EAX;

    qemu_log_mask(CPU_LOG_TB_IN_ASM, "vmrun! " TARGET_FMT_lx "\n", addr);

    env->vm_vmcb = addr;

    /* save the current CPU state in the hsave page */
    stq_phys(env->vm_hsave + offsetof(struct vmcb, save.gdtr.base), env->gdt.base);
    stl_phys(env->vm_hsave + offsetof(struct vmcb, save.gdtr.limit), env->gdt.limit);

    stq_phys(env->vm_hsave + offsetof(struct vmcb, save.idtr.base), env->idt.base);
    stl_phys(env->vm_hsave + offsetof(struct vmcb, save.idtr.limit), env->idt.limit);

    stq_phys(env->vm_hsave + offsetof(struct vmcb, save.cr0), env->cr[0]);
    stq_phys(env->vm_hsave + offsetof(struct vmcb, save.cr2), env->cr[2]);
    stq_phys(env->vm_hsave + offsetof(struct vmcb, save.cr3), env->cr[3]);
    stq_phys(env->vm_hsave + offsetof(struct vmcb, save.cr4), env->cr[4]);
    stq_phys(env->vm_hsave + offsetof(struct vmcb, save.dr6), env->dr[6]);
    stq_phys(env->vm_hsave + offsetof(struct vmcb, save.dr7), env->dr[7]);

    stq_phys(env->vm_hsave + offsetof(struct vmcb, save.efer), env->efer);
    stq_phys(env->vm_hsave + offsetof(struct vmcb, save.rflags), compute_eflags());

    svm_save_seg(env->vm_hsave + offsetof(struct vmcb, save.es),
                  &env->segs[R_ES]);
    svm_save_seg(env->vm_hsave + offsetof(struct vmcb, save.cs),
                 &env->segs[R_CS]);
    svm_save_seg(env->vm_hsave + offsetof(struct vmcb, save.ss),
                 &env->segs[R_SS]);
    svm_save_seg(env->vm_hsave + offsetof(struct vmcb, save.ds),
                 &env->segs[R_DS]);

    stq_phys(env->vm_hsave + offsetof(struct vmcb, save.rip),
             EIP + next_eip_addend);
    stq_phys(env->vm_hsave + offsetof(struct vmcb, save.rsp), ESP);
    stq_phys(env->vm_hsave + offsetof(struct vmcb, save.rax), EAX);

    /* load the interception bitmaps so we do not need to access the
       vmcb in svm mode */
    env->intercept            = ldq_phys(env->vm_vmcb + offsetof(struct vmcb, control.intercept));
    env->intercept_cr_read    = lduw_phys(env->vm_vmcb + offsetof(struct vmcb, control.intercept_cr_read));
    env->intercept_cr_write   = lduw_phys(env->vm_vmcb + offsetof(struct vmcb, control.intercept_cr_write));
    env->intercept_dr_read    = lduw_phys(env->vm_vmcb + offsetof(struct vmcb, control.intercept_dr_read));
    env->intercept_dr_write   = lduw_phys(env->vm_vmcb + offsetof(struct vmcb, control.intercept_dr_write));
    env->intercept_exceptions = ldl_phys(env->vm_vmcb + offsetof(struct vmcb, control.intercept_exceptions));

    /* enable intercepts */
    env->hflags |= HF_SVMI_MASK;

    env->tsc_offset = ldq_phys(env->vm_vmcb + offsetof(struct vmcb, control.tsc_offset));

    env->gdt.base  = ldq_phys(env->vm_vmcb + offsetof(struct vmcb, save.gdtr.base));
    env->gdt.limit = ldl_phys(env->vm_vmcb + offsetof(struct vmcb, save.gdtr.limit));

    env->idt.base  = ldq_phys(env->vm_vmcb + offsetof(struct vmcb, save.idtr.base));
    env->idt.limit = ldl_phys(env->vm_vmcb + offsetof(struct vmcb, save.idtr.limit));

    /* clear exit_info_2 so we behave like the real hardware */
    stq_phys(env->vm_vmcb + offsetof(struct vmcb, control.exit_info_2), 0);

    cpu_x86_update_cr0(env, ldq_phys(env->vm_vmcb + offsetof(struct vmcb, save.cr0)));
    cpu_x86_update_cr4(env, ldq_phys(env->vm_vmcb + offsetof(struct vmcb, save.cr4)));
    cpu_x86_update_cr3(env, ldq_phys(env->vm_vmcb + offsetof(struct vmcb, save.cr3)));
    env->cr[2] = ldq_phys(env->vm_vmcb + offsetof(struct vmcb, save.cr2));
    int_ctl = ldl_phys(env->vm_vmcb + offsetof(struct vmcb, control.int_ctl));
    env->hflags2 &= ~(HF2_HIF_MASK | HF2_VINTR_MASK);
    if (int_ctl & V_INTR_MASKING_MASK) {
        env->v_tpr = int_ctl & V_TPR_MASK;
        env->hflags2 |= HF2_VINTR_MASK;
        if (env->eflags & IF_MASK)
            env->hflags2 |= HF2_HIF_MASK;
    }

    cpu_load_efer(env,
                  ldq_phys(env->vm_vmcb + offsetof(struct vmcb, save.efer)));
    env->eflags = 0;
    load_eflags(ldq_phys(env->vm_vmcb + offsetof(struct vmcb, save.rflags)),
                ~(CC_O | CC_S | CC_Z | CC_A | CC_P | CC_C | DF_MASK));
    CC_OP = CC_OP_EFLAGS;

    svm_load_seg_cache(env->vm_vmcb + offsetof(struct vmcb, save.es),
                       env, R_ES);
    svm_load_seg_cache(env->vm_vmcb + offsetof(struct vmcb, save.cs),
                       env, R_CS);
    svm_load_seg_cache(env->vm_vmcb + offsetof(struct vmcb, save.ss),
                       env, R_SS);
    svm_load_seg_cache(env->vm_vmcb + offsetof(struct vmcb, save.ds),
                       env, R_DS);

    EIP = ldq_phys(env->vm_vmcb + offsetof(struct vmcb, save.rip));
    env->eip = EIP;
    ESP = ldq_phys(env->vm_vmcb + offsetof(struct vmcb, save.rsp));
    EAX = ldq_phys(env->vm_vmcb + offsetof(struct vmcb, save.rax));
    env->dr[7] = ldq_phys(env->vm_vmcb + offsetof(struct vmcb, save.dr7));
    env->dr[6] = ldq_phys(env->vm_vmcb + offsetof(struct vmcb, save.dr6));
    cpu_x86_set_cpl(env, ldub_phys(env->vm_vmcb + offsetof(struct vmcb, save.cpl)));

    /* FIXME: guest state consistency checks */

    switch(ldub_phys(env->vm_vmcb + offsetof(struct vmcb, control.tlb_ctl))) {
        case TLB_CONTROL_DO_NOTHING:
            break;
        case TLB_CONTROL_FLUSH_ALL_ASID:
            /* FIXME: this is not 100% correct but should work for now */
            tlb_flush(env, 1);
        break;
    }

    env->hflags2 |= HF2_GIF_MASK;

    if (int_ctl & V_IRQ_MASK) {
        env->interrupt_request |= CPU_INTERRUPT_VIRQ;
    }

    /* maybe we need to inject an event */
    event_inj = ldl_phys(env->vm_vmcb + offsetof(struct vmcb, control.event_inj));
    if (event_inj & SVM_EVTINJ_VALID) {
        uint8_t vector = event_inj & SVM_EVTINJ_VEC_MASK;
        uint16_t valid_err = event_inj & SVM_EVTINJ_VALID_ERR;
        uint32_t event_inj_err = ldl_phys(env->vm_vmcb + offsetof(struct vmcb, control.event_inj_err));

        qemu_log_mask(CPU_LOG_TB_IN_ASM, "Injecting(%#hx): ", valid_err);
        /* FIXME: need to implement valid_err */
        switch (event_inj & SVM_EVTINJ_TYPE_MASK) {
        case SVM_EVTINJ_TYPE_INTR:
                env->exception_index = vector;
                env->error_code = event_inj_err;
                env->exception_is_int = 0;
                env->exception_next_eip = -1;
                qemu_log_mask(CPU_LOG_TB_IN_ASM, "INTR");
                /* XXX: is it always correct ? */
                do_interrupt_all(vector, 0, 0, 0, 1);
                break;
        case SVM_EVTINJ_TYPE_NMI:
                env->exception_index = EXCP02_NMI;
                env->error_code = event_inj_err;
                env->exception_is_int = 0;
                env->exception_next_eip = EIP;
                qemu_log_mask(CPU_LOG_TB_IN_ASM, "NMI");
                cpu_loop_exit(env);
                break;
        case SVM_EVTINJ_TYPE_EXEPT:
                env->exception_index = vector;
                env->error_code = event_inj_err;
                env->exception_is_int = 0;
                env->exception_next_eip = -1;
                qemu_log_mask(CPU_LOG_TB_IN_ASM, "EXEPT");
                cpu_loop_exit(env);
                break;
        case SVM_EVTINJ_TYPE_SOFT:
                env->exception_index = vector;
                env->error_code = event_inj_err;
                env->exception_is_int = 1;
                env->exception_next_eip = EIP;
                qemu_log_mask(CPU_LOG_TB_IN_ASM, "SOFT");
                cpu_loop_exit(env);
                break;
        }
        qemu_log_mask(CPU_LOG_TB_IN_ASM, " %#x %#x\n", env->exception_index, env->error_code);
    }
}

void QEMU_NORETURN helper_vmmcall(void)
{
    helper_svm_check_intercept_param(SVM_EXIT_VMMCALL, 0);
    raise_exception(EXCP06_ILLOP);
}

void helper_vmload(int aflag)
{
    target_ulong addr;
    helper_svm_check_intercept_param(SVM_EXIT_VMLOAD, 0);

    if (aflag == 2)
        addr = EAX;
    else
        addr = (uint32_t)EAX;

    qemu_log_mask(CPU_LOG_TB_IN_ASM, "vmload! " TARGET_FMT_lx "\nFS: %016" PRIx64 " | " TARGET_FMT_lx "\n",
                addr, ldq_phys(addr + offsetof(struct vmcb, save.fs.base)),
                env->segs[R_FS].base);

    svm_load_seg_cache(addr + offsetof(struct vmcb, save.fs),
                       env, R_FS);
    svm_load_seg_cache(addr + offsetof(struct vmcb, save.gs),
                       env, R_GS);
    svm_load_seg(addr + offsetof(struct vmcb, save.tr),
                 &env->tr);
    svm_load_seg(addr + offsetof(struct vmcb, save.ldtr),
                 &env->ldt);

#ifdef TARGET_X86_64
    env->kernelgsbase = ldq_phys(addr + offsetof(struct vmcb, save.kernel_gs_base));
    env->lstar = ldq_phys(addr + offsetof(struct vmcb, save.lstar));
    env->cstar = ldq_phys(addr + offsetof(struct vmcb, save.cstar));
    env->fmask = ldq_phys(addr + offsetof(struct vmcb, save.sfmask));
#endif
    env->star = ldq_phys(addr + offsetof(struct vmcb, save.star));
    env->sysenter_cs = ldq_phys(addr + offsetof(struct vmcb, save.sysenter_cs));
    env->sysenter_esp = ldq_phys(addr + offsetof(struct vmcb, save.sysenter_esp));
    env->sysenter_eip = ldq_phys(addr + offsetof(struct vmcb, save.sysenter_eip));
}

void helper_vmsave(int aflag)
{
    target_ulong addr;
    helper_svm_check_intercept_param(SVM_EXIT_VMSAVE, 0);

    if (aflag == 2)
        addr = EAX;
    else
        addr = (uint32_t)EAX;

    qemu_log_mask(CPU_LOG_TB_IN_ASM, "vmsave! " TARGET_FMT_lx "\nFS: %016" PRIx64 " | " TARGET_FMT_lx "\n",
                addr, ldq_phys(addr + offsetof(struct vmcb, save.fs.base)),
                env->segs[R_FS].base);

    svm_save_seg(addr + offsetof(struct vmcb, save.fs),
                 &env->segs[R_FS]);
    svm_save_seg(addr + offsetof(struct vmcb, save.gs),
                 &env->segs[R_GS]);
    svm_save_seg(addr + offsetof(struct vmcb, save.tr),
                 &env->tr);
    svm_save_seg(addr + offsetof(struct vmcb, save.ldtr),
                 &env->ldt);

#ifdef TARGET_X86_64
    stq_phys(addr + offsetof(struct vmcb, save.kernel_gs_base), env->kernelgsbase);
    stq_phys(addr + offsetof(struct vmcb, save.lstar), env->lstar);
    stq_phys(addr + offsetof(struct vmcb, save.cstar), env->cstar);
    stq_phys(addr + offsetof(struct vmcb, save.sfmask), env->fmask);
#endif
    stq_phys(addr + offsetof(struct vmcb, save.star), env->star);
    stq_phys(addr + offsetof(struct vmcb, save.sysenter_cs), env->sysenter_cs);
    stq_phys(addr + offsetof(struct vmcb, save.sysenter_esp), env->sysenter_esp);
    stq_phys(addr + offsetof(struct vmcb, save.sysenter_eip), env->sysenter_eip);
}

void helper_stgi(void)
{
    helper_svm_check_intercept_param(SVM_EXIT_STGI, 0);
    env->hflags2 |= HF2_GIF_MASK;
}

void helper_clgi(void)
{
    helper_svm_check_intercept_param(SVM_EXIT_CLGI, 0);
    env->hflags2 &= ~HF2_GIF_MASK;
}

void QEMU_NORETURN helper_skinit(void)
{
    helper_svm_check_intercept_param(SVM_EXIT_SKINIT, 0);
    /* XXX: not implemented */
    raise_exception(EXCP06_ILLOP);
}

void helper_invlpga(int aflag)
{
    target_ulong addr;
    helper_svm_check_intercept_param(SVM_EXIT_INVLPGA, 0);

    if (aflag == 2)
        addr = EAX;
    else
        addr = (uint32_t)EAX;

    /* XXX: could use the ASID to see if it is needed to do the
       flush */
    tlb_flush_page(env, addr);
}

void helper_svm_check_intercept_param(uint32_t type, uint64_t param)
{
    if (likely(!(env->hflags & HF_SVMI_MASK)))
        return;
    switch(type) {
    case SVM_EXIT_READ_CR0 ... SVM_EXIT_READ_CR0 + 8:
        if (env->intercept_cr_read & (1 << (type - SVM_EXIT_READ_CR0))) {
            helper_vmexit(type, param);
        }
        break;
    case SVM_EXIT_WRITE_CR0 ... SVM_EXIT_WRITE_CR0 + 8:
        if (env->intercept_cr_write & (1 << (type - SVM_EXIT_WRITE_CR0))) {
            helper_vmexit(type, param);
        }
        break;
    case SVM_EXIT_READ_DR0 ... SVM_EXIT_READ_DR0 + 7:
        if (env->intercept_dr_read & (1 << (type - SVM_EXIT_READ_DR0))) {
            helper_vmexit(type, param);
        }
        break;
    case SVM_EXIT_WRITE_DR0 ... SVM_EXIT_WRITE_DR0 + 7:
        if (env->intercept_dr_write & (1 << (type - SVM_EXIT_WRITE_DR0))) {
            helper_vmexit(type, param);
        }
        break;
    case SVM_EXIT_EXCP_BASE ... SVM_EXIT_EXCP_BASE + 31:
        if (env->intercept_exceptions & (1 << (type - SVM_EXIT_EXCP_BASE))) {
            helper_vmexit(type, param);
        }
        break;
    case SVM_EXIT_MSR:
        if (env->intercept & (1ULL << (SVM_EXIT_MSR - SVM_EXIT_INTR))) {
            /* FIXME: this should be read in at vmrun (faster this way?) */
            uint64_t addr = ldq_phys(env->vm_vmcb + offsetof(struct vmcb, control.msrpm_base_pa));
            uint32_t t0, t1;
            switch((uint32_t)ECX) {
            case 0 ... 0x1fff:
                t0 = (ECX * 2) % 8;
                t1 = (ECX * 2) / 8;
                break;
            case 0xc0000000 ... 0xc0001fff:
                t0 = (8192 + ECX - 0xc0000000) * 2;
                t1 = (t0 / 8);
                t0 %= 8;
                break;
            case 0xc0010000 ... 0xc0011fff:
                t0 = (16384 + ECX - 0xc0010000) * 2;
                t1 = (t0 / 8);
                t0 %= 8;
                break;
            default:
                helper_vmexit(type, param);
                t0 = 0;
                t1 = 0;
                break;
            }
            if (ldub_phys(addr + t1) & ((1 << param) << t0))
                helper_vmexit(type, param);
        }
        break;
    default:
        if (env->intercept & (1ULL << (type - SVM_EXIT_INTR))) {
            helper_vmexit(type, param);
        }
        break;
    }
}

void svm_check_intercept(CPUX86State *env1, uint32_t type)
{
    CPUX86State *saved_env;

    saved_env = env;
    env = env1;
    helper_svm_check_intercept_param(type, 0);
    env = saved_env;
}

void helper_svm_check_io(uint32_t port, uint32_t param,
                         uint32_t next_eip_addend)
{
    if (env->intercept & (1ULL << (SVM_EXIT_IOIO - SVM_EXIT_INTR))) {
        /* FIXME: this should be read in at vmrun (faster this way?) */
        uint64_t addr = ldq_phys(env->vm_vmcb + offsetof(struct vmcb, control.iopm_base_pa));
        uint16_t mask = (1 << ((param >> 4) & 7)) - 1;
        if(lduw_phys(addr + port / 8) & (mask << (port & 7))) {
            /* next EIP */
            stq_phys(env->vm_vmcb + offsetof(struct vmcb, control.exit_info_2),
                     env->eip + next_eip_addend);
            helper_vmexit(SVM_EXIT_IOIO, param | (port << 16));
        }
    }
}

/* Note: currently only 32 bits of exit_code are used */
void QEMU_NORETURN helper_vmexit(uint32_t exit_code, uint64_t exit_info_1)
{
    uint32_t int_ctl;

    qemu_log_mask(CPU_LOG_TB_IN_ASM, "vmexit(%08x, %016" PRIx64 ", %016" PRIx64 ", " TARGET_FMT_lx ")!\n",
                exit_code, exit_info_1,
                ldq_phys(env->vm_vmcb + offsetof(struct vmcb, control.exit_info_2)),
                EIP);

    if(env->hflags & HF_INHIBIT_IRQ_MASK) {
        stl_phys(env->vm_vmcb + offsetof(struct vmcb, control.int_state), SVM_INTERRUPT_SHADOW_MASK);
        env->hflags &= ~HF_INHIBIT_IRQ_MASK;
    } else {
        stl_phys(env->vm_vmcb + offsetof(struct vmcb, control.int_state), 0);
    }

    /* Save the VM state in the vmcb */
    svm_save_seg(env->vm_vmcb + offsetof(struct vmcb, save.es),
                 &env->segs[R_ES]);
    svm_save_seg(env->vm_vmcb + offsetof(struct vmcb, save.cs),
                 &env->segs[R_CS]);
    svm_save_seg(env->vm_vmcb + offsetof(struct vmcb, save.ss),
                 &env->segs[R_SS]);
    svm_save_seg(env->vm_vmcb + offsetof(struct vmcb, save.ds),
                 &env->segs[R_DS]);

    stq_phys(env->vm_vmcb + offsetof(struct vmcb, save.gdtr.base), env->gdt.base);
    stl_phys(env->vm_vmcb + offsetof(struct vmcb, save.gdtr.limit), env->gdt.limit);

    stq_phys(env->vm_vmcb + offsetof(struct vmcb, save.idtr.base), env->idt.base);
    stl_phys(env->vm_vmcb + offsetof(struct vmcb, save.idtr.limit), env->idt.limit);

    stq_phys(env->vm_vmcb + offsetof(struct vmcb, save.efer), env->efer);
    stq_phys(env->vm_vmcb + offsetof(struct vmcb, save.cr0), env->cr[0]);
    stq_phys(env->vm_vmcb + offsetof(struct vmcb, save.cr2), env->cr[2]);
    stq_phys(env->vm_vmcb + offsetof(struct vmcb, save.cr3), env->cr[3]);
    stq_phys(env->vm_vmcb + offsetof(struct vmcb, save.cr4), env->cr[4]);

    int_ctl = ldl_phys(env->vm_vmcb + offsetof(struct vmcb, control.int_ctl));
    int_ctl &= ~(V_TPR_MASK | V_IRQ_MASK);
    int_ctl |= env->v_tpr & V_TPR_MASK;
    if (env->interrupt_request & CPU_INTERRUPT_VIRQ)
        int_ctl |= V_IRQ_MASK;
    stl_phys(env->vm_vmcb + offsetof(struct vmcb, control.int_ctl), int_ctl);

    stq_phys(env->vm_vmcb + offsetof(struct vmcb, save.rflags), compute_eflags());
    stq_phys(env->vm_vmcb + offsetof(struct vmcb, save.rip), env->eip);
    stq_phys(env->vm_vmcb + offsetof(struct vmcb, save.rsp), ESP);
    stq_phys(env->vm_vmcb + offsetof(struct vmcb, save.rax), EAX);
    stq_phys(env->vm_vmcb + offsetof(struct vmcb, save.dr7), env->dr[7]);
    stq_phys(env->vm_vmcb + offsetof(struct vmcb, save.dr6), env->dr[6]);
    stb_phys(env->vm_vmcb + offsetof(struct vmcb, save.cpl), env->hflags & HF_CPL_MASK);

    /* Reload the host state from vm_hsave */
    env->hflags2 &= ~(HF2_HIF_MASK | HF2_VINTR_MASK);
    env->hflags &= ~HF_SVMI_MASK;
    env->intercept = 0;
    env->intercept_exceptions = 0;
    env->interrupt_request &= ~CPU_INTERRUPT_VIRQ;
    env->tsc_offset = 0;

    env->gdt.base  = ldq_phys(env->vm_hsave + offsetof(struct vmcb, save.gdtr.base));
    env->gdt.limit = ldl_phys(env->vm_hsave + offsetof(struct vmcb, save.gdtr.limit));

    env->idt.base  = ldq_phys(env->vm_hsave + offsetof(struct vmcb, save.idtr.base));
    env->idt.limit = ldl_phys(env->vm_hsave + offsetof(struct vmcb, save.idtr.limit));

    cpu_x86_update_cr0(env, ldq_phys(env->vm_hsave + offsetof(struct vmcb, save.cr0)) | CR0_PE_MASK);
    cpu_x86_update_cr4(env, ldq_phys(env->vm_hsave + offsetof(struct vmcb, save.cr4)));
    cpu_x86_update_cr3(env, ldq_phys(env->vm_hsave + offsetof(struct vmcb, save.cr3)));
    /* we need to set the efer after the crs so the hidden flags get
       set properly */
    cpu_load_efer(env,
                  ldq_phys(env->vm_hsave + offsetof(struct vmcb, save.efer)));
    env->eflags = 0;
    load_eflags(ldq_phys(env->vm_hsave + offsetof(struct vmcb, save.rflags)),
                ~(CC_O | CC_S | CC_Z | CC_A | CC_P | CC_C | DF_MASK));
    CC_OP = CC_OP_EFLAGS;

    svm_load_seg_cache(env->vm_hsave + offsetof(struct vmcb, save.es),
                       env, R_ES);
    svm_load_seg_cache(env->vm_hsave + offsetof(struct vmcb, save.cs),
                       env, R_CS);
    svm_load_seg_cache(env->vm_hsave + offsetof(struct vmcb, save.ss),
                       env, R_SS);
    svm_load_seg_cache(env->vm_hsave + offsetof(struct vmcb, save.ds),
                       env, R_DS);

    EIP = ldq_phys(env->vm_hsave + offsetof(struct vmcb, save.rip));
    ESP = ldq_phys(env->vm_hsave + offsetof(struct vmcb, save.rsp));
    EAX = ldq_phys(env->vm_hsave + offsetof(struct vmcb, save.rax));

    env->dr[6] = ldq_phys(env->vm_hsave + offsetof(struct vmcb, save.dr6));
    env->dr[7] = ldq_phys(env->vm_hsave + offsetof(struct vmcb, save.dr7));

    /* other setups */
    cpu_x86_set_cpl(env, 0);
    stq_phys(env->vm_vmcb + offsetof(struct vmcb, control.exit_code), exit_code);
    stq_phys(env->vm_vmcb + offsetof(struct vmcb, control.exit_info_1), exit_info_1);

    stl_phys(env->vm_vmcb + offsetof(struct vmcb, control.exit_int_info),
             ldl_phys(env->vm_vmcb + offsetof(struct vmcb, control.event_inj)));
    stl_phys(env->vm_vmcb + offsetof(struct vmcb, control.exit_int_info_err),
             ldl_phys(env->vm_vmcb + offsetof(struct vmcb, control.event_inj_err)));
    stl_phys(env->vm_vmcb + offsetof(struct vmcb, control.event_inj), 0);

    env->hflags2 &= ~HF2_GIF_MASK;
    /* FIXME: Resets the current ASID register to zero (host ASID). */

    /* Clears the V_IRQ and V_INTR_MASKING bits inside the processor. */

    /* Clears the TSC_OFFSET inside the processor. */

    /* If the host is in PAE mode, the processor reloads the host's PDPEs
       from the page table indicated the host's CR3. If the PDPEs contain
       illegal state, the processor causes a shutdown. */

    /* Forces CR0.PE = 1, RFLAGS.VM = 0. */
    env->cr[0] |= CR0_PE_MASK;
    env->eflags &= ~VM_MASK;

    /* Disables all breakpoints in the host DR7 register. */

    /* Checks the reloaded host state for consistency. */

    /* If the host's rIP reloaded by #VMEXIT is outside the limit of the
       host's code segment or non-canonical (in the case of long mode), a
       #GP fault is delivered inside the host.) */

    /* remove any pending exception */
    env->exception_index = -1;
    env->error_code = 0;
    env->old_exception = -1;

    cpu_loop_exit(env);
}

#endif

/* MMX/SSE */
/* XXX: optimize by storing fptt and fptags in the static cpu state */

#define SSE_DAZ             0x0040
#define SSE_RC_MASK         0x6000
#define SSE_RC_NEAR         0x0000
#define SSE_RC_DOWN         0x2000
#define SSE_RC_UP           0x4000
#define SSE_RC_CHOP         0x6000
#define SSE_FZ              0x8000

static void update_sse_status(void)
{
    int rnd_type;

    /* set rounding mode */
    switch(env->mxcsr & SSE_RC_MASK) {
    default:
    case SSE_RC_NEAR:
        rnd_type = float_round_nearest_even;
        break;
    case SSE_RC_DOWN:
        rnd_type = float_round_down;
        break;
    case SSE_RC_UP:
        rnd_type = float_round_up;
        break;
    case SSE_RC_CHOP:
        rnd_type = float_round_to_zero;
        break;
    }
    set_float_rounding_mode(rnd_type, &env->sse_status);

    /* set denormals are zero */
    set_flush_inputs_to_zero((env->mxcsr & SSE_DAZ) ? 1 : 0, &env->sse_status);

    /* set flush to zero */
    set_flush_to_zero((env->mxcsr & SSE_FZ) ? 1 : 0, &env->fp_status);
}

void helper_ldmxcsr(uint32_t val)
{
    env->mxcsr = val;
    update_sse_status();
}

void helper_enter_mmx(void)
{
    env->fpstt = 0;
    *(uint32_t *)(env->fptags) = 0;
    *(uint32_t *)(env->fptags + 4) = 0;
}

void helper_emms(void)
{
    /* set to empty state */
    *(uint32_t *)(env->fptags) = 0x01010101;
    *(uint32_t *)(env->fptags + 4) = 0x01010101;
}

/* XXX: suppress */
void helper_movq(void *d, void *s)
{
    *(uint64_t *)d = *(uint64_t *)s;
}

#define SHIFT 0
#include "ops_sse.h"

#define SHIFT 1
#include "ops_sse.h"

#define SHIFT 0
#include "helper_template.h"
#undef SHIFT

#define SHIFT 1
#include "helper_template.h"
#undef SHIFT

#define SHIFT 2
#include "helper_template.h"
#undef SHIFT

#ifdef TARGET_X86_64

#define SHIFT 3
#include "helper_template.h"
#undef SHIFT

#endif

/* bit operations */
target_ulong helper_bsf(target_ulong t0)
{
    int count;
    target_ulong res;

    res = t0;
    count = 0;
    while ((res & 1) == 0) {
        count++;
        res >>= 1;
    }
    return count;
}

target_ulong helper_lzcnt(target_ulong t0, int wordsize)
{
    int count;
    target_ulong res, mask;

    if (wordsize > 0 && t0 == 0) {
        return wordsize;
    }
    res = t0;
    count = TARGET_LONG_BITS - 1;
    mask = (target_ulong)1 << (TARGET_LONG_BITS - 1);
    while ((res & mask) == 0) {
        count--;
        res <<= 1;
    }
    if (wordsize > 0) {
        return wordsize - 1 - count;
    }
    return count;
}

target_ulong helper_bsr(target_ulong t0)
{
	return helper_lzcnt(t0, 0);
}

static int compute_all_eflags(void)
{
    return CC_SRC;
}

static int compute_c_eflags(void)
{
    return CC_SRC & CC_C;
}

uint32_t helper_cc_compute_all(int op)
{
    switch (op) {
    default: /* should never happen */ return 0;

    case CC_OP_EFLAGS: return compute_all_eflags();

    case CC_OP_MULB: return compute_all_mulb();
    case CC_OP_MULW: return compute_all_mulw();
    case CC_OP_MULL: return compute_all_mull();

    case CC_OP_ADDB: return compute_all_addb();
    case CC_OP_ADDW: return compute_all_addw();
    case CC_OP_ADDL: return compute_all_addl();

    case CC_OP_ADCB: return compute_all_adcb();
    case CC_OP_ADCW: return compute_all_adcw();
    case CC_OP_ADCL: return compute_all_adcl();

    case CC_OP_SUBB: return compute_all_subb();
    case CC_OP_SUBW: return compute_all_subw();
    case CC_OP_SUBL: return compute_all_subl();

    case CC_OP_SBBB: return compute_all_sbbb();
    case CC_OP_SBBW: return compute_all_sbbw();
    case CC_OP_SBBL: return compute_all_sbbl();

    case CC_OP_LOGICB: return compute_all_logicb();
    case CC_OP_LOGICW: return compute_all_logicw();
    case CC_OP_LOGICL: return compute_all_logicl();

    case CC_OP_INCB: return compute_all_incb();
    case CC_OP_INCW: return compute_all_incw();
    case CC_OP_INCL: return compute_all_incl();

    case CC_OP_DECB: return compute_all_decb();
    case CC_OP_DECW: return compute_all_decw();
    case CC_OP_DECL: return compute_all_decl();

    case CC_OP_SHLB: return compute_all_shlb();
    case CC_OP_SHLW: return compute_all_shlw();
    case CC_OP_SHLL: return compute_all_shll();

    case CC_OP_SARB: return compute_all_sarb();
    case CC_OP_SARW: return compute_all_sarw();
    case CC_OP_SARL: return compute_all_sarl();

#ifdef TARGET_X86_64
    case CC_OP_MULQ: return compute_all_mulq();

    case CC_OP_ADDQ: return compute_all_addq();

    case CC_OP_ADCQ: return compute_all_adcq();

    case CC_OP_SUBQ: return compute_all_subq();

    case CC_OP_SBBQ: return compute_all_sbbq();

    case CC_OP_LOGICQ: return compute_all_logicq();

    case CC_OP_INCQ: return compute_all_incq();

    case CC_OP_DECQ: return compute_all_decq();

    case CC_OP_SHLQ: return compute_all_shlq();

    case CC_OP_SARQ: return compute_all_sarq();
#endif
    }
}

uint32_t cpu_cc_compute_all(CPUX86State *env1, int op)
{
    CPUX86State *saved_env;
    uint32_t ret;

    saved_env = env;
    env = env1;
    ret = helper_cc_compute_all(op);
    env = saved_env;
    return ret;
}

uint32_t helper_cc_compute_c(int op)
{
    switch (op) {
    default: /* should never happen */ return 0;

    case CC_OP_EFLAGS: return compute_c_eflags();

    case CC_OP_MULB: return compute_c_mull();
    case CC_OP_MULW: return compute_c_mull();
    case CC_OP_MULL: return compute_c_mull();

    case CC_OP_ADDB: return compute_c_addb();
    case CC_OP_ADDW: return compute_c_addw();
    case CC_OP_ADDL: return compute_c_addl();

    case CC_OP_ADCB: return compute_c_adcb();
    case CC_OP_ADCW: return compute_c_adcw();
    case CC_OP_ADCL: return compute_c_adcl();

    case CC_OP_SUBB: return compute_c_subb();
    case CC_OP_SUBW: return compute_c_subw();
    case CC_OP_SUBL: return compute_c_subl();

    case CC_OP_SBBB: return compute_c_sbbb();
    case CC_OP_SBBW: return compute_c_sbbw();
    case CC_OP_SBBL: return compute_c_sbbl();

    case CC_OP_LOGICB: return compute_c_logicb();
    case CC_OP_LOGICW: return compute_c_logicw();
    case CC_OP_LOGICL: return compute_c_logicl();

    case CC_OP_INCB: return compute_c_incl();
    case CC_OP_INCW: return compute_c_incl();
    case CC_OP_INCL: return compute_c_incl();

    case CC_OP_DECB: return compute_c_incl();
    case CC_OP_DECW: return compute_c_incl();
    case CC_OP_DECL: return compute_c_incl();

    case CC_OP_SHLB: return compute_c_shlb();
    case CC_OP_SHLW: return compute_c_shlw();
    case CC_OP_SHLL: return compute_c_shll();

    case CC_OP_SARB: return compute_c_sarl();
    case CC_OP_SARW: return compute_c_sarl();
    case CC_OP_SARL: return compute_c_sarl();

#ifdef TARGET_X86_64
    case CC_OP_MULQ: return compute_c_mull();

    case CC_OP_ADDQ: return compute_c_addq();

    case CC_OP_ADCQ: return compute_c_adcq();

    case CC_OP_SUBQ: return compute_c_subq();

    case CC_OP_SBBQ: return compute_c_sbbq();

    case CC_OP_LOGICQ: return compute_c_logicq();

    case CC_OP_INCQ: return compute_c_incl();

    case CC_OP_DECQ: return compute_c_incl();

    case CC_OP_SHLQ: return compute_c_shlq();

    case CC_OP_SARQ: return compute_c_sarl();
#endif
    }
}<|MERGE_RESOLUTION|>--- conflicted
+++ resolved
@@ -5013,10 +5013,6 @@
 {
     TranslationBlock *tb;
     int ret;
-<<<<<<< HEAD
-    uintptr_t pc;
-=======
->>>>>>> da12872a
     CPUX86State *saved_env;
 
     saved_env = env;
@@ -5026,12 +5022,7 @@
     if (ret) {
         if (retaddr) {
             /* now we have a real cpu fault */
-<<<<<<< HEAD
-            pc = (uintptr_t)retaddr;
-            tb = tb_find_pc(pc);
-=======
             tb = tb_find_pc(retaddr);
->>>>>>> da12872a
             if (tb) {
                 /* the PC is inside the translated code. It means that we have
                    a virtual CPU fault */
