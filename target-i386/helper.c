--- conflicted
+++ resolved
@@ -24,11 +24,7 @@
 #include <string.h>
 #include <inttypes.h>
 #include <signal.h>
-<<<<<<< HEAD
-#include <assert.h>
-=======
-
->>>>>>> 1b3b9ca3
+
 #include "cpu.h"
 #include "exec-all.h"
 #include "qemu-common.h"
