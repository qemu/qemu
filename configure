--- conflicted
+++ resolved
@@ -2202,24 +2202,12 @@
 ;;
 esac
 
-<<<<<<< HEAD
 tools="qemu-img\$(EXESUF) qemu-io\$(EXESUF)"
-if [ "$linux" = "yes" ] ; then
+if [ "$linux" = "yes" -o "$bsd" = "yes" -o "$solaris" = "yes" ] ; then
   tools="qemu-nbd\$(EXESUF) $tools"
   if [ "$check_utests" = "yes" ]; then
     tools="check-qint check-qstring check-qdict check-qlist $tools"
     tools="check-qfloat check-qjson $tools"
-=======
-tools=
-if test `expr "$target_list" : ".*softmmu.*"` != 0 ; then
-  tools="qemu-img\$(EXESUF) qemu-io\$(EXESUF) $tools"
-  if [ "$linux" = "yes" -o "$bsd" = "yes" -o "$solaris" = "yes" ] ; then
-      tools="qemu-nbd\$(EXESUF) $tools"
-    if [ "$check_utests" = "yes" ]; then
-      tools="check-qint check-qstring check-qdict check-qlist $tools"
-      tools="check-qfloat check-qjson $tools"
-    fi
->>>>>>> ad674e53
   fi
 fi
 echo "TOOLS=$tools" >> $config_host_mak
