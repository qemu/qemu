#!/bin/sh
#
# qemu configure script (c) 2003 Fabrice Bellard
#
# set temporary file name
if test ! -z "$TMPDIR" ; then
    TMPDIR1="${TMPDIR}"
elif test ! -z "$TEMPDIR" ; then
    TMPDIR1="${TEMPDIR}"
else
    TMPDIR1="/tmp"
fi

TMPC="${TMPDIR1}/qemu-conf-${RANDOM}-$$-${RANDOM}.c"
TMPO="${TMPDIR1}/qemu-conf-${RANDOM}-$$-${RANDOM}.o"
TMPE="${TMPDIR1}/qemu-conf-${RANDOM}-$$-${RANDOM}.exe"

# NB: do not call "exit" in the trap handler; this is buggy with some shells;
# see <1285349658-3122-1-git-send-email-loic.minier@linaro.org>
trap "rm -f $TMPC $TMPO $TMPE" EXIT INT QUIT TERM
rm -f config.log

# Print a helpful header at the top of config.log
echo "# QEMU configure log $(date)" >> config.log
printf "# Configured with:" >> config.log
printf " '%s'" "$0" "$@" >> config.log
echo >> config.log
echo "#" >> config.log

do_cc() {
    # Run the compiler, capturing its output to the log.
    echo $cc "$@" >> config.log
    $cc "$@" >> config.log 2>&1 || return $?
    # Test passed. If this is an --enable-werror build, rerun
    # the test with -Werror and bail out if it fails. This
    # makes warning-generating-errors in configure test code
    # obvious to developers.
    if test "$werror" != "yes"; then
        return 0
    fi
    # Don't bother rerunning the compile if we were already using -Werror
    case "$*" in
        *-Werror*)
           return 0
        ;;
    esac
    echo $cc -Werror "$@" >> config.log
    $cc -Werror "$@" >> config.log 2>&1 && return $?
    echo "ERROR: configure test passed without -Werror but failed with -Werror."
    echo "This is probably a bug in the configure script. The failing command"
    echo "will be at the bottom of config.log."
    echo "You can run configure with --disable-werror to bypass this check."
    exit 1
}

compile_object() {
  do_cc $QEMU_CFLAGS -c -o $TMPO $TMPC
}

compile_prog() {
  local_cflags="$1"
  local_ldflags="$2"
  do_cc $QEMU_CFLAGS $local_cflags -o $TMPE $TMPC $LDFLAGS $local_ldflags
}

# symbolically link $1 to $2.  Portable version of "ln -sf".
symlink() {
  rm -rf "$2"
  mkdir -p "$(dirname "$2")"
  ln -s "$1" "$2"
}

# check whether a command is available to this shell (may be either an
# executable or a builtin)
has() {
    type "$1" >/dev/null 2>&1
}

# search for an executable in PATH
path_of() {
    local_command="$1"
    local_ifs="$IFS"
    local_dir=""

    # pathname has a dir component?
    if [ "${local_command#*/}" != "$local_command" ]; then
        if [ -x "$local_command" ] && [ ! -d "$local_command" ]; then
            echo "$local_command"
            return 0
        fi
    fi
    if [ -z "$local_command" ]; then
        return 1
    fi

    IFS=:
    for local_dir in $PATH; do
        if [ -x "$local_dir/$local_command" ] && [ ! -d "$local_dir/$local_command" ]; then
            echo "$local_dir/$local_command"
            IFS="${local_ifs:-$(printf ' \t\n')}"
            return 0
        fi
    done
    # not found
    IFS="${local_ifs:-$(printf ' \t\n')}"
    return 1
}

# default parameters
source_path=`dirname "$0"`
cpu=""
interp_prefix="/usr/gnemul/qemu-%M"
static="no"
cross_prefix=""
audio_drv_list=""
audio_card_list="ac97 es1370 sb16 hda"
audio_possible_cards="ac97 es1370 sb16 cs4231a adlib gus hda"
block_drv_whitelist=""
host_cc="cc"
libs_softmmu=""
libs_tools=""
audio_pt_int=""
audio_win_int=""
cc_i386=i386-pc-linux-gnu-gcc
libs_qga=""
debug_info="yes"

# Don't accept a target_list environment variable.
unset target_list

# Default value for a variable defining feature "foo".
#  * foo="no"  feature will only be used if --enable-foo arg is given
#  * foo=""    feature will be searched for, and if found, will be used
#              unless --disable-foo is given
#  * foo="yes" this value will only be set by --enable-foo flag.
#              feature will searched for,
#              if not found, configure exits with error
#
# Always add --enable-foo and --disable-foo command line args.
# Distributions want to ensure that several features are compiled in, and it
# is impossible without a --enable-foo that exits if a feature is not found.

bluez=""
brlapi=""
curl=""
curses=""
docs=""
fdt=""
nptl=""
pixman=""
sdl=""
virtfs=""
vnc="yes"
sparse="no"
tools=""
uuid=""
vde=""
vnc_tls=""
vnc_sasl=""
vnc_jpeg=""
vnc_png=""
vnc_ws=""
xen=""
xen_ctrl_version=""
xen_pci_passthrough=""
linux_aio=""
cap_ng=""
attr=""
libattr=""
xfs=""

vhost_net="no"
kvm="no"
gprof="no"
debug_tcg="no"
debug="no"
strip_opt="yes"
tcg_interpreter="no"
bigendian="no"
mingw32="no"
gcov="no"
gcov_tool="gcov"
EXESUF=""
prefix="/usr/local"
mandir="\${prefix}/share/man"
datadir="\${prefix}/share"
qemu_docdir="\${prefix}/share/doc/qemu"
bindir="\${prefix}/bin"
libdir="\${prefix}/lib"
libexecdir="\${prefix}/libexec"
includedir="\${prefix}/include"
sysconfdir="\${prefix}/etc"
local_statedir="\${prefix}/var"
confsuffix="/qemu"
slirp="yes"
fmod_lib=""
fmod_inc=""
oss_lib=""
bsd="no"
haiku="no"
linux="no"
solaris="no"
profiler="no"
cocoa="no"
softmmu="yes"
linux_user="no"
bsd_user="no"
guest_base="yes"
uname_release=""
mixemu="no"
aix="no"
blobs="yes"
pkgversion=""
pie=""
zero_malloc=""
trace_backend="nop"
trace_file="trace"
spice=""
rbd=""
smartcard_nss=""
usb_redir=""
glx=""
zlib="yes"
guest_agent="yes"
want_tools="yes"
libiscsi=""
coroutine=""
seccomp=""
glusterfs=""
virtio_blk_data_plane=""
gtk=""
gtkabi="2.0"
tpm="no"

# parse CC options first
for opt do
  optarg=`expr "x$opt" : 'x[^=]*=\(.*\)'`
  case "$opt" in
  --cross-prefix=*) cross_prefix="$optarg"
  ;;
  --cc=*) CC="$optarg"
  ;;
  --source-path=*) source_path="$optarg"
  ;;
  --cpu=*) cpu="$optarg"
  ;;
  --extra-cflags=*) QEMU_CFLAGS="$optarg $QEMU_CFLAGS"
                    EXTRA_CFLAGS="$optarg"
  ;;
  --extra-ldflags=*) LDFLAGS="$optarg $LDFLAGS"
                     EXTRA_LDFLAGS="$optarg"
  ;;
  --enable-debug-info) debug_info="yes"
  ;;
  --disable-debug-info) debug_info="no"
  ;;
  esac
done
# OS specific
# Using uname is really, really broken.  Once we have the right set of checks
# we can eliminate its usage altogether.

# Preferred compiler:
#  ${CC} (if set)
#  ${cross_prefix}gcc (if cross-prefix specified)
#  system compiler
if test -z "${CC}${cross_prefix}"; then
  cc="$host_cc"
else
  cc="${CC-${cross_prefix}gcc}"
fi

ar="${AR-${cross_prefix}ar}"
as="${AS-${cross_prefix}as}"
cpp="${CPP-$cc -E}"
objcopy="${OBJCOPY-${cross_prefix}objcopy}"
ld="${LD-${cross_prefix}ld}"
libtool="${LIBTOOL-${cross_prefix}libtool}"
strip="${STRIP-${cross_prefix}strip}"
windres="${WINDRES-${cross_prefix}windres}"
pkg_config_exe="${PKG_CONFIG-${cross_prefix}pkg-config}"
query_pkg_config() {
    "${pkg_config_exe}" ${QEMU_PKG_CONFIG_FLAGS} "$@"
}
pkg_config=query_pkg_config
sdl_config="${SDL_CONFIG-${cross_prefix}sdl-config}"

# default flags for all hosts
QEMU_CFLAGS="-fno-strict-aliasing $QEMU_CFLAGS"
QEMU_CFLAGS="-Wall -Wundef -Wwrite-strings -Wmissing-prototypes $QEMU_CFLAGS"
QEMU_CFLAGS="-Wmissing-format-attribute $QEMU_CFLAGS"
QEMU_CFLAGS="-Wstrict-prototypes -Wredundant-decls $QEMU_CFLAGS"
QEMU_CFLAGS="-Wextra $QEMU_CFLAGS"
QEMU_CFLAGS="-Wno-unused-parameter $QEMU_CFLAGS"
QEMU_CFLAGS="-Wno-missing-field-initializers $QEMU_CFLAGS"
QEMU_CFLAGS="-Wno-sign-compare $QEMU_CFLAGS"
QEMU_CFLAGS="-Wno-override-init $QEMU_CFLAGS"
QEMU_CFLAGS="-Wno-error=format $QEMU_CFLAGS"
QEMU_CFLAGS="-Wno-error=format-extra-args $QEMU_CFLAGS"
QEMU_CFLAGS="-Wno-error=parentheses $QEMU_CFLAGS"
QEMU_CFLAGS="-D_GNU_SOURCE -D_FILE_OFFSET_BITS=64 -D_LARGEFILE_SOURCE $QEMU_CFLAGS"
QEMU_INCLUDES="-I. -I\$(SRC_PATH) -I\$(SRC_PATH)/include"
if test "$debug_info" = "yes"; then
    CFLAGS="-g $CFLAGS"
    LDFLAGS="-g $LDFLAGS"
fi

# make source path absolute
source_path=`cd "$source_path"; pwd`

cc_macros=`$cc $QEMU_CFLAGS -E -dD - </dev/null`

check_define() {
cat > $TMPC <<EOF
#if !defined($1)
#error $1 not defined
#endif
int main(void) { return 0; }
EOF
  compile_object
}

if check_define __linux__ ; then
  targetos="Linux"
elif check_define _WIN32 ; then
  targetos='MINGW32'
elif check_define __OpenBSD__ ; then
  targetos='OpenBSD'
elif check_define __sun__ ; then
  targetos='SunOS'
elif check_define __HAIKU__ ; then
  targetos='Haiku'
else
  targetos=`uname -s`
fi

# Some host OSes need non-standard checks for which CPU to use.
# Note that these checks are broken for cross-compilation: if you're
# cross-compiling to one of these OSes then you'll need to specify
# the correct CPU with the --cpu option.
case $targetos in
Darwin)
  # on Leopard most of the system is 32-bit, so we have to ask the kernel if we can
  # run 64-bit userspace code.
  # If the user didn't specify a CPU explicitly and the kernel says this is
  # 64 bit hw, then assume x86_64. Otherwise fall through to the usual detection code.
  if test -z "$cpu" && test "$(sysctl -n hw.optional.x86_64)" = "1"; then
    cpu="x86_64"
  fi
  ;;
SunOS)
  # `uname -m` returns i86pc even on an x86_64 box, so default based on isainfo
  if test -z "$cpu" && test "$(isainfo -k)" = "amd64"; then
    cpu="x86_64"
  fi
esac

if test ! -z "$cpu" ; then
  # command line argument
  :
elif check_define __i386__ ; then
  cpu="i386"
elif check_define __x86_64__ ; then
  cpu="x86_64"
elif check_define __sparc__ ; then
  if check_define __arch64__ ; then
    cpu="sparc64"
  else
    cpu="sparc"
  fi
elif check_define _ARCH_PPC ; then
  if check_define _ARCH_PPC64 ; then
    cpu="ppc64"
  else
    cpu="ppc"
  fi
elif check_define __mips__ ; then
  if check_define __mips64 ; then
    cpu="mips64"
  else
    cpu="mips"
  fi
elif check_define __ia64__ ; then
  cpu="ia64"
elif check_define __s390__ ; then
  if check_define __s390x__ ; then
    cpu="s390x"
  else
    cpu="s390"
  fi
elif check_define __arm__ ; then
  cpu="arm"
elif check_define __hppa__ ; then
  cpu="hppa"
else
  cpu=`uname -m`
fi

ARCH=
# Normalise host CPU name and set ARCH.
# Note that this case should only have supported host CPUs, not guests.
case "$cpu" in
  ia64|ppc|ppc64|s390|s390x|sparc64)
    cpu="$cpu"
  ;;
  i386|i486|i586|i686|i86pc|BePC)
    cpu="i386"
  ;;
  x86_64|amd64)
    cpu="x86_64"
  ;;
  armv*b|armv*l|arm)
    cpu="arm"
  ;;
  mips|mips64)
    cpu="$cpu"
    if check_define __MIPSEL__ ; then
      cpu="${cpu}el"
    fi
  ;;
  hppa|parisc|parisc64)
    cpu="hppa"
  ;;
  mips*)
    cpu="mips"
  ;;
  sparc|sun4[cdmuv])
    cpu="sparc"
  ;;
  sh4)
    cpu="sh4"
    ;;
  *)
    # This will result in either an error or falling back to TCI later
    ARCH=unknown
  ;;
esac
if test -z "$ARCH"; then
  ARCH="$cpu"
fi

# OS specific

case $targetos in
CYGWIN*)
  mingw32="yes"
  QEMU_CFLAGS="-mno-cygwin $QEMU_CFLAGS"
  audio_possible_drivers="winwave sdl"
  audio_drv_list="winwave"
;;
MINGW32*)
  mingw32="yes"
  audio_possible_drivers="winwave dsound sdl fmod"
  audio_drv_list="winwave"
;;
GNU/kFreeBSD)
  bsd="yes"
  audio_drv_list="oss"
  audio_possible_drivers="oss sdl esd pa"
;;
FreeBSD)
  bsd="yes"
  make="${MAKE-gmake}"
  audio_drv_list="oss"
  audio_possible_drivers="oss sdl esd pa"
  # needed for kinfo_getvmmap(3) in libutil.h
  LIBS="-lutil $LIBS"
;;
DragonFly)
  bsd="yes"
  make="${MAKE-gmake}"
  audio_drv_list="oss"
  audio_possible_drivers="oss sdl esd pa"
;;
NetBSD)
  bsd="yes"
  make="${MAKE-gmake}"
  audio_drv_list="oss"
  audio_possible_drivers="oss sdl esd"
  oss_lib="-lossaudio"
;;
OpenBSD)
  bsd="yes"
  make="${MAKE-gmake}"
  audio_drv_list="oss"
  audio_possible_drivers="oss sdl esd"
  oss_lib="-lossaudio"
;;
Darwin)
  bsd="yes"
  darwin="yes"
  if [ "$cpu" = "x86_64" ] ; then
    QEMU_CFLAGS="-arch x86_64 $QEMU_CFLAGS"
    LDFLAGS="-arch x86_64 $LDFLAGS"
  else
    QEMU_CFLAGS="-mdynamic-no-pic $QEMU_CFLAGS"
  fi
  cocoa="yes"
  audio_drv_list="coreaudio"
  audio_possible_drivers="coreaudio sdl fmod"
  LDFLAGS="-framework CoreFoundation -framework IOKit $LDFLAGS"
  libs_softmmu="-F/System/Library/Frameworks -framework Cocoa -framework IOKit $libs_softmmu"
  # Disable attempts to use ObjectiveC features in os/object.h since they
  # won't work when we're compiling with gcc as a C compiler.
  QEMU_CFLAGS="-DOS_OBJECT_USE_OBJC=0 $QEMU_CFLAGS"
;;
SunOS)
  solaris="yes"
  make="${MAKE-gmake}"
  install="${INSTALL-ginstall}"
  ld="gld"
  smbd="${SMBD-/usr/sfw/sbin/smbd}"
  needs_libsunmath="no"
  solarisrev=`uname -r | cut -f2 -d.`
  if [ "$cpu" = "i386" -o "$cpu" = "x86_64" ] ; then
    if test "$solarisrev" -le 9 ; then
      if test -f /opt/SUNWspro/prod/lib/libsunmath.so.1; then
        needs_libsunmath="yes"
        QEMU_CFLAGS="-I/opt/SUNWspro/prod/include/cc $QEMU_CFLAGS"
        LDFLAGS="-L/opt/SUNWspro/prod/lib -R/opt/SUNWspro/prod/lib $LDFLAGS"
        LIBS="-lsunmath $LIBS"
      else
        echo "QEMU will not link correctly on Solaris 8/X86 or 9/x86 without"
        echo "libsunmath from the Sun Studio compilers tools, due to a lack of"
        echo "C99 math features in libm.so in Solaris 8/x86 and Solaris 9/x86"
        echo "Studio 11 can be downloaded from www.sun.com."
        exit 1
      fi
    fi
  fi
  if test -f /usr/include/sys/soundcard.h ; then
    audio_drv_list="oss"
  fi
  audio_possible_drivers="oss sdl"
# needed for CMSG_ macros in sys/socket.h
  QEMU_CFLAGS="-D_XOPEN_SOURCE=600 $QEMU_CFLAGS"
# needed for TIOCWIN* defines in termios.h
  QEMU_CFLAGS="-D__EXTENSIONS__ $QEMU_CFLAGS"
  QEMU_CFLAGS="-std=gnu99 $QEMU_CFLAGS"
  solarisnetlibs="-lsocket -lnsl -lresolv"
  LIBS="$solarisnetlibs $LIBS"
  libs_qga="$solarisnetlibs $libs_qga"
;;
AIX)
  aix="yes"
  make="${MAKE-gmake}"
;;
Haiku)
  haiku="yes"
  QEMU_CFLAGS="-DB_USE_POSITIVE_POSIX_ERRORS $QEMU_CFLAGS"
  LIBS="-lposix_error_mapper -lnetwork $LIBS"
;;
*)
  audio_drv_list="oss"
  audio_possible_drivers="oss alsa sdl esd pa"
  linux="yes"
  linux_user="yes"
  usb="linux"
  kvm="yes"
  vhost_net="yes"
  if [ "$cpu" = "i386" -o "$cpu" = "x86_64" ] ; then
    audio_possible_drivers="$audio_possible_drivers fmod"
  fi
;;
esac

if [ "$bsd" = "yes" ] ; then
  if [ "$darwin" != "yes" ] ; then
    usb="bsd"
    bsd_user="yes"
  fi
fi

: ${make=${MAKE-make}}
: ${install=${INSTALL-install}}
: ${python=${PYTHON-python}}
: ${smbd=${SMBD-/usr/sbin/smbd}}

# Default objcc to clang if available, otherwise use CC
if has clang; then
  objcc=clang
else
  objcc="$cc"
fi

if test "$mingw32" = "yes" ; then
  EXESUF=".exe"
  QEMU_CFLAGS="-DWIN32_LEAN_AND_MEAN -DWINVER=0x501 $QEMU_CFLAGS"
  # enable C99/POSIX format strings (needs mingw32-runtime 3.15 or later)
  QEMU_CFLAGS="-D__USE_MINGW_ANSI_STDIO=1 $QEMU_CFLAGS"
<<<<<<< HEAD
  # MinGW-w64 needs _POSIX defined.
  QEMU_CFLAGS="-D_POSIX=1 $QEMU_CFLAGS"
  # MinGW needs -mthreads for TLS and macro _MT.
  QEMU_CFLAGS="-mthreads $QEMU_CFLAGS"
  QEMU_CFLAGS="-I\$(SRC_PATH)/hosts/w32/include $QEMU_CFLAGS"
=======
  if test "$cpu" = "i386"; then
    # We need something better than i386 for __sync_val_compare_and_swap
    # and can expect that QEMU will only run on i686 or later.
    QEMU_CFLAGS="-march=i686 $QEMU_CFLAGS"
  fi
>>>>>>> 9196dd41
  LIBS="-lwinmm -lws2_32 -liphlpapi $LIBS"
cat > $TMPC << EOF
int main(void) { return 0; }
EOF
  if compile_prog "" "-liberty" ; then
    LIBS="-liberty $LIBS"
  fi
  prefix="c:/Program Files/QEMU"
  mandir="\${prefix}"
  datadir="\${prefix}"
  qemu_docdir="\${prefix}"
  bindir="\${prefix}"
  sysconfdir="\${prefix}"
  local_statedir="\${prefix}"
  confsuffix=""
  libs_qga="-lws2_32 -lwinmm -lpowrprof $libs_qga"
fi

werror=""

for opt do
  optarg=`expr "x$opt" : 'x[^=]*=\(.*\)'`
  case "$opt" in
  --help|-h) show_help=yes
  ;;
  --version|-V) exec cat $source_path/VERSION
  ;;
  --prefix=*) prefix="$optarg"
  ;;
  --interp-prefix=*) interp_prefix="$optarg"
  ;;
  --source-path=*)
  ;;
  --cross-prefix=*)
  ;;
  --cc=*)
  ;;
  --host-cc=*) host_cc="$optarg"
  ;;
  --objcc=*) objcc="$optarg"
  ;;
  --make=*) make="$optarg"
  ;;
  --install=*) install="$optarg"
  ;;
  --python=*) python="$optarg"
  ;;
  --gcov=*) gcov_tool="$optarg"
  ;;
  --smbd=*) smbd="$optarg"
  ;;
  --extra-cflags=*)
  ;;
  --extra-ldflags=*)
  ;;
  --enable-debug-info)
  ;;
  --disable-debug-info)
  ;;
  --cpu=*)
  ;;
  --target-list=*) target_list="$optarg"
  ;;
  --enable-trace-backend=*) trace_backend="$optarg"
  ;;
  --with-trace-file=*) trace_file="$optarg"
  ;;
  --enable-gprof) gprof="yes"
  ;;
  --enable-gcov) gcov="yes"
  ;;
  --static)
    static="yes"
    LDFLAGS="-static $LDFLAGS"
    QEMU_PKG_CONFIG_FLAGS="--static $QEMU_PKG_CONFIG_FLAGS"
  ;;
  --mandir=*) mandir="$optarg"
  ;;
  --bindir=*) bindir="$optarg"
  ;;
  --libdir=*) libdir="$optarg"
  ;;
  --libexecdir=*) libexecdir="$optarg"
  ;;
  --includedir=*) includedir="$optarg"
  ;;
  --datadir=*) datadir="$optarg"
  ;;
  --with-confsuffix=*) confsuffix="$optarg"
  ;;
  --docdir=*) qemu_docdir="$optarg"
  ;;
  --sysconfdir=*) sysconfdir="$optarg"
  ;;
  --localstatedir=*) local_statedir="$optarg"
  ;;
  --sbindir=*|--sharedstatedir=*|\
  --oldincludedir=*|--datarootdir=*|--infodir=*|--localedir=*|\
  --htmldir=*|--dvidir=*|--pdfdir=*|--psdir=*)
    # These switches are silently ignored, for compatibility with
    # autoconf-generated configure scripts. This allows QEMU's
    # configure to be used by RPM and similar macros that set
    # lots of directory switches by default.
  ;;
  --with-system-pixman) pixman="system"
  ;;
  --without-system-pixman) pixman="internal"
  ;;
  --without-pixman) pixman="none"
  ;;
  --disable-sdl) sdl="no"
  ;;
  --enable-sdl) sdl="yes"
  ;;
  --disable-virtfs) virtfs="no"
  ;;
  --enable-virtfs) virtfs="yes"
  ;;
  --disable-vnc) vnc="no"
  ;;
  --enable-vnc) vnc="yes"
  ;;
  --fmod-lib=*) fmod_lib="$optarg"
  ;;
  --fmod-inc=*) fmod_inc="$optarg"
  ;;
  --oss-lib=*) oss_lib="$optarg"
  ;;
  --audio-card-list=*) audio_card_list=`echo "$optarg" | sed -e 's/,/ /g'`
  ;;
  --audio-drv-list=*) audio_drv_list="$optarg"
  ;;
  --block-drv-whitelist=*) block_drv_whitelist=`echo "$optarg" | sed -e 's/,/ /g'`
  ;;
  --enable-debug-tcg) debug_tcg="yes"
  ;;
  --disable-debug-tcg) debug_tcg="no"
  ;;
  --enable-debug)
      # Enable debugging options that aren't excessively noisy
      debug_tcg="yes"
      debug="yes"
      strip_opt="no"
  ;;
  --enable-sparse) sparse="yes"
  ;;
  --disable-sparse) sparse="no"
  ;;
  --disable-strip) strip_opt="no"
  ;;
  --disable-vnc-tls) vnc_tls="no"
  ;;
  --enable-vnc-tls) vnc_tls="yes"
  ;;
  --disable-vnc-sasl) vnc_sasl="no"
  ;;
  --enable-vnc-sasl) vnc_sasl="yes"
  ;;
  --disable-vnc-jpeg) vnc_jpeg="no"
  ;;
  --enable-vnc-jpeg) vnc_jpeg="yes"
  ;;
  --disable-vnc-png) vnc_png="no"
  ;;
  --enable-vnc-png) vnc_png="yes"
  ;;
  --disable-vnc-ws) vnc_ws="no"
  ;;
  --enable-vnc-ws) vnc_ws="yes"
  ;;
  --disable-slirp) slirp="no"
  ;;
  --disable-uuid) uuid="no"
  ;;
  --enable-uuid) uuid="yes"
  ;;
  --disable-vde) vde="no"
  ;;
  --enable-vde) vde="yes"
  ;;
  --disable-xen) xen="no"
  ;;
  --enable-xen) xen="yes"
  ;;
  --disable-xen-pci-passthrough) xen_pci_passthrough="no"
  ;;
  --enable-xen-pci-passthrough) xen_pci_passthrough="yes"
  ;;
  --disable-brlapi) brlapi="no"
  ;;
  --enable-brlapi) brlapi="yes"
  ;;
  --disable-bluez) bluez="no"
  ;;
  --enable-bluez) bluez="yes"
  ;;
  --disable-kvm) kvm="no"
  ;;
  --enable-kvm) kvm="yes"
  ;;
  --disable-tcg-interpreter) tcg_interpreter="no"
  ;;
  --enable-tcg-interpreter) tcg_interpreter="yes"
  ;;
  --disable-cap-ng)  cap_ng="no"
  ;;
  --enable-cap-ng) cap_ng="yes"
  ;;
  --disable-spice) spice="no"
  ;;
  --enable-spice) spice="yes"
  ;;
  --disable-libiscsi) libiscsi="no"
  ;;
  --enable-libiscsi) libiscsi="yes"
  ;;
  --enable-profiler) profiler="yes"
  ;;
  --disable-cocoa) cocoa="no"
  ;;
  --enable-cocoa)
      cocoa="yes" ;
      sdl="no" ;
      audio_drv_list="coreaudio `echo $audio_drv_list | sed s,coreaudio,,g`"
  ;;
  --disable-system) softmmu="no"
  ;;
  --enable-system) softmmu="yes"
  ;;
  --disable-user)
      linux_user="no" ;
      bsd_user="no" ;
  ;;
  --enable-user) ;;
  --disable-linux-user) linux_user="no"
  ;;
  --enable-linux-user) linux_user="yes"
  ;;
  --disable-bsd-user) bsd_user="no"
  ;;
  --enable-bsd-user) bsd_user="yes"
  ;;
  --enable-guest-base) guest_base="yes"
  ;;
  --disable-guest-base) guest_base="no"
  ;;
  --enable-pie) pie="yes"
  ;;
  --disable-pie) pie="no"
  ;;
  --enable-uname-release=*) uname_release="$optarg"
  ;;
  --enable-werror) werror="yes"
  ;;
  --disable-werror) werror="no"
  ;;
  --disable-curses) curses="no"
  ;;
  --enable-curses) curses="yes"
  ;;
  --disable-curl) curl="no"
  ;;
  --enable-curl) curl="yes"
  ;;
  --disable-fdt) fdt="no"
  ;;
  --enable-fdt) fdt="yes"
  ;;
  --disable-nptl) nptl="no"
  ;;
  --enable-nptl) nptl="yes"
  ;;
  --enable-mixemu) mixemu="yes"
  ;;
  --disable-linux-aio) linux_aio="no"
  ;;
  --enable-linux-aio) linux_aio="yes"
  ;;
  --disable-attr) attr="no"
  ;;
  --enable-attr) attr="yes"
  ;;
  --disable-blobs) blobs="no"
  ;;
  --with-pkgversion=*) pkgversion=" ($optarg)"
  ;;
  --with-coroutine=*) coroutine="$optarg"
  ;;
  --disable-docs) docs="no"
  ;;
  --enable-docs) docs="yes"
  ;;
  --disable-tools) tools="no"
  ;;
  --enable-tools) tools="yes"
  ;;
  --disable-vhost-net) vhost_net="no"
  ;;
  --enable-vhost-net) vhost_net="yes"
  ;;
  --disable-glx) glx="no"
  ;;
  --enable-glx) glx="yes"
  ;;
  --disable-rbd) rbd="no"
  ;;
  --enable-rbd) rbd="yes"
  ;;
  --disable-xfsctl) xfs="no"
  ;;
  --enable-xfsctl) xfs="yes"
  ;;
  --disable-smartcard-nss) smartcard_nss="no"
  ;;
  --enable-smartcard-nss) smartcard_nss="yes"
  ;;
  --disable-usb-redir) usb_redir="no"
  ;;
  --enable-usb-redir) usb_redir="yes"
  ;;
  --disable-zlib-test) zlib="no"
  ;;
  --enable-guest-agent) guest_agent="yes"
  ;;
  --disable-guest-agent) guest_agent="no"
  ;;
  --enable-tools) want_tools="yes"
  ;;
  --disable-tools) want_tools="no"
  ;;
  --enable-seccomp) seccomp="yes"
  ;;
  --disable-seccomp) seccomp="no"
  ;;
  --disable-glusterfs) glusterfs="no"
  ;;
  --enable-glusterfs) glusterfs="yes"
  ;;
  --disable-virtio-blk-data-plane) virtio_blk_data_plane="no"
  ;;
  --enable-virtio-blk-data-plane) virtio_blk_data_plane="yes"
  ;;
  --disable-gtk) gtk="no"
  ;;
  --enable-gtk) gtk="yes"
  ;;
  --with-gtkabi=*) gtkabi="$optarg"
  ;;
  --enable-tpm) tpm="yes"
  ;;
  *) echo "ERROR: unknown option $opt"; show_help="yes"
  ;;
  esac
done

case "$cpu" in
    sparc)
           LDFLAGS="-m32 $LDFLAGS"
           QEMU_CFLAGS="-m32 -mcpu=ultrasparc $QEMU_CFLAGS"
           ;;
    sparc64)
           LDFLAGS="-m64 $LDFLAGS"
           QEMU_CFLAGS="-m64 -mcpu=ultrasparc $QEMU_CFLAGS"
           ;;
    s390)
           QEMU_CFLAGS="-m31 -march=z990 $QEMU_CFLAGS"
           LDFLAGS="-m31 $LDFLAGS"
           ;;
    s390x)
           QEMU_CFLAGS="-m64 -march=z990 $QEMU_CFLAGS"
           LDFLAGS="-m64 $LDFLAGS"
           ;;
    i386)
           QEMU_CFLAGS="-m32 $QEMU_CFLAGS"
           LDFLAGS="-m32 $LDFLAGS"
           cc_i386='$(CC) -m32'
           ;;
    x86_64)
           QEMU_CFLAGS="-m64 $QEMU_CFLAGS"
           LDFLAGS="-m64 $LDFLAGS"
           cc_i386='$(CC) -m32'
           ;;
    # No special flags required for other host CPUs
esac

default_target_list=""

# these targets are portable
if [ "$softmmu" = "yes" ] ; then
    default_target_list="\
i386-softmmu \
x86_64-softmmu \
alpha-softmmu \
arm-softmmu \
cris-softmmu \
lm32-softmmu \
m68k-softmmu \
microblaze-softmmu \
microblazeel-softmmu \
mips-softmmu \
mipsel-softmmu \
mips64-softmmu \
mips64el-softmmu \
moxie-softmmu \
or32-softmmu \
ppc-softmmu \
ppcemb-softmmu \
ppc64-softmmu \
sh4-softmmu \
sh4eb-softmmu \
sparc-softmmu \
sparc64-softmmu \
s390x-softmmu \
xtensa-softmmu \
xtensaeb-softmmu \
unicore32-softmmu \
"
fi
# the following are Linux specific
if [ "$linux_user" = "yes" ] ; then
    default_target_list="${default_target_list}\
i386-linux-user \
x86_64-linux-user \
alpha-linux-user \
arm-linux-user \
armeb-linux-user \
cris-linux-user \
m68k-linux-user \
microblaze-linux-user \
microblazeel-linux-user \
mips-linux-user \
mipsel-linux-user \
mips64-linux-user \
mips64el-linux-user \
mipsn32-linux-user \
mipsn32el-linux-user \
or32-linux-user \
ppc-linux-user \
ppc64-linux-user \
ppc64abi32-linux-user \
sh4-linux-user \
sh4eb-linux-user \
sparc-linux-user \
sparc64-linux-user \
sparc32plus-linux-user \
unicore32-linux-user \
s390x-linux-user \
"
fi
# the following are BSD specific
if [ "$bsd_user" = "yes" ] ; then
    default_target_list="${default_target_list}\
i386-bsd-user \
x86_64-bsd-user \
sparc-bsd-user \
sparc64-bsd-user \
"
fi

if test x"$show_help" = x"yes" ; then
cat << EOF

Usage: configure [options]
Options: [defaults in brackets after descriptions]

EOF
echo "Standard options:"
echo "  --help                   print this message"
echo "  --prefix=PREFIX          install in PREFIX [$prefix]"
echo "  --interp-prefix=PREFIX   where to find shared libraries, etc."
echo "                           use %M for cpu name [$interp_prefix]"
echo "  --target-list=LIST       set target list (default: build everything)"
echo "Available targets: $default_target_list" | \
    fold -s -w 53 | sed -e 's/^/                           /'
echo ""
echo "Advanced options (experts only):"
echo "  --source-path=PATH       path of source code [$source_path]"
echo "  --cross-prefix=PREFIX    use PREFIX for compile tools [$cross_prefix]"
echo "  --cc=CC                  use C compiler CC [$cc]"
echo "  --host-cc=CC             use C compiler CC [$host_cc] for code run at"
echo "                           build time"
echo "  --objcc=OBJCC            use Objective-C compiler OBJCC [$objcc]"
echo "  --extra-cflags=CFLAGS    append extra C compiler flags QEMU_CFLAGS"
echo "  --extra-ldflags=LDFLAGS  append extra linker flags LDFLAGS"
echo "  --make=MAKE              use specified make [$make]"
echo "  --install=INSTALL        use specified install [$install]"
echo "  --python=PYTHON          use specified python [$python]"
echo "  --smbd=SMBD              use specified smbd [$smbd]"
echo "  --static                 enable static build [$static]"
echo "  --mandir=PATH            install man pages in PATH"
echo "  --datadir=PATH           install firmware in PATH$confsuffix"
echo "  --docdir=PATH            install documentation in PATH$confsuffix"
echo "  --bindir=PATH            install binaries in PATH"
echo "  --libdir=PATH            install libraries in PATH"
echo "  --sysconfdir=PATH        install config in PATH$confsuffix"
echo "  --localstatedir=PATH     install local state in PATH"
echo "  --with-confsuffix=SUFFIX suffix for QEMU data inside datadir and sysconfdir [$confsuffix]"
echo "  --enable-debug-tcg       enable TCG debugging"
echo "  --disable-debug-tcg      disable TCG debugging (default)"
echo "  --enable-debug-info       enable debugging information (default)"
echo "  --disable-debug-info      disable debugging information"
echo "  --enable-debug           enable common debug build options"
echo "  --enable-sparse          enable sparse checker"
echo "  --disable-sparse         disable sparse checker (default)"
echo "  --disable-strip          disable stripping binaries"
echo "  --disable-werror         disable compilation abort on warning"
echo "  --disable-sdl            disable SDL"
echo "  --enable-sdl             enable SDL"
echo "  --disable-gtk            disable gtk UI"
echo "  --enable-gtk             enable gtk UI"
echo "  --disable-virtfs         disable VirtFS"
echo "  --enable-virtfs          enable VirtFS"
echo "  --disable-vnc            disable VNC"
echo "  --enable-vnc             enable VNC"
echo "  --disable-cocoa          disable Cocoa (Mac OS X only)"
echo "  --enable-cocoa           enable Cocoa (default on Mac OS X)"
echo "  --audio-drv-list=LIST    set audio drivers list:"
echo "                           Available drivers: $audio_possible_drivers"
echo "  --audio-card-list=LIST   set list of emulated audio cards [$audio_card_list]"
echo "                           Available cards: $audio_possible_cards"
echo "  --block-drv-whitelist=L  set block driver whitelist"
echo "                           (affects only QEMU, not qemu-img)"
echo "  --enable-mixemu          enable mixer emulation"
echo "  --disable-xen            disable xen backend driver support"
echo "  --enable-xen             enable xen backend driver support"
echo "  --disable-xen-pci-passthrough"
echo "  --enable-xen-pci-passthrough"
echo "  --disable-brlapi         disable BrlAPI"
echo "  --enable-brlapi          enable BrlAPI"
echo "  --disable-vnc-tls        disable TLS encryption for VNC server"
echo "  --enable-vnc-tls         enable TLS encryption for VNC server"
echo "  --disable-vnc-sasl       disable SASL encryption for VNC server"
echo "  --enable-vnc-sasl        enable SASL encryption for VNC server"
echo "  --disable-vnc-jpeg       disable JPEG lossy compression for VNC server"
echo "  --enable-vnc-jpeg        enable JPEG lossy compression for VNC server"
echo "  --disable-vnc-png        disable PNG compression for VNC server (default)"
echo "  --enable-vnc-png         enable PNG compression for VNC server"
echo "  --disable-vnc-ws         disable Websockets support for VNC server"
echo "  --enable-vnc-ws          enable Websockets support for VNC server"
echo "  --disable-curses         disable curses output"
echo "  --enable-curses          enable curses output"
echo "  --disable-curl           disable curl connectivity"
echo "  --enable-curl            enable curl connectivity"
echo "  --disable-fdt            disable fdt device tree"
echo "  --enable-fdt             enable fdt device tree"
echo "  --disable-bluez          disable bluez stack connectivity"
echo "  --enable-bluez           enable bluez stack connectivity"
echo "  --disable-slirp          disable SLIRP userspace network connectivity"
echo "  --disable-kvm            disable KVM acceleration support"
echo "  --enable-kvm             enable KVM acceleration support"
echo "  --enable-tcg-interpreter enable TCG with bytecode interpreter (TCI)"
echo "  --disable-nptl           disable usermode NPTL support"
echo "  --enable-nptl            enable usermode NPTL support"
echo "  --enable-system          enable all system emulation targets"
echo "  --disable-system         disable all system emulation targets"
echo "  --enable-user            enable supported user emulation targets"
echo "  --disable-user           disable all user emulation targets"
echo "  --enable-linux-user      enable all linux usermode emulation targets"
echo "  --disable-linux-user     disable all linux usermode emulation targets"
echo "  --enable-bsd-user        enable all BSD usermode emulation targets"
echo "  --disable-bsd-user       disable all BSD usermode emulation targets"
echo "  --enable-guest-base      enable GUEST_BASE support for usermode"
echo "                           emulation targets"
echo "  --disable-guest-base     disable GUEST_BASE support"
echo "  --enable-pie             build Position Independent Executables"
echo "  --disable-pie            do not build Position Independent Executables"
echo "  --fmod-lib               path to FMOD library"
echo "  --fmod-inc               path to FMOD includes"
echo "  --oss-lib                path to OSS library"
echo "  --enable-uname-release=R Return R for uname -r in usermode emulation"
echo "  --cpu=CPU                Build for host CPU [$cpu]"
echo "  --disable-uuid           disable uuid support"
echo "  --enable-uuid            enable uuid support"
echo "  --disable-vde            disable support for vde network"
echo "  --enable-vde             enable support for vde network"
echo "  --disable-linux-aio      disable Linux AIO support"
echo "  --enable-linux-aio       enable Linux AIO support"
echo "  --disable-cap-ng         disable libcap-ng support"
echo "  --enable-cap-ng          enable libcap-ng support"
echo "  --disable-attr           disables attr and xattr support"
echo "  --enable-attr            enable attr and xattr support"
echo "  --disable-blobs          disable installing provided firmware blobs"
echo "  --enable-docs            enable documentation build"
echo "  --disable-docs           disable documentation build"
echo "  --disable-vhost-net      disable vhost-net acceleration support"
echo "  --enable-vhost-net       enable vhost-net acceleration support"
echo "  --enable-trace-backend=B Set trace backend"
echo "                           Available backends:" $($python "$source_path"/scripts/tracetool.py --list-backends)
echo "  --with-trace-file=NAME   Full PATH,NAME of file to store traces"
echo "                           Default:trace-<pid>"
echo "  --disable-spice          disable spice"
echo "  --enable-spice           enable spice"
echo "  --enable-rbd             enable building the rados block device (rbd)"
echo "  --disable-libiscsi       disable iscsi support"
echo "  --enable-libiscsi        enable iscsi support"
echo "  --disable-smartcard-nss  disable smartcard nss support"
echo "  --enable-smartcard-nss   enable smartcard nss support"
echo "  --disable-usb-redir      disable usb network redirection support"
echo "  --enable-usb-redir       enable usb network redirection support"
echo "  --disable-guest-agent    disable building of the QEMU Guest Agent"
echo "  --enable-guest-agent     enable building of the QEMU Guest Agent"
echo "  --disable-seccomp        disable seccomp support"
echo "  --enable-seccomp         enables seccomp support"
echo "  --with-coroutine=BACKEND coroutine backend. Supported options:"
echo "                           gthread, ucontext, sigaltstack, windows"
echo "  --enable-glusterfs       enable GlusterFS backend"
echo "  --disable-glusterfs      disable GlusterFS backend"
echo "  --enable-gcov            enable test coverage analysis with gcov"
echo "  --gcov=GCOV              use specified gcov [$gcov_tool]"
echo "  --enable-tpm             enable TPM support"
echo ""
echo "NOTE: The object files are built at the place where configure is launched"
exit 1
fi

# Now we have handled --enable-tcg-interpreter and know we're not just
# printing the help message, bail out if the host CPU isn't supported.
if test "$ARCH" = "unknown"; then
    if test "$tcg_interpreter" = "yes" ; then
        echo "Unsupported CPU = $cpu, will use TCG with TCI (experimental)"
        ARCH=tci
    else
        echo "Unsupported CPU = $cpu, try --enable-tcg-interpreter"
        exit 1
    fi
fi

# check that the C compiler works.
cat > $TMPC <<EOF
int main(void) { return 0; }
EOF

if compile_object ; then
  : C compiler works ok
else
    echo "ERROR: \"$cc\" either does not exist or does not work"
    exit 1
fi

# Consult white-list to determine whether to enable werror
# by default.  Only enable by default for git builds
z_version=`cut -f3 -d. $source_path/VERSION`

if test -z "$werror" ; then
    if test -d "$source_path/.git" -a \
        "$linux" = "yes" ; then
        werror="yes"
    else
        werror="no"
    fi
fi

gcc_flags="-Wold-style-declaration -Wold-style-definition -Wtype-limits"
gcc_flags="-Wformat-security -Wformat-y2k -Winit-self -Wignored-qualifiers $gcc_flags"
gcc_flags="-Wmissing-include-dirs -Wempty-body -Wnested-externs $gcc_flags"
gcc_flags="-Wunused-but-set-variable $gcc_flags"
gcc_flags="-fstack-protector-all -Wendif-labels $gcc_flags"
gcc_flags="-Wno-initializer-overrides $gcc_flags"
# Note that we do not add -Werror to gcc_flags here, because that would
# enable it for all configure tests. If a configure test failed due
# to -Werror this would just silently disable some features,
# so it's too error prone.
cat > $TMPC << EOF
int main(void) { return 0; }
EOF
for flag in $gcc_flags; do
    # Use the positive sense of the flag when testing for -Wno-wombat
    # support (gcc will happily accept the -Wno- form of unknown
    # warning options).
    optflag="$(echo $flag | sed -e 's/^-Wno-/-W/')"
    if compile_prog "-Werror $optflag" "" ; then
	QEMU_CFLAGS="$QEMU_CFLAGS $flag"
    fi
done

# Workaround for http://gcc.gnu.org/PR55489.  Happens with -fPIE/-fPIC and
# large functions that use global variables.  The bug is in all releases of
# GCC, but it became particularly acute in 4.6.x and 4.7.x.  It is fixed in
# 4.7.3 and 4.8.0.  We should be able to delete this at the end of 2013.
cat > $TMPC << EOF
#if __GNUC__ == 4 && (__GNUC_MINOR__ == 6 || (__GNUC_MINOR__ == 7 && __GNUC_PATCHLEVEL__ <= 2))
int main(void) { return 0; }
#else
#error No bug in this compiler.
#endif
EOF
if compile_prog "-Werror -fno-gcse" "" ; then
  TRANSLATE_OPT_CFLAGS=-fno-gcse
fi

if test "$static" = "yes" ; then
  if test "$pie" = "yes" ; then
    echo "static and pie are mutually incompatible"
    exit 1
  else
    pie="no"
  fi
fi

if test "$pie" = ""; then
  case "$cpu-$targetos" in
    i386-Linux|x86_64-Linux|i386-OpenBSD|x86_64-OpenBSD)
      ;;
    *)
      pie="no"
      ;;
  esac
fi

if test "$pie" != "no" ; then
  cat > $TMPC << EOF

#ifdef __linux__
#  define THREAD __thread
#else
#  define THREAD
#endif

static THREAD int tls_var;

int main(void) { return tls_var; }

EOF
  if compile_prog "-fPIE -DPIE" "-pie"; then
    QEMU_CFLAGS="-fPIE -DPIE $QEMU_CFLAGS"
    LDFLAGS="-pie $LDFLAGS"
    pie="yes"
    if compile_prog "" "-Wl,-z,relro -Wl,-z,now" ; then
      LDFLAGS="-Wl,-z,relro -Wl,-z,now $LDFLAGS"
    fi
  else
    if test "$pie" = "yes"; then
      echo "PIE not available due to missing toolchain support"
      exit 1
    else
      echo "Disabling PIE due to missing toolchain support"
      pie="no"
    fi
  fi
fi

#
# Solaris specific configure tool chain decisions
#
if test "$solaris" = "yes" ; then
  if has $install; then
    :
  else
    echo "Solaris install program not found. Use --install=/usr/ucb/install or"
    echo "install fileutils from www.blastwave.org using pkg-get -i fileutils"
    echo "to get ginstall which is used by default (which lives in /opt/csw/bin)"
    exit 1
  fi
  if test "`path_of $install`" = "/usr/sbin/install" ; then
    echo "Error: Solaris /usr/sbin/install is not an appropriate install program."
    echo "try ginstall from the GNU fileutils available from www.blastwave.org"
    echo "using pkg-get -i fileutils, or use --install=/usr/ucb/install"
    exit 1
  fi
  if has ar; then
    :
  else
    echo "Error: No path includes ar"
    if test -f /usr/ccs/bin/ar ; then
      echo "Add /usr/ccs/bin to your path and rerun configure"
    fi
    exit 1
  fi
fi

if ! has $python; then
  echo "Python not found. Use --python=/path/to/python"
  exit 1
fi

# Note that if the Python conditional here evaluates True we will exit
# with status 1 which is a shell 'false' value.
if ! "$python" -c 'import sys; sys.exit(sys.version_info < (2,4) or sys.version_info >= (3,))'; then
  echo "Cannot use '$python', Python 2.4 or later is required."
  echo "Note that Python 3 or later is not yet supported."
  echo "Use --python=/path/to/python to specify a supported Python."
  exit 1
fi

if test -z "${target_list+xxx}" ; then
    target_list="$default_target_list"
else
    target_list=`echo "$target_list" | sed -e 's/,/ /g'`
fi
# see if system emulation was really requested
case " $target_list " in
  *"-softmmu "*) softmmu=yes
  ;;
  *) softmmu=no
  ;;
esac

feature_not_found() {
  feature=$1

  echo "ERROR"
  echo "ERROR: User requested feature $feature"
  echo "ERROR: configure was not able to find it"
  echo "ERROR"
  exit 1;
}

if test -z "$cross_prefix" ; then

# ---
# big/little endian test
cat > $TMPC << EOF
#include <inttypes.h>
int main(void) {
        volatile uint32_t i=0x01234567;
        return (*((uint8_t*)(&i))) == 0x67;
}
EOF

if compile_prog "" "" ; then
$TMPE && bigendian="yes"
else
echo big/little test failed
fi

else

# if cross compiling, cannot launch a program, so make a static guess
case "$cpu" in
  arm)
    # ARM can be either way; ask the compiler which one we are
    if check_define __ARMEB__; then
      bigendian=yes
    fi
  ;;
  hppa|m68k|mips|mips64|ppc|ppc64|s390|s390x|sparc|sparc64)
    bigendian=yes
  ;;
esac

fi

##########################################
# pkg-config probe

if ! has "$pkg_config_exe"; then
  echo "Error: pkg-config binary '$pkg_config_exe' not found"
  exit 1
fi

##########################################
# NPTL probe

if test "$nptl" != "no" ; then
  cat > $TMPC <<EOF
#include <sched.h>
#include <linux/futex.h>
int main(void) {
#if !defined(CLONE_SETTLS) || !defined(FUTEX_WAIT)
#error bork
#endif
  return 0;
}
EOF

  if compile_object ; then
    nptl=yes
  else
    if test "$nptl" = "yes" ; then
      feature_not_found "nptl"
    fi
    nptl=no
  fi
fi

##########################################
# zlib check

if test "$zlib" != "no" ; then
    cat > $TMPC << EOF
#include <zlib.h>
int main(void) { zlibVersion(); return 0; }
EOF
    if compile_prog "" "-lz" ; then
        :
    else
        echo
        echo "Error: zlib check failed"
        echo "Make sure to have the zlib libs and headers installed."
        echo
        exit 1
    fi
fi

##########################################
# libseccomp check

if test "$seccomp" != "no" ; then
    if $pkg_config --atleast-version=1.0.0 libseccomp --modversion >/dev/null 2>&1; then
        libs_softmmu="$libs_softmmu `$pkg_config --libs libseccomp`"
	seccomp="yes"
    else
	if test "$seccomp" = "yes"; then
            feature_not_found "libseccomp"
	fi
	seccomp="no"
    fi
fi
##########################################
# xen probe

if test "$xen" != "no" ; then
  xen_libs="-lxenstore -lxenctrl -lxenguest"

  # First we test whether Xen headers and libraries are available.
  # If no, we are done and there is no Xen support.
  # If yes, more tests are run to detect the Xen version.

  # Xen (any)
  cat > $TMPC <<EOF
#include <xenctrl.h>
int main(void) {
  return 0;
}
EOF
  if ! compile_prog "" "$xen_libs" ; then
    # Xen not found
    if test "$xen" = "yes" ; then
      feature_not_found "xen"
    fi
    xen=no

  # Xen unstable
  elif
      cat > $TMPC <<EOF &&
#include <xenctrl.h>
#include <xenstore.h>
#include <stdint.h>
#include <xen/hvm/hvm_info_table.h>
#if !defined(HVM_MAX_VCPUS)
# error HVM_MAX_VCPUS not defined
#endif
int main(void) {
  xc_interface *xc;
  xs_daemon_open();
  xc = xc_interface_open(0, 0, 0);
  xc_hvm_set_mem_type(0, 0, HVMMEM_ram_ro, 0, 0);
  xc_gnttab_open(NULL, 0);
  xc_domain_add_to_physmap(0, 0, XENMAPSPACE_gmfn, 0, 0);
  xc_hvm_inject_msi(xc, 0, 0xf0000000, 0x00000000);
  return 0;
}
EOF
      compile_prog "" "$xen_libs"
    then
    xen_ctrl_version=420
    xen=yes

  elif
      cat > $TMPC <<EOF &&
#include <xenctrl.h>
#include <xs.h>
#include <stdint.h>
#include <xen/hvm/hvm_info_table.h>
#if !defined(HVM_MAX_VCPUS)
# error HVM_MAX_VCPUS not defined
#endif
int main(void) {
  xs_daemon_open();
  xc_interface_open(0, 0, 0);
  xc_hvm_set_mem_type(0, 0, HVMMEM_ram_ro, 0, 0);
  xc_gnttab_open(NULL, 0);
  xc_domain_add_to_physmap(0, 0, XENMAPSPACE_gmfn, 0, 0);
  return 0;
}
EOF
      compile_prog "" "$xen_libs"
    then
    xen_ctrl_version=410
    xen=yes

  # Xen 4.0.0
  elif
      cat > $TMPC <<EOF &&
#include <xenctrl.h>
#include <xs.h>
#include <stdint.h>
#include <xen/hvm/hvm_info_table.h>
#if !defined(HVM_MAX_VCPUS)
# error HVM_MAX_VCPUS not defined
#endif
int main(void) {
  struct xen_add_to_physmap xatp = {
    .domid = 0, .space = XENMAPSPACE_gmfn, .idx = 0, .gpfn = 0,
  };
  xs_daemon_open();
  xc_interface_open();
  xc_gnttab_open();
  xc_hvm_set_mem_type(0, 0, HVMMEM_ram_ro, 0, 0);
  xc_memory_op(0, XENMEM_add_to_physmap, &xatp);
  return 0;
}
EOF
      compile_prog "" "$xen_libs"
    then
    xen_ctrl_version=400
    xen=yes

  # Xen 3.4.0
  elif
      cat > $TMPC <<EOF &&
#include <xenctrl.h>
#include <xs.h>
int main(void) {
  struct xen_add_to_physmap xatp = {
    .domid = 0, .space = XENMAPSPACE_gmfn, .idx = 0, .gpfn = 0,
  };
  xs_daemon_open();
  xc_interface_open();
  xc_gnttab_open();
  xc_hvm_set_mem_type(0, 0, HVMMEM_ram_ro, 0, 0);
  xc_memory_op(0, XENMEM_add_to_physmap, &xatp);
  return 0;
}
EOF
      compile_prog "" "$xen_libs"
    then
    xen_ctrl_version=340
    xen=yes

  # Xen 3.3.0
  elif
      cat > $TMPC <<EOF &&
#include <xenctrl.h>
#include <xs.h>
int main(void) {
  xs_daemon_open();
  xc_interface_open();
  xc_gnttab_open();
  xc_hvm_set_mem_type(0, 0, HVMMEM_ram_ro, 0, 0);
  return 0;
}
EOF
      compile_prog "" "$xen_libs"
    then
    xen_ctrl_version=330
    xen=yes

  # Xen version unsupported
  else
    if test "$xen" = "yes" ; then
      feature_not_found "xen (unsupported version)"
    fi
    xen=no
  fi

  if test "$xen" = yes; then
    libs_softmmu="$xen_libs $libs_softmmu"
  fi
fi

if test "$xen_pci_passthrough" != "no"; then
  if test "$xen" = "yes" && test "$linux" = "yes" &&
    test "$xen_ctrl_version" -ge 340; then
    xen_pci_passthrough=yes
  else
    if test "$xen_pci_passthrough" = "yes"; then
      echo "ERROR"
      echo "ERROR: User requested feature Xen PCI Passthrough"
      echo "ERROR: but this feature require /sys from Linux"
      if test "$xen_ctrl_version" -lt 340; then
        echo "ERROR: This feature does not work with Xen 3.3"
      fi
      echo "ERROR"
      exit 1;
    fi
    xen_pci_passthrough=no
  fi
fi

##########################################
# libtool probe

if ! has $libtool; then
    libtool=
fi

##########################################
# Sparse probe
if test "$sparse" != "no" ; then
  if has cgcc; then
    sparse=yes
  else
    if test "$sparse" = "yes" ; then
      feature_not_found "sparse"
    fi
    sparse=no
  fi
fi

##########################################
# GTK probe

if test "$gtk" != "no"; then
    gtkpackage="gtk+-$gtkabi"
    if test "$gtkabi" = "3.0" ; then
      gtkversion="3.0.0"
      vtepackage="vte-2.90"
      vteversion="0.32.0"
    else
      gtkversion="2.18.0"
      vtepackage="vte"
      vteversion="0.24.0"
    fi
    if $pkg_config --exists "$gtkpackage >= $gtkversion" && \
       $pkg_config --exists "$vtepackage >= $vteversion"; then
	gtk_cflags=`$pkg_config --cflags $gtkpackage 2>/dev/null`
	gtk_libs=`$pkg_config --libs $gtkpackage 2>/dev/null`
	vte_cflags=`$pkg_config --cflags $vtepackage 2>/dev/null`
	vte_libs=`$pkg_config --libs $vtepackage 2>/dev/null`
	libs_softmmu="$gtk_libs $vte_libs $libs_softmmu"
	gtk="yes"
    else
	if test "$gtk" = "yes" ; then
	    feature_not_found "gtk"
	fi
	gtk="no"
    fi
fi

##########################################
# SDL probe

# Look for sdl configuration program (pkg-config or sdl-config).  Try
# sdl-config even without cross prefix, and favour pkg-config over sdl-config.
if test "`basename $sdl_config`" != sdl-config && ! has ${sdl_config}; then
  sdl_config=sdl-config
fi

if $pkg_config sdl --modversion >/dev/null 2>&1; then
  sdlconfig="$pkg_config sdl"
  _sdlversion=`$sdlconfig --modversion 2>/dev/null | sed 's/[^0-9]//g'`
elif has ${sdl_config}; then
  sdlconfig="$sdl_config"
  _sdlversion=`$sdlconfig --version | sed 's/[^0-9]//g'`
else
  if test "$sdl" = "yes" ; then
    feature_not_found "sdl"
  fi
  sdl=no
fi
if test -n "$cross_prefix" && test "$(basename "$sdlconfig")" = sdl-config; then
  echo warning: using "\"$sdlconfig\"" to detect cross-compiled sdl >&2
fi

sdl_too_old=no
if test "$sdl" != "no" ; then
  cat > $TMPC << EOF
#include <SDL.h>
#undef main /* We don't want SDL to override our main() */
int main( void ) { return SDL_Init (SDL_INIT_VIDEO); }
EOF
  sdl_cflags=`$sdlconfig --cflags 2> /dev/null`
  if test "$static" = "yes" ; then
    sdl_libs=`$sdlconfig --static-libs 2>/dev/null`
  else
    sdl_libs=`$sdlconfig --libs 2> /dev/null`
  fi
  if compile_prog "$sdl_cflags" "$sdl_libs" ; then
    if test "$_sdlversion" -lt 121 ; then
      sdl_too_old=yes
    else
      if test "$cocoa" = "no" ; then
        sdl=yes
      fi
    fi

    # static link with sdl ? (note: sdl.pc's --static --libs is broken)
    if test "$sdl" = "yes" -a "$static" = "yes" ; then
      if test $? = 0 && echo $sdl_libs | grep -- -laa > /dev/null; then
         sdl_libs="$sdl_libs `aalib-config --static-libs 2>/dev/null`"
         sdl_cflags="$sdl_cflags `aalib-config --cflags 2>/dev/null`"
      fi
      if compile_prog "$sdl_cflags" "$sdl_libs" ; then
	:
      else
        sdl=no
      fi
    fi # static link
  else # sdl not found
    if test "$sdl" = "yes" ; then
      feature_not_found "sdl"
    fi
    sdl=no
  fi # sdl compile test
fi

if test "$sdl" = "yes" ; then
  cat > $TMPC <<EOF
#include <SDL.h>
#if defined(SDL_VIDEO_DRIVER_X11)
#include <X11/XKBlib.h>
#else
#error No x11 support
#endif
int main(void) { return 0; }
EOF
  if compile_prog "$sdl_cflags" "$sdl_libs" ; then
    sdl_libs="$sdl_libs -lX11"
  fi
  libs_softmmu="$sdl_libs $libs_softmmu"
fi

##########################################
# VNC TLS/WS detection
if test "$vnc" = "yes" -a \( "$vnc_tls" != "no" -o "$vnc_ws" != "no" \) ; then
  cat > $TMPC <<EOF
#include <gnutls/gnutls.h>
int main(void) { gnutls_session_t s; gnutls_init(&s, GNUTLS_SERVER); return 0; }
EOF
  if $pkg_config --exists gnutls; then
    vnc_tls_cflags=`$pkg_config --cflags gnutls 2> /dev/null`
    vnc_tls_libs=`$pkg_config --libs gnutls 2>/dev/null`
  else
    vnc_tls_cflags=
    vnc_tls_libs=-lgnutls
  fi
  if compile_prog "$vnc_tls_cflags" "$vnc_tls_libs" ; then
    if test "$vnc_tls" != "no" ; then
      vnc_tls=yes
    fi
    if test "$vnc_ws" != "no" ; then
      vnc_ws=yes
    fi
    libs_softmmu="$vnc_tls_libs $libs_softmmu"
    QEMU_CFLAGS="$QEMU_CFLAGS $vnc_tls_cflags"
  else
    if test "$vnc_tls" = "yes" ; then
      feature_not_found "vnc-tls"
    fi
    if test "$vnc_ws" = "yes" ; then
      feature_not_found "vnc-ws"
    fi
    vnc_tls=no
    vnc_ws=no
  fi
fi

##########################################
# VNC SASL detection
if test "$vnc" = "yes" -a "$vnc_sasl" != "no" ; then
  cat > $TMPC <<EOF
#include <sasl/sasl.h>
#include <stdio.h>
int main(void) { sasl_server_init(NULL, "qemu"); return 0; }
EOF
  # Assuming Cyrus-SASL installed in /usr prefix
  vnc_sasl_cflags=""
  vnc_sasl_libs="-lsasl2"
  if compile_prog "$vnc_sasl_cflags" "$vnc_sasl_libs" ; then
    vnc_sasl=yes
    libs_softmmu="$vnc_sasl_libs $libs_softmmu"
    QEMU_CFLAGS="$QEMU_CFLAGS $vnc_sasl_cflags"
  else
    if test "$vnc_sasl" = "yes" ; then
      feature_not_found "vnc-sasl"
    fi
    vnc_sasl=no
  fi
fi

##########################################
# VNC JPEG detection
if test "$vnc" = "yes" -a "$vnc_jpeg" != "no" ; then
cat > $TMPC <<EOF
#include <stdio.h>
#include <jpeglib.h>
int main(void) { struct jpeg_compress_struct s; jpeg_create_compress(&s); return 0; }
EOF
    vnc_jpeg_cflags=""
    vnc_jpeg_libs="-ljpeg"
  if compile_prog "$vnc_jpeg_cflags" "$vnc_jpeg_libs" ; then
    vnc_jpeg=yes
    libs_softmmu="$vnc_jpeg_libs $libs_softmmu"
    QEMU_CFLAGS="$QEMU_CFLAGS $vnc_jpeg_cflags"
  else
    if test "$vnc_jpeg" = "yes" ; then
      feature_not_found "vnc-jpeg"
    fi
    vnc_jpeg=no
  fi
fi

##########################################
# VNC PNG detection
if test "$vnc" = "yes" -a "$vnc_png" != "no" ; then
cat > $TMPC <<EOF
//#include <stdio.h>
#include <png.h>
#include <stddef.h>
int main(void) {
    png_structp png_ptr;
    png_ptr = png_create_write_struct(PNG_LIBPNG_VER_STRING, NULL, NULL, NULL);
    return png_ptr != 0;
}
EOF
  if $pkg_config libpng --modversion >/dev/null 2>&1; then
    vnc_png_cflags=`$pkg_config libpng --cflags 2> /dev/null`
    vnc_png_libs=`$pkg_config libpng --libs 2> /dev/null`
  else
    vnc_png_cflags=""
    vnc_png_libs="-lpng"
  fi
  if compile_prog "$vnc_png_cflags" "$vnc_png_libs" ; then
    vnc_png=yes
    libs_softmmu="$vnc_png_libs $libs_softmmu"
    QEMU_CFLAGS="$QEMU_CFLAGS $vnc_png_cflags"
  else
    if test "$vnc_png" = "yes" ; then
      feature_not_found "vnc-png"
    fi
    vnc_png=no
  fi
fi

##########################################
# fnmatch() probe, used for ACL routines
fnmatch="no"
cat > $TMPC << EOF
#include <fnmatch.h>
int main(void)
{
    fnmatch("foo", "foo", 0);
    return 0;
}
EOF
if compile_prog "" "" ; then
   fnmatch="yes"
fi

##########################################
# uuid_generate() probe, used for vdi block driver
if test "$uuid" != "no" ; then
  uuid_libs="-luuid"
  cat > $TMPC << EOF
#include <uuid/uuid.h>
int main(void)
{
    uuid_t my_uuid;
    uuid_generate(my_uuid);
    return 0;
}
EOF
  if compile_prog "" "$uuid_libs" ; then
    uuid="yes"
    libs_softmmu="$uuid_libs $libs_softmmu"
    libs_tools="$uuid_libs $libs_tools"
  else
    if test "$uuid" = "yes" ; then
      feature_not_found "uuid"
    fi
    uuid=no
  fi
fi

##########################################
# xfsctl() probe, used for raw-posix
if test "$xfs" != "no" ; then
  cat > $TMPC << EOF
#include <stddef.h>  /* NULL */
#include <xfs/xfs.h>
int main(void)
{
    xfsctl(NULL, 0, 0, NULL);
    return 0;
}
EOF
  if compile_prog "" "" ; then
    xfs="yes"
  else
    if test "$xfs" = "yes" ; then
      feature_not_found "xfs"
    fi
    xfs=no
  fi
fi

##########################################
# vde libraries probe
if test "$vde" != "no" ; then
  vde_libs="-lvdeplug"
  cat > $TMPC << EOF
#include <stddef.h>
#include <libvdeplug.h>
int main(void)
{
    struct vde_open_args a = {0, 0, 0};
    char s[] = "";
    vde_open(s, s, &a);
    return 0;
}
EOF
  if compile_prog "" "$vde_libs" ; then
    vde=yes
    libs_softmmu="$vde_libs $libs_softmmu"
    libs_tools="$vde_libs $libs_tools"
  else
    if test "$vde" = "yes" ; then
      feature_not_found "vde"
    fi
    vde=no
  fi
fi

##########################################
# libcap-ng library probe
if test "$cap_ng" != "no" ; then
  cap_libs="-lcap-ng"
  cat > $TMPC << EOF
#include <cap-ng.h>
int main(void)
{
    capng_capability_to_name(CAPNG_EFFECTIVE);
    return 0;
}
EOF
  if compile_prog "" "$cap_libs" ; then
    cap_ng=yes
    libs_tools="$cap_libs $libs_tools"
  else
    if test "$cap_ng" = "yes" ; then
      feature_not_found "cap_ng"
    fi
    cap_ng=no
  fi
fi

##########################################
# Sound support libraries probe

audio_drv_probe()
{
    drv=$1
    hdr=$2
    lib=$3
    exp=$4
    cfl=$5
        cat > $TMPC << EOF
#include <$hdr>
int main(void) { $exp }
EOF
    if compile_prog "$cfl" "$lib" ; then
        :
    else
        echo
        echo "Error: $drv check failed"
        echo "Make sure to have the $drv libs and headers installed."
        echo
        exit 1
    fi
}

audio_drv_list=`echo "$audio_drv_list" | sed -e 's/,/ /g'`
for drv in $audio_drv_list; do
    case $drv in
    alsa)
    audio_drv_probe $drv alsa/asoundlib.h -lasound \
        "return snd_pcm_close((snd_pcm_t *)0);"
    libs_softmmu="-lasound $libs_softmmu"
    ;;

    fmod)
    if test -z $fmod_lib || test -z $fmod_inc; then
        echo
        echo "Error: You must specify path to FMOD library and headers"
        echo "Example: --fmod-inc=/path/include/fmod --fmod-lib=/path/lib/libfmod-3.74.so"
        echo
        exit 1
    fi
    audio_drv_probe $drv fmod.h $fmod_lib "return FSOUND_GetVersion();" "-I $fmod_inc"
    libs_softmmu="$fmod_lib $libs_softmmu"
    ;;

    esd)
    audio_drv_probe $drv esd.h -lesd 'return esd_play_stream(0, 0, "", 0);'
    libs_softmmu="-lesd $libs_softmmu"
    audio_pt_int="yes"
    ;;

    pa)
    audio_drv_probe $drv pulse/mainloop.h "-lpulse" \
        "pa_mainloop *m = 0; pa_mainloop_free (m); return 0;"
    libs_softmmu="-lpulse $libs_softmmu"
    audio_pt_int="yes"
    ;;

    coreaudio)
      libs_softmmu="-framework CoreAudio $libs_softmmu"
    ;;

    dsound)
      libs_softmmu="-lole32 -ldxguid $libs_softmmu"
      audio_win_int="yes"
    ;;

    oss)
      libs_softmmu="$oss_lib $libs_softmmu"
    ;;

    sdl|wav)
    # XXX: Probes for CoreAudio, DirectSound, SDL(?)
    ;;

    winwave)
      libs_softmmu="-lwinmm $libs_softmmu"
      audio_win_int="yes"
    ;;

    *)
    echo "$audio_possible_drivers" | grep -q "\<$drv\>" || {
        echo
        echo "Error: Unknown driver '$drv' selected"
        echo "Possible drivers are: $audio_possible_drivers"
        echo
        exit 1
    }
    ;;
    esac
done

##########################################
# BrlAPI probe

if test "$brlapi" != "no" ; then
  brlapi_libs="-lbrlapi"
  cat > $TMPC << EOF
#include <brlapi.h>
#include <stddef.h>
int main( void ) { return brlapi__openConnection (NULL, NULL, NULL); }
EOF
  if compile_prog "" "$brlapi_libs" ; then
    brlapi=yes
    libs_softmmu="$brlapi_libs $libs_softmmu"
  else
    if test "$brlapi" = "yes" ; then
      feature_not_found "brlapi"
    fi
    brlapi=no
  fi
fi

##########################################
# curses probe
if test "$mingw32" = "yes" ; then
    curses_list="-lpdcurses"
else
    curses_list="-lncurses:-lcurses:$($pkg_config --libs ncurses 2>/dev/null)"
fi

if test "$curses" != "no" ; then
  curses_found=no
  cat > $TMPC << EOF
#include <curses.h>
int main(void) {
  const char *s = curses_version();
  resize_term(0, 0);
  return s != 0;
}
EOF
  IFS=:
  for curses_lib in $curses_list; do
    unset IFS
    if compile_prog "" "$curses_lib" ; then
      curses_found=yes
      libs_softmmu="$curses_lib $libs_softmmu"
      break
    fi
  done
  unset IFS
  if test "$curses_found" = "yes" ; then
    curses=yes
  else
    if test "$curses" = "yes" ; then
      feature_not_found "curses"
    fi
    curses=no
  fi
fi

##########################################
# curl probe

if $pkg_config libcurl --modversion >/dev/null 2>&1; then
  curlconfig="$pkg_config libcurl"
else
  curlconfig=curl-config
fi

if test "$curl" != "no" ; then
  cat > $TMPC << EOF
#include <curl/curl.h>
int main(void) { curl_easy_init(); curl_multi_setopt(0, 0, 0); return 0; }
EOF
  curl_cflags=`$curlconfig --cflags 2>/dev/null`
  curl_libs=`$curlconfig --libs 2>/dev/null`
  if compile_prog "$curl_cflags" "$curl_libs" ; then
    curl=yes
    libs_tools="$curl_libs $libs_tools"
    libs_softmmu="$curl_libs $libs_softmmu"
  else
    if test "$curl" = "yes" ; then
      feature_not_found "curl"
    fi
    curl=no
  fi
fi # test "$curl"

##########################################
# bluez support probe
if test "$bluez" != "no" ; then
  cat > $TMPC << EOF
#include <bluetooth/bluetooth.h>
int main(void) { return bt_error(0); }
EOF
  bluez_cflags=`$pkg_config --cflags bluez 2> /dev/null`
  bluez_libs=`$pkg_config --libs bluez 2> /dev/null`
  if compile_prog "$bluez_cflags" "$bluez_libs" ; then
    bluez=yes
    libs_softmmu="$bluez_libs $libs_softmmu"
  else
    if test "$bluez" = "yes" ; then
      feature_not_found "bluez"
    fi
    bluez="no"
  fi
fi

##########################################
# glib support probe

if test "$mingw32" = yes; then
    # g_poll is required in order to integrate with the glib main loop.
    glib_req_ver=2.20
else
    glib_req_ver=2.12
fi
if $pkg_config --atleast-version=$glib_req_ver gthread-2.0 > /dev/null 2>&1
then
    glib_cflags=`$pkg_config --cflags gthread-2.0 2>/dev/null`
    glib_libs=`$pkg_config --libs gthread-2.0 2>/dev/null`
    LIBS="$glib_libs $LIBS"
    libs_qga="$glib_libs $libs_qga"
else
    echo "glib-$glib_req_ver required to compile QEMU"
    exit 1
fi

##########################################
# pixman support probe

if test "$pixman" = ""; then
  if test "$want_tools" = "no" -a "$softmmu" = "no"; then
    pixman="none"
  elif $pkg_config pixman-1 > /dev/null 2>&1; then
    pixman="system"
  else
    pixman="internal"
  fi
fi
if test "$pixman" = "none"; then
  if test "$want_tools" != "no" -o "$softmmu" != "no"; then
    echo "ERROR: pixman disabled but system emulation or tools build"
    echo "       enabled.  You can turn off pixman only if you also"
    echo "       disable all system emulation targets and the tools"
    echo "       build with '--disable-tools --disable-system'."
    exit 1
  fi
  pixman_cflags=
  pixman_libs=
elif test "$pixman" = "system"; then
  pixman_cflags=`$pkg_config --cflags pixman-1 2>/dev/null`
  pixman_libs=`$pkg_config --libs pixman-1 2>/dev/null`
else
  if test ! -d ${source_path}/pixman/pixman; then
    echo "ERROR: pixman not present. Your options:"
    echo "  (1) Preferred: Install the pixman devel package (any recent"
    echo "      distro should have packages as Xorg needs pixman too)."
    echo "  (2) Fetch the pixman submodule, using:"
    echo "      git submodule update --init pixman"
    exit 1
  fi
  mkdir -p pixman/pixman
  pixman_cflags="-I\$(SRC_PATH)/pixman/pixman -I\$(BUILD_DIR)/pixman/pixman"
  pixman_libs="-L\$(BUILD_DIR)/pixman/pixman/.libs -lpixman-1"
fi

##########################################
# libcap probe

if test "$cap" != "no" ; then
  cat > $TMPC <<EOF
#include <stdio.h>
#include <sys/capability.h>
int main(void) { cap_t caps; caps = cap_init(); return caps != NULL; }
EOF
  if compile_prog "" "-lcap" ; then
    cap=yes
  else
    cap=no
  fi
fi

##########################################
# pthread probe
PTHREADLIBS_LIST="-pthread -lpthread -lpthreadGC2"

pthread=no
cat > $TMPC << EOF
#include <pthread.h>
static void *f(void *p) { return NULL; }
int main(void) {
  pthread_t thread;
  pthread_create(&thread, 0, f, 0);
  return 0;
}
EOF
if compile_prog "" "" ; then
  pthread=yes
else
  for pthread_lib in $PTHREADLIBS_LIST; do
    if compile_prog "" "$pthread_lib" ; then
      pthread=yes
      found=no
      for lib_entry in $LIBS; do
        if test "$lib_entry" = "$pthread_lib"; then
          found=yes
          break
        fi
      done
      if test "$found" = "no"; then
        LIBS="$pthread_lib $LIBS"
      fi
      break
    fi
  done
fi

if test "$tcg_interpreter" != "yes"; then
if test "$mingw32" != yes -a "$pthread" = no; then
  echo
  echo "Error: pthread check failed"
  echo "Make sure to have the pthread libs and headers installed."
  echo
  #~ exit 1
fi
fi

##########################################
# rbd probe
if test "$rbd" != "no" ; then
  cat > $TMPC <<EOF
#include <stdio.h>
#include <rbd/librbd.h>
int main(void) {
    rados_t cluster;
    rados_create(&cluster, NULL);
    return 0;
}
EOF
  rbd_libs="-lrbd -lrados"
  if compile_prog "" "$rbd_libs" ; then
    rbd=yes
    libs_tools="$rbd_libs $libs_tools"
    libs_softmmu="$rbd_libs $libs_softmmu"
  else
    if test "$rbd" = "yes" ; then
      feature_not_found "rados block device"
    fi
    rbd=no
  fi
fi

##########################################
# linux-aio probe

if test "$linux_aio" != "no" ; then
  cat > $TMPC <<EOF
#include <libaio.h>
#include <sys/eventfd.h>
#include <stddef.h>
int main(void) { io_setup(0, NULL); io_set_eventfd(NULL, 0); eventfd(0, 0); return 0; }
EOF
  if compile_prog "" "-laio" ; then
    linux_aio=yes
    libs_softmmu="$libs_softmmu -laio"
    libs_tools="$libs_tools -laio"
  else
    if test "$linux_aio" = "yes" ; then
      feature_not_found "linux AIO"
    fi
    linux_aio=no
  fi
fi

##########################################
# adjust virtio-blk-data-plane based on linux-aio

if test "$virtio_blk_data_plane" = "yes" -a \
	"$linux_aio" != "yes" ; then
  echo "Error: virtio-blk-data-plane requires Linux AIO, please try --enable-linux-aio"
  exit 1
elif test -z "$virtio_blk_data_plane" ; then
  virtio_blk_data_plane=$linux_aio
fi

##########################################
# attr probe

if test "$attr" != "no" ; then
  cat > $TMPC <<EOF
#include <stdio.h>
#include <sys/types.h>
#ifdef CONFIG_LIBATTR
#include <attr/xattr.h>
#else
#include <sys/xattr.h>
#endif
int main(void) { getxattr(NULL, NULL, NULL, 0); setxattr(NULL, NULL, NULL, 0, 0); return 0; }
EOF
  if compile_prog "" "" ; then
    attr=yes
  # Older distros have <attr/xattr.h>, and need -lattr:
  elif compile_prog "-DCONFIG_LIBATTR" "-lattr" ; then
    attr=yes
    LIBS="-lattr $LIBS"
    libattr=yes
  else
    if test "$attr" = "yes" ; then
      feature_not_found "ATTR"
    fi
    attr=no
  fi
fi

##########################################
# iovec probe
cat > $TMPC <<EOF
#include <sys/types.h>
#include <sys/uio.h>
#include <unistd.h>
int main(void) { return sizeof(struct iovec); }
EOF
iovec=no
if compile_prog "" "" ; then
  iovec=yes
fi

##########################################
# preadv probe
cat > $TMPC <<EOF
#include <sys/types.h>
#include <sys/uio.h>
#include <unistd.h>
int main(void) { return preadv(0, 0, 0, 0); }
EOF
preadv=no
if compile_prog "" "" ; then
  preadv=yes
fi

##########################################
# fdt probe
if test "$fdt" != "no" ; then
  fdt_libs="-lfdt"
  cat > $TMPC << EOF
int main(void) { return 0; }
EOF
  if compile_prog "" "$fdt_libs" ; then
    fdt=yes
    libs_softmmu="$libs_softmmu $fdt_libs"
  else
    if test "$fdt" = "yes" ; then
      feature_not_found "fdt"
    fi
    fdt_libs=
    fdt=no
  fi
fi

##########################################
# GLX probe, used by milkymist-tmu2
if test "$glx" != "no" ; then
  glx_libs="-lGL -lX11"
  cat > $TMPC << EOF
#include <X11/Xlib.h>
#include <GL/gl.h>
#include <GL/glx.h>
int main(void) { glBegin(0); glXQueryVersion(0,0,0); return 0; }
EOF
  if compile_prog "" "-lGL -lX11" ; then
    glx=yes
  else
    if test "$glx" = "yes" ; then
      feature_not_found "glx"
    fi
    glx_libs=
    glx=no
  fi
fi

##########################################
# glusterfs probe
if test "$glusterfs" != "no" ; then
  cat > $TMPC <<EOF
#include <glusterfs/api/glfs.h>
int main(void) {
    (void) glfs_new("volume");
    return 0;
}
EOF
  glusterfs_libs="-lgfapi -lgfrpc -lgfxdr"
  if compile_prog "" "$glusterfs_libs" ; then
    glusterfs=yes
    libs_tools="$glusterfs_libs $libs_tools"
    libs_softmmu="$glusterfs_libs $libs_softmmu"
  else
    if test "$glusterfs" = "yes" ; then
      feature_not_found "GlusterFS backend support"
    fi
    glusterfs=no
  fi
fi

#
# Check for xxxat() functions when we are building linux-user
# emulator.  This is done because older glibc versions don't
# have syscall stubs for these implemented.
#
atfile=no
cat > $TMPC << EOF
#define _ATFILE_SOURCE
#include <sys/types.h>
#include <fcntl.h>
#include <unistd.h>

int
main(void)
{
	/* try to unlink nonexisting file */
	return (unlinkat(AT_FDCWD, "nonexistent_file", 0));
}
EOF
if compile_prog "" "" ; then
  atfile=yes
fi

# Check for inotify functions when we are building linux-user
# emulator.  This is done because older glibc versions don't
# have syscall stubs for these implemented.  In that case we
# don't provide them even if kernel supports them.
#
inotify=no
cat > $TMPC << EOF
#include <sys/inotify.h>

int
main(void)
{
	/* try to start inotify */
	return inotify_init();
}
EOF
if compile_prog "" "" ; then
  inotify=yes
fi

inotify1=no
cat > $TMPC << EOF
#include <sys/inotify.h>

int
main(void)
{
    /* try to start inotify */
    return inotify_init1(0);
}
EOF
if compile_prog "" "" ; then
  inotify1=yes
fi

# check if utimensat and futimens are supported
utimens=no
cat > $TMPC << EOF
#define _ATFILE_SOURCE
#include <stddef.h>
#include <fcntl.h>
#include <sys/stat.h>

int main(void)
{
    utimensat(AT_FDCWD, "foo", NULL, 0);
    futimens(0, NULL);
    return 0;
}
EOF
if compile_prog "" "" ; then
  utimens=yes
fi

# check if pipe2 is there
pipe2=no
cat > $TMPC << EOF
#include <unistd.h>
#include <fcntl.h>

int main(void)
{
    int pipefd[2];
    return pipe2(pipefd, O_CLOEXEC);
}
EOF
if compile_prog "" "" ; then
  pipe2=yes
fi

# check if accept4 is there
accept4=no
cat > $TMPC << EOF
#include <sys/socket.h>
#include <stddef.h>

int main(void)
{
    accept4(0, NULL, NULL, SOCK_CLOEXEC);
    return 0;
}
EOF
if compile_prog "" "" ; then
  accept4=yes
fi

# check if tee/splice is there. vmsplice was added same time.
splice=no
cat > $TMPC << EOF
#include <unistd.h>
#include <fcntl.h>
#include <limits.h>

int main(void)
{
    int len, fd = 0;
    len = tee(STDIN_FILENO, STDOUT_FILENO, INT_MAX, SPLICE_F_NONBLOCK);
    splice(STDIN_FILENO, NULL, fd, NULL, len, SPLICE_F_MOVE);
    return 0;
}
EOF
if compile_prog "" "" ; then
  splice=yes
fi

##########################################
# signalfd probe
signalfd="no"
cat > $TMPC << EOF
#include <unistd.h>
#include <sys/syscall.h>
#include <signal.h>
int main(void) { return syscall(SYS_signalfd, -1, NULL, _NSIG / 8); }
EOF

if compile_prog "" "" ; then
  signalfd=yes
fi

# check if eventfd is supported
eventfd=no
cat > $TMPC << EOF
#include <sys/eventfd.h>

int main(void)
{
    return eventfd(0, EFD_NONBLOCK | EFD_CLOEXEC);
}
EOF
if compile_prog "" "" ; then
  eventfd=yes
fi

# check for fallocate
fallocate=no
cat > $TMPC << EOF
#include <fcntl.h>

int main(void)
{
    fallocate(0, 0, 0, 0);
    return 0;
}
EOF
if compile_prog "" "" ; then
  fallocate=yes
fi

# check for fallocate hole punching
fallocate_punch_hole=no
cat > $TMPC << EOF
#include <fcntl.h>
#include <linux/falloc.h>

int main(void)
{
    fallocate(0, FALLOC_FL_PUNCH_HOLE | FALLOC_FL_KEEP_SIZE, 0, 0);
    return 0;
}
EOF
if compile_prog "" "" ; then
  fallocate_punch_hole=yes
fi

# check for sync_file_range
sync_file_range=no
cat > $TMPC << EOF
#include <fcntl.h>

int main(void)
{
    sync_file_range(0, 0, 0, 0);
    return 0;
}
EOF
if compile_prog "" "" ; then
  sync_file_range=yes
fi

# check for linux/fiemap.h and FS_IOC_FIEMAP
fiemap=no
cat > $TMPC << EOF
#include <sys/ioctl.h>
#include <linux/fs.h>
#include <linux/fiemap.h>

int main(void)
{
    ioctl(0, FS_IOC_FIEMAP, 0);
    return 0;
}
EOF
if compile_prog "" "" ; then
  fiemap=yes
fi

# check for dup3
dup3=no
cat > $TMPC << EOF
#include <unistd.h>

int main(void)
{
    dup3(0, 0, 0);
    return 0;
}
EOF
if compile_prog "" "" ; then
  dup3=yes
fi

# check for epoll support
epoll=no
cat > $TMPC << EOF
#include <sys/epoll.h>

int main(void)
{
    epoll_create(0);
    return 0;
}
EOF
if compile_prog "" "" ; then
  epoll=yes
fi

# epoll_create1 and epoll_pwait are later additions
# so we must check separately for their presence
epoll_create1=no
cat > $TMPC << EOF
#include <sys/epoll.h>

int main(void)
{
    /* Note that we use epoll_create1 as a value, not as
     * a function being called. This is necessary so that on
     * old SPARC glibc versions where the function was present in
     * the library but not declared in the header file we will
     * fail the configure check. (Otherwise we will get a compiler
     * warning but not an error, and will proceed to fail the
     * qemu compile where we compile with -Werror.)
     */
    return (int)(uintptr_t)&epoll_create1;
}
EOF
if compile_prog "" "" ; then
  epoll_create1=yes
fi

epoll_pwait=no
cat > $TMPC << EOF
#include <sys/epoll.h>

int main(void)
{
    epoll_pwait(0, 0, 0, 0, 0);
    return 0;
}
EOF
if compile_prog "" "" ; then
  epoll_pwait=yes
fi

# check for sendfile support
sendfile=no
cat > $TMPC << EOF
#include <sys/sendfile.h>

int main(void)
{
    return sendfile(0, 0, 0, 0);
}
EOF
if compile_prog "" "" ; then
  sendfile=yes
fi

# Check if tools are available to build documentation.
if test "$docs" != "no" ; then
  if has makeinfo && has pod2man; then
    docs=yes
  else
    if test "$docs" = "yes" ; then
      feature_not_found "docs"
    fi
    docs=no
  fi
fi

if test "$tools" = ""; then
  if test `expr "$target_list" : ".*softmmu.*"` != 0; then
    tools=yes
  else
    tools=no
  fi
fi

# Search for bswap_32 function
byteswap_h=no
cat > $TMPC << EOF
#include <byteswap.h>
int main(void) { return bswap_32(0); }
EOF
if compile_prog "" "" ; then
  byteswap_h=yes
fi

# Search for bswap32 function
bswap_h=no
cat > $TMPC << EOF
#include <sys/endian.h>
#include <sys/types.h>
#include <machine/bswap.h>
int main(void) { return bswap32(0); }
EOF
if compile_prog "" "" ; then
  bswap_h=yes
fi

##########################################
# Do we have libiscsi
# We check for iscsi_unmap_sync() to make sure we have a
# recent enough version of libiscsi.
if test "$libiscsi" != "no" ; then
  cat > $TMPC << EOF
#include <stdio.h>
#include <iscsi/iscsi.h>
int main(void) { iscsi_unmap_sync(NULL,0,0,0,NULL,0); return 0; }
EOF
  if $pkg_config --atleast-version=1.7.0 libiscsi --modversion >/dev/null 2>&1; then
    libiscsi="yes"
    libiscsi_cflags=$($pkg_config --cflags libiscsi 2>/dev/null)
    libiscsi_libs=$($pkg_config --libs libiscsi 2>/dev/null)
    CFLAGS="$CFLAGS $libiscsi_cflags"
    LIBS="$LIBS $libiscsi_libs"
  elif compile_prog "" "-liscsi" ; then
    libiscsi="yes"
    LIBS="$LIBS -liscsi"
  else
    if test "$libiscsi" = "yes" ; then
      feature_not_found "libiscsi"
    fi
    libiscsi="no"
  fi
fi


##########################################
# Do we need libm
cat > $TMPC << EOF
#include <math.h>
int main(void) { return isnan(sin(0.0)); }
EOF
if compile_prog "" "" ; then
  :
elif compile_prog "" "-lm" ; then
  LIBS="-lm $LIBS"
  libs_qga="-lm $libs_qga"
else
  echo
  echo "Error: libm check failed"
  echo
  exit 1
fi

##########################################
# Do we need librt
# uClibc provides 2 versions of clock_gettime(), one with realtime
# support and one without. This means that the clock_gettime() don't
# need -lrt. We still need it for timer_create() so we check for this
# function in addition.
cat > $TMPC <<EOF
#include <signal.h>
#include <time.h>
int main(void) {
  timer_create(CLOCK_REALTIME, NULL, NULL);
  return clock_gettime(CLOCK_REALTIME, NULL);
}
EOF

if compile_prog "" "" ; then
  :
# we need pthread for static linking. use previous pthread test result
elif compile_prog "" "-lrt $pthread_lib" ; then
  LIBS="-lrt $LIBS"
  libs_qga="-lrt $libs_qga"
fi

if test "$darwin" != "yes" -a "$mingw32" != "yes" -a "$solaris" != yes -a \
        "$aix" != "yes" -a "$haiku" != "yes" ; then
    libs_softmmu="-lutil $libs_softmmu"
fi

##########################################
# spice probe
if test "$spice" != "no" ; then
  cat > $TMPC << EOF
#include <spice.h>
int main(void) { spice_server_new(); return 0; }
EOF
  spice_cflags=$($pkg_config --cflags spice-protocol spice-server 2>/dev/null)
  spice_libs=$($pkg_config --libs spice-protocol spice-server 2>/dev/null)
  if $pkg_config --atleast-version=0.12.0 spice-server >/dev/null 2>&1 && \
     $pkg_config --atleast-version=0.12.3 spice-protocol > /dev/null 2>&1 && \
     compile_prog "$spice_cflags" "$spice_libs" ; then
    spice="yes"
    libs_softmmu="$libs_softmmu $spice_libs"
    QEMU_CFLAGS="$QEMU_CFLAGS $spice_cflags"
    spice_protocol_version=$($pkg_config --modversion spice-protocol)
    spice_server_version=$($pkg_config --modversion spice-server)
  else
    if test "$spice" = "yes" ; then
      feature_not_found "spice"
    fi
    spice="no"
  fi
fi

# check for libcacard for smartcard support
smartcard_cflags=""
# TODO - what's the minimal nss version we support?
if test "$smartcard_nss" != "no"; then
  cat > $TMPC << EOF
#include <pk11pub.h>
int main(void) { PK11_FreeSlot(0); return 0; }
EOF
    smartcard_includes="-I\$(SRC_PATH)/libcacard"
    libcacard_libs="$($pkg_config --libs nss 2>/dev/null) $glib_libs"
    libcacard_cflags="$($pkg_config --cflags nss 2>/dev/null) $glib_cflags"
    test_cflags="$libcacard_cflags"
    # The header files in nss < 3.13.3 have a bug which causes them to
    # emit a warning. If we're going to compile QEMU with -Werror, then
    # test that the headers don't have this bug. Otherwise we would pass
    # the configure test but fail to compile QEMU later.
    if test "$werror" = "yes"; then
        test_cflags="-Werror $test_cflags"
    fi
    if test -n "$libtool" &&
            $pkg_config --atleast-version=3.12.8 nss >/dev/null 2>&1 && \
      compile_prog "$test_cflags" "$libcacard_libs"; then
        smartcard_nss="yes"
        QEMU_CFLAGS="$QEMU_CFLAGS $libcacard_cflags"
        QEMU_INCLUDES="$QEMU_INCLUDES $smartcard_includes"
        libs_softmmu="$libcacard_libs $libs_softmmu"
    else
        if test "$smartcard_nss" = "yes"; then
            feature_not_found "nss"
        fi
        smartcard_nss="no"
    fi
fi

# check for usbredirparser for usb network redirection support
if test "$usb_redir" != "no" ; then
    if $pkg_config --atleast-version=0.6 libusbredirparser-0.5 >/dev/null 2>&1 ; then
        usb_redir="yes"
        usb_redir_cflags=$($pkg_config --cflags libusbredirparser-0.5 2>/dev/null)
        usb_redir_libs=$($pkg_config --libs libusbredirparser-0.5 2>/dev/null)
        QEMU_CFLAGS="$QEMU_CFLAGS $usb_redir_cflags"
        libs_softmmu="$libs_softmmu $usb_redir_libs"
    else
        if test "$usb_redir" = "yes"; then
            feature_not_found "usb-redir"
        fi
        usb_redir="no"
    fi
fi

##########################################

##########################################
# check if we have fdatasync

fdatasync=no
cat > $TMPC << EOF
#include <unistd.h>
int main(void) {
#if defined(_POSIX_SYNCHRONIZED_IO) && _POSIX_SYNCHRONIZED_IO > 0
return fdatasync(0);
#else
#error Not supported
#endif
}
EOF
if compile_prog "" "" ; then
    fdatasync=yes
fi

##########################################
# check if we have madvise

madvise=no
cat > $TMPC << EOF
#include <sys/types.h>
#include <sys/mman.h>
#include <stddef.h>
int main(void) { return madvise(NULL, 0, MADV_DONTNEED); }
EOF
if compile_prog "" "" ; then
    madvise=yes
fi

##########################################
# check if we have posix_madvise

posix_madvise=no
cat > $TMPC << EOF
#include <sys/mman.h>
#include <stddef.h>
int main(void) { return posix_madvise(NULL, 0, POSIX_MADV_DONTNEED); }
EOF
if compile_prog "" "" ; then
    posix_madvise=yes
fi

##########################################
# check if we have usable SIGEV_THREAD_ID

sigev_thread_id=no
cat > $TMPC << EOF
#include <signal.h>
int main(void) {
  struct sigevent ev;
  ev.sigev_notify = SIGEV_THREAD_ID;
  ev._sigev_un._tid = 0;
  asm volatile("" : : "g"(&ev));
  return 0;
}
EOF
if compile_prog "" "" ; then
    sigev_thread_id=yes
fi

##########################################
# check if trace backend exists

$python "$source_path/scripts/tracetool.py" "--backend=$trace_backend" --check-backend  > /dev/null 2> /dev/null
if test "$?" -ne 0 ; then
  echo
  echo "Error: invalid trace backend"
  echo "Please choose a supported trace backend."
  echo
  exit 1
fi

##########################################
# For 'ust' backend, test if ust headers are present
if test "$trace_backend" = "ust"; then
  cat > $TMPC << EOF
#include <ust/tracepoint.h>
#include <ust/marker.h>
int main(void) { return 0; }
EOF
  if compile_prog "" "" ; then
    LIBS="-lust -lurcu-bp $LIBS"
    libs_qga="-lust -lurcu-bp $libs_qga"
  else
    echo
    echo "Error: Trace backend 'ust' missing libust header files"
    echo
    exit 1
  fi
fi

##########################################
# For 'dtrace' backend, test if 'dtrace' command is present
if test "$trace_backend" = "dtrace"; then
  if ! has 'dtrace' ; then
    echo
    echo "Error: dtrace command is not found in PATH $PATH"
    echo
    exit 1
  fi
  trace_backend_stap="no"
  if has 'stap' ; then
    trace_backend_stap="yes"
  fi
fi

##########################################
# __sync_fetch_and_and requires at least -march=i486. Many toolchains
# use i686 as default anyway, but for those that don't, an explicit
# specification is necessary
if test "$vhost_net" = "yes" && test "$cpu" = "i386"; then
  cat > $TMPC << EOF
static int sfaa(int *ptr)
{
  return __sync_fetch_and_and(ptr, 0);
}

int main(void)
{
  int val = 42;
  sfaa(&val);
  return val;
}
EOF
  if ! compile_prog "" "" ; then
    QEMU_CFLAGS="-march=i486 $QEMU_CFLAGS"
  fi
fi

##########################################
# check and set a backend for coroutine

# default is ucontext, but always fallback to gthread
# windows autodetected by make
if test "$coroutine" = "" -o "$coroutine" = "ucontext"; then
  if test "$darwin" != "yes"; then
    cat > $TMPC << EOF
#include <ucontext.h>
#ifdef __stub_makecontext
#error Ignoring glibc stub makecontext which will always fail
#endif
int main(void) { makecontext(0, 0, 0); return 0; }
EOF
    if compile_prog "" "" ; then
        coroutine_backend=ucontext
    else
	coroutine_backend=gthread
    fi
  fi
elif test "$coroutine" = "gthread" ; then
  coroutine_backend=gthread
elif test "$coroutine" = "windows" ; then
  coroutine_backend=windows
elif test "$coroutine" = "sigaltstack" ; then
  coroutine_backend=sigaltstack
else
  echo
  echo "Error: unknown coroutine backend $coroutine"
  echo
  exit 1
fi

##########################################
# check if we have open_by_handle_at

open_by_handle_at=no
cat > $TMPC << EOF
#include <fcntl.h>
#if !defined(AT_EMPTY_PATH)
# error missing definition
#else
int main(void) { struct file_handle fh; return open_by_handle_at(0, &fh, 0); }
#endif
EOF
if compile_prog "" "" ; then
    open_by_handle_at=yes
fi

########################################
# check if we have linux/magic.h

linux_magic_h=no
cat > $TMPC << EOF
#include <linux/magic.h>
int main(void) {
  return 0;
}
EOF
if compile_prog "" "" ; then
    linux_magic_h=yes
fi

########################################
# check whether we can disable warning option with a pragma (this is needed
# to silence warnings in the headers of some versions of external libraries).
# This test has to be compiled with -Werror as otherwise an unknown pragma is
# only a warning.
#
# If we can't selectively disable warning in the code, disable -Werror so that
# the build doesn't fail anyway.

pragma_disable_unused_but_set=no
cat > $TMPC << EOF
#pragma GCC diagnostic ignored "-Wunused-but-set-variable"
#pragma GCC diagnostic ignored "-Wstrict-prototypes"

int main(void) {
    return 0;
}
EOF
if compile_prog "-Werror" "" ; then
    pragma_diagnostic_available=yes
fi

########################################
# check if we have valgrind/valgrind.h and valgrind/memcheck.h

valgrind_h=no
cat > $TMPC << EOF
#include <valgrind/valgrind.h>
#include <valgrind/memcheck.h>
int main(void) {
  return 0;
}
EOF
if compile_prog "" "" ; then
    valgrind_h=yes
fi

########################################
# check if environ is declared

has_environ=no
cat > $TMPC << EOF
#include <unistd.h>
int main(void) {
    environ = 0;
    return 0;
}
EOF
if compile_prog "" "" ; then
    has_environ=yes
fi

########################################
# check if cpuid.h is usable.

cpuid_h=no
cat > $TMPC << EOF
#include <cpuid.h>
int main(void) {
  return 0;
}
EOF
if compile_prog "" "" ; then
    cpuid_h=yes
fi

########################################
# check if __[u]int128_t is usable.

int128=no
cat > $TMPC << EOF
__int128_t a;
__uint128_t b;
int main (void) {
  a = a + b;
  b = a * b;
  return 0;
}
EOF
if compile_prog "" "" ; then
    int128=yes
fi

##########################################
# End of CC checks
# After here, no more $cc or $ld runs

if test "$gcov" = "yes" ; then
  CFLAGS="-fprofile-arcs -ftest-coverage -g $CFLAGS"
  LDFLAGS="-fprofile-arcs -ftest-coverage $LDFLAGS"
elif test "$debug" = "no" ; then
  CFLAGS="-O2 -D_FORTIFY_SOURCE=2 $CFLAGS"
fi


# Disable zero malloc errors for official releases unless explicitly told to
# enable/disable
if test -z "$zero_malloc" ; then
    if test "$z_version" = "50" ; then
	zero_malloc="no"
    else
	zero_malloc="yes"
    fi
fi

# Now we've finished running tests it's OK to add -Werror to the compiler flags
if test "$werror" = "yes"; then
    QEMU_CFLAGS="-Werror $QEMU_CFLAGS"
fi

if test "$solaris" = "no" ; then
    if $ld --version 2>/dev/null | grep "GNU ld" >/dev/null 2>/dev/null ; then
        LDFLAGS="-Wl,--warn-common $LDFLAGS"
    fi
fi

# test if pod2man has --utf8 option
if pod2man --help | grep -q utf8; then
    POD2MAN="pod2man --utf8"
else
    POD2MAN="pod2man"
fi

# Use ASLR, no-SEH and DEP if available
if test "$mingw32" = "yes" ; then
    for flag in --dynamicbase --no-seh --nxcompat; do
        if $ld --help 2>/dev/null | grep ".$flag" >/dev/null 2>/dev/null ; then
            LDFLAGS="-Wl,$flag $LDFLAGS"
        fi
    done
fi

qemu_confdir=$sysconfdir$confsuffix
qemu_datadir=$datadir$confsuffix
qemu_localedir="$datadir/locale"

tools=""
if test "$want_tools" = "yes" ; then
  tools="qemu-img\$(EXESUF) qemu-io\$(EXESUF) $tools"
  if [ "$linux" = "yes" -o "$bsd" = "yes" -o "$solaris" = "yes" ] ; then
    tools="qemu-nbd\$(EXESUF) $tools"
  fi
fi
if test "$softmmu" = yes ; then
  if test "$virtfs" != no ; then
    if test "$cap" = yes && test "$linux" = yes && test "$attr" = yes ; then
      virtfs=yes
      tools="$tools fsdev/virtfs-proxy-helper\$(EXESUF)"
    else
      if test "$virtfs" = yes; then
        echo "VirtFS is supported only on Linux and requires libcap-devel and libattr-devel"
        exit 1
      fi
      virtfs=no
    fi
  fi
  if [ "$linux" = "yes" -o "$bsd" = "yes" -o "$solaris" = "yes" ] ; then
    if [ "$guest_agent" = "yes" ]; then
      tools="qemu-ga\$(EXESUF) $tools"
    fi
  fi
fi

# Mac OS X ships with a broken assembler
roms=
if test \( "$cpu" = "i386" -o "$cpu" = "x86_64" \) -a \
        "$targetos" != "Darwin" -a "$targetos" != "SunOS" -a \
        "$softmmu" = yes ; then
  roms="optionrom"
fi
if test "$cpu" = "ppc64" -a "$targetos" != "Darwin" ; then
  roms="$roms spapr-rtas"
fi

# add pixman flags after all config tests are done
QEMU_CFLAGS="$QEMU_CFLAGS $pixman_cflags"
libs_softmmu="$libs_softmmu $pixman_libs"

echo "Install prefix    $prefix"
echo "BIOS directory    `eval echo $qemu_datadir`"
echo "binary directory  `eval echo $bindir`"
echo "library directory `eval echo $libdir`"
echo "libexec directory `eval echo $libexecdir`"
echo "include directory `eval echo $includedir`"
echo "config directory  `eval echo $sysconfdir`"
echo "local state directory   `eval echo $local_statedir`"
if test "$mingw32" = "no" ; then
echo "Manual directory  `eval echo $mandir`"
echo "ELF interp prefix $interp_prefix"
fi
echo "Source path       $source_path"
echo "C compiler        $cc"
echo "Host C compiler   $host_cc"
echo "Objective-C compiler $objcc"
echo "CFLAGS            $CFLAGS"
echo "QEMU_CFLAGS       $QEMU_CFLAGS"
echo "LDFLAGS           $LDFLAGS"
echo "make              $make"
echo "install           $install"
echo "python            $python"
if test "$slirp" = "yes" ; then
    echo "smbd              $smbd"
fi
echo "host CPU          $cpu"
echo "host big endian   $bigendian"
echo "target list       $target_list"
echo "tcg debug enabled $debug_tcg"
echo "gprof enabled     $gprof"
echo "sparse enabled    $sparse"
echo "strip binaries    $strip_opt"
echo "profiler          $profiler"
echo "static build      $static"
echo "-Werror enabled   $werror"
if test "$darwin" = "yes" ; then
    echo "Cocoa support     $cocoa"
fi
echo "pixman            $pixman"
echo "SDL support       $sdl"
echo "GTK support       $gtk"
echo "curses support    $curses"
echo "curl support      $curl"
echo "mingw32 support   $mingw32"
echo "Audio drivers     $audio_drv_list"
echo "Extra audio cards $audio_card_list"
echo "Block whitelist   $block_drv_whitelist"
echo "Mixer emulation   $mixemu"
echo "VirtFS support    $virtfs"
echo "VNC support       $vnc"
if test "$vnc" = "yes" ; then
    echo "VNC TLS support   $vnc_tls"
    echo "VNC SASL support  $vnc_sasl"
    echo "VNC JPEG support  $vnc_jpeg"
    echo "VNC PNG support   $vnc_png"
    echo "VNC WS support    $vnc_ws"
fi
if test -n "$sparc_cpu"; then
    echo "Target Sparc Arch $sparc_cpu"
fi
echo "xen support       $xen"
echo "brlapi support    $brlapi"
echo "bluez  support    $bluez"
echo "Documentation     $docs"
echo "Tools             $tools"
[ ! -z "$uname_release" ] && \
echo "uname -r          $uname_release"
echo "NPTL support      $nptl"
echo "GUEST_BASE        $guest_base"
echo "PIE               $pie"
echo "vde support       $vde"
echo "Linux AIO support $linux_aio"
echo "(X)ATTR support   $attr"
echo "Install blobs     $blobs"
echo "KVM support       $kvm"
echo "TCG interpreter   $tcg_interpreter"
echo "fdt support       $fdt"
echo "preadv support    $preadv"
echo "fdatasync         $fdatasync"
echo "madvise           $madvise"
echo "posix_madvise     $posix_madvise"
echo "sigev_thread_id   $sigev_thread_id"
echo "uuid support      $uuid"
echo "libcap-ng support $cap_ng"
echo "vhost-net support $vhost_net"
echo "Trace backend     $trace_backend"
echo "Trace output file $trace_file-<pid>"
echo "spice support     $spice ($spice_protocol_version/$spice_server_version)"
echo "rbd support       $rbd"
echo "xfsctl support    $xfs"
echo "nss used          $smartcard_nss"
echo "usb net redir     $usb_redir"
echo "GLX support       $glx"
echo "libiscsi support  $libiscsi"
echo "build guest agent $guest_agent"
echo "seccomp support   $seccomp"
echo "coroutine backend $coroutine_backend"
echo "GlusterFS support $glusterfs"
echo "virtio-blk-data-plane $virtio_blk_data_plane"
echo "gcov              $gcov_tool"
echo "gcov enabled      $gcov"
echo "TPM support       $tpm"

if test "$sdl_too_old" = "yes"; then
echo "-> Your SDL version is too old - please upgrade to have SDL support"
fi

config_host_mak="config-host.mak"
config_host_ld="config-host.ld"

echo "# Automatically generated by configure - do not modify" >config-all-disas.mak

echo "# Automatically generated by configure - do not modify" > $config_host_mak
printf "# Configured with:" >> $config_host_mak
printf " '%s'" "$0" "$@" >> $config_host_mak
echo >> $config_host_mak

echo all: >> $config_host_mak
echo "prefix=$prefix" >> $config_host_mak
echo "bindir=$bindir" >> $config_host_mak
echo "libdir=$libdir" >> $config_host_mak
echo "libexecdir=$libexecdir" >> $config_host_mak
echo "includedir=$includedir" >> $config_host_mak
echo "mandir=$mandir" >> $config_host_mak
echo "sysconfdir=$sysconfdir" >> $config_host_mak
echo "qemu_confdir=$qemu_confdir" >> $config_host_mak
echo "qemu_datadir=$qemu_datadir" >> $config_host_mak
echo "qemu_docdir=$qemu_docdir" >> $config_host_mak
echo "qemu_localstatedir=$local_statedir" >> $config_host_mak
echo "qemu_helperdir=$libexecdir" >> $config_host_mak
echo "extra_cflags=$EXTRA_CFLAGS" >> $config_host_mak
echo "extra_ldflags=$EXTRA_LDFLAGS" >> $config_host_mak
echo "qemu_localedir=$qemu_localedir" >> $config_host_mak

echo "ARCH=$ARCH" >> $config_host_mak
if test "$debug_tcg" = "yes" ; then
  echo "CONFIG_DEBUG_TCG=y" >> $config_host_mak
fi
if test "$debug" = "yes" ; then
  echo "CONFIG_DEBUG_EXEC=y" >> $config_host_mak
fi
if test "$strip_opt" = "yes" ; then
  echo "STRIP=${strip}" >> $config_host_mak
fi
if test "$bigendian" = "yes" ; then
  echo "HOST_WORDS_BIGENDIAN=y" >> $config_host_mak
fi
if test "$mingw32" = "yes" ; then
  echo "CONFIG_WIN32=y" >> $config_host_mak
  echo "CONFIG_INSTALLER=y" >> $config_host_mak
  rc_version=`cat "$source_path/VERSION"`
  version_major=${rc_version%%.*}
  rc_version=${rc_version#*.}
  version_minor=${rc_version%%.*}
  rc_version=${rc_version#*.}
  version_subminor=${rc_version%%.*}
  version_micro=0
  echo "CONFIG_FILEVERSION=$version_major,$version_minor,$version_subminor,$version_micro" >> $config_host_mak
  echo "CONFIG_PRODUCTVERSION=$version_major,$version_minor,$version_subminor,$version_micro" >> $config_host_mak
else
  echo "CONFIG_POSIX=y" >> $config_host_mak
fi

if test "$linux" = "yes" ; then
  echo "CONFIG_LINUX=y" >> $config_host_mak
fi

if test "$darwin" = "yes" ; then
  echo "CONFIG_DARWIN=y" >> $config_host_mak
fi

if test "$aix" = "yes" ; then
  echo "CONFIG_AIX=y" >> $config_host_mak
fi

if test "$solaris" = "yes" ; then
  echo "CONFIG_SOLARIS=y" >> $config_host_mak
  echo "CONFIG_SOLARIS_VERSION=$solarisrev" >> $config_host_mak
  if test "$needs_libsunmath" = "yes" ; then
    echo "CONFIG_NEEDS_LIBSUNMATH=y" >> $config_host_mak
  fi
fi
if test "$haiku" = "yes" ; then
  echo "CONFIG_HAIKU=y" >> $config_host_mak
fi
if test "$static" = "yes" ; then
  echo "CONFIG_STATIC=y" >> $config_host_mak
fi
if test "$profiler" = "yes" ; then
  echo "CONFIG_PROFILER=y" >> $config_host_mak
fi
if test "$slirp" = "yes" ; then
  echo "CONFIG_SLIRP=y" >> $config_host_mak
  echo "CONFIG_SMBD_COMMAND=\"$smbd\"" >> $config_host_mak
fi
if test "$vde" = "yes" ; then
  echo "CONFIG_VDE=y" >> $config_host_mak
fi
if test "$cap_ng" = "yes" ; then
  echo "CONFIG_LIBCAP=y" >> $config_host_mak
fi
for card in $audio_card_list; do
    def=CONFIG_`echo $card | LC_ALL=C tr '[a-z]' '[A-Z]'`
    echo "$def=y" >> $config_host_mak
done
echo "CONFIG_AUDIO_DRIVERS=$audio_drv_list" >> $config_host_mak
for drv in $audio_drv_list; do
    def=CONFIG_`echo $drv | LC_ALL=C tr '[a-z]' '[A-Z]'`
    echo "$def=y" >> $config_host_mak
    if test "$drv" = "fmod"; then
        echo "FMOD_CFLAGS=-I$fmod_inc" >> $config_host_mak
    fi
done
if test "$audio_pt_int" = "yes" ; then
  echo "CONFIG_AUDIO_PT_INT=y" >> $config_host_mak
fi
if test "$audio_win_int" = "yes" ; then
  echo "CONFIG_AUDIO_WIN_INT=y" >> $config_host_mak
fi
echo "CONFIG_BDRV_WHITELIST=$block_drv_whitelist" >> $config_host_mak
if test "$mixemu" = "yes" ; then
  echo "CONFIG_MIXEMU=y" >> $config_host_mak
fi
if test "$vnc" = "yes" ; then
  echo "CONFIG_VNC=y" >> $config_host_mak
fi
if test "$vnc_tls" = "yes" ; then
  echo "CONFIG_VNC_TLS=y" >> $config_host_mak
fi
if test "$vnc_sasl" = "yes" ; then
  echo "CONFIG_VNC_SASL=y" >> $config_host_mak
fi
if test "$vnc_jpeg" = "yes" ; then
  echo "CONFIG_VNC_JPEG=y" >> $config_host_mak
fi
if test "$vnc_png" = "yes" ; then
  echo "CONFIG_VNC_PNG=y" >> $config_host_mak
fi
if test "$vnc_ws" = "yes" ; then
  echo "CONFIG_VNC_WS=y" >> $config_host_mak
  echo "VNC_WS_CFLAGS=$vnc_ws_cflags" >> $config_host_mak
fi
if test "$fnmatch" = "yes" ; then
  echo "CONFIG_FNMATCH=y" >> $config_host_mak
fi
if test "$uuid" = "yes" ; then
  echo "CONFIG_UUID=y" >> $config_host_mak
fi
if test "$xfs" = "yes" ; then
  echo "CONFIG_XFS=y" >> $config_host_mak
fi
qemu_version=`head "$source_path/VERSION"`
echo "VERSION=$qemu_version" >>$config_host_mak
echo "PKGVERSION=$pkgversion" >>$config_host_mak
echo "SRC_PATH=$source_path" >> $config_host_mak
echo "TARGET_DIRS=$target_list" >> $config_host_mak
if [ "$docs" = "yes" ] ; then
  echo "BUILD_DOCS=yes" >> $config_host_mak
fi
if [ "$tools" = "yes" ] ; then
  echo "BUILD_TOOLS=yes" >> $config_host_mak
fi
if test "$sdl" = "yes" ; then
  echo "CONFIG_SDL=y" >> $config_host_mak
  echo "SDL_CFLAGS=$sdl_cflags" >> $config_host_mak
fi
if test "$cocoa" = "yes" ; then
  echo "CONFIG_COCOA=y" >> $config_host_mak
fi
if test "$curses" = "yes" ; then
  echo "CONFIG_CURSES=y" >> $config_host_mak
fi
if test "$atfile" = "yes" ; then
  echo "CONFIG_ATFILE=y" >> $config_host_mak
fi
if test "$utimens" = "yes" ; then
  echo "CONFIG_UTIMENSAT=y" >> $config_host_mak
fi
if test "$pipe2" = "yes" ; then
  echo "CONFIG_PIPE2=y" >> $config_host_mak
fi
if test "$accept4" = "yes" ; then
  echo "CONFIG_ACCEPT4=y" >> $config_host_mak
fi
if test "$splice" = "yes" ; then
  echo "CONFIG_SPLICE=y" >> $config_host_mak
fi
if test "$eventfd" = "yes" ; then
  echo "CONFIG_EVENTFD=y" >> $config_host_mak
fi
if test "$fallocate" = "yes" ; then
  echo "CONFIG_FALLOCATE=y" >> $config_host_mak
fi
if test "$fallocate_punch_hole" = "yes" ; then
  echo "CONFIG_FALLOCATE_PUNCH_HOLE=y" >> $config_host_mak
fi
if test "$sync_file_range" = "yes" ; then
  echo "CONFIG_SYNC_FILE_RANGE=y" >> $config_host_mak
fi
if test "$fiemap" = "yes" ; then
  echo "CONFIG_FIEMAP=y" >> $config_host_mak
fi
if test "$dup3" = "yes" ; then
  echo "CONFIG_DUP3=y" >> $config_host_mak
fi
if test "$epoll" = "yes" ; then
  echo "CONFIG_EPOLL=y" >> $config_host_mak
fi
if test "$epoll_create1" = "yes" ; then
  echo "CONFIG_EPOLL_CREATE1=y" >> $config_host_mak
fi
if test "$epoll_pwait" = "yes" ; then
  echo "CONFIG_EPOLL_PWAIT=y" >> $config_host_mak
fi
if test "$sendfile" = "yes" ; then
  echo "CONFIG_SENDFILE=y" >> $config_host_mak
fi
if test "$inotify" = "yes" ; then
  echo "CONFIG_INOTIFY=y" >> $config_host_mak
fi
if test "$inotify1" = "yes" ; then
  echo "CONFIG_INOTIFY1=y" >> $config_host_mak
fi
if test "$byteswap_h" = "yes" ; then
  echo "CONFIG_BYTESWAP_H=y" >> $config_host_mak
fi
if test "$bswap_h" = "yes" ; then
  echo "CONFIG_MACHINE_BSWAP_H=y" >> $config_host_mak
fi
if test "$curl" = "yes" ; then
  echo "CONFIG_CURL=y" >> $config_host_mak
  echo "CURL_CFLAGS=$curl_cflags" >> $config_host_mak
fi
if test "$brlapi" = "yes" ; then
  echo "CONFIG_BRLAPI=y" >> $config_host_mak
fi
if test "$bluez" = "yes" ; then
  echo "CONFIG_BLUEZ=y" >> $config_host_mak
  echo "BLUEZ_CFLAGS=$bluez_cflags" >> $config_host_mak
fi
echo "GLIB_CFLAGS=$glib_cflags" >> $config_host_mak
if test "$gtk" = "yes" ; then
  echo "CONFIG_GTK=y" >> $config_host_mak
  echo "GTK_CFLAGS=$gtk_cflags" >> $config_host_mak
  echo "VTE_CFLAGS=$vte_cflags" >> $config_host_mak
fi
if test "$xen" = "yes" ; then
  echo "CONFIG_XEN_BACKEND=y" >> $config_host_mak
  echo "CONFIG_XEN_CTRL_INTERFACE_VERSION=$xen_ctrl_version" >> $config_host_mak
fi
if test "$linux_aio" = "yes" ; then
  echo "CONFIG_LINUX_AIO=y" >> $config_host_mak
fi
if test "$attr" = "yes" ; then
  echo "CONFIG_ATTR=y" >> $config_host_mak
fi
if test "$libattr" = "yes" ; then
  echo "CONFIG_LIBATTR=y" >> $config_host_mak
fi
if test "$virtfs" = "yes" ; then
  echo "CONFIG_VIRTFS=y" >> $config_host_mak
fi
if test "$blobs" = "yes" ; then
  echo "INSTALL_BLOBS=yes" >> $config_host_mak
fi
if test "$iovec" = "yes" ; then
  echo "CONFIG_IOVEC=y" >> $config_host_mak
fi
if test "$preadv" = "yes" ; then
  echo "CONFIG_PREADV=y" >> $config_host_mak
fi
if test "$fdt" = "yes" ; then
  echo "CONFIG_FDT=y" >> $config_host_mak
fi
if test "$signalfd" = "yes" ; then
  echo "CONFIG_SIGNALFD=y" >> $config_host_mak
fi
if test "$tcg_interpreter" = "yes" ; then
  echo "CONFIG_TCG_INTERPRETER=y" >> $config_host_mak
fi
if test "$fdatasync" = "yes" ; then
  echo "CONFIG_FDATASYNC=y" >> $config_host_mak
fi
if test "$madvise" = "yes" ; then
  echo "CONFIG_MADVISE=y" >> $config_host_mak
fi
if test "$posix_madvise" = "yes" ; then
  echo "CONFIG_POSIX_MADVISE=y" >> $config_host_mak
fi
if test "$sigev_thread_id" = "yes" ; then
  echo "CONFIG_SIGEV_THREAD_ID=y" >> $config_host_mak
fi

if test "$spice" = "yes" ; then
  echo "CONFIG_SPICE=y" >> $config_host_mak
fi

if test "$smartcard_nss" = "yes" ; then
  echo "CONFIG_SMARTCARD_NSS=y" >> $config_host_mak
  echo "libcacard_libs=$libcacard_libs" >> $config_host_mak
  echo "libcacard_cflags=$libcacard_cflags" >> $config_host_mak
fi

if test "$usb_redir" = "yes" ; then
  echo "CONFIG_USB_REDIR=y" >> $config_host_mak
fi

if test "$glx" = "yes" ; then
  echo "CONFIG_GLX=y" >> $config_host_mak
fi

if test "$libiscsi" = "yes" ; then
  echo "CONFIG_LIBISCSI=y" >> $config_host_mak
fi

if test "$seccomp" = "yes"; then
  echo "CONFIG_SECCOMP=y" >> $config_host_mak
fi

# XXX: suppress that
if [ "$bsd" = "yes" ] ; then
  echo "CONFIG_BSD=y" >> $config_host_mak
fi

echo "CONFIG_UNAME_RELEASE=\"$uname_release\"" >> $config_host_mak

if test "$zero_malloc" = "yes" ; then
  echo "CONFIG_ZERO_MALLOC=y" >> $config_host_mak
fi
if test "$rbd" = "yes" ; then
  echo "CONFIG_RBD=y" >> $config_host_mak
fi

if test "$coroutine_backend" = "ucontext" ; then
  echo "CONFIG_UCONTEXT_COROUTINE=y" >> $config_host_mak
elif test "$coroutine_backend" = "sigaltstack" ; then
  echo "CONFIG_SIGALTSTACK_COROUTINE=y" >> $config_host_mak
fi

if test "$open_by_handle_at" = "yes" ; then
  echo "CONFIG_OPEN_BY_HANDLE=y" >> $config_host_mak
fi

if test "$linux_magic_h" = "yes" ; then
  echo "CONFIG_LINUX_MAGIC_H=y" >> $config_host_mak
fi

if test "$pragma_diagnostic_available" = "yes" ; then
  echo "CONFIG_PRAGMA_DIAGNOSTIC_AVAILABLE=y" >> $config_host_mak
fi

if test "$valgrind_h" = "yes" ; then
  echo "CONFIG_VALGRIND_H=y" >> $config_host_mak
fi

if test "$has_environ" = "yes" ; then
  echo "CONFIG_HAS_ENVIRON=y" >> $config_host_mak
fi

if test "$cpuid_h" = "yes" ; then
  echo "CONFIG_CPUID_H=y" >> $config_host_mak
fi

if test "$int128" = "yes" ; then
  echo "CONFIG_INT128=y" >> $config_host_mak
fi

if test "$glusterfs" = "yes" ; then
  echo "CONFIG_GLUSTERFS=y" >> $config_host_mak
fi

if test "$virtio_blk_data_plane" = "yes" ; then
  echo "CONFIG_VIRTIO_BLK_DATA_PLANE=y" >> $config_host_mak
fi

# USB host support
case "$usb" in
linux)
  echo "HOST_USB=linux legacy" >> $config_host_mak
;;
bsd)
  echo "HOST_USB=bsd" >> $config_host_mak
;;
*)
  echo "HOST_USB=stub" >> $config_host_mak
;;
esac

# use default implementation for tracing backend-specific routines
trace_default=yes
echo "TRACE_BACKEND=$trace_backend" >> $config_host_mak
if test "$trace_backend" = "nop"; then
  echo "CONFIG_TRACE_NOP=y" >> $config_host_mak
fi
if test "$trace_backend" = "simple"; then
  echo "CONFIG_TRACE_SIMPLE=y" >> $config_host_mak
  trace_default=no
  # Set the appropriate trace file.
  trace_file="\"$trace_file-\" FMT_pid"
fi
if test "$trace_backend" = "stderr"; then
  echo "CONFIG_TRACE_STDERR=y" >> $config_host_mak
  trace_default=no
fi
if test "$trace_backend" = "ust"; then
  echo "CONFIG_TRACE_UST=y" >> $config_host_mak
fi
if test "$trace_backend" = "dtrace"; then
  echo "CONFIG_TRACE_DTRACE=y" >> $config_host_mak
  if test "$trace_backend_stap" = "yes" ; then
    echo "CONFIG_TRACE_SYSTEMTAP=y" >> $config_host_mak
  fi
fi
echo "CONFIG_TRACE_FILE=$trace_file" >> $config_host_mak
if test "$trace_default" = "yes"; then
  echo "CONFIG_TRACE_DEFAULT=y" >> $config_host_mak
fi

echo "TOOLS=$tools" >> $config_host_mak
echo "ROMS=$roms" >> $config_host_mak
echo "MAKE=$make" >> $config_host_mak
echo "INSTALL=$install" >> $config_host_mak
echo "INSTALL_DIR=$install -d -m 0755" >> $config_host_mak
echo "INSTALL_DATA=$install -c -m 0644" >> $config_host_mak
if test -n "$libtool"; then
  echo "INSTALL_PROG=\$(LIBTOOL) --mode=install $install -c -m 0755" >> $config_host_mak
  echo "INSTALL_LIB=\$(LIBTOOL) --mode=install $install -c -m 0644" >> $config_host_mak
else
  echo "INSTALL_PROG=$install -c -m 0755" >> $config_host_mak
  echo "INSTALL_LIB=$install -c -m 0644" >> $config_host_mak
fi
echo "PYTHON=$python" >> $config_host_mak
echo "CC=$cc" >> $config_host_mak
echo "CC_I386=$cc_i386" >> $config_host_mak
echo "HOST_CC=$host_cc" >> $config_host_mak
echo "OBJCC=$objcc" >> $config_host_mak
echo "AR=$ar" >> $config_host_mak
echo "AS=$as" >> $config_host_mak
echo "CPP=$cpp" >> $config_host_mak
echo "OBJCOPY=$objcopy" >> $config_host_mak
echo "LD=$ld" >> $config_host_mak
echo "WINDRES=$windres" >> $config_host_mak
echo "LIBTOOL=$libtool" >> $config_host_mak
echo "CFLAGS=$CFLAGS" >> $config_host_mak
echo "QEMU_CFLAGS=$QEMU_CFLAGS" >> $config_host_mak
echo "QEMU_INCLUDES=$QEMU_INCLUDES" >> $config_host_mak
if test "$sparse" = "yes" ; then
  echo "CC           := REAL_CC=\"\$(CC)\" cgcc"       >> $config_host_mak
  echo "HOST_CC      := REAL_CC=\"\$(HOST_CC)\" cgcc"  >> $config_host_mak
  echo "QEMU_CFLAGS  += -Wbitwise -Wno-transparent-union -Wno-old-initializer -Wno-non-pointer-null" >> $config_host_mak
fi
if test "$cross_prefix" != ""; then
  echo "AUTOCONF_HOST := --host=${cross_prefix%-}"     >> $config_host_mak
else
  echo "AUTOCONF_HOST := "                             >> $config_host_mak
fi
echo "LDFLAGS=$LDFLAGS" >> $config_host_mak
echo "LIBS+=$LIBS" >> $config_host_mak
echo "LIBS_TOOLS+=$libs_tools" >> $config_host_mak
echo "EXESUF=$EXESUF" >> $config_host_mak
echo "LIBS_QGA+=$libs_qga" >> $config_host_mak
echo "POD2MAN=$POD2MAN" >> $config_host_mak
echo "TRANSLATE_OPT_CFLAGS=$TRANSLATE_OPT_CFLAGS" >> $config_host_mak
if test "$gcov" = "yes" ; then
  echo "CONFIG_GCOV=y" >> $config_host_mak
  echo "GCOV=$gcov_tool" >> $config_host_mak
fi

# generate list of library paths for linker script

$ld --verbose -v 2> /dev/null | grep SEARCH_DIR > ${config_host_ld}

if test -f ${config_host_ld}~ ; then
  if cmp -s $config_host_ld ${config_host_ld}~ ; then
    mv ${config_host_ld}~ $config_host_ld
  else
    rm ${config_host_ld}~
  fi
fi

# use included Linux headers
if test "$linux" = "yes" ; then
  mkdir -p linux-headers
  case "$cpu" in
  i386|x86_64)
    linux_arch=x86
    ;;
  ppcemb|ppc|ppc64)
    linux_arch=powerpc
    ;;
  s390x)
    linux_arch=s390
    ;;
  *)
    # For most CPUs the kernel architecture name and QEMU CPU name match.
    linux_arch="$cpu"
    ;;
  esac
    # For non-KVM architectures we will not have asm headers
    if [ -e "$source_path/linux-headers/asm-$linux_arch" ]; then
      symlink "$source_path/linux-headers/asm-$linux_arch" linux-headers/asm
    fi
fi

for target in $target_list; do
target_dir="$target"
config_target_mak=$target_dir/config-target.mak
target_arch2=`echo $target | cut -d '-' -f 1`
target_bigendian="no"

case "$target_arch2" in
  armeb|lm32|m68k|microblaze|mips|mipsn32|mips64|moxie|or32|ppc|ppcemb|ppc64|ppc64abi32|s390x|sh4eb|sparc|sparc64|sparc32plus|xtensaeb)
  target_bigendian=yes
  ;;
esac
target_softmmu="no"
target_user_only="no"
target_linux_user="no"
target_bsd_user="no"
case "$target" in
  ${target_arch2}-softmmu)
    target_softmmu="yes"
    ;;
  ${target_arch2}-linux-user)
    if test "$linux" != "yes" ; then
      echo "ERROR: Target '$target' is only available on a Linux host"
      exit 1
    fi
    target_user_only="yes"
    target_linux_user="yes"
    ;;
  ${target_arch2}-bsd-user)
    if test "$bsd" != "yes" ; then
      echo "ERROR: Target '$target' is only available on a BSD host"
      exit 1
    fi
    target_user_only="yes"
    target_bsd_user="yes"
    ;;
  *)
    echo "ERROR: Target '$target' not recognised"
    exit 1
    ;;
esac

mkdir -p $target_dir
echo "# Automatically generated by configure - do not modify" > $config_target_mak

bflt="no"
target_nptl="no"
interp_prefix1=`echo "$interp_prefix" | sed "s/%M/$target_arch2/g"`
gdb_xml_files=""
target_short_alignment=2
target_int_alignment=4
target_long_alignment=4
target_llong_alignment=8
target_libs_softmmu=

TARGET_ARCH="$target_arch2"
TARGET_BASE_ARCH=""
TARGET_ABI_DIR=""

case "$target_arch2" in
  i386)
  ;;
  x86_64)
    TARGET_BASE_ARCH=i386
    target_long_alignment=8
  ;;
  alpha)
    target_long_alignment=8
    target_nptl="yes"
  ;;
  arm|armeb)
    TARGET_ARCH=arm
    bflt="yes"
    target_nptl="yes"
    gdb_xml_files="arm-core.xml arm-vfp.xml arm-vfp3.xml arm-neon.xml"
    target_llong_alignment=4
  ;;
  cris)
    target_nptl="yes"
  ;;
  lm32)
    target_libs_softmmu="$glx_libs"
  ;;
  m68k)
    bflt="yes"
    gdb_xml_files="cf-core.xml cf-fp.xml"
    target_int_alignment=2
    target_long_alignment=2
    target_llong_alignment=2
  ;;
  microblaze|microblazeel)
    TARGET_ARCH=microblaze
    bflt="yes"
    target_nptl="yes"
  ;;
  mips|mipsel)
    TARGET_ARCH=mips
    echo "TARGET_ABI_MIPSO32=y" >> $config_target_mak
    target_nptl="yes"
  ;;
  mipsn32|mipsn32el)
    TARGET_ARCH=mips64
    TARGET_BASE_ARCH=mips
    echo "TARGET_ABI_MIPSN32=y" >> $config_target_mak
    echo "TARGET_ABI32=y" >> $config_target_mak
  ;;
  mips64|mips64el)
    TARGET_ARCH=mips64
    TARGET_BASE_ARCH=mips
    echo "TARGET_ABI_MIPSN64=y" >> $config_target_mak
    target_long_alignment=8
  ;;
  moxie)
  ;;
  or32)
    TARGET_ARCH=openrisc
    TARGET_BASE_ARCH=openrisc
  ;;
  ppc)
    gdb_xml_files="power-core.xml power-fpu.xml power-altivec.xml power-spe.xml"
    target_nptl="yes"
  ;;
  ppcemb)
    TARGET_BASE_ARCH=ppc
    TARGET_ABI_DIR=ppc
    gdb_xml_files="power-core.xml power-fpu.xml power-altivec.xml power-spe.xml"
    target_nptl="yes"
  ;;
  ppc64)
    TARGET_BASE_ARCH=ppc
    TARGET_ABI_DIR=ppc
    gdb_xml_files="power64-core.xml power-fpu.xml power-altivec.xml power-spe.xml"
    target_long_alignment=8
  ;;
  ppc64abi32)
    TARGET_ARCH=ppc64
    TARGET_BASE_ARCH=ppc
    TARGET_ABI_DIR=ppc
    echo "TARGET_ABI32=y" >> $config_target_mak
    gdb_xml_files="power64-core.xml power-fpu.xml power-altivec.xml power-spe.xml"
  ;;
  sh4|sh4eb)
    TARGET_ARCH=sh4
    bflt="yes"
    target_nptl="yes"
  ;;
  sparc)
  ;;
  sparc64)
    TARGET_BASE_ARCH=sparc
    target_long_alignment=8
  ;;
  sparc32plus)
    TARGET_ARCH=sparc64
    TARGET_BASE_ARCH=sparc
    TARGET_ABI_DIR=sparc
    echo "TARGET_ABI32=y" >> $config_target_mak
  ;;
  s390x)
    target_nptl="yes"
    target_long_alignment=8
  ;;
  unicore32)
  ;;
  xtensa|xtensaeb)
    TARGET_ARCH=xtensa
  ;;
  *)
    echo "Unsupported target CPU"
    exit 1
  ;;
esac
# TARGET_BASE_ARCH needs to be defined after TARGET_ARCH
if [ "$TARGET_BASE_ARCH" = "" ]; then
  TARGET_BASE_ARCH=$TARGET_ARCH
fi

symlink "$source_path/Makefile.target" "$target_dir/Makefile"

upper() {
    echo "$@"| LC_ALL=C tr '[a-z]' '[A-Z]'
}

case "$cpu" in
  i386|x86_64|ppc)
    # The TCG interpreter currently does not support ld/st optimization.
    if test "$tcg_interpreter" = "no" ; then
        echo "CONFIG_QEMU_LDST_OPTIMIZATION=y" >> $config_target_mak
    fi
  ;;
esac

echo "TARGET_SHORT_ALIGNMENT=$target_short_alignment" >> $config_target_mak
echo "TARGET_INT_ALIGNMENT=$target_int_alignment" >> $config_target_mak
echo "TARGET_LONG_ALIGNMENT=$target_long_alignment" >> $config_target_mak
echo "TARGET_LLONG_ALIGNMENT=$target_llong_alignment" >> $config_target_mak
echo "TARGET_ARCH=$TARGET_ARCH" >> $config_target_mak
target_arch_name="`upper $TARGET_ARCH`"
echo "TARGET_$target_arch_name=y" >> $config_target_mak
echo "TARGET_ARCH2=$target_arch2" >> $config_target_mak
echo "TARGET_TYPE=TARGET_TYPE_`upper $target_arch2`" >> $config_target_mak
echo "TARGET_BASE_ARCH=$TARGET_BASE_ARCH" >> $config_target_mak
if [ "$TARGET_ABI_DIR" = "" ]; then
  TARGET_ABI_DIR=$TARGET_ARCH
fi
echo "TARGET_ABI_DIR=$TARGET_ABI_DIR" >> $config_target_mak
case "$target_arch2" in
  i386|x86_64)
    if test "$xen" = "yes" -a "$target_softmmu" = "yes" ; then
      echo "CONFIG_XEN=y" >> $config_target_mak
      if test "$xen_pci_passthrough" = yes; then
        echo "CONFIG_XEN_PCI_PASSTHROUGH=y" >> "$config_target_mak"
      fi
    else
      echo "CONFIG_NO_XEN=y" >> $config_target_mak
    fi
    ;;
  *)
    echo "CONFIG_NO_XEN=y" >> $config_target_mak
esac
case "$target_arch2" in
  arm|i386|x86_64|ppcemb|ppc|ppc64|s390x)
    # Make sure the target and host cpus are compatible
    if test "$kvm" = "yes" -a "$target_softmmu" = "yes" -a \
      \( "$target_arch2" = "$cpu" -o \
      \( "$target_arch2" = "ppcemb" -a "$cpu" = "ppc" \) -o \
      \( "$target_arch2" = "ppc64"  -a "$cpu" = "ppc" \) -o \
      \( "$target_arch2" = "ppc"    -a "$cpu" = "ppc64" \) -o \
      \( "$target_arch2" = "ppcemb" -a "$cpu" = "ppc64" \) -o \
      \( "$target_arch2" = "x86_64" -a "$cpu" = "i386"   \) -o \
      \( "$target_arch2" = "i386"   -a "$cpu" = "x86_64" \) \) ; then
      echo "CONFIG_KVM=y" >> $config_target_mak
      if test "$vhost_net" = "yes" ; then
        echo "CONFIG_VHOST_NET=y" >> $config_target_mak
      fi
    fi
esac
case "$target_arch2" in
  i386|x86_64)
    echo "CONFIG_HAVE_GET_MEMORY_MAPPING=y" >> $config_target_mak
esac
if test "$target_bigendian" = "yes" ; then
  echo "TARGET_WORDS_BIGENDIAN=y" >> $config_target_mak
fi
if test "$target_softmmu" = "yes" ; then
  echo "CONFIG_SOFTMMU=y" >> $config_target_mak
  echo "LIBS+=$libs_softmmu $target_libs_softmmu" >> $config_target_mak
  case "$target_arch2" in
    i386|x86_64)
      echo "CONFIG_HAVE_CORE_DUMP=y" >> $config_target_mak
  esac
fi
if test "$target_user_only" = "yes" ; then
  echo "CONFIG_USER_ONLY=y" >> $config_target_mak
  echo "CONFIG_QEMU_INTERP_PREFIX=\"$interp_prefix1\"" >> $config_target_mak
fi
if test "$target_linux_user" = "yes" ; then
  echo "CONFIG_LINUX_USER=y" >> $config_target_mak
fi
list=""
if test ! -z "$gdb_xml_files" ; then
  for x in $gdb_xml_files; do
    list="$list $source_path/gdb-xml/$x"
  done
  echo "TARGET_XML_FILES=$list" >> $config_target_mak
fi

if test "$target_user_only" = "yes" -a "$bflt" = "yes"; then
  echo "TARGET_HAS_BFLT=y" >> $config_target_mak
fi
if test "$target_user_only" = "yes" \
        -a "$nptl" = "yes" -a "$target_nptl" = "yes"; then
  echo "CONFIG_USE_NPTL=y" >> $config_target_mak
fi
if test "$target_user_only" = "yes" -a "$guest_base" = "yes"; then
  echo "CONFIG_USE_GUEST_BASE=y" >> $config_target_mak
fi
if test "$target_bsd_user" = "yes" ; then
  echo "CONFIG_BSD_USER=y" >> $config_target_mak
fi

# the static way of configuring available audio cards requires this workaround
if test "$target_user_only" != "yes" && grep -q CONFIG_PCSPK $source_path/default-configs/$target.mak; then
  echo "CONFIG_PCSPK=y" >> $config_target_mak
fi

# generate QEMU_CFLAGS/LDFLAGS for targets

cflags=""
includes=""
ldflags=""

if test "$tcg_interpreter" = "yes"; then
  includes="-I\$(SRC_PATH)/tcg/tci $includes"
elif test "$ARCH" = "sparc64" ; then
  includes="-I\$(SRC_PATH)/tcg/sparc $includes"
elif test "$ARCH" = "s390x" ; then
  includes="-I\$(SRC_PATH)/tcg/s390 $includes"
elif test "$ARCH" = "x86_64" ; then
  includes="-I\$(SRC_PATH)/tcg/i386 $includes"
else
  includes="-I\$(SRC_PATH)/tcg/\$(ARCH) $includes"
fi
includes="-I\$(SRC_PATH)/tcg $includes"

if test "$linux" = "yes" ; then
  includes="-I\$(SRC_PATH)/linux-headers $includes"
fi

for i in $ARCH $TARGET_BASE_ARCH ; do
  case "$i" in
  alpha)
    echo "CONFIG_ALPHA_DIS=y"  >> $config_target_mak
    echo "CONFIG_ALPHA_DIS=y"  >> config-all-disas.mak
  ;;
  arm)
    echo "CONFIG_ARM_DIS=y"  >> $config_target_mak
    echo "CONFIG_ARM_DIS=y"  >> config-all-disas.mak
  ;;
  cris)
    echo "CONFIG_CRIS_DIS=y"  >> $config_target_mak
    echo "CONFIG_CRIS_DIS=y"  >> config-all-disas.mak
  ;;
  hppa)
    echo "CONFIG_HPPA_DIS=y"  >> $config_target_mak
    echo "CONFIG_HPPA_DIS=y"  >> config-all-disas.mak
  ;;
  i386|x86_64)
    echo "CONFIG_I386_DIS=y"  >> $config_target_mak
    echo "CONFIG_I386_DIS=y"  >> config-all-disas.mak
  ;;
  ia64*)
    echo "CONFIG_IA64_DIS=y"  >> $config_target_mak
    echo "CONFIG_IA64_DIS=y"  >> config-all-disas.mak
  ;;
  lm32)
    echo "CONFIG_LM32_DIS=y"  >> $config_target_mak
    echo "CONFIG_LM32_DIS=y"  >> config-all-disas.mak
  ;;
  m68k)
    echo "CONFIG_M68K_DIS=y"  >> $config_target_mak
    echo "CONFIG_M68K_DIS=y"  >> config-all-disas.mak
  ;;
  microblaze*)
    echo "CONFIG_MICROBLAZE_DIS=y"  >> $config_target_mak
    echo "CONFIG_MICROBLAZE_DIS=y"  >> config-all-disas.mak
  ;;
  mips*)
    echo "CONFIG_MIPS_DIS=y"  >> $config_target_mak
    echo "CONFIG_MIPS_DIS=y"  >> config-all-disas.mak
  ;;
  moxie*)
    echo "CONFIG_MOXIE_DIS=y"  >> $config_target_mak
    echo "CONFIG_MOXIE_DIS=y"  >> config-all-disas.mak
  ;;
  or32)
    echo "CONFIG_OPENRISC_DIS=y"  >> $config_target_mak
    echo "CONFIG_OPENRISC_DIS=y"  >> config-all-disas.mak
  ;;
  ppc*)
    echo "CONFIG_PPC_DIS=y"  >> $config_target_mak
    echo "CONFIG_PPC_DIS=y"  >> config-all-disas.mak
  ;;
  s390*)
    echo "CONFIG_S390_DIS=y"  >> $config_target_mak
    echo "CONFIG_S390_DIS=y"  >> config-all-disas.mak
  ;;
  sh4)
    echo "CONFIG_SH4_DIS=y"  >> $config_target_mak
    echo "CONFIG_SH4_DIS=y"  >> config-all-disas.mak
  ;;
  sparc*)
    echo "CONFIG_SPARC_DIS=y"  >> $config_target_mak
    echo "CONFIG_SPARC_DIS=y"  >> config-all-disas.mak
  ;;
  xtensa*)
    echo "CONFIG_XTENSA_DIS=y"  >> $config_target_mak
    echo "CONFIG_XTENSA_DIS=y"  >> config-all-disas.mak
  ;;
  esac
done
if test "$tcg_interpreter" = "yes" ; then
  echo "CONFIG_TCI_DIS=y"  >> $config_target_mak
  echo "CONFIG_TCI_DIS=y"  >> config-all-disas.mak
fi

case "$ARCH" in
alpha)
  # Ensure there's only a single GP
  cflags="-msmall-data $cflags"
;;
esac

if test "$target_softmmu" = "yes" ; then
  case "$TARGET_BASE_ARCH" in
  arm)
    cflags="-DHAS_AUDIO $cflags"
  ;;
  lm32)
    cflags="-DHAS_AUDIO $cflags"
  ;;
  i386|mips|ppc)
    cflags="-DHAS_AUDIO -DHAS_AUDIO_CHOICE $cflags"
  ;;
  esac
fi

if test "$gprof" = "yes" ; then
  echo "TARGET_GPROF=yes" >> $config_target_mak
  if test "$target_linux_user" = "yes" ; then
    cflags="-p $cflags"
    ldflags="-p $ldflags"
  fi
  if test "$target_softmmu" = "yes" ; then
    ldflags="-p $ldflags"
    echo "GPROF_CFLAGS=-p" >> $config_target_mak
  fi
fi

if test "$tpm" = "yes"; then
  if test "$target_softmmu" = "yes" ; then
    echo "CONFIG_TPM=y" >> $config_host_mak
  fi
fi

if test "$ARCH" = "tci"; then
  linker_script=""
else
  linker_script="-Wl,-T../config-host.ld -Wl,-T,\$(SRC_PATH)/ldscripts/\$(ARCH).ld"
fi

if test "$target_linux_user" = "yes" -o "$target_bsd_user" = "yes" ; then
  case "$ARCH" in
  alpha | s390x)
    # The default placement of the application is fine.
    ;;
  *)
    ldflags="$linker_script $ldflags"
    ;;
  esac
fi

echo "LDFLAGS+=$ldflags" >> $config_target_mak
echo "QEMU_CFLAGS+=$cflags" >> $config_target_mak
echo "QEMU_INCLUDES+=$includes" >> $config_target_mak

done # for target in $targets

if [ "$pixman" = "internal" ]; then
  echo "config-host.h: subdir-pixman" >> $config_host_mak
fi

# build tree in object directory in case the source is not in the current directory
DIRS="tests tests/tcg tests/tcg/cris tests/tcg/lm32"
DIRS="$DIRS pc-bios/optionrom pc-bios/spapr-rtas"
DIRS="$DIRS roms/seabios roms/vgabios"
DIRS="$DIRS qapi-generated"
FILES="Makefile tests/tcg/Makefile qdict-test-data.txt"
FILES="$FILES tests/tcg/cris/Makefile tests/tcg/cris/.gdbinit"
FILES="$FILES tests/tcg/lm32/Makefile po/Makefile"
FILES="$FILES pc-bios/qemu-icon.bmp"
FILES="$FILES pc-bios/optionrom/Makefile pc-bios/keymaps"
FILES="$FILES pc-bios/spapr-rtas/Makefile"
FILES="$FILES roms/seabios/Makefile roms/vgabios/Makefile"
FILES="$FILES pc-bios/qemu-icon.bmp"
for bios_file in \
    $source_path/pc-bios/*.bin \
    $source_path/pc-bios/*.aml \
    $source_path/pc-bios/*.rom \
    $source_path/pc-bios/*.dtb \
    $source_path/pc-bios/openbios-* \
    $source_path/pc-bios/palcode-*
do
    FILES="$FILES pc-bios/`basename $bios_file`"
done
mkdir -p $DIRS
for f in $FILES ; do
    if [ -e "$source_path/$f" ] && [ "$source_path" != `pwd` ]; then
        symlink "$source_path/$f" "$f"
    fi
done

# temporary config to build submodules
for rom in seabios vgabios ; do
    config_mak=roms/$rom/config.mak
    echo "# Automatically generated by configure - do not modify" > $config_mak
    echo "SRC_PATH=$source_path/roms/$rom" >> $config_mak
    echo "AS=$as" >> $config_mak
    echo "CC=$cc" >> $config_mak
    echo "BCC=bcc" >> $config_mak
    echo "CPP=$cpp" >> $config_mak
    echo "OBJCOPY=objcopy" >> $config_mak
    echo "IASL=iasl" >> $config_mak
    echo "LD=$ld" >> $config_mak
done

if test "$docs" = "yes" ; then
  mkdir -p QMP
fi<|MERGE_RESOLUTION|>--- conflicted
+++ resolved
@@ -588,19 +588,16 @@
   QEMU_CFLAGS="-DWIN32_LEAN_AND_MEAN -DWINVER=0x501 $QEMU_CFLAGS"
   # enable C99/POSIX format strings (needs mingw32-runtime 3.15 or later)
   QEMU_CFLAGS="-D__USE_MINGW_ANSI_STDIO=1 $QEMU_CFLAGS"
-<<<<<<< HEAD
   # MinGW-w64 needs _POSIX defined.
   QEMU_CFLAGS="-D_POSIX=1 $QEMU_CFLAGS"
   # MinGW needs -mthreads for TLS and macro _MT.
   QEMU_CFLAGS="-mthreads $QEMU_CFLAGS"
   QEMU_CFLAGS="-I\$(SRC_PATH)/hosts/w32/include $QEMU_CFLAGS"
-=======
   if test "$cpu" = "i386"; then
     # We need something better than i386 for __sync_val_compare_and_swap
     # and can expect that QEMU will only run on i686 or later.
     QEMU_CFLAGS="-march=i686 $QEMU_CFLAGS"
   fi
->>>>>>> 9196dd41
   LIBS="-lwinmm -lws2_32 -liphlpapi $LIBS"
 cat > $TMPC << EOF
 int main(void) { return 0; }
