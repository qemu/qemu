#!/bin/sh
#
# qemu configure script (c) 2003 Fabrice Bellard
#
# set temporary file name
if test ! -z "$TMPDIR" ; then
    TMPDIR1="${TMPDIR}"
elif test ! -z "$TEMPDIR" ; then
    TMPDIR1="${TEMPDIR}"
else
    TMPDIR1="/tmp"
fi

TMPC="${TMPDIR1}/qemu-conf-${RANDOM}-$$-${RANDOM}.c"
TMPO="${TMPDIR1}/qemu-conf-${RANDOM}-$$-${RANDOM}.o"
TMPE="${TMPDIR1}/qemu-conf-${RANDOM}-$$-${RANDOM}.exe"

# NB: do not call "exit" in the trap handler; this is buggy with some shells;
# see <1285349658-3122-1-git-send-email-loic.minier@linaro.org>
trap "rm -f $TMPC $TMPO $TMPE" EXIT INT QUIT TERM
rm -f config.log

# Print a helpful header at the top of config.log
echo "# QEMU configure log $(date)" >> config.log
printf "# Configured with:" >> config.log
printf " '%s'" "$0" "$@" >> config.log
echo >> config.log
echo "#" >> config.log

error_exit() {
    echo
    echo "ERROR: $1"
    while test -n "$2"; do
        echo "       $2"
        shift
    done
    echo
    exit 1
}

do_cc() {
    # Run the compiler, capturing its output to the log.
    echo $cc "$@" >> config.log
    $cc "$@" >> config.log 2>&1 || return $?
    # Test passed. If this is an --enable-werror build, rerun
    # the test with -Werror and bail out if it fails. This
    # makes warning-generating-errors in configure test code
    # obvious to developers.
    if test "$werror" != "yes"; then
        return 0
    fi
    # Don't bother rerunning the compile if we were already using -Werror
    case "$*" in
        *-Werror*)
           return 0
        ;;
    esac
    echo $cc -Werror "$@" >> config.log
    $cc -Werror "$@" >> config.log 2>&1 && return $?
    error_exit "configure test passed without -Werror but failed with -Werror." \
        "This is probably a bug in the configure script. The failing command" \
        "will be at the bottom of config.log." \
        "You can run configure with --disable-werror to bypass this check."
}

compile_object() {
  do_cc $QEMU_CFLAGS -c -o $TMPO $TMPC
}

compile_prog() {
  local_cflags="$1"
  local_ldflags="$2"
  do_cc $QEMU_CFLAGS $local_cflags -o $TMPE $TMPC $LDFLAGS $local_ldflags
}

# symbolically link $1 to $2.  Portable version of "ln -sf".
symlink() {
  rm -rf "$2"
  mkdir -p "$(dirname "$2")"
  ln -s "$1" "$2"
}

# check whether a command is available to this shell (may be either an
# executable or a builtin)
has() {
    type "$1" >/dev/null 2>&1
}

# search for an executable in PATH
path_of() {
    local_command="$1"
    local_ifs="$IFS"
    local_dir=""

    # pathname has a dir component?
    if [ "${local_command#*/}" != "$local_command" ]; then
        if [ -x "$local_command" ] && [ ! -d "$local_command" ]; then
            echo "$local_command"
            return 0
        fi
    fi
    if [ -z "$local_command" ]; then
        return 1
    fi

    IFS=:
    for local_dir in $PATH; do
        if [ -x "$local_dir/$local_command" ] && [ ! -d "$local_dir/$local_command" ]; then
            echo "$local_dir/$local_command"
            IFS="${local_ifs:-$(printf ' \t\n')}"
            return 0
        fi
    done
    # not found
    IFS="${local_ifs:-$(printf ' \t\n')}"
    return 1
}

# default parameters
source_path=`dirname "$0"`
cpu=""
interp_prefix="/usr/gnemul/qemu-%M"
static="no"
cross_prefix=""
audio_drv_list=""
block_drv_rw_whitelist=""
block_drv_ro_whitelist=""
host_cc="cc"
libs_softmmu=""
libs_tools=""
audio_pt_int=""
audio_win_int=""
cc_i386=i386-pc-linux-gnu-gcc
libs_qga=""
debug_info="yes"

# Don't accept a target_list environment variable.
unset target_list

# Default value for a variable defining feature "foo".
#  * foo="no"  feature will only be used if --enable-foo arg is given
#  * foo=""    feature will be searched for, and if found, will be used
#              unless --disable-foo is given
#  * foo="yes" this value will only be set by --enable-foo flag.
#              feature will searched for,
#              if not found, configure exits with error
#
# Always add --enable-foo and --disable-foo command line args.
# Distributions want to ensure that several features are compiled in, and it
# is impossible without a --enable-foo that exits if a feature is not found.

bluez=""
brlapi=""
curl=""
curses=""
docs=""
fdt=""
nptl=""
pixman=""
sdl=""
virtfs=""
vnc="yes"
sparse="no"
uuid=""
vde=""
vnc_tls=""
vnc_sasl=""
vnc_jpeg=""
vnc_png=""
vnc_ws=""
xen=""
xen_ctrl_version=""
xen_pci_passthrough=""
linux_aio=""
cap_ng=""
attr=""
libattr=""
xfs=""

vhost_net="no"
vhost_scsi="no"
kvm="no"
gprof="no"
debug_tcg="no"
debug="no"
strip_opt="yes"
tcg_interpreter="no"
bigendian="no"
mingw32="no"
gcov="no"
gcov_tool="gcov"
EXESUF=""
prefix="/usr/local"
mandir="\${prefix}/share/man"
datadir="\${prefix}/share"
qemu_docdir="\${prefix}/share/doc/qemu"
bindir="\${prefix}/bin"
libdir="\${prefix}/lib"
libexecdir="\${prefix}/libexec"
includedir="\${prefix}/include"
sysconfdir="\${prefix}/etc"
local_statedir="\${prefix}/var"
confsuffix="/qemu"
slirp="yes"
fmod_lib=""
fmod_inc=""
oss_lib=""
bsd="no"
haiku="no"
linux="no"
solaris="no"
profiler="no"
cocoa="no"
softmmu="yes"
linux_user="no"
bsd_user="no"
guest_base="yes"
uname_release=""
mixemu="no"
aix="no"
blobs="yes"
pkgversion=""
pie=""
zero_malloc=""
qom_cast_debug="yes"
trace_backend="nop"
trace_file="trace"
spice=""
rbd=""
smartcard_nss=""
libusb=""
usb_redir=""
glx=""
zlib="yes"
guest_agent="yes"
want_tools="yes"
libiscsi=""
coroutine=""
seccomp=""
glusterfs=""
virtio_blk_data_plane=""
gtk=""
gtkabi="2.0"
vte=""
tpm="no"
libssh2=""

# parse CC options first
for opt do
  optarg=`expr "x$opt" : 'x[^=]*=\(.*\)'`
  case "$opt" in
  --cross-prefix=*) cross_prefix="$optarg"
  ;;
  --cc=*) CC="$optarg"
  ;;
  --source-path=*) source_path="$optarg"
  ;;
  --cpu=*) cpu="$optarg"
  ;;
  --extra-cflags=*) QEMU_CFLAGS="$optarg $QEMU_CFLAGS"
                    EXTRA_CFLAGS="$optarg"
  ;;
  --extra-ldflags=*) LDFLAGS="$optarg $LDFLAGS"
                     EXTRA_LDFLAGS="$optarg"
  ;;
  --enable-debug-info) debug_info="yes"
  ;;
  --disable-debug-info) debug_info="no"
  ;;
  esac
done
# OS specific
# Using uname is really, really broken.  Once we have the right set of checks
# we can eliminate its usage altogether.

# Preferred compiler:
#  ${CC} (if set)
#  ${cross_prefix}gcc (if cross-prefix specified)
#  system compiler
if test -z "${CC}${cross_prefix}"; then
  cc="$host_cc"
else
  cc="${CC-${cross_prefix}gcc}"
fi

ar="${AR-${cross_prefix}ar}"
as="${AS-${cross_prefix}as}"
cpp="${CPP-$cc -E}"
objcopy="${OBJCOPY-${cross_prefix}objcopy}"
ld="${LD-${cross_prefix}ld}"
libtool="${LIBTOOL-${cross_prefix}libtool}"
strip="${STRIP-${cross_prefix}strip}"
windres="${WINDRES-${cross_prefix}windres}"
pkg_config_exe="${PKG_CONFIG-${cross_prefix}pkg-config}"
query_pkg_config() {
    "${pkg_config_exe}" ${QEMU_PKG_CONFIG_FLAGS} "$@"
}
pkg_config=query_pkg_config
sdl_config="${SDL_CONFIG-${cross_prefix}sdl-config}"

# default flags for all hosts
QEMU_CFLAGS="-fno-strict-aliasing $QEMU_CFLAGS"
QEMU_CFLAGS="-Wall -Wundef -Wwrite-strings -Wmissing-prototypes $QEMU_CFLAGS"
QEMU_CFLAGS="-Wmissing-format-attribute $QEMU_CFLAGS"
QEMU_CFLAGS="-Wstrict-prototypes -Wredundant-decls $QEMU_CFLAGS"
QEMU_CFLAGS="-Wextra $QEMU_CFLAGS"
QEMU_CFLAGS="-Wno-unused-parameter $QEMU_CFLAGS"
QEMU_CFLAGS="-Wno-missing-field-initializers $QEMU_CFLAGS"
QEMU_CFLAGS="-Wno-sign-compare $QEMU_CFLAGS"
QEMU_CFLAGS="-Wno-override-init $QEMU_CFLAGS"
QEMU_CFLAGS="-Wno-error=format $QEMU_CFLAGS"
QEMU_CFLAGS="-Wno-error=format-extra-args $QEMU_CFLAGS"
QEMU_CFLAGS="-Wno-error=parentheses $QEMU_CFLAGS"
QEMU_CFLAGS="-D_GNU_SOURCE -D_FILE_OFFSET_BITS=64 -D_LARGEFILE_SOURCE $QEMU_CFLAGS"
QEMU_INCLUDES="-I. -I\$(SRC_PATH) -I\$(SRC_PATH)/include"
if test "$debug_info" = "yes"; then
    CFLAGS="-g $CFLAGS"
    LDFLAGS="-g $LDFLAGS"
fi

# make source path absolute
source_path=`cd "$source_path"; pwd`

cc_macros=`$cc $QEMU_CFLAGS -E -dD - </dev/null`

check_define() {
cat > $TMPC <<EOF
#if !defined($1)
#error $1 not defined
#endif
int main(void) { return 0; }
EOF
  compile_object
}

if check_define __linux__ ; then
  targetos="Linux"
elif check_define _WIN32 ; then
  targetos='MINGW32'
elif check_define __OpenBSD__ ; then
  targetos='OpenBSD'
elif check_define __sun__ ; then
  targetos='SunOS'
elif check_define __HAIKU__ ; then
  targetos='Haiku'
else
  targetos=`uname -s`
fi

# Some host OSes need non-standard checks for which CPU to use.
# Note that these checks are broken for cross-compilation: if you're
# cross-compiling to one of these OSes then you'll need to specify
# the correct CPU with the --cpu option.
case $targetos in
Darwin)
  # on Leopard most of the system is 32-bit, so we have to ask the kernel if we can
  # run 64-bit userspace code.
  # If the user didn't specify a CPU explicitly and the kernel says this is
  # 64 bit hw, then assume x86_64. Otherwise fall through to the usual detection code.
  if test -z "$cpu" && test "$(sysctl -n hw.optional.x86_64)" = "1"; then
    cpu="x86_64"
  fi
  ;;
SunOS)
  # `uname -m` returns i86pc even on an x86_64 box, so default based on isainfo
  if test -z "$cpu" && test "$(isainfo -k)" = "amd64"; then
    cpu="x86_64"
  fi
esac

if test ! -z "$cpu" ; then
  # command line argument
  :
elif check_define __i386__ ; then
  cpu="i386"
elif check_define __x86_64__ ; then
  cpu="x86_64"
elif check_define __sparc__ ; then
  if check_define __arch64__ ; then
    cpu="sparc64"
  else
    cpu="sparc"
  fi
elif check_define _ARCH_PPC ; then
  if check_define _ARCH_PPC64 ; then
    cpu="ppc64"
  else
    cpu="ppc"
  fi
elif check_define __mips__ ; then
  if check_define __mips64 ; then
    cpu="mips64"
  else
    cpu="mips"
  fi
elif check_define __ia64__ ; then
  cpu="ia64"
elif check_define __s390__ ; then
  if check_define __s390x__ ; then
    cpu="s390x"
  else
    cpu="s390"
  fi
elif check_define __arm__ ; then
  cpu="arm"
elif check_define __aarch64__ ; then
  cpu="aarch64"
elif check_define __hppa__ ; then
  cpu="hppa"
else
  cpu=`uname -m`
fi

ARCH=
# Normalise host CPU name and set ARCH.
# Note that this case should only have supported host CPUs, not guests.
case "$cpu" in
  ia64|ppc|ppc64|s390|s390x|sparc64)
    cpu="$cpu"
  ;;
  i386|i486|i586|i686|i86pc|BePC)
    cpu="i386"
  ;;
  x86_64|amd64)
    cpu="x86_64"
  ;;
  armv*b|armv*l|arm)
    cpu="arm"
  ;;
  aarch64)
    cpu="aarch64"
  ;;
  hppa|parisc|parisc64)
    cpu="hppa"
  ;;
  mips*)
    cpu="mips"
    if check_define __MIPSEL__ ; then
      cpu="${cpu}el"
    fi
  ;;
  sparc|sun4[cdmuv])
    cpu="sparc"
  ;;
  sh4)
    cpu="sh4"
    ;;
  *)
    # This will result in either an error or falling back to TCI later
    ARCH=unknown
  ;;
esac
if test -z "$ARCH"; then
  ARCH="$cpu"
fi

# OS specific

case $targetos in
CYGWIN*)
  mingw32="yes"
  QEMU_CFLAGS="-mno-cygwin $QEMU_CFLAGS"
  audio_possible_drivers="winwave sdl"
  audio_drv_list="winwave"
;;
MINGW32*)
  mingw32="yes"
  audio_possible_drivers="winwave dsound sdl fmod"
  audio_drv_list="winwave"
;;
GNU/kFreeBSD)
  bsd="yes"
  audio_drv_list="oss"
  audio_possible_drivers="oss sdl esd pa"
;;
FreeBSD)
  bsd="yes"
  make="${MAKE-gmake}"
  audio_drv_list="oss"
  audio_possible_drivers="oss sdl esd pa"
  # needed for kinfo_getvmmap(3) in libutil.h
  LIBS="-lutil $LIBS"
;;
DragonFly)
  bsd="yes"
  make="${MAKE-gmake}"
  audio_drv_list="oss"
  audio_possible_drivers="oss sdl esd pa"
;;
NetBSD)
  bsd="yes"
  make="${MAKE-gmake}"
  audio_drv_list="oss"
  audio_possible_drivers="oss sdl esd"
  oss_lib="-lossaudio"
;;
OpenBSD)
  bsd="yes"
  make="${MAKE-gmake}"
  audio_drv_list="sdl"
  audio_possible_drivers="sdl esd"
;;
Darwin)
  bsd="yes"
  darwin="yes"
  if [ "$cpu" = "x86_64" ] ; then
    QEMU_CFLAGS="-arch x86_64 $QEMU_CFLAGS"
    LDFLAGS="-arch x86_64 $LDFLAGS"
  else
    QEMU_CFLAGS="-mdynamic-no-pic $QEMU_CFLAGS"
  fi
  cocoa="yes"
  audio_drv_list="coreaudio"
  audio_possible_drivers="coreaudio sdl fmod"
  LDFLAGS="-framework CoreFoundation -framework IOKit $LDFLAGS"
  libs_softmmu="-F/System/Library/Frameworks -framework Cocoa -framework IOKit $libs_softmmu"
  # Disable attempts to use ObjectiveC features in os/object.h since they
  # won't work when we're compiling with gcc as a C compiler.
  QEMU_CFLAGS="-DOS_OBJECT_USE_OBJC=0 $QEMU_CFLAGS"
;;
SunOS)
  solaris="yes"
  make="${MAKE-gmake}"
  install="${INSTALL-ginstall}"
  ld="gld"
  smbd="${SMBD-/usr/sfw/sbin/smbd}"
  needs_libsunmath="no"
  solarisrev=`uname -r | cut -f2 -d.`
  if [ "$cpu" = "i386" -o "$cpu" = "x86_64" ] ; then
    if test "$solarisrev" -le 9 ; then
      if test -f /opt/SUNWspro/prod/lib/libsunmath.so.1; then
        needs_libsunmath="yes"
        QEMU_CFLAGS="-I/opt/SUNWspro/prod/include/cc $QEMU_CFLAGS"
        LDFLAGS="-L/opt/SUNWspro/prod/lib -R/opt/SUNWspro/prod/lib $LDFLAGS"
        LIBS="-lsunmath $LIBS"
      else
        error_exit "QEMU will not link correctly on Solaris 8/X86 or 9/x86 without" \
            "libsunmath from the Sun Studio compilers tools, due to a lack of" \
            "C99 math features in libm.so in Solaris 8/x86 and Solaris 9/x86" \
            "Studio 11 can be downloaded from www.sun.com."
      fi
    fi
  fi
  if test -f /usr/include/sys/soundcard.h ; then
    audio_drv_list="oss"
  fi
  audio_possible_drivers="oss sdl"
# needed for CMSG_ macros in sys/socket.h
  QEMU_CFLAGS="-D_XOPEN_SOURCE=600 $QEMU_CFLAGS"
# needed for TIOCWIN* defines in termios.h
  QEMU_CFLAGS="-D__EXTENSIONS__ $QEMU_CFLAGS"
  QEMU_CFLAGS="-std=gnu99 $QEMU_CFLAGS"
  solarisnetlibs="-lsocket -lnsl -lresolv"
  LIBS="$solarisnetlibs $LIBS"
  libs_qga="$solarisnetlibs $libs_qga"
;;
AIX)
  aix="yes"
  make="${MAKE-gmake}"
;;
Haiku)
  haiku="yes"
  QEMU_CFLAGS="-DB_USE_POSITIVE_POSIX_ERRORS $QEMU_CFLAGS"
  LIBS="-lposix_error_mapper -lnetwork $LIBS"
;;
*)
  audio_drv_list="oss"
  audio_possible_drivers="oss alsa sdl esd pa"
  linux="yes"
  linux_user="yes"
  usb="linux"
  kvm="yes"
  vhost_net="yes"
  vhost_scsi="yes"
  if [ "$cpu" = "i386" -o "$cpu" = "x86_64" ] ; then
    audio_possible_drivers="$audio_possible_drivers fmod"
  fi
  QEMU_INCLUDES="-I\$(SRC_PATH)/linux-headers -I$(pwd)/linux-headers $QEMU_INCLUDES"
;;
esac

if [ "$bsd" = "yes" ] ; then
  if [ "$darwin" != "yes" ] ; then
    if [ "$targetos" != "FreeBSD" ]; then
      usb="bsd"
    fi
    bsd_user="yes"
  fi
fi

: ${make=${MAKE-make}}
: ${install=${INSTALL-install}}
: ${python=${PYTHON-python}}
: ${smbd=${SMBD-/usr/sbin/smbd}}

# Default objcc to clang if available, otherwise use CC
if has clang; then
  objcc=clang
else
  objcc="$cc"
fi

if test "$mingw32" = "yes" ; then
  EXESUF=".exe"
  QEMU_CFLAGS="-DWIN32_LEAN_AND_MEAN -DWINVER=0x501 $QEMU_CFLAGS"
  # enable C99/POSIX format strings (needs mingw32-runtime 3.15 or later)
  QEMU_CFLAGS="-D__USE_MINGW_ANSI_STDIO=1 $QEMU_CFLAGS"
  # MinGW-w64 needs _POSIX defined.
  QEMU_CFLAGS="-D_POSIX=1 $QEMU_CFLAGS"
  # MinGW needs -mthreads for TLS and macro _MT.
  QEMU_CFLAGS="-mthreads $QEMU_CFLAGS"
  QEMU_CFLAGS="-I\$(SRC_PATH)/hosts/w32/include $QEMU_CFLAGS"
  LIBS="-lwinmm -lws2_32 -liphlpapi $LIBS"
cat > $TMPC << EOF
int main(void) { return 0; }
EOF
  if compile_prog "" "-liberty" ; then
    LIBS="-liberty $LIBS"
  fi
  prefix="c:/Program Files/QEMU"
  mandir="\${prefix}"
  datadir="\${prefix}"
  qemu_docdir="\${prefix}"
  bindir="\${prefix}"
  sysconfdir="\${prefix}"
  local_statedir=
  confsuffix=""
  libs_qga="-lws2_32 -lwinmm -lpowrprof $libs_qga"
fi

werror=""

for opt do
  optarg=`expr "x$opt" : 'x[^=]*=\(.*\)'`
  case "$opt" in
  --help|-h) show_help=yes
  ;;
  --version|-V) exec cat $source_path/VERSION
  ;;
  --prefix=*) prefix="$optarg"
  ;;
  --interp-prefix=*) interp_prefix="$optarg"
  ;;
  --source-path=*)
  ;;
  --cross-prefix=*)
  ;;
  --cc=*)
  ;;
  --host-cc=*) host_cc="$optarg"
  ;;
  --objcc=*) objcc="$optarg"
  ;;
  --make=*) make="$optarg"
  ;;
  --install=*) install="$optarg"
  ;;
  --python=*) python="$optarg"
  ;;
  --gcov=*) gcov_tool="$optarg"
  ;;
  --smbd=*) smbd="$optarg"
  ;;
  --extra-cflags=*)
  ;;
  --extra-ldflags=*)
  ;;
  --enable-debug-info)
  ;;
  --disable-debug-info)
  ;;
  --cpu=*)
  ;;
  --target-list=*) target_list="$optarg"
  ;;
  --enable-trace-backend=*) trace_backend="$optarg"
  ;;
  --with-trace-file=*) trace_file="$optarg"
  ;;
  --enable-gprof) gprof="yes"
  ;;
  --enable-gcov) gcov="yes"
  ;;
  --static)
    static="yes"
    LDFLAGS="-static $LDFLAGS"
    QEMU_PKG_CONFIG_FLAGS="--static $QEMU_PKG_CONFIG_FLAGS"
  ;;
  --mandir=*) mandir="$optarg"
  ;;
  --bindir=*) bindir="$optarg"
  ;;
  --libdir=*) libdir="$optarg"
  ;;
  --libexecdir=*) libexecdir="$optarg"
  ;;
  --includedir=*) includedir="$optarg"
  ;;
  --datadir=*) datadir="$optarg"
  ;;
  --with-confsuffix=*) confsuffix="$optarg"
  ;;
  --docdir=*) qemu_docdir="$optarg"
  ;;
  --sysconfdir=*) sysconfdir="$optarg"
  ;;
  --localstatedir=*) local_statedir="$optarg"
  ;;
  --sbindir=*|--sharedstatedir=*|\
  --oldincludedir=*|--datarootdir=*|--infodir=*|--localedir=*|\
  --htmldir=*|--dvidir=*|--pdfdir=*|--psdir=*)
    # These switches are silently ignored, for compatibility with
    # autoconf-generated configure scripts. This allows QEMU's
    # configure to be used by RPM and similar macros that set
    # lots of directory switches by default.
  ;;
  --with-system-pixman) pixman="system"
  ;;
  --without-system-pixman) pixman="internal"
  ;;
  --without-pixman) pixman="none"
  ;;
  --disable-sdl) sdl="no"
  ;;
  --enable-sdl) sdl="yes"
  ;;
  --disable-qom-cast-debug) qom_cast_debug="no"
  ;;
  --enable-qom-cast-debug) qom_cast_debug="yes"
  ;;
  --disable-virtfs) virtfs="no"
  ;;
  --enable-virtfs) virtfs="yes"
  ;;
  --disable-vnc) vnc="no"
  ;;
  --enable-vnc) vnc="yes"
  ;;
  --fmod-lib=*) fmod_lib="$optarg"
  ;;
  --fmod-inc=*) fmod_inc="$optarg"
  ;;
  --oss-lib=*) oss_lib="$optarg"
  ;;
  --audio-drv-list=*) audio_drv_list="$optarg"
  ;;
  --block-drv-rw-whitelist=*|--block-drv-whitelist=*) block_drv_rw_whitelist=`echo "$optarg" | sed -e 's/,/ /g'`
  ;;
  --block-drv-ro-whitelist=*) block_drv_ro_whitelist=`echo "$optarg" | sed -e 's/,/ /g'`
  ;;
  --enable-debug-tcg) debug_tcg="yes"
  ;;
  --disable-debug-tcg) debug_tcg="no"
  ;;
  --enable-debug)
      # Enable debugging options that aren't excessively noisy
      debug_tcg="yes"
      debug="yes"
      strip_opt="no"
  ;;
  --enable-sparse) sparse="yes"
  ;;
  --disable-sparse) sparse="no"
  ;;
  --disable-strip) strip_opt="no"
  ;;
  --disable-vnc-tls) vnc_tls="no"
  ;;
  --enable-vnc-tls) vnc_tls="yes"
  ;;
  --disable-vnc-sasl) vnc_sasl="no"
  ;;
  --enable-vnc-sasl) vnc_sasl="yes"
  ;;
  --disable-vnc-jpeg) vnc_jpeg="no"
  ;;
  --enable-vnc-jpeg) vnc_jpeg="yes"
  ;;
  --disable-vnc-png) vnc_png="no"
  ;;
  --enable-vnc-png) vnc_png="yes"
  ;;
  --disable-vnc-ws) vnc_ws="no"
  ;;
  --enable-vnc-ws) vnc_ws="yes"
  ;;
  --disable-slirp) slirp="no"
  ;;
  --disable-uuid) uuid="no"
  ;;
  --enable-uuid) uuid="yes"
  ;;
  --disable-vde) vde="no"
  ;;
  --enable-vde) vde="yes"
  ;;
  --disable-xen) xen="no"
  ;;
  --enable-xen) xen="yes"
  ;;
  --disable-xen-pci-passthrough) xen_pci_passthrough="no"
  ;;
  --enable-xen-pci-passthrough) xen_pci_passthrough="yes"
  ;;
  --disable-brlapi) brlapi="no"
  ;;
  --enable-brlapi) brlapi="yes"
  ;;
  --disable-bluez) bluez="no"
  ;;
  --enable-bluez) bluez="yes"
  ;;
  --disable-kvm) kvm="no"
  ;;
  --enable-kvm) kvm="yes"
  ;;
  --disable-tcg-interpreter) tcg_interpreter="no"
  ;;
  --enable-tcg-interpreter) tcg_interpreter="yes"
  ;;
  --disable-cap-ng)  cap_ng="no"
  ;;
  --enable-cap-ng) cap_ng="yes"
  ;;
  --disable-spice) spice="no"
  ;;
  --enable-spice) spice="yes"
  ;;
  --disable-libiscsi) libiscsi="no"
  ;;
  --enable-libiscsi) libiscsi="yes"
  ;;
  --enable-profiler) profiler="yes"
  ;;
  --disable-cocoa) cocoa="no"
  ;;
  --enable-cocoa)
      cocoa="yes" ;
      sdl="no" ;
      audio_drv_list="coreaudio `echo $audio_drv_list | sed s,coreaudio,,g`"
  ;;
  --disable-system) softmmu="no"
  ;;
  --enable-system) softmmu="yes"
  ;;
  --disable-user)
      linux_user="no" ;
      bsd_user="no" ;
  ;;
  --enable-user) ;;
  --disable-linux-user) linux_user="no"
  ;;
  --enable-linux-user) linux_user="yes"
  ;;
  --disable-bsd-user) bsd_user="no"
  ;;
  --enable-bsd-user) bsd_user="yes"
  ;;
  --enable-guest-base) guest_base="yes"
  ;;
  --disable-guest-base) guest_base="no"
  ;;
  --enable-pie) pie="yes"
  ;;
  --disable-pie) pie="no"
  ;;
  --enable-uname-release=*) uname_release="$optarg"
  ;;
  --enable-werror) werror="yes"
  ;;
  --disable-werror) werror="no"
  ;;
  --disable-curses) curses="no"
  ;;
  --enable-curses) curses="yes"
  ;;
  --disable-curl) curl="no"
  ;;
  --enable-curl) curl="yes"
  ;;
  --disable-fdt) fdt="no"
  ;;
  --enable-fdt) fdt="yes"
  ;;
  --disable-nptl) nptl="no"
  ;;
  --enable-nptl) nptl="yes"
  ;;
  --enable-mixemu) mixemu="yes"
  ;;
  --disable-linux-aio) linux_aio="no"
  ;;
  --enable-linux-aio) linux_aio="yes"
  ;;
  --disable-attr) attr="no"
  ;;
  --enable-attr) attr="yes"
  ;;
  --disable-blobs) blobs="no"
  ;;
  --with-pkgversion=*) pkgversion=" ($optarg)"
  ;;
  --with-coroutine=*) coroutine="$optarg"
  ;;
  --disable-docs) docs="no"
  ;;
  --enable-docs) docs="yes"
  ;;
  --disable-vhost-net) vhost_net="no"
  ;;
  --enable-vhost-net) vhost_net="yes"
  ;;
  --disable-vhost-scsi) vhost_scsi="no"
  ;;
  --enable-vhost-scsi) vhost_scsi="yes"
  ;;
  --disable-glx) glx="no"
  ;;
  --enable-glx) glx="yes"
  ;;
  --disable-rbd) rbd="no"
  ;;
  --enable-rbd) rbd="yes"
  ;;
  --disable-xfsctl) xfs="no"
  ;;
  --enable-xfsctl) xfs="yes"
  ;;
  --disable-smartcard-nss) smartcard_nss="no"
  ;;
  --enable-smartcard-nss) smartcard_nss="yes"
  ;;
  --disable-libusb) libusb="no"
  ;;
  --enable-libusb) libusb="yes"
  ;;
  --disable-usb-redir) usb_redir="no"
  ;;
  --enable-usb-redir) usb_redir="yes"
  ;;
  --disable-zlib-test) zlib="no"
  ;;
  --enable-guest-agent) guest_agent="yes"
  ;;
  --disable-guest-agent) guest_agent="no"
  ;;
  --enable-tools) want_tools="yes"
  ;;
  --disable-tools) want_tools="no"
  ;;
  --enable-seccomp) seccomp="yes"
  ;;
  --disable-seccomp) seccomp="no"
  ;;
  --disable-glusterfs) glusterfs="no"
  ;;
  --enable-glusterfs) glusterfs="yes"
  ;;
  --disable-virtio-blk-data-plane) virtio_blk_data_plane="no"
  ;;
  --enable-virtio-blk-data-plane) virtio_blk_data_plane="yes"
  ;;
  --disable-gtk) gtk="no"
  ;;
  --enable-gtk) gtk="yes"
  ;;
  --with-gtkabi=*) gtkabi="$optarg"
  ;;
  --disable-vte) vte="no"
  ;;
  --enable-vte) vte="yes"
  ;;
  --enable-tpm) tpm="yes"
  ;;
  --disable-libssh2) libssh2="no"
  ;;
  --enable-libssh2) libssh2="yes"
  ;;
  *) echo "ERROR: unknown option $opt"; show_help="yes"
  ;;
  esac
done

case "$cpu" in
    sparc)
           LDFLAGS="-m32 $LDFLAGS"
           CPU_CFLAGS="-m32 -mcpu=ultrasparc"
           ;;
    sparc64)
           LDFLAGS="-m64 $LDFLAGS"
           CPU_CFLAGS="-m64 -mcpu=ultrasparc"
           ;;
    s390)
           CPU_CFLAGS="-m31 -march=z990"
           LDFLAGS="-m31 $LDFLAGS"
           ;;
    s390x)
           CPU_CFLAGS="-m64 -march=z990"
           LDFLAGS="-m64 $LDFLAGS"
           ;;
    i386)
           CPU_CFLAGS="-m32"
           LDFLAGS="-m32 $LDFLAGS"
           cc_i386='$(CC) -m32'
           ;;
    x86_64)
           CPU_CFLAGS="-m64"
           LDFLAGS="-m64 $LDFLAGS"
           cc_i386='$(CC) -m32'
           ;;
    # No special flags required for other host CPUs
esac

QEMU_CFLAGS="$CPU_CFLAGS $QEMU_CFLAGS"
EXTRA_CFLAGS="$CPU_CFLAGS $EXTRA_CFLAGS"

default_target_list=""

mak_wilds=""

if [ "$softmmu" = "yes" ]; then
    mak_wilds="${mak_wilds} $source_path/default-configs/*-softmmu.mak"
fi
if [ "$linux_user" = "yes" ]; then
    mak_wilds="${mak_wilds} $source_path/default-configs/*-linux-user.mak"
fi
if [ "$bsd_user" = "yes" ]; then
    mak_wilds="${mak_wilds} $source_path/default-configs/*-bsd-user.mak"
fi

for config in $mak_wilds; do
    default_target_list="${default_target_list} $(basename "$config" .mak)"
done

if test x"$show_help" = x"yes" ; then
cat << EOF

Usage: configure [options]
Options: [defaults in brackets after descriptions]

EOF
echo "Standard options:"
echo "  --help                   print this message"
echo "  --prefix=PREFIX          install in PREFIX [$prefix]"
echo "  --interp-prefix=PREFIX   where to find shared libraries, etc."
echo "                           use %M for cpu name [$interp_prefix]"
echo "  --target-list=LIST       set target list (default: build everything)"
echo "Available targets: $default_target_list" | \
    fold -s -w 53 | sed -e 's/^/                           /'
echo ""
echo "Advanced options (experts only):"
echo "  --source-path=PATH       path of source code [$source_path]"
echo "  --cross-prefix=PREFIX    use PREFIX for compile tools [$cross_prefix]"
echo "  --cc=CC                  use C compiler CC [$cc]"
echo "  --host-cc=CC             use C compiler CC [$host_cc] for code run at"
echo "                           build time"
echo "  --objcc=OBJCC            use Objective-C compiler OBJCC [$objcc]"
echo "  --extra-cflags=CFLAGS    append extra C compiler flags QEMU_CFLAGS"
echo "  --extra-ldflags=LDFLAGS  append extra linker flags LDFLAGS"
echo "  --make=MAKE              use specified make [$make]"
echo "  --install=INSTALL        use specified install [$install]"
echo "  --python=PYTHON          use specified python [$python]"
echo "  --smbd=SMBD              use specified smbd [$smbd]"
echo "  --static                 enable static build [$static]"
echo "  --mandir=PATH            install man pages in PATH"
echo "  --datadir=PATH           install firmware in PATH$confsuffix"
echo "  --docdir=PATH            install documentation in PATH$confsuffix"
echo "  --bindir=PATH            install binaries in PATH"
echo "  --libdir=PATH            install libraries in PATH"
echo "  --sysconfdir=PATH        install config in PATH$confsuffix"
echo "  --localstatedir=PATH     install local state in PATH (set at runtime on win32)"
echo "  --with-confsuffix=SUFFIX suffix for QEMU data inside datadir and sysconfdir [$confsuffix]"
echo "  --enable-debug-tcg       enable TCG debugging"
echo "  --disable-debug-tcg      disable TCG debugging (default)"
echo "  --enable-debug-info       enable debugging information (default)"
echo "  --disable-debug-info      disable debugging information"
echo "  --enable-debug           enable common debug build options"
echo "  --enable-sparse          enable sparse checker"
echo "  --disable-sparse         disable sparse checker (default)"
echo "  --disable-strip          disable stripping binaries"
echo "  --disable-werror         disable compilation abort on warning"
echo "  --disable-sdl            disable SDL"
echo "  --enable-sdl             enable SDL"
echo "  --disable-gtk            disable gtk UI"
echo "  --enable-gtk             enable gtk UI"
echo "  --disable-virtfs         disable VirtFS"
echo "  --enable-virtfs          enable VirtFS"
echo "  --disable-vnc            disable VNC"
echo "  --enable-vnc             enable VNC"
echo "  --disable-cocoa          disable Cocoa (Mac OS X only)"
echo "  --enable-cocoa           enable Cocoa (default on Mac OS X)"
echo "  --audio-drv-list=LIST    set audio drivers list:"
echo "                           Available drivers: $audio_possible_drivers"
echo "  --block-drv-whitelist=L  Same as --block-drv-rw-whitelist=L"
echo "  --block-drv-rw-whitelist=L"
echo "                           set block driver read-write whitelist"
echo "                           (affects only QEMU, not qemu-img)"
echo "  --block-drv-ro-whitelist=L"
echo "                           set block driver read-only whitelist"
echo "                           (affects only QEMU, not qemu-img)"
echo "  --enable-mixemu          enable mixer emulation"
echo "  --disable-xen            disable xen backend driver support"
echo "  --enable-xen             enable xen backend driver support"
echo "  --disable-xen-pci-passthrough"
echo "  --enable-xen-pci-passthrough"
echo "  --disable-brlapi         disable BrlAPI"
echo "  --enable-brlapi          enable BrlAPI"
echo "  --disable-vnc-tls        disable TLS encryption for VNC server"
echo "  --enable-vnc-tls         enable TLS encryption for VNC server"
echo "  --disable-vnc-sasl       disable SASL encryption for VNC server"
echo "  --enable-vnc-sasl        enable SASL encryption for VNC server"
echo "  --disable-vnc-jpeg       disable JPEG lossy compression for VNC server"
echo "  --enable-vnc-jpeg        enable JPEG lossy compression for VNC server"
echo "  --disable-vnc-png        disable PNG compression for VNC server (default)"
echo "  --enable-vnc-png         enable PNG compression for VNC server"
echo "  --disable-vnc-ws         disable Websockets support for VNC server"
echo "  --enable-vnc-ws          enable Websockets support for VNC server"
echo "  --disable-curses         disable curses output"
echo "  --enable-curses          enable curses output"
echo "  --disable-curl           disable curl connectivity"
echo "  --enable-curl            enable curl connectivity"
echo "  --disable-fdt            disable fdt device tree"
echo "  --enable-fdt             enable fdt device tree"
echo "  --disable-bluez          disable bluez stack connectivity"
echo "  --enable-bluez           enable bluez stack connectivity"
echo "  --disable-slirp          disable SLIRP userspace network connectivity"
echo "  --disable-kvm            disable KVM acceleration support"
echo "  --enable-kvm             enable KVM acceleration support"
echo "  --enable-tcg-interpreter enable TCG with bytecode interpreter (TCI)"
echo "  --disable-nptl           disable usermode NPTL support"
echo "  --enable-nptl            enable usermode NPTL support"
echo "  --enable-system          enable all system emulation targets"
echo "  --disable-system         disable all system emulation targets"
echo "  --enable-user            enable supported user emulation targets"
echo "  --disable-user           disable all user emulation targets"
echo "  --enable-linux-user      enable all linux usermode emulation targets"
echo "  --disable-linux-user     disable all linux usermode emulation targets"
echo "  --enable-bsd-user        enable all BSD usermode emulation targets"
echo "  --disable-bsd-user       disable all BSD usermode emulation targets"
echo "  --enable-guest-base      enable GUEST_BASE support for usermode"
echo "                           emulation targets"
echo "  --disable-guest-base     disable GUEST_BASE support"
echo "  --enable-pie             build Position Independent Executables"
echo "  --disable-pie            do not build Position Independent Executables"
echo "  --fmod-lib               path to FMOD library"
echo "  --fmod-inc               path to FMOD includes"
echo "  --oss-lib                path to OSS library"
echo "  --enable-uname-release=R Return R for uname -r in usermode emulation"
echo "  --cpu=CPU                Build for host CPU [$cpu]"
echo "  --disable-uuid           disable uuid support"
echo "  --enable-uuid            enable uuid support"
echo "  --disable-vde            disable support for vde network"
echo "  --enable-vde             enable support for vde network"
echo "  --disable-linux-aio      disable Linux AIO support"
echo "  --enable-linux-aio       enable Linux AIO support"
echo "  --disable-cap-ng         disable libcap-ng support"
echo "  --enable-cap-ng          enable libcap-ng support"
echo "  --disable-attr           disables attr and xattr support"
echo "  --enable-attr            enable attr and xattr support"
echo "  --disable-blobs          disable installing provided firmware blobs"
echo "  --enable-docs            enable documentation build"
echo "  --disable-docs           disable documentation build"
echo "  --disable-vhost-net      disable vhost-net acceleration support"
echo "  --enable-vhost-net       enable vhost-net acceleration support"
echo "  --enable-trace-backend=B Set trace backend"
echo "                           Available backends:" $($python "$source_path"/scripts/tracetool.py --list-backends)
echo "  --with-trace-file=NAME   Full PATH,NAME of file to store traces"
echo "                           Default:trace-<pid>"
echo "  --disable-spice          disable spice"
echo "  --enable-spice           enable spice"
echo "  --enable-rbd             enable building the rados block device (rbd)"
echo "  --disable-libiscsi       disable iscsi support"
echo "  --enable-libiscsi        enable iscsi support"
echo "  --disable-smartcard-nss  disable smartcard nss support"
echo "  --enable-smartcard-nss   enable smartcard nss support"
echo "  --disable-libusb         disable libusb (for usb passthrough)"
echo "  --enable-libusb          enable libusb (for usb passthrough)"
echo "  --disable-usb-redir      disable usb network redirection support"
echo "  --enable-usb-redir       enable usb network redirection support"
echo "  --disable-guest-agent    disable building of the QEMU Guest Agent"
echo "  --enable-guest-agent     enable building of the QEMU Guest Agent"
echo "  --disable-seccomp        disable seccomp support"
echo "  --enable-seccomp         enables seccomp support"
echo "  --with-coroutine=BACKEND coroutine backend. Supported options:"
echo "                           gthread, ucontext, sigaltstack, windows"
echo "  --enable-glusterfs       enable GlusterFS backend"
echo "  --disable-glusterfs      disable GlusterFS backend"
echo "  --enable-gcov            enable test coverage analysis with gcov"
echo "  --gcov=GCOV              use specified gcov [$gcov_tool]"
echo "  --enable-tpm             enable TPM support"
echo "  --disable-libssh2        disable ssh block device support"
echo "  --enable-libssh2         enable ssh block device support"
echo ""
echo "NOTE: The object files are built at the place where configure is launched"
exit 1
fi

# Now we have handled --enable-tcg-interpreter and know we're not just
# printing the help message, bail out if the host CPU isn't supported.
if test "$ARCH" = "unknown"; then
    if test "$tcg_interpreter" = "yes" ; then
        echo "Unsupported CPU = $cpu, will use TCG with TCI (experimental)"
        ARCH=tci
    else
        error_exit "Unsupported CPU = $cpu, try --enable-tcg-interpreter"
    fi
fi

# check that the C compiler works.
cat > $TMPC <<EOF
int main(void) { return 0; }
EOF

if compile_object ; then
  : C compiler works ok
else
    error_exit "\"$cc\" either does not exist or does not work"
fi

# Consult white-list to determine whether to enable werror
# by default.  Only enable by default for git builds
z_version=`cut -f3 -d. $source_path/VERSION`

if test -z "$werror" ; then
    if test -d "$source_path/.git" -a \
        "$linux" = "yes" ; then
        werror="yes"
    else
        werror="no"
    fi
fi

gcc_flags="-Wold-style-declaration -Wold-style-definition -Wtype-limits"
gcc_flags="-Wformat-security -Wformat-y2k -Winit-self -Wignored-qualifiers $gcc_flags"
gcc_flags="-Wmissing-include-dirs -Wempty-body -Wnested-externs $gcc_flags"
gcc_flags="-Wunused-but-set-variable $gcc_flags"
gcc_flags="-Wendif-labels $gcc_flags"
gcc_flags="-Wno-initializer-overrides $gcc_flags"
# Note that we do not add -Werror to gcc_flags here, because that would
# enable it for all configure tests. If a configure test failed due
# to -Werror this would just silently disable some features,
# so it's too error prone.
cat > $TMPC << EOF
int main(void) { return 0; }
EOF
for flag in $gcc_flags; do
    # Use the positive sense of the flag when testing for -Wno-wombat
    # support (gcc will happily accept the -Wno- form of unknown
    # warning options).
    optflag="$(echo $flag | sed -e 's/^-Wno-/-W/')"
    if compile_prog "-Werror $optflag" "" ; then
	QEMU_CFLAGS="$QEMU_CFLAGS $flag"
    fi
done

if compile_prog "-Werror -fstack-protector-all" "" ; then
    QEMU_CFLAGS="$QEMU_CFLAGS -fstack-protector-all"
    LIBTOOLFLAGS="$LIBTOOLFLAGS -Wc,-fstack-protector-all"
fi

# Workaround for http://gcc.gnu.org/PR55489.  Happens with -fPIE/-fPIC and
# large functions that use global variables.  The bug is in all releases of
# GCC, but it became particularly acute in 4.6.x and 4.7.x.  It is fixed in
# 4.7.3 and 4.8.0.  We should be able to delete this at the end of 2013.
cat > $TMPC << EOF
#if __GNUC__ == 4 && (__GNUC_MINOR__ == 6 || (__GNUC_MINOR__ == 7 && __GNUC_PATCHLEVEL__ <= 2))
int main(void) { return 0; }
#else
#error No bug in this compiler.
#endif
EOF
if compile_prog "-Werror -fno-gcse" "" ; then
  TRANSLATE_OPT_CFLAGS=-fno-gcse
fi

if test "$static" = "yes" ; then
  if test "$pie" = "yes" ; then
    error_exit "static and pie are mutually incompatible"
  else
    pie="no"
  fi
fi

if test "$pie" = ""; then
  case "$cpu-$targetos" in
    i386-Linux|x86_64-Linux|i386-OpenBSD|x86_64-OpenBSD)
      ;;
    *)
      pie="no"
      ;;
  esac
fi

if test "$pie" != "no" ; then
  cat > $TMPC << EOF

#ifdef __linux__
#  define THREAD __thread
#else
#  define THREAD
#endif

static THREAD int tls_var;

int main(void) { return tls_var; }

EOF
  if compile_prog "-fPIE -DPIE" "-pie"; then
    QEMU_CFLAGS="-fPIE -DPIE $QEMU_CFLAGS"
    LDFLAGS="-pie $LDFLAGS"
    pie="yes"
    if compile_prog "" "-Wl,-z,relro -Wl,-z,now" ; then
      LDFLAGS="-Wl,-z,relro -Wl,-z,now $LDFLAGS"
    fi
  else
    if test "$pie" = "yes"; then
      error_exit "PIE not available due to missing toolchain support"
    else
      echo "Disabling PIE due to missing toolchain support"
      pie="no"
    fi
  fi
fi

##########################################
# __sync_fetch_and_and requires at least -march=i486. Many toolchains
# use i686 as default anyway, but for those that don't, an explicit
# specification is necessary

if test "$cpu" = "i386"; then
  cat > $TMPC << EOF
static int sfaa(int *ptr)
{
  return __sync_fetch_and_and(ptr, 0);
}

int main(void)
{
  int val = 42;
  val = __sync_val_compare_and_swap(&val, 0, 1);
  sfaa(&val);
  return val;
}
EOF
  if ! compile_prog "" "" ; then
    QEMU_CFLAGS="-march=i486 $QEMU_CFLAGS"
  fi
fi

#########################################
# Solaris specific configure tool chain decisions

if test "$solaris" = "yes" ; then
  if has $install; then
    :
  else
    error_exit "Solaris install program not found. Use --install=/usr/ucb/install or" \
        "install fileutils from www.blastwave.org using pkg-get -i fileutils" \
        "to get ginstall which is used by default (which lives in /opt/csw/bin)"
  fi
  if test "`path_of $install`" = "/usr/sbin/install" ; then
    error_exit "Solaris /usr/sbin/install is not an appropriate install program." \
        "try ginstall from the GNU fileutils available from www.blastwave.org" \
        "using pkg-get -i fileutils, or use --install=/usr/ucb/install"
  fi
  if has ar; then
    :
  else
    if test -f /usr/ccs/bin/ar ; then
      error_exit "No path includes ar" \
          "Add /usr/ccs/bin to your path and rerun configure"
    fi
    error_exit "No path includes ar"
  fi
fi

if ! has $python; then
  error_exit "Python not found. Use --python=/path/to/python"
fi

# Note that if the Python conditional here evaluates True we will exit
# with status 1 which is a shell 'false' value.
if ! "$python" -c 'import sys; sys.exit(sys.version_info < (2,4) or sys.version_info >= (3,))'; then
  error_exit "Cannot use '$python', Python 2.4 or later is required." \
      "Note that Python 3 or later is not yet supported." \
      "Use --python=/path/to/python to specify a supported Python."
fi

if test -z "${target_list+xxx}" ; then
    target_list="$default_target_list"
else
    target_list=`echo "$target_list" | sed -e 's/,/ /g'`
fi

# Check that we recognised the target name; this allows a more
# friendly error message than if we let it fall through.
for target in $target_list; do
    case " $default_target_list " in
        *" $target "*)
            ;;
        *)
            error_exit "Unknown target name '$target'"
            ;;
    esac
done

# see if system emulation was really requested
case " $target_list " in
  *"-softmmu "*) softmmu=yes
  ;;
  *) softmmu=no
  ;;
esac

feature_not_found() {
  feature=$1

  error_exit "User requested feature $feature" \
      "configure was not able to find it"
}

if test -z "$cross_prefix" ; then

# ---
# big/little endian test
cat > $TMPC << EOF
#include <inttypes.h>
int main(void) {
        volatile uint32_t i=0x01234567;
        return (*((uint8_t*)(&i))) == 0x67;
}
EOF

if compile_prog "" "" ; then
$TMPE && bigendian="yes"
else
echo big/little test failed
fi

else

# if cross compiling, cannot launch a program, so make a static guess
case "$cpu" in
  arm)
    # ARM can be either way; ask the compiler which one we are
    if check_define __ARMEB__; then
      bigendian=yes
    fi
  ;;
  hppa|m68k|mips|mips64|ppc|ppc64|s390|s390x|sparc|sparc64)
    bigendian=yes
  ;;
esac

fi

##########################################
# pkg-config probe

if ! has "$pkg_config_exe"; then
  error_exit "pkg-config binary '$pkg_config_exe' not found"
fi

##########################################
# NPTL probe

if test "$nptl" != "no" ; then
  cat > $TMPC <<EOF
#include <sched.h>
#include <linux/futex.h>
int main(void) {
#if !defined(CLONE_SETTLS) || !defined(FUTEX_WAIT)
#error bork
#endif
  return 0;
}
EOF

  if compile_object ; then
    nptl=yes
  else
    if test "$nptl" = "yes" ; then
      feature_not_found "nptl"
    fi
    nptl=no
  fi
fi

##########################################
# zlib check

if test "$zlib" != "no" ; then
    cat > $TMPC << EOF
#include <zlib.h>
int main(void) { zlibVersion(); return 0; }
EOF
    if compile_prog "" "-lz" ; then
        :
    else
        error_exit "zlib check failed" \
            "Make sure to have the zlib libs and headers installed."
    fi
fi
libs_softmmu="$libs_softmmu -lz"

##########################################
# libseccomp check

if test "$seccomp" != "no" ; then
    if $pkg_config --atleast-version=1.0.0 libseccomp --modversion >/dev/null 2>&1; then
        libs_softmmu="$libs_softmmu `$pkg_config --libs libseccomp`"
        QEMU_CFLAGS="$QEMU_CFLAGS `$pkg_config --cflags libseccomp`"
	seccomp="yes"
    else
	if test "$seccomp" = "yes"; then
            feature_not_found "libseccomp"
	fi
	seccomp="no"
    fi
fi
##########################################
# xen probe

if test "$xen" != "no" ; then
  xen_libs="-lxenstore -lxenctrl -lxenguest"

  # First we test whether Xen headers and libraries are available.
  # If no, we are done and there is no Xen support.
  # If yes, more tests are run to detect the Xen version.

  # Xen (any)
  cat > $TMPC <<EOF
#include <xenctrl.h>
int main(void) {
  return 0;
}
EOF
  if ! compile_prog "" "$xen_libs" ; then
    # Xen not found
    if test "$xen" = "yes" ; then
      feature_not_found "xen"
    fi
    xen=no

  # Xen unstable
  elif
      cat > $TMPC <<EOF &&
#include <xenctrl.h>
#include <xenstore.h>
#include <stdint.h>
#include <xen/hvm/hvm_info_table.h>
#if !defined(HVM_MAX_VCPUS)
# error HVM_MAX_VCPUS not defined
#endif
int main(void) {
  xc_interface *xc;
  xs_daemon_open();
  xc = xc_interface_open(0, 0, 0);
  xc_hvm_set_mem_type(0, 0, HVMMEM_ram_ro, 0, 0);
  xc_gnttab_open(NULL, 0);
  xc_domain_add_to_physmap(0, 0, XENMAPSPACE_gmfn, 0, 0);
  xc_hvm_inject_msi(xc, 0, 0xf0000000, 0x00000000);
  return 0;
}
EOF
      compile_prog "" "$xen_libs"
    then
    xen_ctrl_version=420
    xen=yes

  elif
      cat > $TMPC <<EOF &&
#include <xenctrl.h>
#include <xs.h>
#include <stdint.h>
#include <xen/hvm/hvm_info_table.h>
#if !defined(HVM_MAX_VCPUS)
# error HVM_MAX_VCPUS not defined
#endif
int main(void) {
  xs_daemon_open();
  xc_interface_open(0, 0, 0);
  xc_hvm_set_mem_type(0, 0, HVMMEM_ram_ro, 0, 0);
  xc_gnttab_open(NULL, 0);
  xc_domain_add_to_physmap(0, 0, XENMAPSPACE_gmfn, 0, 0);
  return 0;
}
EOF
      compile_prog "" "$xen_libs"
    then
    xen_ctrl_version=410
    xen=yes

  # Xen 4.0.0
  elif
      cat > $TMPC <<EOF &&
#include <xenctrl.h>
#include <xs.h>
#include <stdint.h>
#include <xen/hvm/hvm_info_table.h>
#if !defined(HVM_MAX_VCPUS)
# error HVM_MAX_VCPUS not defined
#endif
int main(void) {
  struct xen_add_to_physmap xatp = {
    .domid = 0, .space = XENMAPSPACE_gmfn, .idx = 0, .gpfn = 0,
  };
  xs_daemon_open();
  xc_interface_open();
  xc_gnttab_open();
  xc_hvm_set_mem_type(0, 0, HVMMEM_ram_ro, 0, 0);
  xc_memory_op(0, XENMEM_add_to_physmap, &xatp);
  return 0;
}
EOF
      compile_prog "" "$xen_libs"
    then
    xen_ctrl_version=400
    xen=yes

  # Xen 3.4.0
  elif
      cat > $TMPC <<EOF &&
#include <xenctrl.h>
#include <xs.h>
int main(void) {
  struct xen_add_to_physmap xatp = {
    .domid = 0, .space = XENMAPSPACE_gmfn, .idx = 0, .gpfn = 0,
  };
  xs_daemon_open();
  xc_interface_open();
  xc_gnttab_open();
  xc_hvm_set_mem_type(0, 0, HVMMEM_ram_ro, 0, 0);
  xc_memory_op(0, XENMEM_add_to_physmap, &xatp);
  return 0;
}
EOF
      compile_prog "" "$xen_libs"
    then
    xen_ctrl_version=340
    xen=yes

  # Xen 3.3.0
  elif
      cat > $TMPC <<EOF &&
#include <xenctrl.h>
#include <xs.h>
int main(void) {
  xs_daemon_open();
  xc_interface_open();
  xc_gnttab_open();
  xc_hvm_set_mem_type(0, 0, HVMMEM_ram_ro, 0, 0);
  return 0;
}
EOF
      compile_prog "" "$xen_libs"
    then
    xen_ctrl_version=330
    xen=yes

  # Xen version unsupported
  else
    if test "$xen" = "yes" ; then
      feature_not_found "xen (unsupported version)"
    fi
    xen=no
  fi

  if test "$xen" = yes; then
    libs_softmmu="$xen_libs $libs_softmmu"
  fi
fi

if test "$xen_pci_passthrough" != "no"; then
  if test "$xen" = "yes" && test "$linux" = "yes" &&
    test "$xen_ctrl_version" -ge 340; then
    xen_pci_passthrough=yes
  else
    if test "$xen_pci_passthrough" = "yes"; then
      if test "$xen_ctrl_version" -lt 340; then
        error_exit "User requested feature Xen PCI Passthrough" \
            "This feature does not work with Xen 3.3"
      fi
      error_exit "User requested feature Xen PCI Passthrough" \
          " but this feature requires /sys from Linux"
    fi
    xen_pci_passthrough=no
  fi
fi

##########################################
# libtool probe

if ! has $libtool; then
    libtool=
fi

# MacOSX ships with a libtool which isn't the GNU one; weed this
# out by checking whether libtool supports the --version switch
if test -n "$libtool"; then
  if ! "$libtool" --version >/dev/null 2>&1; then
    libtool=
  fi
fi

##########################################
# Sparse probe
if test "$sparse" != "no" ; then
  if has cgcc; then
    sparse=yes
  else
    if test "$sparse" = "yes" ; then
      feature_not_found "sparse"
    fi
    sparse=no
  fi
fi

##########################################
# GTK probe

if test "$gtk" != "no"; then
    gtkpackage="gtk+-$gtkabi"
    if test "$gtkabi" = "3.0" ; then
      gtkversion="3.0.0"
      vtepackage="vte-2.90"
      vteversion="0.32.0"
    else
      gtkversion="2.18.0"
      vtepackage="vte"
      vteversion="0.24.0"
    fi
<<<<<<< HEAD
    if $pkg_config --exists "$gtkpackage >= $gtkversion"; then
	gtk_cflags=`$pkg_config --cflags $gtkpackage`
	gtk_libs=`$pkg_config --libs $gtkpackage`
        libs_softmmu="$gtk_libs $libs_softmmu"
=======
    if ! $pkg_config --exists "$gtkpackage >= $gtkversion"; then
        if test "$gtk" = "yes" ; then
            feature_not_found "gtk"
        fi
        gtk="no"
    elif ! $pkg_config --exists "$vtepackage >= $vteversion"; then
        if test "$gtk" = "yes" ; then
            error_exit "libvte not found (required for gtk support)"
        fi
        gtk="no"
    else
	gtk_cflags=`$pkg_config --cflags $gtkpackage 2>/dev/null`
	gtk_libs=`$pkg_config --libs $gtkpackage 2>/dev/null`
	vte_cflags=`$pkg_config --cflags $vtepackage 2>/dev/null`
	vte_libs=`$pkg_config --libs $vtepackage 2>/dev/null`
	libs_softmmu="$gtk_libs $vte_libs $libs_softmmu"
>>>>>>> 1d9358e6
	gtk="yes"
    fi
fi

##########################################
# VTE probe

if test "$vte" != "no"; then
    if $pkg_config --exists 'vte >= $vteversion'; then
        vte_cflags=`$pkg_config --cflags vte`
        vte_libs=`$pkg_config --libs vte`
        libs_softmmu="$vte_libs $libs_softmmu"
        vte="yes"
    else
        if test "$vte" = "yes"; then
            feature_not_found "vte"
        fi
        vte="no"
    fi
fi

##########################################
# SDL probe

# Look for sdl configuration program (pkg-config or sdl-config).  Try
# sdl-config even without cross prefix, and favour pkg-config over sdl-config.
if test "`basename $sdl_config`" != sdl-config && ! has ${sdl_config}; then
  sdl_config=sdl-config
fi

if $pkg_config sdl --modversion >/dev/null 2>&1; then
  sdlconfig="$pkg_config sdl"
  _sdlversion=`$sdlconfig --modversion 2>/dev/null | sed 's/[^0-9]//g'`
elif has ${sdl_config}; then
  sdlconfig="$sdl_config"
  _sdlversion=`$sdlconfig --version | sed 's/[^0-9]//g'`
else
  if test "$sdl" = "yes" ; then
    feature_not_found "sdl"
  fi
  sdl=no
fi
if test -n "$cross_prefix" && test "$(basename "$sdlconfig")" = sdl-config; then
  echo warning: using "\"$sdlconfig\"" to detect cross-compiled sdl >&2
fi

sdl_too_old=no
if test "$sdl" != "no" ; then
  cat > $TMPC << EOF
#include <SDL.h>
#undef main /* We don't want SDL to override our main() */
int main( void ) { return SDL_Init (SDL_INIT_VIDEO); }
EOF
  sdl_cflags=`$sdlconfig --cflags 2> /dev/null`
  if test "$static" = "yes" ; then
    sdl_libs=`$sdlconfig --static-libs 2>/dev/null`
  else
    sdl_libs=`$sdlconfig --libs 2> /dev/null`
  fi
  if compile_prog "$sdl_cflags" "$sdl_libs" ; then
    if test "$_sdlversion" -lt 121 ; then
      sdl_too_old=yes
    else
      if test "$cocoa" = "no" ; then
        sdl=yes
      fi
    fi

    # static link with sdl ? (note: sdl.pc's --static --libs is broken)
    if test "$sdl" = "yes" -a "$static" = "yes" ; then
      if test $? = 0 && echo $sdl_libs | grep -- -laa > /dev/null; then
         sdl_libs="$sdl_libs `aalib-config --static-libs 2>/dev/null`"
         sdl_cflags="$sdl_cflags `aalib-config --cflags 2>/dev/null`"
      fi
      if compile_prog "$sdl_cflags" "$sdl_libs" ; then
	:
      else
        sdl=no
      fi
    fi # static link
  else # sdl not found
    if test "$sdl" = "yes" ; then
      feature_not_found "sdl"
    fi
    sdl=no
  fi # sdl compile test
fi

if test "$sdl" = "yes" ; then
  cat > $TMPC <<EOF
#include <SDL.h>
#if defined(SDL_VIDEO_DRIVER_X11)
#include <X11/XKBlib.h>
#else
#error No x11 support
#endif
int main(void) { return 0; }
EOF
  if compile_prog "$sdl_cflags" "$sdl_libs" ; then
    sdl_libs="$sdl_libs -lX11"
  fi
  libs_softmmu="$sdl_libs $libs_softmmu"
fi

##########################################
# VNC TLS/WS detection
if test "$vnc" = "yes" -a \( "$vnc_tls" != "no" -o "$vnc_ws" != "no" \) ; then
  cat > $TMPC <<EOF
#include <gnutls/gnutls.h>
int main(void) { gnutls_session_t s; gnutls_init(&s, GNUTLS_SERVER); return 0; }
EOF
  if $pkg_config --exists gnutls; then
    vnc_tls_cflags=`$pkg_config --cflags gnutls 2> /dev/null`
    vnc_tls_libs=`$pkg_config --libs gnutls 2>/dev/null`
  else
    vnc_tls_cflags=
    vnc_tls_libs=-lgnutls
  fi
  if compile_prog "$vnc_tls_cflags" "$vnc_tls_libs" ; then
    if test "$vnc_tls" != "no" ; then
      vnc_tls=yes
    fi
    if test "$vnc_ws" != "no" ; then
      vnc_ws=yes
    fi
    libs_softmmu="$vnc_tls_libs $libs_softmmu"
    QEMU_CFLAGS="$QEMU_CFLAGS $vnc_tls_cflags"
  else
    if test "$vnc_tls" = "yes" ; then
      feature_not_found "vnc-tls"
    fi
    if test "$vnc_ws" = "yes" ; then
      feature_not_found "vnc-ws"
    fi
    vnc_tls=no
    vnc_ws=no
  fi
fi

##########################################
# VNC SASL detection
if test "$vnc" = "yes" -a "$vnc_sasl" != "no" ; then
  cat > $TMPC <<EOF
#include <sasl/sasl.h>
#include <stdio.h>
int main(void) { sasl_server_init(NULL, "qemu"); return 0; }
EOF
  # Assuming Cyrus-SASL installed in /usr prefix
  vnc_sasl_cflags=""
  vnc_sasl_libs="-lsasl2"
  if compile_prog "$vnc_sasl_cflags" "$vnc_sasl_libs" ; then
    vnc_sasl=yes
    libs_softmmu="$vnc_sasl_libs $libs_softmmu"
    QEMU_CFLAGS="$QEMU_CFLAGS $vnc_sasl_cflags"
  else
    if test "$vnc_sasl" = "yes" ; then
      feature_not_found "vnc-sasl"
    fi
    vnc_sasl=no
  fi
fi

##########################################
# VNC JPEG detection
if test "$vnc" = "yes" -a "$vnc_jpeg" != "no" ; then
cat > $TMPC <<EOF
#include <stdio.h>
#include <jpeglib.h>
int main(void) { struct jpeg_compress_struct s; jpeg_create_compress(&s); return 0; }
EOF
    vnc_jpeg_cflags=""
    vnc_jpeg_libs="-ljpeg"
  if compile_prog "$vnc_jpeg_cflags" "$vnc_jpeg_libs" ; then
    vnc_jpeg=yes
    libs_softmmu="$vnc_jpeg_libs $libs_softmmu"
    QEMU_CFLAGS="$QEMU_CFLAGS $vnc_jpeg_cflags"
  else
    if test "$vnc_jpeg" = "yes" ; then
      feature_not_found "vnc-jpeg"
    fi
    vnc_jpeg=no
  fi
fi

##########################################
# VNC PNG detection
if test "$vnc" = "yes" -a "$vnc_png" != "no" ; then
cat > $TMPC <<EOF
//#include <stdio.h>
#include <png.h>
#include <stddef.h>
int main(void) {
    png_structp png_ptr;
    png_ptr = png_create_write_struct(PNG_LIBPNG_VER_STRING, NULL, NULL, NULL);
    return png_ptr != 0;
}
EOF
  if $pkg_config libpng --modversion >/dev/null 2>&1; then
    vnc_png_cflags=`$pkg_config libpng --cflags 2> /dev/null`
    vnc_png_libs=`$pkg_config libpng --libs 2> /dev/null`
  else
    vnc_png_cflags=""
    vnc_png_libs="-lpng"
  fi
  if compile_prog "$vnc_png_cflags" "$vnc_png_libs" ; then
    vnc_png=yes
    libs_softmmu="$vnc_png_libs $libs_softmmu"
    QEMU_CFLAGS="$QEMU_CFLAGS $vnc_png_cflags"
  else
    if test "$vnc_png" = "yes" ; then
      feature_not_found "vnc-png"
    fi
    vnc_png=no
  fi
fi

##########################################
# fnmatch() probe, used for ACL routines
fnmatch="no"
cat > $TMPC << EOF
#include <fnmatch.h>
int main(void)
{
    fnmatch("foo", "foo", 0);
    return 0;
}
EOF
if compile_prog "" "" ; then
   fnmatch="yes"
fi

##########################################
# uuid_generate() probe, used for vdi block driver
# Note that on some systems (notably MacOSX) no extra library
# need be linked to get the uuid functions.
if test "$uuid" != "no" ; then
  uuid_libs="-luuid"
  cat > $TMPC << EOF
#include <uuid/uuid.h>
int main(void)
{
    uuid_t my_uuid;
    uuid_generate(my_uuid);
    return 0;
}
EOF
  if compile_prog "" "" ; then
    uuid="yes"
  elif compile_prog "" "$uuid_libs" ; then
    uuid="yes"
    libs_softmmu="$uuid_libs $libs_softmmu"
    libs_tools="$uuid_libs $libs_tools"
  else
    if test "$uuid" = "yes" ; then
      feature_not_found "uuid"
    fi
    uuid=no
  fi
fi

##########################################
# xfsctl() probe, used for raw-posix
if test "$xfs" != "no" ; then
  cat > $TMPC << EOF
#include <stddef.h>  /* NULL */
#include <xfs/xfs.h>
int main(void)
{
    xfsctl(NULL, 0, 0, NULL);
    return 0;
}
EOF
  if compile_prog "" "" ; then
    xfs="yes"
  else
    if test "$xfs" = "yes" ; then
      feature_not_found "xfs"
    fi
    xfs=no
  fi
fi

##########################################
# vde libraries probe
if test "$vde" != "no" ; then
  vde_libs="-lvdeplug"
  cat > $TMPC << EOF
#include <stddef.h>
#include <libvdeplug.h>
int main(void)
{
    struct vde_open_args a = {0, 0, 0};
    char s[] = "";
    vde_open(s, s, &a);
    return 0;
}
EOF
  if compile_prog "" "$vde_libs" ; then
    vde=yes
    libs_softmmu="$vde_libs $libs_softmmu"
    libs_tools="$vde_libs $libs_tools"
  else
    if test "$vde" = "yes" ; then
      feature_not_found "vde"
    fi
    vde=no
  fi
fi

##########################################
# libcap-ng library probe
if test "$cap_ng" != "no" ; then
  cap_libs="-lcap-ng"
  cat > $TMPC << EOF
#include <cap-ng.h>
int main(void)
{
    capng_capability_to_name(CAPNG_EFFECTIVE);
    return 0;
}
EOF
  if compile_prog "" "$cap_libs" ; then
    cap_ng=yes
    libs_tools="$cap_libs $libs_tools"
  else
    if test "$cap_ng" = "yes" ; then
      feature_not_found "cap_ng"
    fi
    cap_ng=no
  fi
fi

##########################################
# Sound support libraries probe

audio_drv_probe()
{
    drv=$1
    hdr=$2
    lib=$3
    exp=$4
    cfl=$5
        cat > $TMPC << EOF
#include <$hdr>
int main(void) { $exp }
EOF
    if compile_prog "$cfl" "$lib" ; then
        :
    else
        error_exit "$drv check failed" \
            "Make sure to have the $drv libs and headers installed."
    fi
}

audio_drv_list=`echo "$audio_drv_list" | sed -e 's/,/ /g'`
for drv in $audio_drv_list; do
    case $drv in
    alsa)
    audio_drv_probe $drv alsa/asoundlib.h -lasound \
        "return snd_pcm_close((snd_pcm_t *)0);"
    libs_softmmu="-lasound $libs_softmmu"
    ;;

    fmod)
    if test -z $fmod_lib || test -z $fmod_inc; then
        error_exit "You must specify path to FMOD library and headers" \
            "Example: --fmod-inc=/path/include/fmod --fmod-lib=/path/lib/libfmod-3.74.so"
    fi
    audio_drv_probe $drv fmod.h $fmod_lib "return FSOUND_GetVersion();" "-I $fmod_inc"
    libs_softmmu="$fmod_lib $libs_softmmu"
    ;;

    esd)
    audio_drv_probe $drv esd.h -lesd 'return esd_play_stream(0, 0, "", 0);'
    libs_softmmu="-lesd $libs_softmmu"
    audio_pt_int="yes"
    ;;

    pa)
    audio_drv_probe $drv pulse/mainloop.h "-lpulse" \
        "pa_mainloop *m = 0; pa_mainloop_free (m); return 0;"
    libs_softmmu="-lpulse $libs_softmmu"
    audio_pt_int="yes"
    ;;

    coreaudio)
      libs_softmmu="-framework CoreAudio $libs_softmmu"
    ;;

    dsound)
      libs_softmmu="-lole32 -ldxguid $libs_softmmu"
      audio_win_int="yes"
    ;;

    oss)
      libs_softmmu="$oss_lib $libs_softmmu"
    ;;

    sdl|wav)
    # XXX: Probes for CoreAudio, DirectSound, SDL(?)
    ;;

    winwave)
      libs_softmmu="-lwinmm $libs_softmmu"
      audio_win_int="yes"
    ;;

    *)
    echo "$audio_possible_drivers" | grep -q "\<$drv\>" || {
        error_exit "Unknown driver '$drv' selected" \
            "Possible drivers are: $audio_possible_drivers"
    }
    ;;
    esac
done

##########################################
# BrlAPI probe

if test "$brlapi" != "no" ; then
  brlapi_libs="-lbrlapi"
  cat > $TMPC << EOF
#include <brlapi.h>
#include <stddef.h>
int main( void ) { return brlapi__openConnection (NULL, NULL, NULL); }
EOF
  if compile_prog "" "$brlapi_libs" ; then
    brlapi=yes
    libs_softmmu="$brlapi_libs $libs_softmmu"
  else
    if test "$brlapi" = "yes" ; then
      feature_not_found "brlapi"
    fi
    brlapi=no
  fi
fi

##########################################
# curses probe
if test "$curses" != "no" ; then
  if test "$mingw32" = "yes" ; then
    curses_list="-lpdcurses"
  else
    curses_list="$($pkg_config --libs ncurses 2>/dev/null):-lncurses:-lcurses"
  fi
  curses_found=no
  cat > $TMPC << EOF
#include <curses.h>
int main(void) {
  const char *s = curses_version();
  resize_term(0, 0);
  return s != 0;
}
EOF
  IFS=:
  for curses_lib in $curses_list; do
    unset IFS
    if compile_prog "" "$curses_lib" ; then
      curses_found=yes
      libs_softmmu="$curses_lib $libs_softmmu"
      break
    fi
  done
  unset IFS
  if test "$curses_found" = "yes" ; then
    curses=yes
  else
    if test "$curses" = "yes" ; then
      feature_not_found "curses"
    fi
    curses=no
  fi
fi

##########################################
# curl probe
if test "$curl" != "no" ; then
  if $pkg_config libcurl --modversion >/dev/null 2>&1; then
    curlconfig="$pkg_config libcurl"
  else
    curlconfig=curl-config
  fi
  cat > $TMPC << EOF
#include <curl/curl.h>
int main(void) { curl_easy_init(); curl_multi_setopt(0, 0, 0); return 0; }
EOF
  curl_cflags=`$curlconfig --cflags 2>/dev/null`
  curl_libs=`$curlconfig --libs 2>/dev/null`
  if compile_prog "$curl_cflags" "$curl_libs" ; then
    curl=yes
    libs_tools="$curl_libs $libs_tools"
    libs_softmmu="$curl_libs $libs_softmmu"
  else
    if test "$curl" = "yes" ; then
      feature_not_found "curl"
    fi
    curl=no
  fi
fi # test "$curl"

##########################################
# bluez support probe
if test "$bluez" != "no" ; then
  cat > $TMPC << EOF
#include <bluetooth/bluetooth.h>
int main(void) { return bt_error(0); }
EOF
  bluez_cflags=`$pkg_config --cflags bluez 2> /dev/null`
  bluez_libs=`$pkg_config --libs bluez 2> /dev/null`
  if compile_prog "$bluez_cflags" "$bluez_libs" ; then
    bluez=yes
    libs_softmmu="$bluez_libs $libs_softmmu"
  else
    if test "$bluez" = "yes" ; then
      feature_not_found "bluez"
    fi
    bluez="no"
  fi
fi

##########################################
# glib support probe

if test "$mingw32" = yes; then
    # g_poll is required in order to integrate with the glib main loop.
    glib_req_ver=2.20
else
    glib_req_ver=2.12
fi
if $pkg_config --atleast-version=$glib_req_ver gthread-2.0 > /dev/null 2>&1
then
    glib_cflags=`$pkg_config --cflags gthread-2.0 2>/dev/null`
    glib_libs=`$pkg_config --libs gthread-2.0 2>/dev/null`
    LIBS="$glib_libs $LIBS"
    libs_qga="$glib_libs $libs_qga"
else
    error_exit "glib-$glib_req_ver required to compile QEMU"
fi

##########################################
# pixman support probe

if test "$pixman" = ""; then
  if test "$want_tools" = "no" -a "$softmmu" = "no"; then
    pixman="none"
  elif $pkg_config pixman-1 > /dev/null 2>&1; then
    pixman="system"
  else
    pixman="internal"
  fi
fi
if test "$pixman" = "none"; then
  if test "$want_tools" != "no" -o "$softmmu" != "no"; then
    error_exit "pixman disabled but system emulation or tools build" \
        "enabled.  You can turn off pixman only if you also" \
        "disable all system emulation targets and the tools" \
        "build with '--disable-tools --disable-system'."
  fi
  pixman_cflags=
  pixman_libs=
elif test "$pixman" = "system"; then
  pixman_cflags=`$pkg_config --cflags pixman-1 2>/dev/null`
  pixman_libs=`$pkg_config --libs pixman-1 2>/dev/null`
else
  if test ! -d ${source_path}/pixman/pixman; then
    error_exit "pixman not present. Your options:" \
        "  (1) Preferred: Install the pixman devel package (any recent" \
        "      distro should have packages as Xorg needs pixman too)." \
        "  (2) Fetch the pixman submodule, using:" \
        "      git submodule update --init pixman"
  fi
  mkdir -p pixman/pixman
  pixman_cflags="-I\$(SRC_PATH)/pixman/pixman -I\$(BUILD_DIR)/pixman/pixman"
  pixman_libs="-L\$(BUILD_DIR)/pixman/pixman/.libs -lpixman-1"
fi

##########################################
# libcap probe

if test "$cap" != "no" ; then
  cat > $TMPC <<EOF
#include <stdio.h>
#include <sys/capability.h>
int main(void) { cap_t caps; caps = cap_init(); return caps != NULL; }
EOF
  if compile_prog "" "-lcap" ; then
    cap=yes
  else
    cap=no
  fi
fi

##########################################
# pthread probe
PTHREADLIBS_LIST="-pthread -lpthread -lpthreadGC2"

pthread=no
cat > $TMPC << EOF
#include <pthread.h>
static void *f(void *p) { return NULL; }
int main(void) {
  pthread_t thread;
  pthread_create(&thread, 0, f, 0);
  return 0;
}
EOF
if compile_prog "" "" ; then
  pthread=yes
else
  for pthread_lib in $PTHREADLIBS_LIST; do
    if compile_prog "" "$pthread_lib" ; then
      pthread=yes
      found=no
      for lib_entry in $LIBS; do
        if test "$lib_entry" = "$pthread_lib"; then
          found=yes
          break
        fi
      done
      if test "$found" = "no"; then
        LIBS="$pthread_lib $LIBS"
      fi
      break
    fi
  done
fi

if test "$mingw32" != yes -a "$pthread" = no; then
  error_exit "pthread check failed" \
      "Make sure to have the pthread libs and headers installed."
fi

##########################################
# rbd probe
if test "$rbd" != "no" ; then
  cat > $TMPC <<EOF
#include <stdio.h>
#include <rbd/librbd.h>
int main(void) {
    rados_t cluster;
    rados_create(&cluster, NULL);
    return 0;
}
EOF
  rbd_libs="-lrbd -lrados"
  if compile_prog "" "$rbd_libs" ; then
    rbd=yes
    libs_tools="$rbd_libs $libs_tools"
    libs_softmmu="$rbd_libs $libs_softmmu"
  else
    if test "$rbd" = "yes" ; then
      feature_not_found "rados block device"
    fi
    rbd=no
  fi
fi

##########################################
# libssh2 probe
min_libssh2_version=1.2.8
if test "$libssh2" != "no" ; then
  if $pkg_config --atleast-version=$min_libssh2_version libssh2 >/dev/null 2>&1
  then
    libssh2_cflags=`$pkg_config libssh2 --cflags`
    libssh2_libs=`$pkg_config libssh2 --libs`
    libssh2=yes
    libs_tools="$libssh2_libs $libs_tools"
    libs_softmmu="$libssh2_libs $libs_softmmu"
    QEMU_CFLAGS="$QEMU_CFLAGS $libssh2_cflags"
  else
    if test "$libssh2" = "yes" ; then
      error_exit "libssh2 >= $min_libssh2_version required for --enable-libssh2"
    fi
    libssh2=no
  fi
fi

##########################################
# libssh2_sftp_fsync probe

if test "$libssh2" = "yes"; then
  cat > $TMPC <<EOF
#include <stdio.h>
#include <libssh2.h>
#include <libssh2_sftp.h>
int main(void) {
    LIBSSH2_SESSION *session;
    LIBSSH2_SFTP *sftp;
    LIBSSH2_SFTP_HANDLE *sftp_handle;
    session = libssh2_session_init ();
    sftp = libssh2_sftp_init (session);
    sftp_handle = libssh2_sftp_open (sftp, "/", 0, 0);
    libssh2_sftp_fsync (sftp_handle);
    return 0;
}
EOF
  # libssh2_cflags/libssh2_libs defined in previous test.
  if compile_prog "$libssh2_cflags" "$libssh2_libs" ; then
    QEMU_CFLAGS="-DHAS_LIBSSH2_SFTP_FSYNC $QEMU_CFLAGS"
  fi
fi

##########################################
# linux-aio probe

if test "$linux_aio" != "no" ; then
  cat > $TMPC <<EOF
#include <libaio.h>
#include <sys/eventfd.h>
#include <stddef.h>
int main(void) { io_setup(0, NULL); io_set_eventfd(NULL, 0); eventfd(0, 0); return 0; }
EOF
  if compile_prog "" "-laio" ; then
    linux_aio=yes
    libs_softmmu="$libs_softmmu -laio"
    libs_tools="$libs_tools -laio"
  else
    if test "$linux_aio" = "yes" ; then
      feature_not_found "linux AIO"
    fi
    linux_aio=no
  fi
fi

##########################################
# TPM passthrough is only on x86 Linux

if test "$targetos" = Linux && test "$cpu" = i386 -o "$cpu" = x86_64; then
  tpm_passthrough=$tpm
else
  tpm_passthrough=no
fi

##########################################
# adjust virtio-blk-data-plane based on linux-aio

if test "$virtio_blk_data_plane" = "yes" -a \
	"$linux_aio" != "yes" ; then
  error_exit "virtio-blk-data-plane requires Linux AIO, please try --enable-linux-aio"
elif test -z "$virtio_blk_data_plane" ; then
  virtio_blk_data_plane=$linux_aio
fi

##########################################
# attr probe

if test "$attr" != "no" ; then
  cat > $TMPC <<EOF
#include <stdio.h>
#include <sys/types.h>
#ifdef CONFIG_LIBATTR
#include <attr/xattr.h>
#else
#include <sys/xattr.h>
#endif
int main(void) { getxattr(NULL, NULL, NULL, 0); setxattr(NULL, NULL, NULL, 0, 0); return 0; }
EOF
  if compile_prog "" "" ; then
    attr=yes
  # Older distros have <attr/xattr.h>, and need -lattr:
  elif compile_prog "-DCONFIG_LIBATTR" "-lattr" ; then
    attr=yes
    LIBS="-lattr $LIBS"
    libattr=yes
  else
    if test "$attr" = "yes" ; then
      feature_not_found "ATTR"
    fi
    attr=no
  fi
fi

##########################################
# iovec probe
cat > $TMPC <<EOF
#include <sys/types.h>
#include <sys/uio.h>
#include <unistd.h>
int main(void) { return sizeof(struct iovec); }
EOF
iovec=no
if compile_prog "" "" ; then
  iovec=yes
fi

##########################################
# preadv probe
cat > $TMPC <<EOF
#include <sys/types.h>
#include <sys/uio.h>
#include <unistd.h>
int main(void) { return preadv(0, 0, 0, 0); }
EOF
preadv=no
if compile_prog "" "" ; then
  preadv=yes
fi

##########################################
# fdt probe
# fdt support is mandatory for at least some target architectures,
# so insist on it if we're building those system emulators.
fdt_required=no
for target in $target_list; do
  case $target in
    arm*-softmmu|ppc*-softmmu|microblaze*-softmmu)
      fdt_required=yes
    ;;
  esac
done

if test "$fdt_required" = "yes"; then
  if test "$fdt" = "no"; then
    error_exit "fdt disabled but some requested targets require it." \
      "You can turn off fdt only if you also disable all the system emulation" \
      "targets which need it (by specifying a cut down --target-list)."
  fi
  fdt=yes
fi

if test "$fdt" != "no" ; then
  fdt_libs="-lfdt"
  # explicitly check for libfdt_env.h as it is missing in some stable installs
  cat > $TMPC << EOF
#include <libfdt_env.h>
int main(void) { return 0; }
EOF
  if compile_prog "" "$fdt_libs" ; then
    # system DTC is good - use it
    fdt=yes
  elif test -d ${source_path}/dtc/libfdt ; then
    # have submodule DTC - use it
    fdt=yes
    dtc_internal="yes"
    mkdir -p dtc
    if [ "$source_path" != `pwd` ] ; then
       symlink "$source_path/dtc/Makefile" "dtc/Makefile"
       symlink "$source_path/dtc/scripts" "dtc/scripts"
    fi
    fdt_cflags="-I\$(SRC_PATH)/dtc/libfdt"
    fdt_libs="-L\$(BUILD_DIR)/dtc/libfdt $fdt_libs"
  elif test "$fdt" = "yes" ; then
    # have neither and want - prompt for system/submodule install
    error_exit "DTC not present. Your options:" \
        "  (1) Preferred: Install the DTC devel package" \
        "  (2) Fetch the DTC submodule, using:" \
        "      git submodule update --init dtc"
  else
    # don't have and don't want
    fdt_libs=
    fdt=no
  fi
fi

libs_softmmu="$libs_softmmu $fdt_libs"

##########################################
# GLX probe, used by milkymist-tmu2
if test "$glx" != "no" ; then
  glx_libs="-lGL -lX11"
  cat > $TMPC << EOF
#include <X11/Xlib.h>
#include <GL/gl.h>
#include <GL/glx.h>
int main(void) { glBegin(0); glXQueryVersion(0,0,0); return 0; }
EOF
  if compile_prog "" "-lGL -lX11" ; then
    glx=yes
  else
    if test "$glx" = "yes" ; then
      feature_not_found "glx"
    fi
    glx_libs=
    glx=no
  fi
fi

##########################################
# glusterfs probe
if test "$glusterfs" != "no" ; then
  cat > $TMPC <<EOF
#include <glusterfs/api/glfs.h>
int main(void) {
    (void) glfs_new("volume");
    return 0;
}
EOF
  glusterfs_libs="-lgfapi -lgfrpc -lgfxdr"
  if compile_prog "" "$glusterfs_libs" ; then
    glusterfs=yes
    libs_tools="$glusterfs_libs $libs_tools"
    libs_softmmu="$glusterfs_libs $libs_softmmu"
  else
    if test "$glusterfs" = "yes" ; then
      feature_not_found "GlusterFS backend support"
    fi
    glusterfs=no
  fi
fi

# Check for inotify functions when we are building linux-user
# emulator.  This is done because older glibc versions don't
# have syscall stubs for these implemented.  In that case we
# don't provide them even if kernel supports them.
#
inotify=no
cat > $TMPC << EOF
#include <sys/inotify.h>

int
main(void)
{
	/* try to start inotify */
	return inotify_init();
}
EOF
if compile_prog "" "" ; then
  inotify=yes
fi

inotify1=no
cat > $TMPC << EOF
#include <sys/inotify.h>

int
main(void)
{
    /* try to start inotify */
    return inotify_init1(0);
}
EOF
if compile_prog "" "" ; then
  inotify1=yes
fi

# check if utimensat and futimens are supported
utimens=no
cat > $TMPC << EOF
#define _ATFILE_SOURCE
#include <stddef.h>
#include <fcntl.h>
#include <sys/stat.h>

int main(void)
{
    utimensat(AT_FDCWD, "foo", NULL, 0);
    futimens(0, NULL);
    return 0;
}
EOF
if compile_prog "" "" ; then
  utimens=yes
fi

# check if pipe2 is there
pipe2=no
cat > $TMPC << EOF
#include <unistd.h>
#include <fcntl.h>

int main(void)
{
    int pipefd[2];
    return pipe2(pipefd, O_CLOEXEC);
}
EOF
if compile_prog "" "" ; then
  pipe2=yes
fi

# check if accept4 is there
accept4=no
cat > $TMPC << EOF
#include <sys/socket.h>
#include <stddef.h>

int main(void)
{
    accept4(0, NULL, NULL, SOCK_CLOEXEC);
    return 0;
}
EOF
if compile_prog "" "" ; then
  accept4=yes
fi

# check if tee/splice is there. vmsplice was added same time.
splice=no
cat > $TMPC << EOF
#include <unistd.h>
#include <fcntl.h>
#include <limits.h>

int main(void)
{
    int len, fd = 0;
    len = tee(STDIN_FILENO, STDOUT_FILENO, INT_MAX, SPLICE_F_NONBLOCK);
    splice(STDIN_FILENO, NULL, fd, NULL, len, SPLICE_F_MOVE);
    return 0;
}
EOF
if compile_prog "" "" ; then
  splice=yes
fi

##########################################
# signalfd probe
signalfd="no"
cat > $TMPC << EOF
#include <unistd.h>
#include <sys/syscall.h>
#include <signal.h>
int main(void) { return syscall(SYS_signalfd, -1, NULL, _NSIG / 8); }
EOF

if compile_prog "" "" ; then
  signalfd=yes
fi

# check if eventfd is supported
eventfd=no
cat > $TMPC << EOF
#include <sys/eventfd.h>

int main(void)
{
    return eventfd(0, EFD_NONBLOCK | EFD_CLOEXEC);
}
EOF
if compile_prog "" "" ; then
  eventfd=yes
fi

# check for fallocate
fallocate=no
cat > $TMPC << EOF
#include <fcntl.h>

int main(void)
{
    fallocate(0, 0, 0, 0);
    return 0;
}
EOF
if compile_prog "" "" ; then
  fallocate=yes
fi

# check for fallocate hole punching
fallocate_punch_hole=no
cat > $TMPC << EOF
#include <fcntl.h>
#include <linux/falloc.h>

int main(void)
{
    fallocate(0, FALLOC_FL_PUNCH_HOLE | FALLOC_FL_KEEP_SIZE, 0, 0);
    return 0;
}
EOF
if compile_prog "" "" ; then
  fallocate_punch_hole=yes
fi

# check for sync_file_range
sync_file_range=no
cat > $TMPC << EOF
#include <fcntl.h>

int main(void)
{
    sync_file_range(0, 0, 0, 0);
    return 0;
}
EOF
if compile_prog "" "" ; then
  sync_file_range=yes
fi

# check for linux/fiemap.h and FS_IOC_FIEMAP
fiemap=no
cat > $TMPC << EOF
#include <sys/ioctl.h>
#include <linux/fs.h>
#include <linux/fiemap.h>

int main(void)
{
    ioctl(0, FS_IOC_FIEMAP, 0);
    return 0;
}
EOF
if compile_prog "" "" ; then
  fiemap=yes
fi

# check for dup3
dup3=no
cat > $TMPC << EOF
#include <unistd.h>

int main(void)
{
    dup3(0, 0, 0);
    return 0;
}
EOF
if compile_prog "" "" ; then
  dup3=yes
fi

# check for epoll support
epoll=no
cat > $TMPC << EOF
#include <sys/epoll.h>

int main(void)
{
    epoll_create(0);
    return 0;
}
EOF
if compile_prog "" "" ; then
  epoll=yes
fi

# epoll_create1 and epoll_pwait are later additions
# so we must check separately for their presence
epoll_create1=no
cat > $TMPC << EOF
#include <sys/epoll.h>

int main(void)
{
    /* Note that we use epoll_create1 as a value, not as
     * a function being called. This is necessary so that on
     * old SPARC glibc versions where the function was present in
     * the library but not declared in the header file we will
     * fail the configure check. (Otherwise we will get a compiler
     * warning but not an error, and will proceed to fail the
     * qemu compile where we compile with -Werror.)
     */
    return (int)(uintptr_t)&epoll_create1;
}
EOF
if compile_prog "" "" ; then
  epoll_create1=yes
fi

epoll_pwait=no
cat > $TMPC << EOF
#include <sys/epoll.h>

int main(void)
{
    epoll_pwait(0, 0, 0, 0, 0);
    return 0;
}
EOF
if compile_prog "" "" ; then
  epoll_pwait=yes
fi

# check for sendfile support
sendfile=no
cat > $TMPC << EOF
#include <sys/sendfile.h>

int main(void)
{
    return sendfile(0, 0, 0, 0);
}
EOF
if compile_prog "" "" ; then
  sendfile=yes
fi

# Check if tools are available to build documentation.
if test "$docs" != "no" ; then
  if has makeinfo && has pod2man; then
    docs=yes
  else
    if test "$docs" = "yes" ; then
      feature_not_found "docs"
    fi
    docs=no
  fi
fi

if test "$want_tools" = ""; then
  if test `expr "$target_list" : ".*softmmu.*"` != 0; then
    want_tools=yes
  else
    want_tools=no
  fi
fi

# Search for bswap_32 function
byteswap_h=no
cat > $TMPC << EOF
#include <byteswap.h>
int main(void) { return bswap_32(0); }
EOF
if compile_prog "" "" ; then
  byteswap_h=yes
fi

# Search for bswap32 function
bswap_h=no
cat > $TMPC << EOF
#include <sys/endian.h>
#include <sys/types.h>
#include <machine/bswap.h>
int main(void) { return bswap32(0); }
EOF
if compile_prog "" "" ; then
  bswap_h=yes
fi

##########################################
# Do we have libiscsi
# We check for iscsi_unmap_sync() to make sure we have a
# recent enough version of libiscsi.
if test "$libiscsi" != "no" ; then
  cat > $TMPC << EOF
#include <stdio.h>
#include <iscsi/iscsi.h>
int main(void) { iscsi_unmap_sync(NULL,0,0,0,NULL,0); return 0; }
EOF
  if $pkg_config --atleast-version=1.7.0 libiscsi --modversion >/dev/null 2>&1; then
    libiscsi="yes"
    libiscsi_cflags=$($pkg_config --cflags libiscsi 2>/dev/null)
    libiscsi_libs=$($pkg_config --libs libiscsi 2>/dev/null)
    CFLAGS="$CFLAGS $libiscsi_cflags"
    LIBS="$LIBS $libiscsi_libs"
  elif compile_prog "" "-liscsi" ; then
    libiscsi="yes"
    LIBS="$LIBS -liscsi"
  else
    if test "$libiscsi" = "yes" ; then
      feature_not_found "libiscsi"
    fi
    libiscsi="no"
  fi
fi


##########################################
# Do we need libm
cat > $TMPC << EOF
#include <math.h>
int main(void) { return isnan(sin(0.0)); }
EOF
if compile_prog "" "" ; then
  :
elif compile_prog "" "-lm" ; then
  LIBS="-lm $LIBS"
  libs_qga="-lm $libs_qga"
else
  error_exit "libm check failed"
fi

##########################################
# Do we need librt
# uClibc provides 2 versions of clock_gettime(), one with realtime
# support and one without. This means that the clock_gettime() don't
# need -lrt. We still need it for timer_create() so we check for this
# function in addition.
cat > $TMPC <<EOF
#include <signal.h>
#include <time.h>
int main(void) {
  timer_create(CLOCK_REALTIME, NULL, NULL);
  return clock_gettime(CLOCK_REALTIME, NULL);
}
EOF

if compile_prog "" "" ; then
  :
# we need pthread for static linking. use previous pthread test result
elif compile_prog "" "-lrt $pthread_lib" ; then
  LIBS="-lrt $LIBS"
  libs_qga="-lrt $libs_qga"
fi

if test "$darwin" != "yes" -a "$mingw32" != "yes" -a "$solaris" != yes -a \
        "$aix" != "yes" -a "$haiku" != "yes" ; then
    libs_softmmu="-lutil $libs_softmmu"
fi

##########################################
# spice probe
if test "$spice" != "no" ; then
  cat > $TMPC << EOF
#include <spice.h>
int main(void) { spice_server_new(); return 0; }
EOF
  spice_cflags=$($pkg_config --cflags spice-protocol spice-server 2>/dev/null)
  spice_libs=$($pkg_config --libs spice-protocol spice-server 2>/dev/null)
  if $pkg_config --atleast-version=0.12.0 spice-server >/dev/null 2>&1 && \
     $pkg_config --atleast-version=0.12.3 spice-protocol > /dev/null 2>&1 && \
     compile_prog "$spice_cflags" "$spice_libs" ; then
    spice="yes"
    libs_softmmu="$libs_softmmu $spice_libs"
    QEMU_CFLAGS="$QEMU_CFLAGS $spice_cflags"
    spice_protocol_version=$($pkg_config --modversion spice-protocol)
    spice_server_version=$($pkg_config --modversion spice-server)
  else
    if test "$spice" = "yes" ; then
      feature_not_found "spice"
    fi
    spice="no"
  fi
fi

# check for libcacard for smartcard support
smartcard_cflags=""
# TODO - what's the minimal nss version we support?
if test "$smartcard_nss" != "no"; then
  cat > $TMPC << EOF
#include <pk11pub.h>
int main(void) { PK11_FreeSlot(0); return 0; }
EOF
    smartcard_includes="-I\$(SRC_PATH)/libcacard"
    libcacard_libs="$($pkg_config --libs nss 2>/dev/null) $glib_libs"
    libcacard_cflags="$($pkg_config --cflags nss 2>/dev/null) $glib_cflags"
    test_cflags="$libcacard_cflags"
    # The header files in nss < 3.13.3 have a bug which causes them to
    # emit a warning. If we're going to compile QEMU with -Werror, then
    # test that the headers don't have this bug. Otherwise we would pass
    # the configure test but fail to compile QEMU later.
    if test "$werror" = "yes"; then
        test_cflags="-Werror $test_cflags"
    fi
    if test -n "$libtool" &&
            $pkg_config --atleast-version=3.12.8 nss >/dev/null 2>&1 && \
      compile_prog "$test_cflags" "$libcacard_libs"; then
        smartcard_nss="yes"
        QEMU_CFLAGS="$QEMU_CFLAGS $libcacard_cflags"
        QEMU_INCLUDES="$QEMU_INCLUDES $smartcard_includes"
        libs_softmmu="$libcacard_libs $libs_softmmu"
    else
        if test "$smartcard_nss" = "yes"; then
            feature_not_found "nss"
        fi
        smartcard_nss="no"
    fi
fi

# check for libusb
if test "$libusb" != "no" ; then
    if $pkg_config --atleast-version=1.0.13 libusb-1.0 >/dev/null 2>&1 ; then
        libusb="yes"
	usb="libusb"
        libusb_cflags=$($pkg_config --cflags libusb-1.0 2>/dev/null)
        libusb_libs=$($pkg_config --libs libusb-1.0 2>/dev/null)
        QEMU_CFLAGS="$QEMU_CFLAGS $libusb_cflags"
        libs_softmmu="$libs_softmmu $libusb_libs"
    else
        if test "$libusb" = "yes"; then
            feature_not_found "libusb"
        fi
        libusb="no"
    fi
fi

# check for usbredirparser for usb network redirection support
if test "$usb_redir" != "no" ; then
    if $pkg_config --atleast-version=0.6 libusbredirparser-0.5 >/dev/null 2>&1 ; then
        usb_redir="yes"
        usb_redir_cflags=$($pkg_config --cflags libusbredirparser-0.5 2>/dev/null)
        usb_redir_libs=$($pkg_config --libs libusbredirparser-0.5 2>/dev/null)
        QEMU_CFLAGS="$QEMU_CFLAGS $usb_redir_cflags"
        libs_softmmu="$libs_softmmu $usb_redir_libs"
    else
        if test "$usb_redir" = "yes"; then
            feature_not_found "usb-redir"
        fi
        usb_redir="no"
    fi
fi

##########################################

##########################################
# check if we have fdatasync

fdatasync=no
cat > $TMPC << EOF
#include <unistd.h>
int main(void) {
#if defined(_POSIX_SYNCHRONIZED_IO) && _POSIX_SYNCHRONIZED_IO > 0
return fdatasync(0);
#else
#error Not supported
#endif
}
EOF
if compile_prog "" "" ; then
    fdatasync=yes
fi

##########################################
# check if we have madvise

madvise=no
cat > $TMPC << EOF
#include <sys/types.h>
#include <sys/mman.h>
#include <stddef.h>
int main(void) { return madvise(NULL, 0, MADV_DONTNEED); }
EOF
if compile_prog "" "" ; then
    madvise=yes
fi

##########################################
# check if we have posix_madvise

posix_madvise=no
cat > $TMPC << EOF
#include <sys/mman.h>
#include <stddef.h>
int main(void) { return posix_madvise(NULL, 0, POSIX_MADV_DONTNEED); }
EOF
if compile_prog "" "" ; then
    posix_madvise=yes
fi

##########################################
# check if we have usable SIGEV_THREAD_ID

sigev_thread_id=no
cat > $TMPC << EOF
#include <signal.h>
int main(void) {
  struct sigevent ev;
  ev.sigev_notify = SIGEV_THREAD_ID;
  ev._sigev_un._tid = 0;
  asm volatile("" : : "g"(&ev));
  return 0;
}
EOF
if compile_prog "" "" ; then
    sigev_thread_id=yes
fi

##########################################
# check if trace backend exists

$python "$source_path/scripts/tracetool.py" "--backend=$trace_backend" --check-backend  > /dev/null 2> /dev/null
if test "$?" -ne 0 ; then
  error_exit "invalid trace backend" \
      "Please choose a supported trace backend."
fi

##########################################
# For 'ust' backend, test if ust headers are present
if test "$trace_backend" = "ust"; then
  cat > $TMPC << EOF
#include <ust/tracepoint.h>
#include <ust/marker.h>
int main(void) { return 0; }
EOF
  if compile_prog "" "" ; then
    LIBS="-lust -lurcu-bp $LIBS"
    libs_qga="-lust -lurcu-bp $libs_qga"
  else
    error_exit "Trace backend 'ust' missing libust header files"
  fi
fi

##########################################
# For 'dtrace' backend, test if 'dtrace' command is present
if test "$trace_backend" = "dtrace"; then
  if ! has 'dtrace' ; then
    error_exit "dtrace command is not found in PATH $PATH"
  fi
  trace_backend_stap="no"
  if has 'stap' ; then
    trace_backend_stap="yes"
  fi
fi

##########################################
# check and set a backend for coroutine

# We prefer ucontext, but it's not always possible. The fallback
# is sigcontext. gthread is not selectable except explicitly, because
# it is not functional enough to run QEMU proper. (It is occasionally
# useful for debugging purposes.)  On Windows the only valid backend
# is the Windows-specific one.

ucontext_works=no
if test "$darwin" != "yes"; then
  cat > $TMPC << EOF
#include <ucontext.h>
#ifdef __stub_makecontext
#error Ignoring glibc stub makecontext which will always fail
#endif
int main(void) { makecontext(0, 0, 0); return 0; }
EOF
  if compile_prog "" "" ; then
    ucontext_works=yes
  fi
fi

if test "$coroutine" = ""; then
  if test "$mingw32" = "yes"; then
    coroutine=win32
  elif test "$ucontext_works" = "yes"; then
    coroutine=ucontext
  else
    coroutine=sigaltstack
  fi
else
  case $coroutine in
  windows)
    if test "$mingw32" != "yes"; then
      error_exit "'windows' coroutine backend only valid for Windows"
    fi
    # Unfortunately the user visible backend name doesn't match the
    # coroutine-*.c filename for this case, so we have to adjust it here.
    coroutine=win32
    ;;
  ucontext)
    if test "$ucontext_works" != "yes"; then
      feature_not_found "ucontext"
    fi
    ;;
  gthread|sigaltstack)
    if test "$mingw32" = "yes"; then
      error_exit "only the 'windows' coroutine backend is valid for Windows"
    fi
    ;;
  *)
    error_exit "unknown coroutine backend $coroutine"
    ;;
  esac
fi

##########################################
# check if we have open_by_handle_at

open_by_handle_at=no
cat > $TMPC << EOF
#include <fcntl.h>
#if !defined(AT_EMPTY_PATH)
# error missing definition
#else
int main(void) { struct file_handle fh; return open_by_handle_at(0, &fh, 0); }
#endif
EOF
if compile_prog "" "" ; then
    open_by_handle_at=yes
fi

########################################
# check if we have linux/magic.h

linux_magic_h=no
cat > $TMPC << EOF
#include <linux/magic.h>
int main(void) {
  return 0;
}
EOF
if compile_prog "" "" ; then
    linux_magic_h=yes
fi

########################################
# check whether we can disable warning option with a pragma (this is needed
# to silence warnings in the headers of some versions of external libraries).
# This test has to be compiled with -Werror as otherwise an unknown pragma is
# only a warning.
#
# If we can't selectively disable warning in the code, disable -Werror so that
# the build doesn't fail anyway.

pragma_disable_unused_but_set=no
cat > $TMPC << EOF
#pragma GCC diagnostic push
#pragma GCC diagnostic ignored "-Wunused-but-set-variable"
#pragma GCC diagnostic ignored "-Wstrict-prototypes"
#pragma GCC diagnostic pop

int main(void) {
    return 0;
}
EOF
if compile_prog "-Werror" "" ; then
    pragma_diagnostic_available=yes
fi

########################################
# check if we have valgrind/valgrind.h and valgrind/memcheck.h

valgrind_h=no
cat > $TMPC << EOF
#include <valgrind/valgrind.h>
#include <valgrind/memcheck.h>
int main(void) {
  return 0;
}
EOF
if compile_prog "" "" ; then
    valgrind_h=yes
fi

########################################
# check if environ is declared

has_environ=no
cat > $TMPC << EOF
#include <unistd.h>
int main(void) {
    environ = 0;
    return 0;
}
EOF
if compile_prog "" "" ; then
    has_environ=yes
fi

########################################
# check if cpuid.h is usable.

cpuid_h=no
cat > $TMPC << EOF
#include <cpuid.h>
int main(void) {
  return 0;
}
EOF
if compile_prog "" "" ; then
    cpuid_h=yes
fi

########################################
# check if __[u]int128_t is usable.

int128=no
cat > $TMPC << EOF
__int128_t a;
__uint128_t b;
int main (void) {
  a = a + b;
  b = a * b;
  a = a * a;
  return 0;
}
EOF
if compile_prog "" "" ; then
    int128=yes
fi

########################################
# check if getauxval is available.

getauxval=no
cat > $TMPC << EOF
#include <sys/auxv.h>
int main(void) {
  return getauxval(AT_HWCAP) == 0;
}
EOF
if compile_prog "" "" ; then
    getauxval=yes
fi

##########################################
# End of CC checks
# After here, no more $cc or $ld runs

if test "$gcov" = "yes" ; then
  CFLAGS="-fprofile-arcs -ftest-coverage -g $CFLAGS"
  LDFLAGS="-fprofile-arcs -ftest-coverage $LDFLAGS"
elif test "$debug" = "no" ; then
  CFLAGS="-O2 -D_FORTIFY_SOURCE=2 $CFLAGS"
fi


# Disable zero malloc errors for official releases unless explicitly told to
# enable/disable
if test -z "$zero_malloc" ; then
    if test "$z_version" = "50" ; then
	zero_malloc="no"
    else
	zero_malloc="yes"
    fi
fi

# Now we've finished running tests it's OK to add -Werror to the compiler flags
if test "$werror" = "yes"; then
    QEMU_CFLAGS="-Werror $QEMU_CFLAGS"
fi

if test "$solaris" = "no" ; then
    if $ld --version 2>/dev/null | grep "GNU ld" >/dev/null 2>/dev/null ; then
        LDFLAGS="-Wl,--warn-common $LDFLAGS"
    fi
fi

# test if pod2man has --utf8 option
if pod2man --help | grep -q utf8; then
    POD2MAN="pod2man --utf8"
else
    POD2MAN="pod2man"
fi

# Use ASLR, no-SEH and DEP if available
if test "$mingw32" = "yes" ; then
    for flag in --dynamicbase --no-seh --nxcompat; do
        if $ld --help 2>/dev/null | grep ".$flag" >/dev/null 2>/dev/null ; then
            LDFLAGS="-Wl,$flag $LDFLAGS"
        fi
    done
fi

qemu_confdir=$sysconfdir$confsuffix
qemu_datadir=$datadir$confsuffix
qemu_localedir="$datadir/locale"

tools=""
tools="qemu-img\$(EXESUF) qemu-io\$(EXESUF) $tools"
if [ "$linux" = "yes" -o "$bsd" = "yes" -o "$solaris" = "yes" ] ; then
  tools="qemu-nbd\$(EXESUF) $tools"
fi
if test "$softmmu" = yes ; then
  if test "$virtfs" != no ; then
    if test "$cap" = yes && test "$linux" = yes && test "$attr" = yes ; then
      virtfs=yes
      tools="$tools fsdev/virtfs-proxy-helper\$(EXESUF)"
    else
      if test "$virtfs" = yes; then
        error_exit "VirtFS is supported only on Linux and requires libcap-devel and libattr-devel"
      fi
      virtfs=no
    fi
  fi
  if [ "$linux" = "yes" -o "$bsd" = "yes" -o "$solaris" = "yes" ] ; then
    if [ "$guest_agent" = "yes" ]; then
      tools="qemu-ga\$(EXESUF) $tools"
    fi
  fi
fi

# Mac OS X ships with a broken assembler
roms=
if test \( "$cpu" = "i386" -o "$cpu" = "x86_64" \) -a \
        "$targetos" != "Darwin" -a "$targetos" != "SunOS" -a \
        "$softmmu" = yes ; then
  roms="optionrom"
fi
if test "$cpu" = "ppc64" -a "$targetos" != "Darwin" ; then
  roms="$roms spapr-rtas"
fi

if test "$cpu" = "s390x" ; then
  roms="$roms s390-ccw"
fi

# Probe for the need for relocating the user-only binary.
if test "$pie" = "no" ; then
  textseg_addr=
  case "$cpu" in
    arm | hppa | i386 | m68k | ppc | ppc64 | s390* | sparc | sparc64 | x86_64)
      textseg_addr=0x60000000
      ;;
    mips)
      textseg_addr=0x400000
      ;;
  esac
  if [ -n "$textseg_addr" ]; then
    cat > $TMPC <<EOF
    int main(void) { return 0; }
EOF
    textseg_ldflags="-Wl,-Ttext-segment=$textseg_addr"
    if ! compile_prog "" "$textseg_ldflags"; then
      # In case ld does not support -Ttext-segment, edit the default linker
      # script via sed to set the .text start addr.  This is needed on FreeBSD
      # at least.
      $ld --verbose | sed \
        -e '1,/==================================================/d' \
        -e '/==================================================/,$d' \
        -e "s/[.] = [0-9a-fx]* [+] SIZEOF_HEADERS/. = $textseg_addr + SIZEOF_HEADERS/" \
        -e "s/__executable_start = [0-9a-fx]*/__executable_start = $textseg_addr/" > config-host.ld
      textseg_ldflags="-Wl,-T../config-host.ld"
    fi
  fi
fi

# add pixman flags after all config tests are done
QEMU_CFLAGS="$QEMU_CFLAGS $pixman_cflags $fdt_cflags"
libs_softmmu="$libs_softmmu $pixman_libs"

echo "Install prefix    $prefix"
echo "BIOS directory    `eval echo $qemu_datadir`"
echo "binary directory  `eval echo $bindir`"
echo "library directory `eval echo $libdir`"
echo "libexec directory `eval echo $libexecdir`"
echo "include directory `eval echo $includedir`"
echo "config directory  `eval echo $sysconfdir`"
if test "$mingw32" = "no" ; then
echo "local state directory   `eval echo $local_statedir`"
echo "Manual directory  `eval echo $mandir`"
echo "ELF interp prefix $interp_prefix"
else
echo "local state directory   queried at runtime"
fi
echo "Source path       $source_path"
echo "C compiler        $cc"
echo "Host C compiler   $host_cc"
echo "Objective-C compiler $objcc"
echo "CFLAGS            $CFLAGS"
echo "QEMU_CFLAGS       $QEMU_CFLAGS"
echo "LDFLAGS           $LDFLAGS"
echo "make              $make"
echo "install           $install"
echo "python            $python"
if test "$slirp" = "yes" ; then
    echo "smbd              $smbd"
fi
echo "host CPU          $cpu"
echo "host big endian   $bigendian"
echo "target list       $target_list"
echo "tcg debug enabled $debug_tcg"
echo "gprof enabled     $gprof"
echo "sparse enabled    $sparse"
echo "strip binaries    $strip_opt"
echo "profiler          $profiler"
echo "static build      $static"
echo "-Werror enabled   $werror"
if test "$darwin" = "yes" ; then
    echo "Cocoa support     $cocoa"
fi
echo "pixman            $pixman"
echo "SDL support       $sdl"
echo "GTK support       $gtk"
echo "VTE support       $vte"
echo "curses support    $curses"
echo "curl support      $curl"
echo "mingw32 support   $mingw32"
echo "Audio drivers     $audio_drv_list"
echo "Block whitelist (rw) $block_drv_rw_whitelist"
echo "Block whitelist (ro) $block_drv_ro_whitelist"
echo "Mixer emulation   $mixemu"
echo "VirtFS support    $virtfs"
echo "VNC support       $vnc"
if test "$vnc" = "yes" ; then
    echo "VNC TLS support   $vnc_tls"
    echo "VNC SASL support  $vnc_sasl"
    echo "VNC JPEG support  $vnc_jpeg"
    echo "VNC PNG support   $vnc_png"
    echo "VNC WS support    $vnc_ws"
fi
if test -n "$sparc_cpu"; then
    echo "Target Sparc Arch $sparc_cpu"
fi
echo "xen support       $xen"
echo "brlapi support    $brlapi"
echo "bluez  support    $bluez"
echo "Documentation     $docs"
echo "Tools             $tools"
[ ! -z "$uname_release" ] && \
echo "uname -r          $uname_release"
echo "NPTL support      $nptl"
echo "GUEST_BASE        $guest_base"
echo "PIE               $pie"
echo "vde support       $vde"
echo "Linux AIO support $linux_aio"
echo "(X)ATTR support   $attr"
echo "Install blobs     $blobs"
echo "KVM support       $kvm"
echo "TCG interpreter   $tcg_interpreter"
echo "fdt support       $fdt"
echo "preadv support    $preadv"
echo "fdatasync         $fdatasync"
echo "madvise           $madvise"
echo "posix_madvise     $posix_madvise"
echo "sigev_thread_id   $sigev_thread_id"
echo "uuid support      $uuid"
echo "libcap-ng support $cap_ng"
echo "vhost-net support $vhost_net"
echo "vhost-scsi support $vhost_scsi"
echo "Trace backend     $trace_backend"
echo "Trace output file $trace_file-<pid>"
echo "spice support     $spice ($spice_protocol_version/$spice_server_version)"
echo "rbd support       $rbd"
echo "xfsctl support    $xfs"
echo "nss used          $smartcard_nss"
echo "libusb            $libusb"
echo "usb net redir     $usb_redir"
echo "GLX support       $glx"
echo "libiscsi support  $libiscsi"
echo "build guest agent $guest_agent"
echo "seccomp support   $seccomp"
echo "coroutine backend $coroutine"
echo "GlusterFS support $glusterfs"
echo "virtio-blk-data-plane $virtio_blk_data_plane"
echo "gcov              $gcov_tool"
echo "gcov enabled      $gcov"
echo "TPM support       $tpm"
echo "libssh2 support   $libssh2"
echo "TPM passthrough   $tpm_passthrough"
echo "QOM debugging     $qom_cast_debug"

if test "$sdl_too_old" = "yes"; then
echo "-> Your SDL version is too old - please upgrade to have SDL support"
fi

config_host_mak="config-host.mak"

echo "# Automatically generated by configure - do not modify" >config-all-disas.mak

echo "# Automatically generated by configure - do not modify" > $config_host_mak
printf "# Configured with:" >> $config_host_mak
printf " '%s'" "$0" "$@" >> $config_host_mak
echo >> $config_host_mak

echo all: >> $config_host_mak
echo "prefix=$prefix" >> $config_host_mak
echo "bindir=$bindir" >> $config_host_mak
echo "libdir=$libdir" >> $config_host_mak
echo "libexecdir=$libexecdir" >> $config_host_mak
echo "includedir=$includedir" >> $config_host_mak
echo "mandir=$mandir" >> $config_host_mak
echo "sysconfdir=$sysconfdir" >> $config_host_mak
echo "qemu_confdir=$qemu_confdir" >> $config_host_mak
echo "qemu_datadir=$qemu_datadir" >> $config_host_mak
echo "qemu_docdir=$qemu_docdir" >> $config_host_mak
if test "$mingw32" = "no" ; then
  echo "qemu_localstatedir=$local_statedir" >> $config_host_mak
fi
echo "qemu_helperdir=$libexecdir" >> $config_host_mak
echo "extra_cflags=$EXTRA_CFLAGS" >> $config_host_mak
echo "extra_ldflags=$EXTRA_LDFLAGS" >> $config_host_mak
echo "qemu_localedir=$qemu_localedir" >> $config_host_mak
echo "libs_softmmu=$libs_softmmu" >> $config_host_mak

echo "ARCH=$ARCH" >> $config_host_mak

case "$cpu" in
  arm|i386|x86_64|ppc)
    # The TCG interpreter currently does not support ld/st optimization.
    if test "$tcg_interpreter" = "no" ; then
        echo "CONFIG_QEMU_LDST_OPTIMIZATION=y" >> $config_host_mak
    fi
  ;;
esac
if test "$debug_tcg" = "yes" ; then
  echo "CONFIG_DEBUG_TCG=y" >> $config_host_mak
fi
if test "$strip_opt" = "yes" ; then
  echo "STRIP=${strip}" >> $config_host_mak
fi
if test "$bigendian" = "yes" ; then
  echo "HOST_WORDS_BIGENDIAN=y" >> $config_host_mak
fi
if test "$mingw32" = "yes" ; then
  echo "CONFIG_WIN32=y" >> $config_host_mak
  echo "CONFIG_INSTALLER=y" >> $config_host_mak
  rc_version=`cat "$source_path/VERSION"`
  version_major=${rc_version%%.*}
  rc_version=${rc_version#*.}
  version_minor=${rc_version%%.*}
  rc_version=${rc_version#*.}
  version_subminor=${rc_version%%.*}
  version_micro=0
  echo "CONFIG_FILEVERSION=$version_major,$version_minor,$version_subminor,$version_micro" >> $config_host_mak
  echo "CONFIG_PRODUCTVERSION=$version_major,$version_minor,$version_subminor,$version_micro" >> $config_host_mak
else
  echo "CONFIG_POSIX=y" >> $config_host_mak
fi

if test "$linux" = "yes" ; then
  echo "CONFIG_LINUX=y" >> $config_host_mak
fi

if test "$darwin" = "yes" ; then
  echo "CONFIG_DARWIN=y" >> $config_host_mak
fi

if test "$aix" = "yes" ; then
  echo "CONFIG_AIX=y" >> $config_host_mak
fi

if test "$solaris" = "yes" ; then
  echo "CONFIG_SOLARIS=y" >> $config_host_mak
  echo "CONFIG_SOLARIS_VERSION=$solarisrev" >> $config_host_mak
  if test "$needs_libsunmath" = "yes" ; then
    echo "CONFIG_NEEDS_LIBSUNMATH=y" >> $config_host_mak
  fi
fi
if test "$haiku" = "yes" ; then
  echo "CONFIG_HAIKU=y" >> $config_host_mak
fi
if test "$static" = "yes" ; then
  echo "CONFIG_STATIC=y" >> $config_host_mak
fi
if test "$profiler" = "yes" ; then
  echo "CONFIG_PROFILER=y" >> $config_host_mak
fi
if test "$slirp" = "yes" ; then
  echo "CONFIG_SLIRP=y" >> $config_host_mak
  echo "CONFIG_SMBD_COMMAND=\"$smbd\"" >> $config_host_mak
fi
if test "$vde" = "yes" ; then
  echo "CONFIG_VDE=y" >> $config_host_mak
fi
if test "$cap_ng" = "yes" ; then
  echo "CONFIG_LIBCAP=y" >> $config_host_mak
fi
echo "CONFIG_AUDIO_DRIVERS=$audio_drv_list" >> $config_host_mak
for drv in $audio_drv_list; do
    def=CONFIG_`echo $drv | LC_ALL=C tr '[a-z]' '[A-Z]'`
    echo "$def=y" >> $config_host_mak
    if test "$drv" = "fmod"; then
        echo "FMOD_CFLAGS=-I$fmod_inc" >> $config_host_mak
    fi
done
if test "$audio_pt_int" = "yes" ; then
  echo "CONFIG_AUDIO_PT_INT=y" >> $config_host_mak
fi
if test "$audio_win_int" = "yes" ; then
  echo "CONFIG_AUDIO_WIN_INT=y" >> $config_host_mak
fi
echo "CONFIG_BDRV_RW_WHITELIST=$block_drv_rw_whitelist" >> $config_host_mak
echo "CONFIG_BDRV_RO_WHITELIST=$block_drv_ro_whitelist" >> $config_host_mak
if test "$mixemu" = "yes" ; then
  echo "CONFIG_MIXEMU=y" >> $config_host_mak
fi
if test "$vnc" = "yes" ; then
  echo "CONFIG_VNC=y" >> $config_host_mak
fi
if test "$vnc_tls" = "yes" ; then
  echo "CONFIG_VNC_TLS=y" >> $config_host_mak
fi
if test "$vnc_sasl" = "yes" ; then
  echo "CONFIG_VNC_SASL=y" >> $config_host_mak
fi
if test "$vnc_jpeg" = "yes" ; then
  echo "CONFIG_VNC_JPEG=y" >> $config_host_mak
fi
if test "$vnc_png" = "yes" ; then
  echo "CONFIG_VNC_PNG=y" >> $config_host_mak
fi
if test "$vnc_ws" = "yes" ; then
  echo "CONFIG_VNC_WS=y" >> $config_host_mak
  echo "VNC_WS_CFLAGS=$vnc_ws_cflags" >> $config_host_mak
fi
if test "$fnmatch" = "yes" ; then
  echo "CONFIG_FNMATCH=y" >> $config_host_mak
fi
if test "$uuid" = "yes" ; then
  echo "CONFIG_UUID=y" >> $config_host_mak
fi
if test "$xfs" = "yes" ; then
  echo "CONFIG_XFS=y" >> $config_host_mak
fi
qemu_version=`head "$source_path/VERSION"`
echo "VERSION=$qemu_version" >>$config_host_mak
echo "PKGVERSION=$pkgversion" >>$config_host_mak
echo "SRC_PATH=$source_path" >> $config_host_mak
echo "TARGET_DIRS=$target_list" >> $config_host_mak
if [ "$docs" = "yes" ] ; then
  echo "BUILD_DOCS=yes" >> $config_host_mak
fi
if [ "$want_tools" = "yes" ] ; then
  echo "BUILD_TOOLS=yes" >> $config_host_mak
fi
if test "$sdl" = "yes" ; then
  echo "CONFIG_SDL=y" >> $config_host_mak
  echo "SDL_CFLAGS=$sdl_cflags" >> $config_host_mak
fi
if test "$cocoa" = "yes" ; then
  echo "CONFIG_COCOA=y" >> $config_host_mak
fi
if test "$curses" = "yes" ; then
  echo "CONFIG_CURSES=y" >> $config_host_mak
fi
if test "$utimens" = "yes" ; then
  echo "CONFIG_UTIMENSAT=y" >> $config_host_mak
fi
if test "$pipe2" = "yes" ; then
  echo "CONFIG_PIPE2=y" >> $config_host_mak
fi
if test "$accept4" = "yes" ; then
  echo "CONFIG_ACCEPT4=y" >> $config_host_mak
fi
if test "$splice" = "yes" ; then
  echo "CONFIG_SPLICE=y" >> $config_host_mak
fi
if test "$eventfd" = "yes" ; then
  echo "CONFIG_EVENTFD=y" >> $config_host_mak
fi
if test "$fallocate" = "yes" ; then
  echo "CONFIG_FALLOCATE=y" >> $config_host_mak
fi
if test "$fallocate_punch_hole" = "yes" ; then
  echo "CONFIG_FALLOCATE_PUNCH_HOLE=y" >> $config_host_mak
fi
if test "$sync_file_range" = "yes" ; then
  echo "CONFIG_SYNC_FILE_RANGE=y" >> $config_host_mak
fi
if test "$fiemap" = "yes" ; then
  echo "CONFIG_FIEMAP=y" >> $config_host_mak
fi
if test "$dup3" = "yes" ; then
  echo "CONFIG_DUP3=y" >> $config_host_mak
fi
if test "$epoll" = "yes" ; then
  echo "CONFIG_EPOLL=y" >> $config_host_mak
fi
if test "$epoll_create1" = "yes" ; then
  echo "CONFIG_EPOLL_CREATE1=y" >> $config_host_mak
fi
if test "$epoll_pwait" = "yes" ; then
  echo "CONFIG_EPOLL_PWAIT=y" >> $config_host_mak
fi
if test "$sendfile" = "yes" ; then
  echo "CONFIG_SENDFILE=y" >> $config_host_mak
fi
if test "$inotify" = "yes" ; then
  echo "CONFIG_INOTIFY=y" >> $config_host_mak
fi
if test "$inotify1" = "yes" ; then
  echo "CONFIG_INOTIFY1=y" >> $config_host_mak
fi
if test "$byteswap_h" = "yes" ; then
  echo "CONFIG_BYTESWAP_H=y" >> $config_host_mak
fi
if test "$bswap_h" = "yes" ; then
  echo "CONFIG_MACHINE_BSWAP_H=y" >> $config_host_mak
fi
if test "$curl" = "yes" ; then
  echo "CONFIG_CURL=y" >> $config_host_mak
  echo "CURL_CFLAGS=$curl_cflags" >> $config_host_mak
fi
if test "$brlapi" = "yes" ; then
  echo "CONFIG_BRLAPI=y" >> $config_host_mak
fi
if test "$bluez" = "yes" ; then
  echo "CONFIG_BLUEZ=y" >> $config_host_mak
  echo "BLUEZ_CFLAGS=$bluez_cflags" >> $config_host_mak
fi
echo "GLIB_CFLAGS=$glib_cflags" >> $config_host_mak
if test "$gtk" = "yes" ; then
  echo "CONFIG_GTK=y" >> $config_host_mak
  echo "GTK_CFLAGS=$gtk_cflags" >> $config_host_mak
fi
if test "$vte" = "yes" ; then
  echo "CONFIG_VTE=y" >> $config_host_mak
  echo "VTE_CFLAGS=$vte_cflags" >> $config_host_mak
fi
if test "$xen" = "yes" ; then
  echo "CONFIG_XEN_BACKEND=y" >> $config_host_mak
  echo "CONFIG_XEN_CTRL_INTERFACE_VERSION=$xen_ctrl_version" >> $config_host_mak
fi
if test "$linux_aio" = "yes" ; then
  echo "CONFIG_LINUX_AIO=y" >> $config_host_mak
fi
if test "$attr" = "yes" ; then
  echo "CONFIG_ATTR=y" >> $config_host_mak
fi
if test "$libattr" = "yes" ; then
  echo "CONFIG_LIBATTR=y" >> $config_host_mak
fi
if test "$virtfs" = "yes" ; then
  echo "CONFIG_VIRTFS=y" >> $config_host_mak
fi
if test "$vhost_scsi" = "yes" ; then
  echo "CONFIG_VHOST_SCSI=y" >> $config_host_mak
fi
if test "$blobs" = "yes" ; then
  echo "INSTALL_BLOBS=yes" >> $config_host_mak
fi
if test "$iovec" = "yes" ; then
  echo "CONFIG_IOVEC=y" >> $config_host_mak
fi
if test "$preadv" = "yes" ; then
  echo "CONFIG_PREADV=y" >> $config_host_mak
fi
if test "$fdt" = "yes" ; then
  echo "CONFIG_FDT=y" >> $config_host_mak
fi
if test "$signalfd" = "yes" ; then
  echo "CONFIG_SIGNALFD=y" >> $config_host_mak
fi
if test "$tcg_interpreter" = "yes" ; then
  echo "CONFIG_TCG_INTERPRETER=y" >> $config_host_mak
fi
if test "$fdatasync" = "yes" ; then
  echo "CONFIG_FDATASYNC=y" >> $config_host_mak
fi
if test "$madvise" = "yes" ; then
  echo "CONFIG_MADVISE=y" >> $config_host_mak
fi
if test "$posix_madvise" = "yes" ; then
  echo "CONFIG_POSIX_MADVISE=y" >> $config_host_mak
fi
if test "$sigev_thread_id" = "yes" ; then
  echo "CONFIG_SIGEV_THREAD_ID=y" >> $config_host_mak
fi

if test "$spice" = "yes" ; then
  echo "CONFIG_SPICE=y" >> $config_host_mak
fi

if test "$smartcard_nss" = "yes" ; then
  echo "CONFIG_SMARTCARD_NSS=y" >> $config_host_mak
  echo "libcacard_libs=$libcacard_libs" >> $config_host_mak
  echo "libcacard_cflags=$libcacard_cflags" >> $config_host_mak
fi

if test "$libusb" = "yes" ; then
  echo "CONFIG_USB_LIBUSB=y" >> $config_host_mak
fi

if test "$usb_redir" = "yes" ; then
  echo "CONFIG_USB_REDIR=y" >> $config_host_mak
fi

if test "$glx" = "yes" ; then
  echo "CONFIG_GLX=y" >> $config_host_mak
  echo "GLX_LIBS=$glx_libs" >> $config_host_mak
fi

if test "$libiscsi" = "yes" ; then
  echo "CONFIG_LIBISCSI=y" >> $config_host_mak
fi

if test "$seccomp" = "yes"; then
  echo "CONFIG_SECCOMP=y" >> $config_host_mak
fi

# XXX: suppress that
if [ "$bsd" = "yes" ] ; then
  echo "CONFIG_BSD=y" >> $config_host_mak
fi

echo "CONFIG_UNAME_RELEASE=\"$uname_release\"" >> $config_host_mak

if test "$zero_malloc" = "yes" ; then
  echo "CONFIG_ZERO_MALLOC=y" >> $config_host_mak
fi
if test "$qom_cast_debug" = "yes" ; then
  echo "CONFIG_QOM_CAST_DEBUG=y" >> $config_host_mak
fi
if test "$rbd" = "yes" ; then
  echo "CONFIG_RBD=y" >> $config_host_mak
fi

echo "CONFIG_COROUTINE_BACKEND=$coroutine" >> $config_host_mak

if test "$open_by_handle_at" = "yes" ; then
  echo "CONFIG_OPEN_BY_HANDLE=y" >> $config_host_mak
fi

if test "$linux_magic_h" = "yes" ; then
  echo "CONFIG_LINUX_MAGIC_H=y" >> $config_host_mak
fi

if test "$pragma_diagnostic_available" = "yes" ; then
  echo "CONFIG_PRAGMA_DIAGNOSTIC_AVAILABLE=y" >> $config_host_mak
fi

if test "$valgrind_h" = "yes" ; then
  echo "CONFIG_VALGRIND_H=y" >> $config_host_mak
fi

if test "$has_environ" = "yes" ; then
  echo "CONFIG_HAS_ENVIRON=y" >> $config_host_mak
fi

if test "$cpuid_h" = "yes" ; then
  echo "CONFIG_CPUID_H=y" >> $config_host_mak
fi

if test "$int128" = "yes" ; then
  echo "CONFIG_INT128=y" >> $config_host_mak
fi

if test "$getauxval" = "yes" ; then
  echo "CONFIG_GETAUXVAL=y" >> $config_host_mak
fi

if test "$glusterfs" = "yes" ; then
  echo "CONFIG_GLUSTERFS=y" >> $config_host_mak
fi

if test "$libssh2" = "yes" ; then
  echo "CONFIG_LIBSSH2=y" >> $config_host_mak
fi

if test "$virtio_blk_data_plane" = "yes" ; then
  echo 'CONFIG_VIRTIO_BLK_DATA_PLANE=$(CONFIG_VIRTIO)' >> $config_host_mak
fi

# USB host support
case "$usb" in
linux)
  echo "HOST_USB=linux legacy" >> $config_host_mak
;;
bsd)
  echo "HOST_USB=bsd" >> $config_host_mak
;;
libusb)
  if test "$linux" = "yes"; then
    echo "HOST_USB=libusb linux legacy" >> $config_host_mak
  else
    echo "HOST_USB=libusb legacy" >> $config_host_mak
  fi
;;
*)
  echo "HOST_USB=stub" >> $config_host_mak
;;
esac

# TPM passthrough support?
if test "$tpm" = "yes"; then
  echo 'CONFIG_TPM=$(CONFIG_SOFTMMU)' >> $config_host_mak
  if test "$tpm_passthrough" = "yes"; then
    echo "CONFIG_TPM_PASSTHROUGH=y" >> $config_host_mak
  fi
fi

# use default implementation for tracing backend-specific routines
trace_default=yes
echo "TRACE_BACKEND=$trace_backend" >> $config_host_mak
if test "$trace_backend" = "nop"; then
  echo "CONFIG_TRACE_NOP=y" >> $config_host_mak
fi
if test "$trace_backend" = "simple"; then
  echo "CONFIG_TRACE_SIMPLE=y" >> $config_host_mak
  trace_default=no
  # Set the appropriate trace file.
  trace_file="\"$trace_file-\" FMT_pid"
fi
if test "$trace_backend" = "stderr"; then
  echo "CONFIG_TRACE_STDERR=y" >> $config_host_mak
  trace_default=no
fi
if test "$trace_backend" = "ust"; then
  echo "CONFIG_TRACE_UST=y" >> $config_host_mak
fi
if test "$trace_backend" = "dtrace"; then
  echo "CONFIG_TRACE_DTRACE=y" >> $config_host_mak
  if test "$trace_backend_stap" = "yes" ; then
    echo "CONFIG_TRACE_SYSTEMTAP=y" >> $config_host_mak
  fi
fi
if test "$trace_backend" = "ftrace"; then
  if test "$linux" = "yes" ; then
    echo "CONFIG_TRACE_FTRACE=y" >> $config_host_mak
    trace_default=no
  else
    feature_not_found "ftrace(trace backend)"
  fi
fi
echo "CONFIG_TRACE_FILE=$trace_file" >> $config_host_mak
if test "$trace_default" = "yes"; then
  echo "CONFIG_TRACE_DEFAULT=y" >> $config_host_mak
fi

if test "$tcg_interpreter" = "yes"; then
  QEMU_INCLUDES="-I\$(SRC_PATH)/tcg/tci $QEMU_INCLUDES"
elif test "$ARCH" = "sparc64" ; then
  QEMU_INCLUDES="-I\$(SRC_PATH)/tcg/sparc $QEMU_INCLUDES"
elif test "$ARCH" = "s390x" ; then
  QEMU_INCLUDES="-I\$(SRC_PATH)/tcg/s390 $QEMU_INCLUDES"
elif test "$ARCH" = "x86_64" ; then
  QEMU_INCLUDES="-I\$(SRC_PATH)/tcg/i386 $QEMU_INCLUDES"
else
  QEMU_INCLUDES="-I\$(SRC_PATH)/tcg/\$(ARCH) $QEMU_INCLUDES"
fi
QEMU_INCLUDES="-I\$(SRC_PATH)/tcg $QEMU_INCLUDES"

echo "TOOLS=$tools" >> $config_host_mak
echo "ROMS=$roms" >> $config_host_mak
echo "MAKE=$make" >> $config_host_mak
echo "INSTALL=$install" >> $config_host_mak
echo "INSTALL_DIR=$install -d -m 0755" >> $config_host_mak
echo "INSTALL_DATA=$install -c -m 0644" >> $config_host_mak
if test -n "$libtool"; then
  echo "INSTALL_PROG=\$(LIBTOOL) --mode=install $install -c -m 0755" >> $config_host_mak
  echo "INSTALL_LIB=\$(LIBTOOL) --mode=install $install -c -m 0644" >> $config_host_mak
else
  echo "INSTALL_PROG=$install -c -m 0755" >> $config_host_mak
  echo "INSTALL_LIB=$install -c -m 0644" >> $config_host_mak
fi
echo "PYTHON=$python" >> $config_host_mak
echo "CC=$cc" >> $config_host_mak
echo "CC_I386=$cc_i386" >> $config_host_mak
echo "HOST_CC=$host_cc" >> $config_host_mak
echo "OBJCC=$objcc" >> $config_host_mak
echo "AR=$ar" >> $config_host_mak
echo "AS=$as" >> $config_host_mak
echo "CPP=$cpp" >> $config_host_mak
echo "OBJCOPY=$objcopy" >> $config_host_mak
echo "LD=$ld" >> $config_host_mak
echo "WINDRES=$windres" >> $config_host_mak
echo "LIBTOOL=$libtool" >> $config_host_mak
echo "CFLAGS=$CFLAGS" >> $config_host_mak
echo "QEMU_CFLAGS=$QEMU_CFLAGS" >> $config_host_mak
echo "QEMU_INCLUDES=$QEMU_INCLUDES" >> $config_host_mak
if test "$sparse" = "yes" ; then
  echo "CC           := REAL_CC=\"\$(CC)\" cgcc"       >> $config_host_mak
  echo "HOST_CC      := REAL_CC=\"\$(HOST_CC)\" cgcc"  >> $config_host_mak
  echo "QEMU_CFLAGS  += -Wbitwise -Wno-transparent-union -Wno-old-initializer -Wno-non-pointer-null" >> $config_host_mak
fi
if test "$cross_prefix" != ""; then
  echo "AUTOCONF_HOST := --host=${cross_prefix%-}"     >> $config_host_mak
else
  echo "AUTOCONF_HOST := "                             >> $config_host_mak
fi
echo "LDFLAGS=$LDFLAGS" >> $config_host_mak
echo "LIBTOOLFLAGS=$LIBTOOLFLAGS" >> $config_host_mak
echo "LIBS+=$LIBS" >> $config_host_mak
echo "LIBS_TOOLS+=$libs_tools" >> $config_host_mak
echo "EXESUF=$EXESUF" >> $config_host_mak
echo "LIBS_QGA+=$libs_qga" >> $config_host_mak
echo "POD2MAN=$POD2MAN" >> $config_host_mak
echo "TRANSLATE_OPT_CFLAGS=$TRANSLATE_OPT_CFLAGS" >> $config_host_mak
if test "$gcov" = "yes" ; then
  echo "CONFIG_GCOV=y" >> $config_host_mak
  echo "GCOV=$gcov_tool" >> $config_host_mak
fi

# use included Linux headers
if test "$linux" = "yes" ; then
  mkdir -p linux-headers
  case "$cpu" in
  i386|x86_64)
    linux_arch=x86
    ;;
  ppcemb|ppc|ppc64)
    linux_arch=powerpc
    ;;
  s390x)
    linux_arch=s390
    ;;
  aarch64)
    linux_arch=arm64
    ;;
  *)
    # For most CPUs the kernel architecture name and QEMU CPU name match.
    linux_arch="$cpu"
    ;;
  esac
    # For non-KVM architectures we will not have asm headers
    if [ -e "$source_path/linux-headers/asm-$linux_arch" ]; then
      symlink "$source_path/linux-headers/asm-$linux_arch" linux-headers/asm
    fi
fi

for target in $target_list; do
target_dir="$target"
config_target_mak=$target_dir/config-target.mak
target_name=`echo $target | cut -d '-' -f 1`
target_bigendian="no"

case "$target_name" in
  armeb|lm32|m68k|microblaze|mips|mipsn32|mips64|moxie|or32|ppc|ppcemb|ppc64|ppc64abi32|s390x|sh4eb|sparc|sparc64|sparc32plus|xtensaeb)
  target_bigendian=yes
  ;;
esac
target_softmmu="no"
target_user_only="no"
target_linux_user="no"
target_bsd_user="no"
case "$target" in
  ${target_name}-softmmu)
    target_softmmu="yes"
    ;;
  ${target_name}-linux-user)
    if test "$linux" != "yes" ; then
      error_exit "Target '$target' is only available on a Linux host"
    fi
    target_user_only="yes"
    target_linux_user="yes"
    ;;
  ${target_name}-bsd-user)
    if test "$bsd" != "yes" ; then
      error_exit "Target '$target' is only available on a BSD host"
    fi
    target_user_only="yes"
    target_bsd_user="yes"
    ;;
  *)
    error_exit "Target '$target' not recognised"
    exit 1
    ;;
esac

mkdir -p $target_dir
echo "# Automatically generated by configure - do not modify" > $config_target_mak

bflt="no"
target_nptl="no"
interp_prefix1=`echo "$interp_prefix" | sed "s/%M/$target_name/g"`
gdb_xml_files=""

TARGET_ARCH="$target_name"
TARGET_BASE_ARCH=""
TARGET_ABI_DIR=""

case "$target_name" in
  i386)
  ;;
  x86_64)
    TARGET_BASE_ARCH=i386
  ;;
  alpha)
    target_nptl="yes"
  ;;
  arm|armeb)
    TARGET_ARCH=arm
    bflt="yes"
    target_nptl="yes"
    gdb_xml_files="arm-core.xml arm-vfp.xml arm-vfp3.xml arm-neon.xml"
  ;;
  cris)
    target_nptl="yes"
  ;;
  lm32)
  ;;
  m68k)
    bflt="yes"
    gdb_xml_files="cf-core.xml cf-fp.xml"
  ;;
  microblaze|microblazeel)
    TARGET_ARCH=microblaze
    bflt="yes"
    target_nptl="yes"
  ;;
  mips|mipsel)
    TARGET_ARCH=mips
    echo "TARGET_ABI_MIPSO32=y" >> $config_target_mak
    target_nptl="yes"
  ;;
  mipsn32|mipsn32el)
    TARGET_ARCH=mips64
    TARGET_BASE_ARCH=mips
    echo "TARGET_ABI_MIPSN32=y" >> $config_target_mak
    echo "TARGET_ABI32=y" >> $config_target_mak
  ;;
  mips64|mips64el)
    TARGET_ARCH=mips64
    TARGET_BASE_ARCH=mips
    echo "TARGET_ABI_MIPSN64=y" >> $config_target_mak
  ;;
  moxie)
  ;;
  or32)
    TARGET_ARCH=openrisc
    TARGET_BASE_ARCH=openrisc
  ;;
  ppc)
    gdb_xml_files="power-core.xml power-fpu.xml power-altivec.xml power-spe.xml"
    target_nptl="yes"
  ;;
  ppcemb)
    TARGET_BASE_ARCH=ppc
    TARGET_ABI_DIR=ppc
    gdb_xml_files="power-core.xml power-fpu.xml power-altivec.xml power-spe.xml"
    target_nptl="yes"
  ;;
  ppc64)
    TARGET_BASE_ARCH=ppc
    TARGET_ABI_DIR=ppc
    gdb_xml_files="power64-core.xml power-fpu.xml power-altivec.xml power-spe.xml"
  ;;
  ppc64abi32)
    TARGET_ARCH=ppc64
    TARGET_BASE_ARCH=ppc
    TARGET_ABI_DIR=ppc
    echo "TARGET_ABI32=y" >> $config_target_mak
    gdb_xml_files="power64-core.xml power-fpu.xml power-altivec.xml power-spe.xml"
  ;;
  sh4|sh4eb)
    TARGET_ARCH=sh4
    bflt="yes"
    target_nptl="yes"
  ;;
  sparc)
  ;;
  sparc64)
    TARGET_BASE_ARCH=sparc
  ;;
  sparc32plus)
    TARGET_ARCH=sparc64
    TARGET_BASE_ARCH=sparc
    TARGET_ABI_DIR=sparc
    echo "TARGET_ABI32=y" >> $config_target_mak
  ;;
  s390x)
    target_nptl="yes"
  ;;
  unicore32)
  ;;
  xtensa|xtensaeb)
    TARGET_ARCH=xtensa
  ;;
  *)
    error_exit "Unsupported target CPU"
  ;;
esac
# TARGET_BASE_ARCH needs to be defined after TARGET_ARCH
if [ "$TARGET_BASE_ARCH" = "" ]; then
  TARGET_BASE_ARCH=$TARGET_ARCH
fi

symlink "$source_path/Makefile.target" "$target_dir/Makefile"

upper() {
    echo "$@"| LC_ALL=C tr '[a-z]' '[A-Z]'
}

target_arch_name="`upper $TARGET_ARCH`"
echo "TARGET_$target_arch_name=y" >> $config_target_mak
echo "TARGET_NAME=$target_name" >> $config_target_mak
echo "TARGET_BASE_ARCH=$TARGET_BASE_ARCH" >> $config_target_mak
if [ "$TARGET_ABI_DIR" = "" ]; then
  TARGET_ABI_DIR=$TARGET_ARCH
fi
echo "TARGET_ABI_DIR=$TARGET_ABI_DIR" >> $config_target_mak
case "$target_name" in
  i386|x86_64)
    if test "$xen" = "yes" -a "$target_softmmu" = "yes" ; then
      echo "CONFIG_XEN=y" >> $config_target_mak
      if test "$xen_pci_passthrough" = yes; then
        echo "CONFIG_XEN_PCI_PASSTHROUGH=y" >> "$config_target_mak"
      fi
    fi
    ;;
  *)
esac
case "$target_name" in
  arm|i386|x86_64|ppcemb|ppc|ppc64|s390x)
    # Make sure the target and host cpus are compatible
    if test "$kvm" = "yes" -a "$target_softmmu" = "yes" -a \
      \( "$target_name" = "$cpu" -o \
      \( "$target_name" = "ppcemb" -a "$cpu" = "ppc" \) -o \
      \( "$target_name" = "ppc64"  -a "$cpu" = "ppc" \) -o \
      \( "$target_name" = "ppc"    -a "$cpu" = "ppc64" \) -o \
      \( "$target_name" = "ppcemb" -a "$cpu" = "ppc64" \) -o \
      \( "$target_name" = "x86_64" -a "$cpu" = "i386"   \) -o \
      \( "$target_name" = "i386"   -a "$cpu" = "x86_64" \) \) ; then
      echo "CONFIG_KVM=y" >> $config_target_mak
      if test "$vhost_net" = "yes" ; then
        echo "CONFIG_VHOST_NET=y" >> $config_target_mak
      fi
    fi
esac
if test "$target_bigendian" = "yes" ; then
  echo "TARGET_WORDS_BIGENDIAN=y" >> $config_target_mak
fi
if test "$target_softmmu" = "yes" ; then
  echo "CONFIG_SOFTMMU=y" >> $config_target_mak
fi
if test "$target_user_only" = "yes" ; then
  echo "CONFIG_USER_ONLY=y" >> $config_target_mak
  echo "CONFIG_QEMU_INTERP_PREFIX=\"$interp_prefix1\"" >> $config_target_mak
fi
if test "$target_linux_user" = "yes" ; then
  echo "CONFIG_LINUX_USER=y" >> $config_target_mak
fi
list=""
if test ! -z "$gdb_xml_files" ; then
  for x in $gdb_xml_files; do
    list="$list $source_path/gdb-xml/$x"
  done
  echo "TARGET_XML_FILES=$list" >> $config_target_mak
fi

if test "$target_user_only" = "yes" -a "$bflt" = "yes"; then
  echo "TARGET_HAS_BFLT=y" >> $config_target_mak
fi
if test "$target_user_only" = "yes" \
        -a "$nptl" = "yes" -a "$target_nptl" = "yes"; then
  echo "CONFIG_USE_NPTL=y" >> $config_target_mak
fi
if test "$target_user_only" = "yes" -a "$guest_base" = "yes"; then
  echo "CONFIG_USE_GUEST_BASE=y" >> $config_target_mak
fi
if test "$target_bsd_user" = "yes" ; then
  echo "CONFIG_BSD_USER=y" >> $config_target_mak
fi

# generate QEMU_CFLAGS/LDFLAGS for targets

cflags=""
ldflags=""

for i in $ARCH $TARGET_BASE_ARCH ; do
  case "$i" in
  alpha)
    echo "CONFIG_ALPHA_DIS=y"  >> $config_target_mak
    echo "CONFIG_ALPHA_DIS=y"  >> config-all-disas.mak
  ;;
  arm)
    echo "CONFIG_ARM_DIS=y"  >> $config_target_mak
    echo "CONFIG_ARM_DIS=y"  >> config-all-disas.mak
  ;;
  cris)
    echo "CONFIG_CRIS_DIS=y"  >> $config_target_mak
    echo "CONFIG_CRIS_DIS=y"  >> config-all-disas.mak
  ;;
  hppa)
    echo "CONFIG_HPPA_DIS=y"  >> $config_target_mak
    echo "CONFIG_HPPA_DIS=y"  >> config-all-disas.mak
  ;;
  i386|x86_64)
    echo "CONFIG_I386_DIS=y"  >> $config_target_mak
    echo "CONFIG_I386_DIS=y"  >> config-all-disas.mak
  ;;
  ia64*)
    echo "CONFIG_IA64_DIS=y"  >> $config_target_mak
    echo "CONFIG_IA64_DIS=y"  >> config-all-disas.mak
  ;;
  lm32)
    echo "CONFIG_LM32_DIS=y"  >> $config_target_mak
    echo "CONFIG_LM32_DIS=y"  >> config-all-disas.mak
  ;;
  m68k)
    echo "CONFIG_M68K_DIS=y"  >> $config_target_mak
    echo "CONFIG_M68K_DIS=y"  >> config-all-disas.mak
  ;;
  microblaze*)
    echo "CONFIG_MICROBLAZE_DIS=y"  >> $config_target_mak
    echo "CONFIG_MICROBLAZE_DIS=y"  >> config-all-disas.mak
  ;;
  mips*)
    echo "CONFIG_MIPS_DIS=y"  >> $config_target_mak
    echo "CONFIG_MIPS_DIS=y"  >> config-all-disas.mak
  ;;
  moxie*)
    echo "CONFIG_MOXIE_DIS=y"  >> $config_target_mak
    echo "CONFIG_MOXIE_DIS=y"  >> config-all-disas.mak
  ;;
  or32)
    echo "CONFIG_OPENRISC_DIS=y"  >> $config_target_mak
    echo "CONFIG_OPENRISC_DIS=y"  >> config-all-disas.mak
  ;;
  ppc*)
    echo "CONFIG_PPC_DIS=y"  >> $config_target_mak
    echo "CONFIG_PPC_DIS=y"  >> config-all-disas.mak
  ;;
  s390*)
    echo "CONFIG_S390_DIS=y"  >> $config_target_mak
    echo "CONFIG_S390_DIS=y"  >> config-all-disas.mak
  ;;
  sh4)
    echo "CONFIG_SH4_DIS=y"  >> $config_target_mak
    echo "CONFIG_SH4_DIS=y"  >> config-all-disas.mak
  ;;
  sparc*)
    echo "CONFIG_SPARC_DIS=y"  >> $config_target_mak
    echo "CONFIG_SPARC_DIS=y"  >> config-all-disas.mak
  ;;
  xtensa*)
    echo "CONFIG_XTENSA_DIS=y"  >> $config_target_mak
    echo "CONFIG_XTENSA_DIS=y"  >> config-all-disas.mak
  ;;
  esac
done
if test "$tcg_interpreter" = "yes" ; then
  echo "CONFIG_TCI_DIS=y"  >> $config_target_mak
  echo "CONFIG_TCI_DIS=y"  >> config-all-disas.mak
fi

case "$ARCH" in
alpha)
  # Ensure there's only a single GP
  cflags="-msmall-data $cflags"
;;
esac

if test "$gprof" = "yes" ; then
  echo "TARGET_GPROF=yes" >> $config_target_mak
  if test "$target_linux_user" = "yes" ; then
    cflags="-p $cflags"
    ldflags="-p $ldflags"
  fi
  if test "$target_softmmu" = "yes" ; then
    ldflags="-p $ldflags"
    echo "GPROF_CFLAGS=-p" >> $config_target_mak
  fi
fi

if test "$target_linux_user" = "yes" -o "$target_bsd_user" = "yes" ; then
  ldflags="$ldflags $textseg_ldflags"
fi

echo "LDFLAGS+=$ldflags" >> $config_target_mak
echo "QEMU_CFLAGS+=$cflags" >> $config_target_mak

done # for target in $targets

if [ "$pixman" = "internal" ]; then
  echo "config-host.h: subdir-pixman" >> $config_host_mak
fi

if [ "$dtc_internal" = "yes" ]; then
  echo "config-host.h: subdir-dtc" >> $config_host_mak
fi

# build tree in object directory in case the source is not in the current directory
DIRS="tests tests/tcg tests/tcg/cris tests/tcg/lm32 tests/libqos"
DIRS="$DIRS pc-bios/optionrom pc-bios/spapr-rtas pc-bios/s390-ccw"
DIRS="$DIRS roms/seabios roms/vgabios"
DIRS="$DIRS qapi-generated"
FILES="Makefile tests/tcg/Makefile qdict-test-data.txt"
FILES="$FILES tests/tcg/cris/Makefile tests/tcg/cris/.gdbinit"
FILES="$FILES tests/tcg/lm32/Makefile po/Makefile"
FILES="$FILES pc-bios/qemu-icon.bmp"
FILES="$FILES pc-bios/optionrom/Makefile pc-bios/keymaps"
FILES="$FILES pc-bios/spapr-rtas/Makefile"
FILES="$FILES pc-bios/s390-ccw/Makefile"
FILES="$FILES roms/seabios/Makefile roms/vgabios/Makefile"
FILES="$FILES pc-bios/qemu-icon.bmp"
for bios_file in \
    $source_path/pc-bios/*.bin \
    $source_path/pc-bios/*.aml \
    $source_path/pc-bios/*.rom \
    $source_path/pc-bios/*.dtb \
    $source_path/pc-bios/*.img \
    $source_path/pc-bios/openbios-* \
    $source_path/pc-bios/palcode-*
do
    FILES="$FILES pc-bios/`basename $bios_file`"
done
mkdir -p $DIRS
for f in $FILES ; do
    if [ -e "$source_path/$f" ] && [ "$source_path" != `pwd` ]; then
        symlink "$source_path/$f" "$f"
    fi
done

# temporary config to build submodules
for rom in seabios vgabios ; do
    config_mak=roms/$rom/config.mak
    echo "# Automatically generated by configure - do not modify" > $config_mak
    echo "SRC_PATH=$source_path/roms/$rom" >> $config_mak
    echo "AS=$as" >> $config_mak
    echo "CC=$cc" >> $config_mak
    echo "BCC=bcc" >> $config_mak
    echo "CPP=$cpp" >> $config_mak
    echo "OBJCOPY=objcopy" >> $config_mak
    echo "IASL=iasl" >> $config_mak
    echo "LD=$ld" >> $config_mak
done

if test "$docs" = "yes" ; then
  mkdir -p QMP
fi<|MERGE_RESOLUTION|>--- conflicted
+++ resolved
@@ -303,7 +303,6 @@
 QEMU_CFLAGS="-Wall -Wundef -Wwrite-strings -Wmissing-prototypes $QEMU_CFLAGS"
 QEMU_CFLAGS="-Wmissing-format-attribute $QEMU_CFLAGS"
 QEMU_CFLAGS="-Wstrict-prototypes -Wredundant-decls $QEMU_CFLAGS"
-QEMU_CFLAGS="-Wextra $QEMU_CFLAGS"
 QEMU_CFLAGS="-Wno-unused-parameter $QEMU_CFLAGS"
 QEMU_CFLAGS="-Wno-missing-field-initializers $QEMU_CFLAGS"
 QEMU_CFLAGS="-Wno-sign-compare $QEMU_CFLAGS"
@@ -311,6 +310,7 @@
 QEMU_CFLAGS="-Wno-error=format $QEMU_CFLAGS"
 QEMU_CFLAGS="-Wno-error=format-extra-args $QEMU_CFLAGS"
 QEMU_CFLAGS="-Wno-error=parentheses $QEMU_CFLAGS"
+QEMU_CFLAGS="-Wextra $QEMU_CFLAGS"
 QEMU_CFLAGS="-D_GNU_SOURCE -D_FILE_OFFSET_BITS=64 -D_LARGEFILE_SOURCE $QEMU_CFLAGS"
 QEMU_INCLUDES="-I. -I\$(SRC_PATH) -I\$(SRC_PATH)/include"
 if test "$debug_info" = "yes"; then
@@ -1730,29 +1730,10 @@
       vtepackage="vte"
       vteversion="0.24.0"
     fi
-<<<<<<< HEAD
     if $pkg_config --exists "$gtkpackage >= $gtkversion"; then
 	gtk_cflags=`$pkg_config --cflags $gtkpackage`
 	gtk_libs=`$pkg_config --libs $gtkpackage`
         libs_softmmu="$gtk_libs $libs_softmmu"
-=======
-    if ! $pkg_config --exists "$gtkpackage >= $gtkversion"; then
-        if test "$gtk" = "yes" ; then
-            feature_not_found "gtk"
-        fi
-        gtk="no"
-    elif ! $pkg_config --exists "$vtepackage >= $vteversion"; then
-        if test "$gtk" = "yes" ; then
-            error_exit "libvte not found (required for gtk support)"
-        fi
-        gtk="no"
-    else
-	gtk_cflags=`$pkg_config --cflags $gtkpackage 2>/dev/null`
-	gtk_libs=`$pkg_config --libs $gtkpackage 2>/dev/null`
-	vte_cflags=`$pkg_config --cflags $vtepackage 2>/dev/null`
-	vte_libs=`$pkg_config --libs $vtepackage 2>/dev/null`
-	libs_softmmu="$gtk_libs $vte_libs $libs_softmmu"
->>>>>>> 1d9358e6
 	gtk="yes"
     fi
 fi
