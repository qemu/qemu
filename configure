#!/bin/sh
#
# qemu configure script (c) 2003 Fabrice Bellard
#
# set temporary file name
if test ! -z "$TMPDIR" ; then
    TMPDIR1="${TMPDIR}"
elif test ! -z "$TEMPDIR" ; then
    TMPDIR1="${TEMPDIR}"
else
    TMPDIR1="/tmp"
fi

TMPC="${TMPDIR1}/qemu-conf-${RANDOM}-$$-${RANDOM}.c"
TMPO="${TMPDIR1}/qemu-conf-${RANDOM}-$$-${RANDOM}.o"
TMPE="${TMPDIR1}/qemu-conf-${RANDOM}-$$-${RANDOM}.exe"

# NB: do not call "exit" in the trap handler; this is buggy with some shells;
# see <1285349658-3122-1-git-send-email-loic.minier@linaro.org>
trap "rm -f $TMPC $TMPO $TMPE" EXIT INT QUIT TERM
rm -f config.log

compile_object() {
  echo $cc $QEMU_CFLAGS -c -o $TMPO $TMPC >> config.log
  $cc $QEMU_CFLAGS -c -o $TMPO $TMPC >> config.log 2>&1
}

compile_prog() {
  local_cflags="$1"
  local_ldflags="$2"
  echo $cc $QEMU_CFLAGS $local_cflags -o $TMPE $TMPC $LDFLAGS $local_ldflags >> config.log
  $cc $QEMU_CFLAGS $local_cflags -o $TMPE $TMPC $LDFLAGS $local_ldflags >> config.log 2>&1
}

# symbolically link $1 to $2.  Portable version of "ln -sf".
symlink() {
  rm -f $2
  ln -s $1 $2
}

# check whether a command is available to this shell (may be either an
# executable or a builtin)
has() {
    type "$1" >/dev/null 2>&1
}

# search for an executable in PATH
path_of() {
    local_command="$1"
    local_ifs="$IFS"
    local_dir=""

    # pathname has a dir component?
    if [ "${local_command#*/}" != "$local_command" ]; then
        if [ -x "$local_command" ] && [ ! -d "$local_command" ]; then
            echo "$local_command"
            return 0
        fi
    fi
    if [ -z "$local_command" ]; then
        return 1
    fi

    IFS=:
    for local_dir in $PATH; do
        if [ -x "$local_dir/$local_command" ] && [ ! -d "$local_dir/$local_command" ]; then
            echo "$local_dir/$local_command"
            IFS="${local_ifs:-$(printf ' \t\n')}"
            return 0
        fi
    done
    # not found
    IFS="${local_ifs:-$(printf ' \t\n')}"
    return 1
}

# default parameters
source_path=`dirname "$0"`
cpu=""
interp_prefix="/usr/gnemul/qemu-%M"
static="no"
sparc_cpu=""
cross_prefix=""
audio_drv_list=""
audio_card_list="ac97 es1370 sb16 hda"
audio_possible_cards="ac97 es1370 sb16 cs4231a adlib gus hda"
block_drv_whitelist=""
host_cc="gcc"
helper_cflags=""
libs_softmmu=""
libs_tools=""
audio_pt_int=""
audio_win_int=""
cc_i386=i386-pc-linux-gnu-gcc
libs_qga=""

target_list=""

# Default value for a variable defining feature "foo".
#  * foo="no"  feature will only be used if --enable-foo arg is given
#  * foo=""    feature will be searched for, and if found, will be used
#              unless --disable-foo is given
#  * foo="yes" this value will only be set by --enable-foo flag.
#              feature will searched for,
#              if not found, configure exits with error
#
# Always add --enable-foo and --disable-foo command line args.
# Distributions want to ensure that several features are compiled in, and it
# is impossible without a --enable-foo that exits if a feature is not found.

bluez=""
brlapi=""
curl=""
curses=""
docs=""
fdt=""
nptl=""
sdl=""
vnc="yes"
sparse="no"
tools=""
uuid=""
vde=""
vnc_tls=""
vnc_sasl=""
vnc_jpeg=""
vnc_png=""
vnc_thread="no"
xen=""
xen_ctrl_version=""
linux_aio=""
attr=""
xfs=""

vhost_net="no"
kvm="no"
gprof="no"
debug_tcg="no"
debug_mon="no"
debug="no"
strip_opt="yes"
tcg_interpreter="no"
bigendian="no"
mingw32="no"
EXESUF=""
prefix="/usr/local"
mandir="\${prefix}/share/man"
datadir="\${prefix}/share/qemu"
docdir="\${prefix}/share/doc/qemu"
bindir="\${prefix}/bin"
libdir="\${prefix}/lib"
includedir="\${prefix}/include"
sysconfdir="\${prefix}/etc"
confsuffix="/qemu"
slirp="yes"
fmod_lib=""
fmod_inc=""
oss_lib=""
bsd="no"
haiku="no"
linux="no"
solaris="no"
profiler="no"
cocoa="no"
softmmu="yes"
linux_user="no"
darwin_user="no"
bsd_user="no"
guest_base=""
uname_release=""
mixemu="no"
aix="no"
blobs="yes"
pkgversion=""
check_utests=""
user_pie="no"
zero_malloc=""
trace_backend="nop"
trace_file="trace"
spice=""
rbd=""
smartcard=""
smartcard_nss=""
usb_redir=""
opengl=""
zlib="yes"
guest_agent="yes"
libiscsi=""

# parse CC options first
for opt do
  optarg=`expr "x$opt" : 'x[^=]*=\(.*\)'`
  case "$opt" in
  --cross-prefix=*) cross_prefix="$optarg"
  ;;
  --cc=*) CC="$optarg"
  ;;
  --source-path=*) source_path="$optarg"
  ;;
  --cpu=*) cpu="$optarg"
  ;;
  --extra-cflags=*) QEMU_CFLAGS="$optarg $QEMU_CFLAGS"
  ;;
  --extra-ldflags=*) LDFLAGS="$optarg $LDFLAGS"
  ;;
  --sparc_cpu=*)
    sparc_cpu="$optarg"
    case $sparc_cpu in
    v7|v8|v8plus|v8plusa)
      cpu="sparc"
    ;;
    v9)
      cpu="sparc64"
    ;;
    *)
      echo "undefined SPARC architecture. Exiting";
      exit 1
    ;;
    esac
  ;;
  esac
done
# OS specific
# Using uname is really, really broken.  Once we have the right set of checks
# we can eliminate it's usage altogether

cc="${CC-${cross_prefix}gcc}"
ar="${AR-${cross_prefix}ar}"
objcopy="${OBJCOPY-${cross_prefix}objcopy}"
ld="${LD-${cross_prefix}ld}"
libtool="${LIBTOOL-${cross_prefix}libtool}"
strip="${STRIP-${cross_prefix}strip}"
windres="${WINDRES-${cross_prefix}windres}"
pkg_config="${PKG_CONFIG-${cross_prefix}pkg-config}"
sdl_config="${SDL_CONFIG-${cross_prefix}sdl-config}"

# default flags for all hosts
QEMU_CFLAGS="-fno-strict-aliasing $QEMU_CFLAGS"
CFLAGS="-g $CFLAGS"
QEMU_CFLAGS="-Wall -Wundef -Wwrite-strings -Wmissing-prototypes $QEMU_CFLAGS"
QEMU_CFLAGS="-Wmissing-format-attribute $QEMU_CFLAGS"
QEMU_CFLAGS="-Wstrict-prototypes -Wredundant-decls $QEMU_CFLAGS"
QEMU_CFLAGS="-D_GNU_SOURCE -D_FILE_OFFSET_BITS=64 -D_LARGEFILE_SOURCE $QEMU_CFLAGS"
QEMU_CFLAGS="-D_FORTIFY_SOURCE=2 $QEMU_CFLAGS"
QEMU_INCLUDES="-I. -I\$(SRC_PATH) -I\$(SRC_PATH)/fpu"
LDFLAGS="-g $LDFLAGS"

# make source path absolute
source_path=`cd "$source_path"; pwd`

cc_macros=`$cc $QEMU_CFLAGS -E -dD - </dev/null`

check_define() {
cat > $TMPC <<EOF
#if !defined($1)
#error Not defined
#endif
int main(void) { return 0; }
EOF
  compile_object
}

if test ! -z "$cpu" ; then
  # command line argument
  :
elif check_define __i386__ ; then
  cpu="i386"
elif check_define __x86_64__ ; then
  cpu="x86_64"
elif check_define __arm__ ; then
  cpu="armv4l"
elif check_define __sparc__ ; then
  # We can't check for 64 bit (when gcc is biarch) or V8PLUSA
  # They must be specified using --sparc_cpu
  if check_define __arch64__ ; then
    cpu="sparc64"
  else
    cpu="sparc"
  fi
elif check_define _ARCH_PPC ; then
  if check_define _ARCH_PPC64 ; then
    cpu="ppc64"
  else
    cpu="ppc"
  fi
elif check_define __mips__ ; then
  if check_define __mips64 ; then
    cpu="mips64"
  else
    cpu="mips"
  fi
elif check_define __ia64__ ; then
  cpu="ia64"
elif check_define __s390__ ; then
  if check_define __s390x__ ; then
    cpu="s390x"
  else
    cpu="s390"
  fi
elif check_define __ARMEB__ ; then
  cpu="armv4b"
elif check_define __ARMEL__ ; then
  cpu="armv4l"
elif check_define __hppa__ ; then
  cpu="hppa"
else
  cpu=`uname -m`
fi

case "$cpu" in
  alpha|cris|ia64|lm32|m68k|microblaze|ppc|ppc64|sparc64|unicore32)
    cpu="$cpu"
  ;;
  i386|i486|i586|i686|i86pc|BePC)
    cpu="i386"
  ;;
  x86_64|amd64)
    cpu="x86_64"
  ;;
  armv*b)
    cpu="armv4b"
  ;;
  armv*l)
    cpu="armv4l"
  ;;
  mips|mips64)
    cpu="$cpu"
    if check_define __MIPSEL__ ; then
      cpu="${cpu}el"
    fi
  ;;
  hppa|parisc|parisc64)
    cpu="hppa"
  ;;
  s390)
    cpu="s390"
  ;;
  s390x)
    cpu="s390x"
  ;;
  sparc|sun4[cdmuv])
    cpu="sparc"
  ;;
  sh4)
    cpu="sh4"
    ;;
  *)
    echo "Unsupported CPU = $cpu"
    exit 1
  ;;
esac

# OS specific
if check_define __linux__ ; then
  targetos="Linux"
elif check_define _WIN32 ; then
  targetos='MINGW32'
elif check_define __OpenBSD__ ; then
  targetos='OpenBSD'
elif check_define __sun__ ; then
  targetos='SunOS'
elif check_define __HAIKU__ ; then
  targetos='Haiku'
else
  targetos=`uname -s`
fi

case $targetos in
CYGWIN*)
  mingw32="yes"
  QEMU_CFLAGS="-mno-cygwin $QEMU_CFLAGS"
  audio_possible_drivers="winwave sdl"
  audio_drv_list="winwave"
;;
MINGW32*)
  mingw32="yes"
  audio_possible_drivers="winwave dsound sdl fmod"
  audio_drv_list="winwave"
;;
GNU/kFreeBSD)
  bsd="yes"
  audio_drv_list="oss"
  audio_possible_drivers="oss sdl esd pa"
;;
FreeBSD)
  bsd="yes"
  make="${MAKE-gmake}"
  audio_drv_list="oss"
  audio_possible_drivers="oss sdl esd pa"
  # needed for kinfo_getvmmap(3) in libutil.h
  LIBS="-lutil $LIBS"
;;
DragonFly)
  bsd="yes"
  make="${MAKE-gmake}"
  audio_drv_list="oss"
  audio_possible_drivers="oss sdl esd pa"
;;
NetBSD)
  bsd="yes"
  make="${MAKE-gmake}"
  audio_drv_list="oss"
  audio_possible_drivers="oss sdl esd"
  oss_lib="-lossaudio"
;;
OpenBSD)
  bsd="yes"
  make="${MAKE-gmake}"
  audio_drv_list="oss"
  audio_possible_drivers="oss sdl esd"
  oss_lib="-lossaudio"
;;
Darwin)
  bsd="yes"
  darwin="yes"
  # on Leopard most of the system is 32-bit, so we have to ask the kernel it if we can
  # run 64-bit userspace code
  if [ "$cpu" = "i386" ] ; then
    is_x86_64=`sysctl -n hw.optional.x86_64`
    [ "$is_x86_64" = "1" ] && cpu=x86_64
  fi
  if [ "$cpu" = "x86_64" ] ; then
    QEMU_CFLAGS="-arch x86_64 $QEMU_CFLAGS"
    LDFLAGS="-arch x86_64 $LDFLAGS"
  else
    QEMU_CFLAGS="-mdynamic-no-pic $QEMU_CFLAGS"
  fi
  darwin_user="yes"
  cocoa="yes"
  audio_drv_list="coreaudio"
  audio_possible_drivers="coreaudio sdl fmod"
  LDFLAGS="-framework CoreFoundation -framework IOKit $LDFLAGS"
  libs_softmmu="-F/System/Library/Frameworks -framework Cocoa -framework IOKit $libs_softmmu"
;;
SunOS)
  solaris="yes"
  make="${MAKE-gmake}"
  install="${INSTALL-ginstall}"
  ld="gld"
  smbd="${SMBD-/usr/sfw/sbin/smbd}"
  needs_libsunmath="no"
  solarisrev=`uname -r | cut -f2 -d.`
  # have to select again, because `uname -m` returns i86pc
  # even on an x86_64 box.
  solariscpu=`isainfo -k`
  if test "${solariscpu}" = "amd64" ; then
    cpu="x86_64"
  fi
  if [ "$cpu" = "i386" -o "$cpu" = "x86_64" ] ; then
    if test "$solarisrev" -le 9 ; then
      if test -f /opt/SUNWspro/prod/lib/libsunmath.so.1; then
        needs_libsunmath="yes"
        QEMU_CFLAGS="-I/opt/SUNWspro/prod/include/cc $QEMU_CFLAGS"
        LDFLAGS="-L/opt/SUNWspro/prod/lib -R/opt/SUNWspro/prod/lib $LDFLAGS"
        LIBS="-lsunmath $LIBS"
      else
        echo "QEMU will not link correctly on Solaris 8/X86 or 9/x86 without"
        echo "libsunmath from the Sun Studio compilers tools, due to a lack of"
        echo "C99 math features in libm.so in Solaris 8/x86 and Solaris 9/x86"
        echo "Studio 11 can be downloaded from www.sun.com."
        exit 1
      fi
    fi
  fi
  if test -f /usr/include/sys/soundcard.h ; then
    audio_drv_list="oss"
  fi
  audio_possible_drivers="oss sdl"
# needed for CMSG_ macros in sys/socket.h
  QEMU_CFLAGS="-D_XOPEN_SOURCE=600 $QEMU_CFLAGS"
# needed for TIOCWIN* defines in termios.h
  QEMU_CFLAGS="-D__EXTENSIONS__ $QEMU_CFLAGS"
  QEMU_CFLAGS="-std=gnu99 $QEMU_CFLAGS"
  LIBS="-lsocket -lnsl -lresolv $LIBS"
;;
AIX)
  aix="yes"
  make="${MAKE-gmake}"
;;
Haiku)
  haiku="yes"
  QEMU_CFLAGS="-DB_USE_POSITIVE_POSIX_ERRORS $QEMU_CFLAGS"
  LIBS="-lposix_error_mapper -lnetwork $LIBS"
;;
*)
  audio_drv_list="oss"
  audio_possible_drivers="oss alsa sdl esd pa"
  linux="yes"
  linux_user="yes"
  usb="linux"
  kvm="yes"
  vhost_net="yes"
  if [ "$cpu" = "i386" -o "$cpu" = "x86_64" ] ; then
    audio_possible_drivers="$audio_possible_drivers fmod"
  fi
;;
esac

if [ "$bsd" = "yes" ] ; then
  if [ "$darwin" != "yes" ] ; then
    usb="bsd"
  fi
  bsd_user="yes"
fi

: ${make=${MAKE-make}}
: ${install=${INSTALL-install}}
: ${python=${PYTHON-python}}
: ${smbd=${SMBD-/usr/sbin/smbd}}

if test "$mingw32" = "yes" ; then
  EXESUF=".exe"
  QEMU_CFLAGS="-DWIN32_LEAN_AND_MEAN -DWINVER=0x501 $QEMU_CFLAGS"
  # enable C99/POSIX format strings (needs mingw32-runtime 3.15 or later)
  QEMU_CFLAGS="-D__USE_MINGW_ANSI_STDIO=1 $QEMU_CFLAGS"
  QEMU_CFLAGS="-I\$(SRC_PATH)/hosts/w32/include $QEMU_CFLAGS"
  LIBS="-lwinmm -lws2_32 -liberty -liphlpapi $LIBS"
  prefix="c:/Program Files/Qemu"
  mandir="\${prefix}"
  datadir="\${prefix}"
  docdir="\${prefix}"
  bindir="\${prefix}"
  sysconfdir="\${prefix}"
  confsuffix=""
  guest_agent="no"
fi

werror=""

for opt do
  optarg=`expr "x$opt" : 'x[^=]*=\(.*\)'`
  case "$opt" in
  --help|-h) show_help=yes
  ;;
  --version|-V) exec cat $source_path/VERSION
  ;;
  --prefix=*) prefix="$optarg"
  ;;
  --interp-prefix=*) interp_prefix="$optarg"
  ;;
  --source-path=*)
  ;;
  --cross-prefix=*)
  ;;
  --cc=*)
  ;;
  --host-cc=*) host_cc="$optarg"
  ;;
  --make=*) make="$optarg"
  ;;
  --install=*) install="$optarg"
  ;;
  --python=*) python="$optarg"
  ;;
  --smbd=*) smbd="$optarg"
  ;;
  --extra-cflags=*)
  ;;
  --extra-ldflags=*)
  ;;
  --cpu=*)
  ;;
  --target-list=*) target_list="$optarg"
  ;;
  --enable-trace-backend=*) trace_backend="$optarg"
  ;;
  --with-trace-file=*) trace_file="$optarg"
  ;;
  --enable-gprof) gprof="yes"
  ;;
  --static)
    static="yes"
    LDFLAGS="-static $LDFLAGS"
  ;;
  --mandir=*) mandir="$optarg"
  ;;
  --bindir=*) bindir="$optarg"
  ;;
  --libdir=*) libdir="$optarg"
  ;;
  --includedir=*) includedir="$optarg"
  ;;
  --datadir=*) datadir="$optarg"
  ;;
  --docdir=*) docdir="$optarg"
  ;;
  --sysconfdir=*) sysconfdir="$optarg"
  ;;
  --disable-sdl) sdl="no"
  ;;
  --enable-sdl) sdl="yes"
  ;;
  --disable-vnc) vnc="no"
  ;;
  --enable-vnc) vnc="yes"
  ;;
  --fmod-lib=*) fmod_lib="$optarg"
  ;;
  --fmod-inc=*) fmod_inc="$optarg"
  ;;
  --oss-lib=*) oss_lib="$optarg"
  ;;
  --audio-card-list=*) audio_card_list=`echo "$optarg" | sed -e 's/,/ /g'`
  ;;
  --audio-drv-list=*) audio_drv_list="$optarg"
  ;;
  --block-drv-whitelist=*) block_drv_whitelist=`echo "$optarg" | sed -e 's/,/ /g'`
  ;;
  --enable-debug-tcg) debug_tcg="yes"
  ;;
  --disable-debug-tcg) debug_tcg="no"
  ;;
  --enable-debug-mon) debug_mon="yes"
  ;;
  --disable-debug-mon) debug_mon="no"
  ;;
  --enable-debug)
      # Enable debugging options that aren't excessively noisy
      debug_tcg="yes"
      debug_mon="yes"
      debug="yes"
      strip_opt="no"
  ;;
  --enable-sparse) sparse="yes"
  ;;
  --disable-sparse) sparse="no"
  ;;
  --disable-strip) strip_opt="no"
  ;;
  --disable-vnc-tls) vnc_tls="no"
  ;;
  --enable-vnc-tls) vnc_tls="yes"
  ;;
  --disable-vnc-sasl) vnc_sasl="no"
  ;;
  --enable-vnc-sasl) vnc_sasl="yes"
  ;;
  --disable-vnc-jpeg) vnc_jpeg="no"
  ;;
  --enable-vnc-jpeg) vnc_jpeg="yes"
  ;;
  --disable-vnc-png) vnc_png="no"
  ;;
  --enable-vnc-png) vnc_png="yes"
  ;;
  --disable-vnc-thread) vnc_thread="no"
  ;;
  --enable-vnc-thread) vnc_thread="yes"
  ;;
  --disable-slirp) slirp="no"
  ;;
  --disable-uuid) uuid="no"
  ;;
  --enable-uuid) uuid="yes"
  ;;
  --disable-vde) vde="no"
  ;;
  --enable-vde) vde="yes"
  ;;
  --disable-xen) xen="no"
  ;;
  --enable-xen) xen="yes"
  ;;
  --disable-brlapi) brlapi="no"
  ;;
  --enable-brlapi) brlapi="yes"
  ;;
  --disable-bluez) bluez="no"
  ;;
  --enable-bluez) bluez="yes"
  ;;
  --disable-kvm) kvm="no"
  ;;
  --enable-kvm) kvm="yes"
  ;;
  --disable-tcg-interpreter) tcg_interpreter="no"
  ;;
  --enable-tcg-interpreter) tcg_interpreter="yes"
  ;;
  --disable-spice) spice="no"
  ;;
  --enable-spice) spice="yes"
  ;;
  --disable-libiscsi) libiscsi="no"
  ;;
  --enable-libiscsi) libiscsi="yes"
  ;;
  --enable-profiler) profiler="yes"
  ;;
  --enable-cocoa)
      cocoa="yes" ;
      sdl="no" ;
      audio_drv_list="coreaudio `echo $audio_drv_list | sed s,coreaudio,,g`"
  ;;
  --disable-system) softmmu="no"
  ;;
  --enable-system) softmmu="yes"
  ;;
  --disable-user)
      linux_user="no" ;
      bsd_user="no" ;
      darwin_user="no"
  ;;
  --enable-user) ;;
  --disable-linux-user) linux_user="no"
  ;;
  --enable-linux-user) linux_user="yes"
  ;;
  --disable-darwin-user) darwin_user="no"
  ;;
  --enable-darwin-user) darwin_user="yes"
  ;;
  --disable-bsd-user) bsd_user="no"
  ;;
  --enable-bsd-user) bsd_user="yes"
  ;;
  --enable-guest-base) guest_base="yes"
  ;;
  --disable-guest-base) guest_base="no"
  ;;
  --enable-user-pie) user_pie="yes"
  ;;
  --disable-user-pie) user_pie="no"
  ;;
  --enable-uname-release=*) uname_release="$optarg"
  ;;
  --sparc_cpu=*)
  ;;
  --enable-werror) werror="yes"
  ;;
  --disable-werror) werror="no"
  ;;
  --disable-curses) curses="no"
  ;;
  --enable-curses) curses="yes"
  ;;
  --disable-curl) curl="no"
  ;;
  --enable-curl) curl="yes"
  ;;
  --disable-fdt) fdt="no"
  ;;
  --enable-fdt) fdt="yes"
  ;;
  --disable-check-utests) check_utests="no"
  ;;
  --enable-check-utests) check_utests="yes"
  ;;
  --disable-nptl) nptl="no"
  ;;
  --enable-nptl) nptl="yes"
  ;;
  --enable-mixemu) mixemu="yes"
  ;;
  --disable-linux-aio) linux_aio="no"
  ;;
  --enable-linux-aio) linux_aio="yes"
  ;;
  --disable-attr) attr="no"
  ;;
  --enable-attr) attr="yes"
  ;;
  --disable-blobs) blobs="no"
  ;;
  --with-pkgversion=*) pkgversion=" ($optarg)"
  ;;
  --disable-docs) docs="no"
  ;;
  --enable-docs) docs="yes"
  ;;
  --disable-tools) tools="no"
  ;;
  --enable-tools) tools="yes"
  ;;
  --disable-vhost-net) vhost_net="no"
  ;;
  --enable-vhost-net) vhost_net="yes"
  ;;
  --disable-opengl) opengl="no"
  ;;
  --enable-opengl) opengl="yes"
  ;;
  --*dir)
  ;;
  --disable-rbd) rbd="no"
  ;;
  --enable-rbd) rbd="yes"
  ;;
  --disable-smartcard) smartcard="no"
  ;;
  --enable-smartcard) smartcard="yes"
  ;;
  --disable-smartcard-nss) smartcard_nss="no"
  ;;
  --enable-smartcard-nss) smartcard_nss="yes"
  ;;
  --disable-usb-redir) usb_redir="no"
  ;;
  --enable-usb-redir) usb_redir="yes"
  ;;
  --disable-zlib-test) zlib="no"
  ;;
  --enable-guest-agent) guest_agent="yes"
  ;;
  --disable-guest-agent) guest_agent="no"
  ;;
  *) echo "ERROR: unknown option $opt"; show_help="yes"
  ;;
  esac
done

#
# If cpu ~= sparc and  sparc_cpu hasn't been defined, plug in the right
# QEMU_CFLAGS/LDFLAGS (assume sparc_v8plus for 32-bit and sparc_v9 for 64-bit)
#
host_guest_base="no"
case "$cpu" in
    sparc) case $sparc_cpu in
           v7|v8)
             QEMU_CFLAGS="-mcpu=${sparc_cpu} -D__sparc_${sparc_cpu}__ $QEMU_CFLAGS"
           ;;
           v8plus|v8plusa)
             QEMU_CFLAGS="-mcpu=ultrasparc -D__sparc_${sparc_cpu}__ $QEMU_CFLAGS"
           ;;
           *) # sparc_cpu not defined in the command line
             QEMU_CFLAGS="-mcpu=ultrasparc -D__sparc_v8plus__ $QEMU_CFLAGS"
           esac
           LDFLAGS="-m32 $LDFLAGS"
           QEMU_CFLAGS="-m32 -ffixed-g2 -ffixed-g3 $QEMU_CFLAGS"
           if test "$solaris" = "no" ; then
             QEMU_CFLAGS="-ffixed-g1 -ffixed-g6 $QEMU_CFLAGS"
             helper_cflags="-ffixed-i0"
           fi
           ;;
    sparc64)
           QEMU_CFLAGS="-m64 -mcpu=ultrasparc -D__sparc_v9__ $QEMU_CFLAGS"
           LDFLAGS="-m64 $LDFLAGS"
           QEMU_CFLAGS="-ffixed-g5 -ffixed-g6 -ffixed-g7 $QEMU_CFLAGS"
           if test "$solaris" != "no" ; then
             QEMU_CFLAGS="-ffixed-g1 $QEMU_CFLAGS"
           fi
           ;;
    s390)
           QEMU_CFLAGS="-m31 -march=z990 $QEMU_CFLAGS"
           LDFLAGS="-m31 $LDFLAGS"
           host_guest_base="yes"
           ;;
    s390x)
           QEMU_CFLAGS="-m64 -march=z990 $QEMU_CFLAGS"
           LDFLAGS="-m64 $LDFLAGS"
           host_guest_base="yes"
           ;;
    i386)
           QEMU_CFLAGS="-m32 $QEMU_CFLAGS"
           LDFLAGS="-m32 $LDFLAGS"
           cc_i386='$(CC) -m32'
           helper_cflags="-fomit-frame-pointer"
           host_guest_base="yes"
           ;;
    x86_64)
           QEMU_CFLAGS="-m64 $QEMU_CFLAGS"
           LDFLAGS="-m64 $LDFLAGS"
           cc_i386='$(CC) -m32'
           host_guest_base="yes"
           ;;
    arm*)
           host_guest_base="yes"
           ;;
    ppc*)
           host_guest_base="yes"
           ;;
    mips*)
           host_guest_base="yes"
           ;;
    ia64*)
           host_guest_base="yes"
           ;;
    hppa*)
           host_guest_base="yes"
           ;;
    unicore32*)
           host_guest_base="yes"
           ;;
esac

[ -z "$guest_base" ] && guest_base="$host_guest_base"


default_target_list=""

# these targets are portable
if [ "$softmmu" = "yes" ] ; then
    default_target_list="\
i386-softmmu \
x86_64-softmmu \
alpha-softmmu \
arm-softmmu \
cris-softmmu \
lm32-softmmu \
m68k-softmmu \
microblaze-softmmu \
microblazeel-softmmu \
mips-softmmu \
mipsel-softmmu \
mips64-softmmu \
mips64el-softmmu \
ppc-softmmu \
ppcemb-softmmu \
ppc64-softmmu \
sh4-softmmu \
sh4eb-softmmu \
sparc-softmmu \
sparc64-softmmu \
s390x-softmmu \
xtensa-softmmu \
xtensaeb-softmmu \
"
fi
# the following are Linux specific
if [ "$linux_user" = "yes" ] ; then
    default_target_list="${default_target_list}\
i386-linux-user \
x86_64-linux-user \
alpha-linux-user \
arm-linux-user \
armeb-linux-user \
cris-linux-user \
m68k-linux-user \
microblaze-linux-user \
microblazeel-linux-user \
mips-linux-user \
mipsel-linux-user \
ppc-linux-user \
ppc64-linux-user \
ppc64abi32-linux-user \
sh4-linux-user \
sh4eb-linux-user \
sparc-linux-user \
sparc64-linux-user \
sparc32plus-linux-user \
unicore32-linux-user \
s390x-linux-user \
"
fi
# the following are Darwin specific
if [ "$darwin_user" = "yes" ] ; then
    default_target_list="$default_target_list i386-darwin-user ppc-darwin-user "
fi
# the following are BSD specific
if [ "$bsd_user" = "yes" ] ; then
    default_target_list="${default_target_list}\
i386-bsd-user \
x86_64-bsd-user \
sparc-bsd-user \
sparc64-bsd-user \
"
fi

if test x"$show_help" = x"yes" ; then
cat << EOF

Usage: configure [options]
Options: [defaults in brackets after descriptions]

EOF
echo "Standard options:"
echo "  --help                   print this message"
echo "  --prefix=PREFIX          install in PREFIX [$prefix]"
echo "  --interp-prefix=PREFIX   where to find shared libraries, etc."
echo "                           use %M for cpu name [$interp_prefix]"
echo "  --target-list=LIST       set target list (default: build everything)"
echo "Available targets: $default_target_list" | \
    fold -s -w 53 | sed -e 's/^/                           /'
echo ""
echo "Advanced options (experts only):"
echo "  --source-path=PATH       path of source code [$source_path]"
echo "  --cross-prefix=PREFIX    use PREFIX for compile tools [$cross_prefix]"
echo "  --cc=CC                  use C compiler CC [$cc]"
echo "  --host-cc=CC             use C compiler CC [$host_cc] for code run at"
echo "                           build time"
echo "  --extra-cflags=CFLAGS    append extra C compiler flags QEMU_CFLAGS"
echo "  --extra-ldflags=LDFLAGS  append extra linker flags LDFLAGS"
echo "  --make=MAKE              use specified make [$make]"
echo "  --install=INSTALL        use specified install [$install]"
echo "  --python=PYTHON          use specified python [$python]"
echo "  --smbd=SMBD              use specified smbd [$smbd]"
echo "  --static                 enable static build [$static]"
echo "  --mandir=PATH            install man pages in PATH"
echo "  --datadir=PATH           install firmware in PATH"
echo "  --docdir=PATH            install documentation in PATH"
echo "  --bindir=PATH            install binaries in PATH"
echo "  --sysconfdir=PATH        install config in PATH/qemu"
echo "  --enable-debug-tcg       enable TCG debugging"
echo "  --disable-debug-tcg      disable TCG debugging (default)"
echo "  --enable-debug           enable common debug build options"
echo "  --enable-sparse          enable sparse checker"
echo "  --disable-sparse         disable sparse checker (default)"
echo "  --disable-strip          disable stripping binaries"
echo "  --disable-werror         disable compilation abort on warning"
echo "  --disable-sdl            disable SDL"
echo "  --enable-sdl             enable SDL"
echo "  --disable-vnc            disable VNC"
echo "  --enable-vnc             enable VNC"
echo "  --enable-cocoa           enable COCOA (Mac OS X only)"
echo "  --audio-drv-list=LIST    set audio drivers list:"
echo "                           Available drivers: $audio_possible_drivers"
echo "  --audio-card-list=LIST   set list of emulated audio cards [$audio_card_list]"
echo "                           Available cards: $audio_possible_cards"
echo "  --block-drv-whitelist=L  set block driver whitelist"
echo "                           (affects only QEMU, not qemu-img)"
echo "  --enable-mixemu          enable mixer emulation"
echo "  --disable-xen            disable xen backend driver support"
echo "  --enable-xen             enable xen backend driver support"
echo "  --disable-brlapi         disable BrlAPI"
echo "  --enable-brlapi          enable BrlAPI"
echo "  --disable-vnc-tls        disable TLS encryption for VNC server"
echo "  --enable-vnc-tls         enable TLS encryption for VNC server"
echo "  --disable-vnc-sasl       disable SASL encryption for VNC server"
echo "  --enable-vnc-sasl        enable SASL encryption for VNC server"
echo "  --disable-vnc-jpeg       disable JPEG lossy compression for VNC server"
echo "  --enable-vnc-jpeg        enable JPEG lossy compression for VNC server"
echo "  --disable-vnc-png        disable PNG compression for VNC server (default)"
echo "  --enable-vnc-png         enable PNG compression for VNC server"
echo "  --disable-vnc-thread     disable threaded VNC server"
echo "  --enable-vnc-thread      enable threaded VNC server"
echo "  --disable-curses         disable curses output"
echo "  --enable-curses          enable curses output"
echo "  --disable-curl           disable curl connectivity"
echo "  --enable-curl            enable curl connectivity"
echo "  --disable-fdt            disable fdt device tree"
echo "  --enable-fdt             enable fdt device tree"
echo "  --disable-check-utests   disable check unit-tests"
echo "  --enable-check-utests    enable check unit-tests"
echo "  --disable-bluez          disable bluez stack connectivity"
echo "  --enable-bluez           enable bluez stack connectivity"
echo "  --disable-slirp          disable SLIRP userspace network connectivity"
echo "  --disable-kvm            disable KVM acceleration support"
echo "  --enable-kvm             enable KVM acceleration support"
<<<<<<< HEAD
echo "  --enable-tcg-interpreter enable TCG with bytecode interpreter TCI"
=======
echo "  --enable-tcg-interpreter enable TCG with bytecode interpreter (TCI)"
>>>>>>> 932eacc1
echo "  --disable-nptl           disable usermode NPTL support"
echo "  --enable-nptl            enable usermode NPTL support"
echo "  --enable-system          enable all system emulation targets"
echo "  --disable-system         disable all system emulation targets"
echo "  --enable-user            enable supported user emulation targets"
echo "  --disable-user           disable all user emulation targets"
echo "  --enable-linux-user      enable all linux usermode emulation targets"
echo "  --disable-linux-user     disable all linux usermode emulation targets"
echo "  --enable-darwin-user     enable all darwin usermode emulation targets"
echo "  --disable-darwin-user    disable all darwin usermode emulation targets"
echo "  --enable-bsd-user        enable all BSD usermode emulation targets"
echo "  --disable-bsd-user       disable all BSD usermode emulation targets"
echo "  --enable-guest-base      enable GUEST_BASE support for usermode"
echo "                           emulation targets"
echo "  --disable-guest-base     disable GUEST_BASE support"
echo "  --enable-user-pie        build usermode emulation targets as PIE"
echo "  --disable-user-pie       do not build usermode emulation targets as PIE"
echo "  --fmod-lib               path to FMOD library"
echo "  --fmod-inc               path to FMOD includes"
echo "  --oss-lib                path to OSS library"
echo "  --enable-uname-release=R Return R for uname -r in usermode emulation"
echo "  --sparc_cpu=V            Build qemu for Sparc architecture v7, v8, v8plus, v8plusa, v9"
echo "  --disable-uuid           disable uuid support"
echo "  --enable-uuid            enable uuid support"
echo "  --disable-vde            disable support for vde network"
echo "  --enable-vde             enable support for vde network"
echo "  --disable-linux-aio      disable Linux AIO support"
echo "  --enable-linux-aio       enable Linux AIO support"
echo "  --disable-attr           disables attr and xattr support"
echo "  --enable-attr            enable attr and xattr support"
echo "  --disable-blobs          disable installing provided firmware blobs"
echo "  --enable-docs            enable documentation build"
echo "  --disable-docs           disable documentation build"
echo "  --disable-vhost-net      disable vhost-net acceleration support"
echo "  --enable-vhost-net       enable vhost-net acceleration support"
echo "  --enable-trace-backend=B Set trace backend"
echo "                           Available backends:" $("$source_path"/scripts/tracetool --list-backends)
echo "  --with-trace-file=NAME   Full PATH,NAME of file to store traces"
echo "                           Default:trace-<pid>"
echo "  --disable-spice          disable spice"
echo "  --enable-spice           enable spice"
echo "  --enable-rbd             enable building the rados block device (rbd)"
echo "  --disable-libiscsi       disable iscsi support"
echo "  --enable-libiscsi        enable iscsi support"
echo "  --disable-smartcard      disable smartcard support"
echo "  --enable-smartcard       enable smartcard support"
echo "  --disable-smartcard-nss  disable smartcard nss support"
echo "  --enable-smartcard-nss   enable smartcard nss support"
echo "  --disable-usb-redir      disable usb network redirection support"
echo "  --enable-usb-redir       enable usb network redirection support"
echo "  --disable-guest-agent    disable building of the QEMU Guest Agent"
echo "  --enable-guest-agent     enable building of the QEMU Guest Agent"
echo ""
echo "NOTE: The object files are built at the place where configure is launched"
exit 1
fi

# check that the C compiler works.
cat > $TMPC <<EOF
int main(void) {}
EOF

if compile_object ; then
  : C compiler works ok
else
    echo "ERROR: \"$cc\" either does not exist or does not work"
    exit 1
fi

gcc_flags="-Wold-style-declaration -Wold-style-definition -Wtype-limits"
gcc_flags="-Wformat-security -Wformat-y2k -Winit-self -Wignored-qualifiers $gcc_flags"
gcc_flags="-Wmissing-include-dirs -Wempty-body -Wnested-externs $gcc_flags"
gcc_flags="-Wunused-but-set-variable $gcc_flags"
gcc_flags="-fstack-protector-all -Wendif-labels $gcc_flags"
cat > $TMPC << EOF
int main(void) { return 0; }
EOF
for flag in $gcc_flags; do
    if compile_prog "$flag -Werror" "" ; then
	QEMU_CFLAGS="$QEMU_CFLAGS $flag"
    fi
done

#
# Solaris specific configure tool chain decisions
#
if test "$solaris" = "yes" ; then
  if has $install; then
    :
  else
    echo "Solaris install program not found. Use --install=/usr/ucb/install or"
    echo "install fileutils from www.blastwave.org using pkg-get -i fileutils"
    echo "to get ginstall which is used by default (which lives in /opt/csw/bin)"
    exit 1
  fi
  if test "`path_of $install`" = "/usr/sbin/install" ; then
    echo "Error: Solaris /usr/sbin/install is not an appropriate install program."
    echo "try ginstall from the GNU fileutils available from www.blastwave.org"
    echo "using pkg-get -i fileutils, or use --install=/usr/ucb/install"
    exit 1
  fi
  if has ar; then
    :
  else
    echo "Error: No path includes ar"
    if test -f /usr/ccs/bin/ar ; then
      echo "Add /usr/ccs/bin to your path and rerun configure"
    fi
    exit 1
  fi
fi

if test "$guest_agent" != "no" ; then
  if has $python; then
    :
  else
    echo "Python not found. Use --python=/path/to/python"
    exit 1
  fi
fi

if test -z "$target_list" ; then
    target_list="$default_target_list"
else
    target_list=`echo "$target_list" | sed -e 's/,/ /g'`
fi
if test -z "$target_list" ; then
    echo "No targets enabled"
    exit 1
fi
# see if system emulation was really requested
case " $target_list " in
  *"-softmmu "*) softmmu=yes
  ;;
  *) softmmu=no
  ;;
esac

feature_not_found() {
  feature=$1

  echo "ERROR"
  echo "ERROR: User requested feature $feature"
  echo "ERROR: configure was not able to find it"
  echo "ERROR"
  exit 1;
}

if test -z "$cross_prefix" ; then

# ---
# big/little endian test
cat > $TMPC << EOF
#include <inttypes.h>
int main(int argc, char ** argv){
        volatile uint32_t i=0x01234567;
        return (*((uint8_t*)(&i))) == 0x67;
}
EOF

if compile_prog "" "" ; then
$TMPE && bigendian="yes"
else
echo big/little test failed
fi

else

# if cross compiling, cannot launch a program, so make a static guess
case "$cpu" in
  armv4b|hppa|m68k|mips|mips64|ppc|ppc64|s390|s390x|sparc|sparc64)
    bigendian=yes
  ;;
esac

fi

# host long bits test, actually a pointer size test
cat > $TMPC << EOF
int sizeof_pointer_is_8[sizeof(void *) == 8 ? 1 : -1];
EOF
if compile_object; then
hostlongbits=64
else
hostlongbits=32
fi

if echo $cc_macros | fgrep -q '#define __SIZEOF_LONG__ 4'; then
  hostlongbits=32
elif echo $cc_macros | fgrep -q '#define __SIZEOF_LONG__ 8'; then
  hostlongbits=64
elif echo $cc_macros | fgrep -q '#define __LONG_MAX__ 2147483647'; then
  hostlongbits=32
else
  echo "ERROR: Unknown size of host long"
  exit 1
fi


##########################################
# NPTL probe

if test "$nptl" != "no" ; then
  cat > $TMPC <<EOF
#include <sched.h>
#include <linux/futex.h>
extern void foo(void);
void foo(void)
{
#if !defined(CLONE_SETTLS) || !defined(FUTEX_WAIT)
#error bork
#endif
}
EOF

  if compile_object ; then
    nptl=yes
  else
    if test "$nptl" = "yes" ; then
      feature_not_found "nptl"
    fi
    nptl=no
  fi
fi

##########################################
# zlib check

if test "$zlib" != "no" ; then
    cat > $TMPC << EOF
#include <zlib.h>
int main(void) { zlibVersion(); return 0; }
EOF
    if compile_prog "" "-lz" ; then
        :
    else
        echo
        echo "Error: zlib check failed"
        echo "Make sure to have the zlib libs and headers installed."
        echo
        exit 1
    fi
fi

##########################################
# xen probe

if test "$xen" != "no" ; then
  xen_libs="-lxenstore -lxenctrl -lxenguest"

  # Xen unstable
  cat > $TMPC <<EOF
#include <xenctrl.h>
#include <xs.h>
#include <stdint.h>
#include <xen/hvm/hvm_info_table.h>
#if !defined(HVM_MAX_VCPUS)
# error HVM_MAX_VCPUS not defined
#endif
int main(void) {
  xc_interface *xc;
  xs_daemon_open();
  xc = xc_interface_open(0, 0, 0);
  xc_hvm_set_mem_type(0, 0, HVMMEM_ram_ro, 0, 0);
  xc_gnttab_open(NULL, 0);
  xc_domain_add_to_physmap(0, 0, XENMAPSPACE_gmfn, 0, 0);
  return 0;
}
EOF
  if compile_prog "" "$xen_libs" ; then
    xen_ctrl_version=410
    xen=yes

  # Xen 4.0.0
  elif (
      cat > $TMPC <<EOF
#include <xenctrl.h>
#include <xs.h>
#include <stdint.h>
#include <xen/hvm/hvm_info_table.h>
#if !defined(HVM_MAX_VCPUS)
# error HVM_MAX_VCPUS not defined
#endif
int main(void) {
  struct xen_add_to_physmap xatp = {
    .domid = 0, .space = XENMAPSPACE_gmfn, .idx = 0, .gpfn = 0,
  };
  xs_daemon_open();
  xc_interface_open();
  xc_gnttab_open();
  xc_hvm_set_mem_type(0, 0, HVMMEM_ram_ro, 0, 0);
  xc_memory_op(0, XENMEM_add_to_physmap, &xatp);
  return 0;
}
EOF
      compile_prog "" "$xen_libs"
    ) ; then
    xen_ctrl_version=400
    xen=yes

  # Xen 3.4.0
  elif (
      cat > $TMPC <<EOF
#include <xenctrl.h>
#include <xs.h>
int main(void) {
  struct xen_add_to_physmap xatp = {
    .domid = 0, .space = XENMAPSPACE_gmfn, .idx = 0, .gpfn = 0,
  };
  xs_daemon_open();
  xc_interface_open();
  xc_gnttab_open();
  xc_hvm_set_mem_type(0, 0, HVMMEM_ram_ro, 0, 0);
  xc_memory_op(0, XENMEM_add_to_physmap, &xatp);
  return 0;
}
EOF
      compile_prog "" "$xen_libs"
    ) ; then
    xen_ctrl_version=340
    xen=yes

  # Xen 3.3.0
  elif (
      cat > $TMPC <<EOF
#include <xenctrl.h>
#include <xs.h>
int main(void) {
  xs_daemon_open();
  xc_interface_open();
  xc_gnttab_open();
  xc_hvm_set_mem_type(0, 0, HVMMEM_ram_ro, 0, 0);
  return 0;
}
EOF
      compile_prog "" "$xen_libs"
    ) ; then
    xen_ctrl_version=330
    xen=yes

  # Xen not found or unsupported
  else
    if test "$xen" = "yes" ; then
      feature_not_found "xen"
    fi
    xen=no
  fi

  if test "$xen" = yes; then
    libs_softmmu="$xen_libs $libs_softmmu"
  fi
fi

##########################################
# pkg-config probe

if ! has $pkg_config; then
  echo "Error: pkg-config binary '$pkg_config' not found"
  exit 1
fi

##########################################
# libtool probe

if ! has $libtool; then
    libtool=
fi

##########################################
# Sparse probe
if test "$sparse" != "no" ; then
  if has cgcc; then
    sparse=yes
  else
    if test "$sparse" = "yes" ; then
      feature_not_found "sparse"
    fi
    sparse=no
  fi
fi

##########################################
# SDL probe

# Look for sdl configuration program (pkg-config or sdl-config).  Try
# sdl-config even without cross prefix, and favour pkg-config over sdl-config.
if test "`basename $sdl_config`" != sdl-config && ! has ${sdl_config}; then
  sdl_config=sdl-config
fi

if $pkg_config sdl --modversion >/dev/null 2>&1; then
  sdlconfig="$pkg_config sdl"
  _sdlversion=`$sdlconfig --modversion 2>/dev/null | sed 's/[^0-9]//g'`
elif has ${sdl_config}; then
  sdlconfig="$sdl_config"
  _sdlversion=`$sdlconfig --version | sed 's/[^0-9]//g'`
else
  if test "$sdl" = "yes" ; then
    feature_not_found "sdl"
  fi
  sdl=no
fi
if test -n "$cross_prefix" && test "$(basename "$sdlconfig")" = sdl-config; then
  echo warning: using "\"$sdlconfig\"" to detect cross-compiled sdl >&2
fi

sdl_too_old=no
if test "$sdl" != "no" ; then
  cat > $TMPC << EOF
#include <SDL.h>
#undef main /* We don't want SDL to override our main() */
int main( void ) { return SDL_Init (SDL_INIT_VIDEO); }
EOF
  sdl_cflags=`$sdlconfig --cflags 2> /dev/null`
  if test "$static" = "yes" ; then
    sdl_libs=`$sdlconfig --static-libs 2>/dev/null`
  else
    sdl_libs=`$sdlconfig --libs 2> /dev/null`
  fi
  if compile_prog "$sdl_cflags" "$sdl_libs" ; then
    if test "$_sdlversion" -lt 121 ; then
      sdl_too_old=yes
    else
      if test "$cocoa" = "no" ; then
        sdl=yes
      fi
    fi

    # static link with sdl ? (note: sdl.pc's --static --libs is broken)
    if test "$sdl" = "yes" -a "$static" = "yes" ; then
      if test $? = 0 && echo $sdl_libs | grep -- -laa > /dev/null; then
         sdl_libs="$sdl_libs `aalib-config --static-libs 2>/dev/null`"
         sdl_cflags="$sdl_cflags `aalib-config --cflags 2>/dev/null`"
      fi
      if compile_prog "$sdl_cflags" "$sdl_libs" ; then
	:
      else
        sdl=no
      fi
    fi # static link
  else # sdl not found
    if test "$sdl" = "yes" ; then
      feature_not_found "sdl"
    fi
    sdl=no
  fi # sdl compile test
fi

if test "$sdl" = "yes" ; then
  cat > $TMPC <<EOF
#include <SDL.h>
#if defined(SDL_VIDEO_DRIVER_X11)
#include <X11/XKBlib.h>
#else
#error No x11 support
#endif
int main(void) { return 0; }
EOF
  if compile_prog "$sdl_cflags" "$sdl_libs" ; then
    sdl_libs="$sdl_libs -lX11"
  fi
  if test "$mingw32" = "yes" ; then
    sdl_libs="`echo $sdl_libs | sed s/-mwindows//g` -mconsole"
  fi
  libs_softmmu="$sdl_libs $libs_softmmu"
fi

##########################################
# VNC TLS detection
if test "$vnc" = "yes" -a "$vnc_tls" != "no" ; then
  cat > $TMPC <<EOF
#include <gnutls/gnutls.h>
int main(void) { gnutls_session_t s; gnutls_init(&s, GNUTLS_SERVER); return 0; }
EOF
  vnc_tls_cflags=`$pkg_config --cflags gnutls 2> /dev/null`
  vnc_tls_libs=`$pkg_config --libs gnutls 2> /dev/null`
  if compile_prog "$vnc_tls_cflags" "$vnc_tls_libs" ; then
    vnc_tls=yes
    libs_softmmu="$vnc_tls_libs $libs_softmmu"
  else
    if test "$vnc_tls" = "yes" ; then
      feature_not_found "vnc-tls"
    fi
    vnc_tls=no
  fi
fi

##########################################
# VNC SASL detection
if test "$vnc" = "yes" -a "$vnc_sasl" != "no" ; then
  cat > $TMPC <<EOF
#include <sasl/sasl.h>
#include <stdio.h>
int main(void) { sasl_server_init(NULL, "qemu"); return 0; }
EOF
  # Assuming Cyrus-SASL installed in /usr prefix
  vnc_sasl_cflags=""
  vnc_sasl_libs="-lsasl2"
  if compile_prog "$vnc_sasl_cflags" "$vnc_sasl_libs" ; then
    vnc_sasl=yes
    libs_softmmu="$vnc_sasl_libs $libs_softmmu"
  else
    if test "$vnc_sasl" = "yes" ; then
      feature_not_found "vnc-sasl"
    fi
    vnc_sasl=no
  fi
fi

##########################################
# VNC JPEG detection
if test "$vnc" = "yes" -a "$vnc_jpeg" != "no" ; then
cat > $TMPC <<EOF
#include <stdio.h>
#include <jpeglib.h>
int main(void) { struct jpeg_compress_struct s; jpeg_create_compress(&s); return 0; }
EOF
    vnc_jpeg_cflags=""
    vnc_jpeg_libs="-ljpeg"
  if compile_prog "$vnc_jpeg_cflags" "$vnc_jpeg_libs" ; then
    vnc_jpeg=yes
    libs_softmmu="$vnc_jpeg_libs $libs_softmmu"
  else
    if test "$vnc_jpeg" = "yes" ; then
      feature_not_found "vnc-jpeg"
    fi
    vnc_jpeg=no
  fi
fi

##########################################
# VNC PNG detection
if test "$vnc" = "yes" -a "$vnc_png" != "no" ; then
cat > $TMPC <<EOF
//#include <stdio.h>
#include <png.h>
#include <stddef.h>
int main(void) {
    png_structp png_ptr;
    png_ptr = png_create_write_struct(PNG_LIBPNG_VER_STRING, NULL, NULL, NULL);
    return 0;
}
EOF
  if $pkg_config libpng --modversion >/dev/null 2>&1; then
    vnc_png_cflags=`$pkg_config libpng --cflags 2> /dev/null`
    vnc_png_libs=`$pkg_config libpng --libs 2> /dev/null`
  else
    vnc_png_cflags=""
    vnc_png_libs="-lpng"
  fi
  if compile_prog "$vnc_png_cflags" "$vnc_png_libs" ; then
    vnc_png=yes
    libs_softmmu="$vnc_png_libs $libs_softmmu"
    QEMU_CFLAGS="$QEMU_CFLAGS $vnc_png_cflags"
  else
    if test "$vnc_png" = "yes" ; then
      feature_not_found "vnc-png"
    fi
    vnc_png=no
  fi
fi

##########################################
# fnmatch() probe, used for ACL routines
fnmatch="no"
cat > $TMPC << EOF
#include <fnmatch.h>
int main(void)
{
    fnmatch("foo", "foo", 0);
    return 0;
}
EOF
if compile_prog "" "" ; then
   fnmatch="yes"
fi

##########################################
# uuid_generate() probe, used for vdi block driver
if test "$uuid" != "no" ; then
  uuid_libs="-luuid"
  cat > $TMPC << EOF
#include <uuid/uuid.h>
int main(void)
{
    uuid_t my_uuid;
    uuid_generate(my_uuid);
    return 0;
}
EOF
  if compile_prog "" "$uuid_libs" ; then
    uuid="yes"
    libs_softmmu="$uuid_libs $libs_softmmu"
    libs_tools="$uuid_libs $libs_tools"
  else
    if test "$uuid" = "yes" ; then
      feature_not_found "uuid"
    fi
    uuid=no
  fi
fi

##########################################
# xfsctl() probe, used for raw-posix
if test "$xfs" != "no" ; then
  cat > $TMPC << EOF
#include <xfs/xfs.h>
int main(void)
{
    xfsctl(NULL, 0, 0, NULL);
    return 0;
}
EOF
  if compile_prog "" "" ; then
    xfs="yes"
  else
    if test "$xfs" = "yes" ; then
      feature_not_found "xfs"
    fi
    xfs=no
  fi
fi

##########################################
# vde libraries probe
if test "$vde" != "no" ; then
  vde_libs="-lvdeplug"
  cat > $TMPC << EOF
#include <stddef.h>
#include <libvdeplug.h>
int main(void)
{
    struct vde_open_args a = {0, 0, 0};
    vde_open(NULL, NULL, &a);
    return 0;
}
EOF
  if compile_prog "" "$vde_libs" ; then
    vde=yes
    libs_softmmu="$vde_libs $libs_softmmu"
    libs_tools="$vde_libs $libs_tools"
  else
    if test "$vde" = "yes" ; then
      feature_not_found "vde"
    fi
    vde=no
  fi
fi

##########################################
# Sound support libraries probe

audio_drv_probe()
{
    drv=$1
    hdr=$2
    lib=$3
    exp=$4
    cfl=$5
        cat > $TMPC << EOF
#include <$hdr>
int main(void) { $exp }
EOF
    if compile_prog "$cfl" "$lib" ; then
        :
    else
        echo
        echo "Error: $drv check failed"
        echo "Make sure to have the $drv libs and headers installed."
        echo
        exit 1
    fi
}

audio_drv_list=`echo "$audio_drv_list" | sed -e 's/,/ /g'`
for drv in $audio_drv_list; do
    case $drv in
    alsa)
    audio_drv_probe $drv alsa/asoundlib.h -lasound \
        "snd_pcm_t **handle; return snd_pcm_close(*handle);"
    libs_softmmu="-lasound $libs_softmmu"
    ;;

    fmod)
    if test -z $fmod_lib || test -z $fmod_inc; then
        echo
        echo "Error: You must specify path to FMOD library and headers"
        echo "Example: --fmod-inc=/path/include/fmod --fmod-lib=/path/lib/libfmod-3.74.so"
        echo
        exit 1
    fi
    audio_drv_probe $drv fmod.h $fmod_lib "return FSOUND_GetVersion();" "-I $fmod_inc"
    libs_softmmu="$fmod_lib $libs_softmmu"
    ;;

    esd)
    audio_drv_probe $drv esd.h -lesd 'return esd_play_stream(0, 0, "", 0);'
    libs_softmmu="-lesd $libs_softmmu"
    audio_pt_int="yes"
    ;;

    pa)
    audio_drv_probe $drv pulse/simple.h "-lpulse-simple -lpulse" \
        "pa_simple *s = 0; pa_simple_free(s); return 0;"
    libs_softmmu="-lpulse -lpulse-simple $libs_softmmu"
    audio_pt_int="yes"
    ;;

    coreaudio)
      libs_softmmu="-framework CoreAudio $libs_softmmu"
    ;;

    dsound)
      libs_softmmu="-lole32 -ldxguid $libs_softmmu"
      audio_win_int="yes"
    ;;

    oss)
      libs_softmmu="$oss_lib $libs_softmmu"
    ;;

    sdl|wav)
    # XXX: Probes for CoreAudio, DirectSound, SDL(?)
    ;;

    winwave)
      libs_softmmu="-lwinmm $libs_softmmu"
      audio_win_int="yes"
    ;;

    *)
    echo "$audio_possible_drivers" | grep -q "\<$drv\>" || {
        echo
        echo "Error: Unknown driver '$drv' selected"
        echo "Possible drivers are: $audio_possible_drivers"
        echo
        exit 1
    }
    ;;
    esac
done

##########################################
# BrlAPI probe

if test "$brlapi" != "no" ; then
  brlapi_libs="-lbrlapi"
  cat > $TMPC << EOF
#include <brlapi.h>
#include <stddef.h>
int main( void ) { return brlapi__openConnection (NULL, NULL, NULL); }
EOF
  if compile_prog "" "$brlapi_libs" ; then
    brlapi=yes
    libs_softmmu="$brlapi_libs $libs_softmmu"
  else
    if test "$brlapi" = "yes" ; then
      feature_not_found "brlapi"
    fi
    brlapi=no
  fi
fi

##########################################
# curses probe
if test "$mingw32" = "yes" ; then
    curses_list="-lpdcurses"
else
    curses_list="-lncurses -lcurses"
fi

if test "$curses" != "no" ; then
  curses_found=no
  cat > $TMPC << EOF
#include <curses.h>
#ifdef __OpenBSD__
#define resize_term resizeterm
#endif
int main(void) {
  const char *s; resize_term(0, 0); s = curses_version(); (void)s; return 0;
}
EOF
  for curses_lib in $curses_list; do
    if compile_prog "" "$curses_lib" ; then
      curses_found=yes
      libs_softmmu="$curses_lib $libs_softmmu"
      break
    fi
  done
  if test "$curses_found" = "yes" ; then
    curses=yes
  else
    if test "$curses" = "yes" ; then
      feature_not_found "curses"
    fi
    curses=no
  fi
fi

##########################################
# curl probe

if $pkg_config libcurl --modversion >/dev/null 2>&1; then
  curlconfig="$pkg_config libcurl"
else
  curlconfig=curl-config
fi

if test "$curl" != "no" ; then
  cat > $TMPC << EOF
#include <curl/curl.h>
int main(void) { curl_easy_init(); curl_multi_setopt(0, 0, 0); return 0; }
EOF
  curl_cflags=`$curlconfig --cflags 2>/dev/null`
  curl_libs=`$curlconfig --libs 2>/dev/null`
  if compile_prog "$curl_cflags" "$curl_libs" ; then
    curl=yes
    libs_tools="$curl_libs $libs_tools"
    libs_softmmu="$curl_libs $libs_softmmu"
  else
    if test "$curl" = "yes" ; then
      feature_not_found "curl"
    fi
    curl=no
  fi
fi # test "$curl"

##########################################
# check framework probe

if test "$check_utests" != "no" ; then
  cat > $TMPC << EOF
#include <check.h>
int main(void) { suite_create("qemu test"); return 0; }
EOF
  check_libs=`$pkg_config --libs check 2>/dev/null`
  if compile_prog "" $check_libs ; then
    check_utests=yes
    libs_tools="$check_libs $libs_tools"
  else
    if test "$check_utests" = "yes" ; then
      feature_not_found "check"
    fi
    check_utests=no
  fi
fi # test "$check_utests"

##########################################
# bluez support probe
if test "$bluez" != "no" ; then
  cat > $TMPC << EOF
#include <bluetooth/bluetooth.h>
int main(void) { return bt_error(0); }
EOF
  bluez_cflags=`$pkg_config --cflags bluez 2> /dev/null`
  bluez_libs=`$pkg_config --libs bluez 2> /dev/null`
  if compile_prog "$bluez_cflags" "$bluez_libs" ; then
    bluez=yes
    libs_softmmu="$bluez_libs $libs_softmmu"
  else
    if test "$bluez" = "yes" ; then
      feature_not_found "bluez"
    fi
    bluez="no"
  fi
fi

##########################################
# glib support probe
if $pkg_config --modversion gthread-2.0 > /dev/null 2>&1 ; then
    glib_cflags=`$pkg_config --cflags gthread-2.0 2>/dev/null`
    glib_libs=`$pkg_config --libs gthread-2.0 2>/dev/null`
    LIBS="$glib_libs $LIBS"
    libs_qga="$glib_libs $libs_qga"
else
    echo "glib-2.0 required to compile QEMU"
    exit 1
fi

##########################################
# pthread probe
PTHREADLIBS_LIST="-pthread -lpthread -lpthreadGC2"

pthread=no
cat > $TMPC << EOF
#include <pthread.h>
static void *f(void *p) { return NULL; }
int main(void) { pthread_t thread; pthread_create(&thread,0,f,0); return 0; }
EOF
if compile_prog "" "" ; then
  pthread=yes
else
  for pthread_lib in $PTHREADLIBS_LIST; do
    if compile_prog "" "$pthread_lib" ; then
      pthread=yes
      LIBS="$pthread_lib $LIBS"
      break
    fi
  done
fi

if test "$tcg_interpreter" != "yes"; then
if test "$mingw32" != yes -a "$pthread" = no; then
  echo
  echo "Error: pthread check failed"
  echo "Make sure to have the pthread libs and headers installed."
  echo
  #~ exit 1
fi
fi

##########################################
# rbd probe
if test "$rbd" != "no" ; then
  cat > $TMPC <<EOF
#include <stdio.h>
#include <rbd/librbd.h>
int main(void) {
    rados_t cluster;
    rados_create(&cluster, NULL);
    return 0;
}
EOF
  rbd_libs="-lrbd -lrados"
  if compile_prog "" "$rbd_libs" ; then
    rbd=yes
    libs_tools="$rbd_libs $libs_tools"
    libs_softmmu="$rbd_libs $libs_softmmu"
  else
    if test "$rbd" = "yes" ; then
      feature_not_found "rados block device"
    fi
    rbd=no
  fi
fi

##########################################
# linux-aio probe

if test "$linux_aio" != "no" ; then
  cat > $TMPC <<EOF
#include <libaio.h>
#include <sys/eventfd.h>
#include <stddef.h>
int main(void) { io_setup(0, NULL); io_set_eventfd(NULL, 0); eventfd(0, 0); return 0; }
EOF
  if compile_prog "" "-laio" ; then
    linux_aio=yes
    libs_softmmu="$libs_softmmu -laio"
    libs_tools="$libs_tools -laio"
  else
    if test "$linux_aio" = "yes" ; then
      feature_not_found "linux AIO"
    fi
    linux_aio=no
  fi
fi

##########################################
# attr probe

if test "$attr" != "no" ; then
  cat > $TMPC <<EOF
#include <stdio.h>
#include <sys/types.h>
#include <attr/xattr.h>
int main(void) { getxattr(NULL, NULL, NULL, 0); setxattr(NULL, NULL, NULL, 0, 0); return 0; }
EOF
  if compile_prog "" "-lattr" ; then
    attr=yes
    LIBS="-lattr $LIBS"
  else
    if test "$attr" = "yes" ; then
      feature_not_found "ATTR"
    fi
    attr=no
  fi
fi

##########################################
# iovec probe
cat > $TMPC <<EOF
#include <sys/types.h>
#include <sys/uio.h>
#include <unistd.h>
int main(void) { struct iovec iov; (void)iov; return 0; }
EOF
iovec=no
if compile_prog "" "" ; then
  iovec=yes
fi

##########################################
# preadv probe
cat > $TMPC <<EOF
#include <sys/types.h>
#include <sys/uio.h>
#include <unistd.h>
int main(void) { void *p = preadv; (void)p; return 0; }
EOF
preadv=no
if compile_prog "" "" ; then
  preadv=yes
fi

##########################################
# fdt probe
if test "$fdt" != "no" ; then
  fdt_libs="-lfdt"
  cat > $TMPC << EOF
int main(void) { return 0; }
EOF
  if compile_prog "" "$fdt_libs" ; then
    fdt=yes
  else
    if test "$fdt" = "yes" ; then
      feature_not_found "fdt"
    fi
    fdt_libs=
    fdt=no
  fi
fi

##########################################
# opengl probe, used by milkymist-tmu2
if test "$opengl" != "no" ; then
  opengl_libs="-lGL"
  cat > $TMPC << EOF
#include <X11/Xlib.h>
#include <GL/gl.h>
#include <GL/glx.h>
int main(void) { GL_VERSION; return 0; }
EOF
  if compile_prog "" "-lGL" ; then
    opengl=yes
  else
    if test "$opengl" = "yes" ; then
      feature_not_found "opengl"
    fi
    opengl_libs=
    opengl=no
  fi
fi

#
# Check for xxxat() functions when we are building linux-user
# emulator.  This is done because older glibc versions don't
# have syscall stubs for these implemented.
#
atfile=no
cat > $TMPC << EOF
#define _ATFILE_SOURCE
#include <sys/types.h>
#include <fcntl.h>
#include <unistd.h>

int
main(void)
{
	/* try to unlink nonexisting file */
	return (unlinkat(AT_FDCWD, "nonexistent_file", 0));
}
EOF
if compile_prog "" "" ; then
  atfile=yes
fi

# Check for inotify functions when we are building linux-user
# emulator.  This is done because older glibc versions don't
# have syscall stubs for these implemented.  In that case we
# don't provide them even if kernel supports them.
#
inotify=no
cat > $TMPC << EOF
#include <sys/inotify.h>

int
main(void)
{
	/* try to start inotify */
	return inotify_init();
}
EOF
if compile_prog "" "" ; then
  inotify=yes
fi

inotify1=no
cat > $TMPC << EOF
#include <sys/inotify.h>

int
main(void)
{
    /* try to start inotify */
    return inotify_init1(0);
}
EOF
if compile_prog "" "" ; then
  inotify1=yes
fi

# check if utimensat and futimens are supported
utimens=no
cat > $TMPC << EOF
#define _ATFILE_SOURCE
#include <stddef.h>
#include <fcntl.h>

int main(void)
{
    utimensat(AT_FDCWD, "foo", NULL, 0);
    futimens(0, NULL);
    return 0;
}
EOF
if compile_prog "" "" ; then
  utimens=yes
fi

# check if pipe2 is there
pipe2=no
cat > $TMPC << EOF
#include <unistd.h>
#include <fcntl.h>

int main(void)
{
    int pipefd[2];
    pipe2(pipefd, O_CLOEXEC);
    return 0;
}
EOF
if compile_prog "" "" ; then
  pipe2=yes
fi

# check if accept4 is there
accept4=no
cat > $TMPC << EOF
#include <sys/socket.h>
#include <stddef.h>

int main(void)
{
    accept4(0, NULL, NULL, SOCK_CLOEXEC);
    return 0;
}
EOF
if compile_prog "" "" ; then
  accept4=yes
fi

# check if tee/splice is there. vmsplice was added same time.
splice=no
cat > $TMPC << EOF
#include <unistd.h>
#include <fcntl.h>
#include <limits.h>

int main(void)
{
    int len, fd = 0;
    len = tee(STDIN_FILENO, STDOUT_FILENO, INT_MAX, SPLICE_F_NONBLOCK);
    splice(STDIN_FILENO, NULL, fd, NULL, len, SPLICE_F_MOVE);
    return 0;
}
EOF
if compile_prog "" "" ; then
  splice=yes
fi

##########################################
# signalfd probe
signalfd="no"
cat > $TMPC << EOF
#define _GNU_SOURCE
#include <unistd.h>
#include <sys/syscall.h>
#include <signal.h>
int main(void) { return syscall(SYS_signalfd, -1, NULL, _NSIG / 8); }
EOF

if compile_prog "" "" ; then
  signalfd=yes
fi

# check if eventfd is supported
eventfd=no
cat > $TMPC << EOF
#include <sys/eventfd.h>

int main(void)
{
    int efd = eventfd(0, 0);
    (void)efd;
    return 0;
}
EOF
if compile_prog "" "" ; then
  eventfd=yes
fi

# check for fallocate
fallocate=no
cat > $TMPC << EOF
#include <fcntl.h>

int main(void)
{
    fallocate(0, 0, 0, 0);
    return 0;
}
EOF
if compile_prog "$ARCH_CFLAGS" "" ; then
  fallocate=yes
fi

# check for sync_file_range
sync_file_range=no
cat > $TMPC << EOF
#include <fcntl.h>

int main(void)
{
    sync_file_range(0, 0, 0, 0);
    return 0;
}
EOF
if compile_prog "$ARCH_CFLAGS" "" ; then
  sync_file_range=yes
fi

# check for linux/fiemap.h and FS_IOC_FIEMAP
fiemap=no
cat > $TMPC << EOF
#include <sys/ioctl.h>
#include <linux/fs.h>
#include <linux/fiemap.h>

int main(void)
{
    ioctl(0, FS_IOC_FIEMAP, 0);
    return 0;
}
EOF
if compile_prog "$ARCH_CFLAGS" "" ; then
  fiemap=yes
fi

# check for dup3
dup3=no
cat > $TMPC << EOF
#include <unistd.h>

int main(void)
{
    dup3(0, 0, 0);
    return 0;
}
EOF
if compile_prog "" "" ; then
  dup3=yes
fi

# check for epoll support
epoll=no
cat > $TMPC << EOF
#include <sys/epoll.h>

int main(void)
{
    epoll_create(0);
    return 0;
}
EOF
if compile_prog "$ARCH_CFLAGS" "" ; then
  epoll=yes
fi

# epoll_create1 and epoll_pwait are later additions
# so we must check separately for their presence
epoll_create1=no
cat > $TMPC << EOF
#include <sys/epoll.h>

int main(void)
{
    /* Note that we use epoll_create1 as a value, not as
     * a function being called. This is necessary so that on
     * old SPARC glibc versions where the function was present in
     * the library but not declared in the header file we will
     * fail the configure check. (Otherwise we will get a compiler
     * warning but not an error, and will proceed to fail the
     * qemu compile where we compile with -Werror.)
     */
    epoll_create1;
    return 0;
}
EOF
if compile_prog "$ARCH_CFLAGS" "" ; then
  epoll_create1=yes
fi

epoll_pwait=no
cat > $TMPC << EOF
#include <sys/epoll.h>

int main(void)
{
    epoll_pwait(0, 0, 0, 0, 0);
    return 0;
}
EOF
if compile_prog "$ARCH_CFLAGS" "" ; then
  epoll_pwait=yes
fi

# Check if tools are available to build documentation.
if test "$docs" != "no" ; then
  if has makeinfo && has pod2man; then
    docs=yes
  else
    if test "$docs" = "yes" ; then
      feature_not_found "docs"
    fi
    docs=no
  fi
fi

if test "$tools" = ""; then
  if test `expr "$target_list" : ".*softmmu.*"` != 0; then
    tools=yes
  else
    tools=no
  fi
fi

# Search for bswap_32 function
byteswap_h=no
cat > $TMPC << EOF
#include <byteswap.h>
int main(void) { return bswap_32(0); }
EOF
if compile_prog "" "" ; then
  byteswap_h=yes
fi

# Search for bswap_32 function
bswap_h=no
cat > $TMPC << EOF
#include <sys/endian.h>
#include <sys/types.h>
#include <machine/bswap.h>
int main(void) { return bswap32(0); }
EOF
if compile_prog "" "" ; then
  bswap_h=yes
fi

##########################################
# Do we have libiscsi
if test "$libiscsi" != "no" ; then
  cat > $TMPC << EOF
#include <iscsi/iscsi.h>
int main(void) { iscsi_create_context(""); return 0; }
EOF
  if compile_prog "-Werror" "-liscsi" ; then
    libiscsi="yes"
    LIBS="$LIBS -liscsi"
  else
    if test "$libiscsi" = "yes" ; then
      feature_not_found "libiscsi"
    fi
    libiscsi="no"
  fi
fi


##########################################
# Do we need librt
cat > $TMPC <<EOF
#include <signal.h>
#include <time.h>
static clockid_t id;
int main(void) { return clock_gettime(id, NULL); }
EOF

if compile_prog "" "" ; then
  :
elif compile_prog "" "-lrt" ; then
  LIBS="-lrt $LIBS"
fi

if test "$darwin" != "yes" -a "$mingw32" != "yes" -a "$solaris" != yes -a \
        "$aix" != "yes" -a "$haiku" != "yes" ; then
    libs_softmmu="-lutil $libs_softmmu"
fi

##########################################
# check if the compiler defines offsetof

need_offsetof=yes
cat > $TMPC << EOF
#include <stddef.h>
int main(void) { struct s { int f; }; return offsetof(struct s, f); }
EOF
if compile_prog "" "" ; then
    need_offsetof=no
fi

# spice probe
if test "$spice" != "no" ; then
  cat > $TMPC << EOF
#include <spice.h>
int main(void) { spice_server_new(); return 0; }
EOF
  spice_cflags=$($pkg_config --cflags spice-protocol spice-server 2>/dev/null)
  spice_libs=$($pkg_config --libs spice-protocol spice-server 2>/dev/null)
  if $pkg_config --atleast-version=0.6.0 spice-server >/dev/null 2>&1 && \
     compile_prog "$spice_cflags" "$spice_libs" ; then
    spice="yes"
    libs_softmmu="$libs_softmmu $spice_libs"
    QEMU_CFLAGS="$QEMU_CFLAGS $spice_cflags"
  else
    if test "$spice" = "yes" ; then
      feature_not_found "spice"
    fi
    spice="no"
  fi
fi

# check for libcacard for smartcard support
if test "$smartcard" != "no" ; then
    smartcard="yes"
    smartcard_cflags=""
    # TODO - what's the minimal nss version we support?
    if test "$smartcard_nss" != "no"; then
        if $pkg_config --atleast-version=3.12.8 nss >/dev/null 2>&1 ; then
            smartcard_nss="yes"
            smartcard_cflags="-I\$(SRC_PATH)/libcacard"
            libcacard_libs=$($pkg_config --libs nss 2>/dev/null)
            libcacard_cflags=$($pkg_config --cflags nss 2>/dev/null)
            QEMU_CFLAGS="$QEMU_CFLAGS $smartcard_cflags $libcacard_cflags"
            LIBS="$libcacard_libs $LIBS"
        else
            if test "$smartcard_nss" = "yes"; then
                feature_not_found "nss"
            fi
            smartcard_nss="no"
        fi
    fi
fi
if test "$smartcard" = "no" ; then
    smartcard_nss="no"
fi

# check for usbredirparser for usb network redirection support
if test "$usb_redir" != "no" ; then
    if $pkg_config libusbredirparser >/dev/null 2>&1 ; then
        usb_redir="yes"
        usb_redir_cflags=$($pkg_config --cflags libusbredirparser 2>/dev/null)
        usb_redir_libs=$($pkg_config --libs libusbredirparser 2>/dev/null)
        QEMU_CFLAGS="$QEMU_CFLAGS $usb_redir_cflags"
        LIBS="$LIBS $usb_redir_libs"
    else
        if test "$usb_redir" = "yes"; then
            feature_not_found "usb-redir"
        fi
        usb_redir="no"
    fi
fi

##########################################

##########################################
# check if we have fdatasync

fdatasync=no
cat > $TMPC << EOF
#include <unistd.h>
int main(void) {
#if defined(_POSIX_SYNCHRONIZED_IO) && _POSIX_SYNCHRONIZED_IO > 0
return fdatasync(0);
#else
#abort Not supported
#endif
}
EOF
if compile_prog "" "" ; then
    fdatasync=yes
fi

##########################################
# check if we have madvise

madvise=no
cat > $TMPC << EOF
#include <sys/types.h>
#include <sys/mman.h>
#include <stddef.h>
int main(void) { return madvise(NULL, 0, MADV_DONTNEED); }
EOF
if compile_prog "" "" ; then
    madvise=yes
fi

##########################################
# check if we have posix_madvise

posix_madvise=no
cat > $TMPC << EOF
#include <sys/mman.h>
#include <stddef.h>
int main(void) { return posix_madvise(NULL, 0, POSIX_MADV_DONTNEED); }
EOF
if compile_prog "" "" ; then
    posix_madvise=yes
fi

##########################################
# check if trace backend exists

sh "$source_path/scripts/tracetool" "--$trace_backend" --check-backend > /dev/null 2> /dev/null
if test "$?" -ne 0 ; then
  echo
  echo "Error: invalid trace backend"
  echo "Please choose a supported trace backend."
  echo
  exit 1
fi

##########################################
# For 'ust' backend, test if ust headers are present
if test "$trace_backend" = "ust"; then
  cat > $TMPC << EOF
#include <ust/tracepoint.h>
#include <ust/marker.h>
int main(void) { return 0; }
EOF
  if compile_prog "" "" ; then
    LIBS="-lust $LIBS"
  else
    echo
    echo "Error: Trace backend 'ust' missing libust header files"
    echo
    exit 1
  fi
fi

##########################################
# For 'dtrace' backend, test if 'dtrace' command is present
if test "$trace_backend" = "dtrace"; then
  if ! has 'dtrace' ; then
    echo
    echo "Error: dtrace command is not found in PATH $PATH"
    echo
    exit 1
  fi
  trace_backend_stap="no"
  if has 'stap' ; then
    trace_backend_stap="yes"
  fi
fi

##########################################
# __sync_fetch_and_and requires at least -march=i486. Many toolchains
# use i686 as default anyway, but for those that don't, an explicit
# specification is necessary
if test "$vhost_net" = "yes" && test "$cpu" = "i386"; then
  cat > $TMPC << EOF
int sfaa(unsigned *ptr)
{
  return __sync_fetch_and_and(ptr, 0);
}

int main(int argc, char **argv)
{
  int val = 42;
  sfaa(&val);
  return val;
}
EOF
  if ! compile_prog "" "" ; then
    CFLAGS+="-march=i486"
  fi
fi

##########################################
# check if we have makecontext

ucontext_coroutine=no
if test "$darwin" != "yes"; then
  cat > $TMPC << EOF
#include <ucontext.h>
int main(void) { makecontext(0, 0, 0); }
EOF
  if compile_prog "" "" ; then
      ucontext_coroutine=yes
  fi
fi

##########################################
# check if we have open_by_handle_at

open_by_hande_at=no
cat > $TMPC << EOF
#include <fcntl.h>
int main(void) { struct file_handle fh; open_by_handle_at(0, &fh, 0); }
EOF
if compile_prog "" "" ; then
    open_by_handle_at=yes
fi

########################################
# check if we have linux/magic.h

linux_magic_h=no
cat > $TMPC << EOF
#include <linux/magic.h>
int main(void) {
}
EOF
if compile_prog "" "" ; then
    linux_magic_h=yes
fi

##########################################
# End of CC checks
# After here, no more $cc or $ld runs

if test "$debug" = "no" ; then
  CFLAGS="-O2 $CFLAGS"
fi

# Consult white-list to determine whether to enable werror
# by default.  Only enable by default for git builds
z_version=`cut -f3 -d. "$source_path/VERSION"`

if test -z "$werror" ; then
    if test "$z_version" = "50" -a \
        "$linux" = "yes" ; then
        werror="yes"
    else
        werror="no"
    fi
fi

# Disable zero malloc errors for official releases unless explicitly told to
# enable/disable
if test -z "$zero_malloc" ; then
    if test "$z_version" = "50" ; then
	zero_malloc="no"
    else
	zero_malloc="yes"
    fi
fi

if test "$werror" = "yes" ; then
    QEMU_CFLAGS="-Werror $QEMU_CFLAGS"
fi

if test "$solaris" = "no" ; then
    if $ld --version 2>/dev/null | grep "GNU ld" >/dev/null 2>/dev/null ; then
        LDFLAGS="-Wl,--warn-common $LDFLAGS"
    fi
fi

# Use ASLR, no-SEH and DEP if available
if test "$mingw32" = "yes" ; then
    for flag in --dynamicbase --no-seh --nxcompat; do
        if $ld --help 2>/dev/null | grep ".$flag" >/dev/null 2>/dev/null ; then
            LDFLAGS="-Wl,$flag $LDFLAGS"
        fi
    done
fi

confdir=$sysconfdir$confsuffix

tools=
if test "$softmmu" = yes ; then
  tools="qemu-img\$(EXESUF) qemu-io\$(EXESUF) $tools"
  if [ "$linux" = "yes" -o "$bsd" = "yes" -o "$solaris" = "yes" ] ; then
      tools="qemu-nbd\$(EXESUF) $tools"
    if [ "$guest_agent" = "yes" ]; then
      tools="qemu-ga\$(EXESUF) $tools"
    fi
    if [ "$check_utests" = "yes" ]; then
      checks="check-qint check-qstring check-qdict check-qlist"
      checks="check-qfloat check-qjson test-coroutine $checks"
    fi
  fi
fi

# Mac OS X ships with a broken assembler
roms=
if test \( "$cpu" = "i386" -o "$cpu" = "x86_64" \) -a \
        "$targetos" != "Darwin" -a "$targetos" != "SunOS" -a \
        "$softmmu" = yes ; then
  roms="optionrom"
fi
if test "$cpu" = "ppc64" -a "$targetos" != "Darwin" ; then
  roms="$roms spapr-rtas"
fi

echo "Install prefix    $prefix"
echo "BIOS directory    `eval echo $datadir`"
echo "binary directory  `eval echo $bindir`"
echo "library directory `eval echo $libdir`"
echo "include directory `eval echo $includedir`"
echo "config directory  `eval echo $sysconfdir`"
if test "$mingw32" = "no" ; then
echo "Manual directory  `eval echo $mandir`"
echo "ELF interp prefix $interp_prefix"
fi
echo "Source path       $source_path"
echo "C compiler        $cc"
echo "Host C compiler   $host_cc"
echo "CFLAGS            $CFLAGS"
echo "QEMU_CFLAGS       $QEMU_CFLAGS"
echo "LDFLAGS           $LDFLAGS"
echo "make              $make"
echo "install           $install"
echo "python            $python"
if test "$slirp" = "yes" ; then
    echo "smbd              $smbd"
fi
echo "host CPU          $cpu"
echo "host big endian   $bigendian"
echo "target list       $target_list"
echo "tcg debug enabled $debug_tcg"
echo "Mon debug enabled $debug_mon"
echo "gprof enabled     $gprof"
echo "sparse enabled    $sparse"
echo "strip binaries    $strip_opt"
echo "profiler          $profiler"
echo "static build      $static"
echo "-Werror enabled   $werror"
if test "$darwin" = "yes" ; then
    echo "Cocoa support     $cocoa"
fi
echo "SDL support       $sdl"
echo "curses support    $curses"
echo "curl support      $curl"
echo "check support     $check_utests"
echo "mingw32 support   $mingw32"
echo "Audio drivers     $audio_drv_list"
echo "Extra audio cards $audio_card_list"
echo "Block whitelist   $block_drv_whitelist"
echo "Mixer emulation   $mixemu"
echo "VNC support       $vnc"
if test "$vnc" = "yes" ; then
    echo "VNC TLS support   $vnc_tls"
    echo "VNC SASL support  $vnc_sasl"
    echo "VNC JPEG support  $vnc_jpeg"
    echo "VNC PNG support   $vnc_png"
    echo "VNC thread        $vnc_thread"
fi
if test -n "$sparc_cpu"; then
    echo "Target Sparc Arch $sparc_cpu"
fi
echo "xen support       $xen"
echo "brlapi support    $brlapi"
echo "bluez  support    $bluez"
echo "Documentation     $docs"
echo "Tools             $tools"
[ ! -z "$uname_release" ] && \
echo "uname -r          $uname_release"
echo "NPTL support      $nptl"
echo "GUEST_BASE        $guest_base"
echo "PIE user targets  $user_pie"
echo "vde support       $vde"
echo "Linux AIO support $linux_aio"
echo "(X)ATTR support   $attr"
echo "Install blobs     $blobs"
echo "KVM support       $kvm"
echo "TCG interpreter   $tcg_interpreter"
echo "fdt support       $fdt"
echo "preadv support    $preadv"
echo "fdatasync         $fdatasync"
echo "madvise           $madvise"
echo "posix_madvise     $posix_madvise"
echo "uuid support      $uuid"
echo "vhost-net support $vhost_net"
echo "Trace backend     $trace_backend"
echo "Trace output file $trace_file-<pid>"
echo "spice support     $spice"
echo "rbd support       $rbd"
echo "xfsctl support    $xfs"
echo "nss used          $smartcard_nss"
echo "usb net redir     $usb_redir"
echo "OpenGL support    $opengl"
echo "libiscsi support  $libiscsi"
echo "build guest agent $guest_agent"

if test "$sdl_too_old" = "yes"; then
echo "-> Your SDL version is too old - please upgrade to have SDL support"
fi

config_host_mak="config-host.mak"
config_host_ld="config-host.ld"

echo "# Automatically generated by configure - do not modify" > $config_host_mak
printf "# Configured with:" >> $config_host_mak
printf " '%s'" "$0" "$@" >> $config_host_mak
echo >> $config_host_mak

echo all: >> $config_host_mak
echo "prefix=$prefix" >> $config_host_mak
echo "bindir=$bindir" >> $config_host_mak
echo "libdir=$libdir" >> $config_host_mak
echo "includedir=$includedir" >> $config_host_mak
echo "mandir=$mandir" >> $config_host_mak
echo "datadir=$datadir" >> $config_host_mak
echo "sysconfdir=$sysconfdir" >> $config_host_mak
echo "docdir=$docdir" >> $config_host_mak
echo "confdir=$confdir" >> $config_host_mak

case "$cpu" in
  i386|x86_64|alpha|cris|hppa|ia64|lm32|m68k|microblaze|ppc|ppc64|s390|s390x|sparc|sparc64|unicore32)
    ARCH=$cpu
  ;;
  armv4b|armv4l)
    ARCH=arm
  ;;
<<<<<<< HEAD
  mips*)
    ARCH=mips
  ;;
  *)
    if test "$tcg_interpreter" = "yes" ; then
        echo "Unsupported CPU = $cpu, will use TCG with TCI (experimental)"
        ARCH=unknown
        echo "CONFIG_TCG_INTERPRETER=y" >> $config_host_mak
=======
  *)
    if test "$tcg_interpreter" = "yes" ; then
        echo "Unsupported CPU = $cpu, will use TCG with TCI (experimental)"
        ARCH=tci
>>>>>>> 932eacc1
    else
        echo "Unsupported CPU = $cpu, try --enable-tcg-interpreter"
        exit 1
    fi
  ;;
esac
echo "ARCH=$ARCH" >> $config_host_mak
if test "$debug_tcg" = "yes" ; then
  echo "CONFIG_DEBUG_TCG=y" >> $config_host_mak
fi
if test "$debug_mon" = "yes" ; then
  echo "CONFIG_DEBUG_MONITOR=y" >> $config_host_mak
fi
if test "$debug" = "yes" ; then
  echo "CONFIG_DEBUG_EXEC=y" >> $config_host_mak
fi
if test "$strip_opt" = "yes" ; then
  echo "STRIP=${strip}" >> $config_host_mak
fi
if test "$bigendian" = "yes" ; then
  echo "HOST_WORDS_BIGENDIAN=y" >> $config_host_mak
fi
echo "HOST_LONG_BITS=$hostlongbits" >> $config_host_mak
if test "$mingw32" = "yes" ; then
  echo "CONFIG_WIN32=y" >> $config_host_mak
  echo "CONFIG_INSTALLER=y" >> $config_host_mak
  rc_version=`cat "$source_path/VERSION"`
  version_major=${rc_version%%.*}
  rc_version=${rc_version#*.}
  version_minor=${rc_version%%.*}
  rc_version=${rc_version#*.}
  version_subminor=${rc_version%%.*}
  version_micro=0
  echo "CONFIG_FILEVERSION=$version_major,$version_minor,$version_subminor,$version_micro" >> $config_host_mak
  echo "CONFIG_PRODUCTVERSION=$version_major,$version_minor,$version_subminor,$version_micro" >> $config_host_mak
else
  echo "CONFIG_POSIX=y" >> $config_host_mak
fi

if test "$linux" = "yes" ; then
  echo "CONFIG_LINUX=y" >> $config_host_mak
fi

if test "$darwin" = "yes" ; then
  echo "CONFIG_DARWIN=y" >> $config_host_mak
fi

if test "$aix" = "yes" ; then
  echo "CONFIG_AIX=y" >> $config_host_mak
fi

if test "$solaris" = "yes" ; then
  echo "CONFIG_SOLARIS=y" >> $config_host_mak
  echo "CONFIG_SOLARIS_VERSION=$solarisrev" >> $config_host_mak
  if test "$needs_libsunmath" = "yes" ; then
    echo "CONFIG_NEEDS_LIBSUNMATH=y" >> $config_host_mak
  fi
fi
if test "$haiku" = "yes" ; then
  echo "CONFIG_HAIKU=y" >> $config_host_mak
fi
if test "$static" = "yes" ; then
  echo "CONFIG_STATIC=y" >> $config_host_mak
fi
if test "$profiler" = "yes" ; then
  echo "CONFIG_PROFILER=y" >> $config_host_mak
fi
if test "$slirp" = "yes" ; then
  echo "CONFIG_SLIRP=y" >> $config_host_mak
  echo "CONFIG_SMBD_COMMAND=\"$smbd\"" >> $config_host_mak
  QEMU_INCLUDES="-I\$(SRC_PATH)/slirp $QEMU_INCLUDES"
fi
if test "$vde" = "yes" ; then
  echo "CONFIG_VDE=y" >> $config_host_mak
fi
for card in $audio_card_list; do
    def=CONFIG_`echo $card | tr '[:lower:]' '[:upper:]'`
    echo "$def=y" >> $config_host_mak
done
echo "CONFIG_AUDIO_DRIVERS=$audio_drv_list" >> $config_host_mak
for drv in $audio_drv_list; do
    def=CONFIG_`echo $drv | tr '[:lower:]' '[:upper:]'`
    echo "$def=y" >> $config_host_mak
    if test "$drv" = "fmod"; then
        echo "FMOD_CFLAGS=-I$fmod_inc" >> $config_host_mak
    fi
done
if test "$audio_pt_int" = "yes" ; then
  echo "CONFIG_AUDIO_PT_INT=y" >> $config_host_mak
fi
if test "$audio_win_int" = "yes" ; then
  echo "CONFIG_AUDIO_WIN_INT=y" >> $config_host_mak
fi
echo "CONFIG_BDRV_WHITELIST=$block_drv_whitelist" >> $config_host_mak
if test "$mixemu" = "yes" ; then
  echo "CONFIG_MIXEMU=y" >> $config_host_mak
fi
if test "$vnc" = "yes" ; then
  echo "CONFIG_VNC=y" >> $config_host_mak
fi
if test "$vnc_tls" = "yes" ; then
  echo "CONFIG_VNC_TLS=y" >> $config_host_mak
  echo "VNC_TLS_CFLAGS=$vnc_tls_cflags" >> $config_host_mak
fi
if test "$vnc_sasl" = "yes" ; then
  echo "CONFIG_VNC_SASL=y" >> $config_host_mak
  echo "VNC_SASL_CFLAGS=$vnc_sasl_cflags" >> $config_host_mak
fi
if test "$vnc_jpeg" = "yes" ; then
  echo "CONFIG_VNC_JPEG=y" >> $config_host_mak
  echo "VNC_JPEG_CFLAGS=$vnc_jpeg_cflags" >> $config_host_mak
fi
if test "$vnc_png" = "yes" ; then
  echo "CONFIG_VNC_PNG=y" >> $config_host_mak
  echo "VNC_PNG_CFLAGS=$vnc_png_cflags" >> $config_host_mak
fi
if test "$vnc_thread" = "yes" ; then
  echo "CONFIG_VNC_THREAD=y" >> $config_host_mak
fi
if test "$fnmatch" = "yes" ; then
  echo "CONFIG_FNMATCH=y" >> $config_host_mak
fi
if test "$uuid" = "yes" ; then
  echo "CONFIG_UUID=y" >> $config_host_mak
fi
if test "$xfs" = "yes" ; then
  echo "CONFIG_XFS=y" >> $config_host_mak
fi
qemu_version=`head "$source_path/VERSION"`
echo "VERSION=$qemu_version" >>$config_host_mak
echo "PKGVERSION=$pkgversion" >>$config_host_mak
echo "SRC_PATH=$source_path" >> $config_host_mak
echo "TARGET_DIRS=$target_list" >> $config_host_mak
if [ "$docs" = "yes" ] ; then
  echo "BUILD_DOCS=yes" >> $config_host_mak
fi
if [ "$tools" = "yes" ] ; then
  echo "BUILD_TOOLS=yes" >> $config_host_mak
fi
if test "$sdl" = "yes" ; then
  echo "CONFIG_SDL=y" >> $config_host_mak
  echo "SDL_CFLAGS=$sdl_cflags" >> $config_host_mak
fi
if test "$cocoa" = "yes" ; then
  echo "CONFIG_COCOA=y" >> $config_host_mak
fi
if test "$curses" = "yes" ; then
  echo "CONFIG_CURSES=y" >> $config_host_mak
fi
if test "$atfile" = "yes" ; then
  echo "CONFIG_ATFILE=y" >> $config_host_mak
fi
if test "$utimens" = "yes" ; then
  echo "CONFIG_UTIMENSAT=y" >> $config_host_mak
fi
if test "$pipe2" = "yes" ; then
  echo "CONFIG_PIPE2=y" >> $config_host_mak
fi
if test "$accept4" = "yes" ; then
  echo "CONFIG_ACCEPT4=y" >> $config_host_mak
fi
if test "$splice" = "yes" ; then
  echo "CONFIG_SPLICE=y" >> $config_host_mak
fi
if test "$eventfd" = "yes" ; then
  echo "CONFIG_EVENTFD=y" >> $config_host_mak
fi
if test "$fallocate" = "yes" ; then
  echo "CONFIG_FALLOCATE=y" >> $config_host_mak
fi
if test "$sync_file_range" = "yes" ; then
  echo "CONFIG_SYNC_FILE_RANGE=y" >> $config_host_mak
fi
if test "$fiemap" = "yes" ; then
  echo "CONFIG_FIEMAP=y" >> $config_host_mak
fi
if test "$dup3" = "yes" ; then
  echo "CONFIG_DUP3=y" >> $config_host_mak
fi
if test "$epoll" = "yes" ; then
  echo "CONFIG_EPOLL=y" >> $config_host_mak
fi
if test "$epoll_create1" = "yes" ; then
  echo "CONFIG_EPOLL_CREATE1=y" >> $config_host_mak
fi
if test "$epoll_pwait" = "yes" ; then
  echo "CONFIG_EPOLL_PWAIT=y" >> $config_host_mak
fi
if test "$inotify" = "yes" ; then
  echo "CONFIG_INOTIFY=y" >> $config_host_mak
fi
if test "$inotify1" = "yes" ; then
  echo "CONFIG_INOTIFY1=y" >> $config_host_mak
fi
if test "$byteswap_h" = "yes" ; then
  echo "CONFIG_BYTESWAP_H=y" >> $config_host_mak
fi
if test "$bswap_h" = "yes" ; then
  echo "CONFIG_MACHINE_BSWAP_H=y" >> $config_host_mak
fi
if test "$curl" = "yes" ; then
  echo "CONFIG_CURL=y" >> $config_host_mak
  echo "CURL_CFLAGS=$curl_cflags" >> $config_host_mak
fi
if test "$brlapi" = "yes" ; then
  echo "CONFIG_BRLAPI=y" >> $config_host_mak
fi
if test "$bluez" = "yes" ; then
  echo "CONFIG_BLUEZ=y" >> $config_host_mak
  echo "BLUEZ_CFLAGS=$bluez_cflags" >> $config_host_mak
fi
echo "GLIB_CFLAGS=$glib_cflags" >> $config_host_mak
if test "$xen" = "yes" ; then
  echo "CONFIG_XEN_BACKEND=y" >> $config_host_mak
  echo "CONFIG_XEN_CTRL_INTERFACE_VERSION=$xen_ctrl_version" >> $config_host_mak
fi
if test "$linux_aio" = "yes" ; then
  echo "CONFIG_LINUX_AIO=y" >> $config_host_mak
fi
if test "$attr" = "yes" ; then
  echo "CONFIG_ATTR=y" >> $config_host_mak
fi
if test "$linux" = "yes" ; then
  if test "$attr" = "yes" ; then
    echo "CONFIG_VIRTFS=y" >> $config_host_mak
  fi
fi
if test "$blobs" = "yes" ; then
  echo "INSTALL_BLOBS=yes" >> $config_host_mak
fi
if test "$iovec" = "yes" ; then
  echo "CONFIG_IOVEC=y" >> $config_host_mak
fi
if test "$preadv" = "yes" ; then
  echo "CONFIG_PREADV=y" >> $config_host_mak
fi
if test "$fdt" = "yes" ; then
  echo "CONFIG_FDT=y" >> $config_host_mak
fi
if test "$signalfd" = "yes" ; then
  echo "CONFIG_SIGNALFD=y" >> $config_host_mak
fi
if test "$tcg_interpreter" = "yes" ; then
  echo "CONFIG_TCG_INTERPRETER=y" >> $config_host_mak
fi
if test "$need_offsetof" = "yes" ; then
  echo "CONFIG_NEED_OFFSETOF=y" >> $config_host_mak
fi
if test "$fdatasync" = "yes" ; then
  echo "CONFIG_FDATASYNC=y" >> $config_host_mak
fi
if test "$madvise" = "yes" ; then
  echo "CONFIG_MADVISE=y" >> $config_host_mak
fi
if test "$posix_madvise" = "yes" ; then
  echo "CONFIG_POSIX_MADVISE=y" >> $config_host_mak
fi

if test "$spice" = "yes" ; then
  echo "CONFIG_SPICE=y" >> $config_host_mak
fi

if test "$smartcard" = "yes" ; then
  echo "CONFIG_SMARTCARD=y" >> $config_host_mak
fi

if test "$smartcard_nss" = "yes" ; then
  echo "CONFIG_SMARTCARD_NSS=y" >> $config_host_mak
fi

if test "$usb_redir" = "yes" ; then
  echo "CONFIG_USB_REDIR=y" >> $config_host_mak
fi

if test "$opengl" = "yes" ; then
  echo "CONFIG_OPENGL=y" >> $config_host_mak
fi

if test "$libiscsi" = "yes" ; then
  echo "CONFIG_LIBISCSI=y" >> $config_host_mak
fi

# XXX: suppress that
if [ "$bsd" = "yes" ] ; then
  echo "CONFIG_BSD=y" >> $config_host_mak
fi

echo "CONFIG_UNAME_RELEASE=\"$uname_release\"" >> $config_host_mak

if test "$zero_malloc" = "yes" ; then
  echo "CONFIG_ZERO_MALLOC=y" >> $config_host_mak
fi
if test "$rbd" = "yes" ; then
  echo "CONFIG_RBD=y" >> $config_host_mak
fi

if test "$ucontext_coroutine" = "yes" ; then
  echo "CONFIG_UCONTEXT_COROUTINE=y" >> $config_host_mak
fi

if test "$open_by_handle_at" = "yes" ; then
  echo "CONFIG_OPEN_BY_HANDLE=y" >> $config_host_mak
fi

if test "$linux_magic_h" = "yes" ; then
  echo "CONFIG_LINUX_MAGIC_H=y" >> $config_host_mak
fi

# USB host support
case "$usb" in
linux)
  echo "HOST_USB=linux" >> $config_host_mak
;;
bsd)
  echo "HOST_USB=bsd" >> $config_host_mak
;;
*)
  echo "HOST_USB=stub" >> $config_host_mak
;;
esac

# use default implementation for tracing backend-specific routines
trace_default=yes
echo "TRACE_BACKEND=$trace_backend" >> $config_host_mak
if test "$trace_backend" = "nop"; then
  echo "CONFIG_TRACE_NOP=y" >> $config_host_mak
fi
if test "$trace_backend" = "simple"; then
  echo "CONFIG_TRACE_SIMPLE=y" >> $config_host_mak
  trace_default=no
  # Set the appropriate trace file.
  trace_file="\"$trace_file-\" FMT_pid"
fi
if test "$trace_backend" = "stderr"; then
  echo "CONFIG_TRACE_STDERR=y" >> $config_host_mak
  trace_default=no
fi
if test "$trace_backend" = "ust"; then
  echo "CONFIG_TRACE_UST=y" >> $config_host_mak
fi
if test "$trace_backend" = "dtrace"; then
  echo "CONFIG_TRACE_DTRACE=y" >> $config_host_mak
  if test "$trace_backend_stap" = "yes" ; then
    echo "CONFIG_TRACE_SYSTEMTAP=y" >> $config_host_mak
  fi
fi
echo "CONFIG_TRACE_FILE=$trace_file" >> $config_host_mak
if test "$trace_default" = "yes"; then
  echo "CONFIG_TRACE_DEFAULT=y" >> $config_host_mak
fi

echo "TOOLS=$tools" >> $config_host_mak
echo "CHECKS=$checks" >> $config_host_mak
echo "ROMS=$roms" >> $config_host_mak
echo "MAKE=$make" >> $config_host_mak
echo "INSTALL=$install" >> $config_host_mak
echo "INSTALL_DIR=$install -d -m 0755" >> $config_host_mak
echo "INSTALL_DATA=$install -c -m 0644" >> $config_host_mak
echo "INSTALL_PROG=$install -c -m 0755" >> $config_host_mak
echo "PYTHON=$python" >> $config_host_mak
echo "CC=$cc" >> $config_host_mak
echo "CC_I386=$cc_i386" >> $config_host_mak
echo "HOST_CC=$host_cc" >> $config_host_mak
echo "AR=$ar" >> $config_host_mak
echo "OBJCOPY=$objcopy" >> $config_host_mak
echo "LD=$ld" >> $config_host_mak
echo "WINDRES=$windres" >> $config_host_mak
echo "LIBTOOL=$libtool" >> $config_host_mak
echo "CFLAGS=$CFLAGS" >> $config_host_mak
echo "QEMU_CFLAGS=$QEMU_CFLAGS" >> $config_host_mak
echo "QEMU_INCLUDES=$QEMU_INCLUDES" >> $config_host_mak
if test "$sparse" = "yes" ; then
  echo "CC           := REAL_CC=\"\$(CC)\" cgcc"       >> $config_host_mak
  echo "HOST_CC      := REAL_CC=\"\$(HOST_CC)\" cgcc"  >> $config_host_mak
  echo "QEMU_CFLAGS  += -Wbitwise -Wno-transparent-union -Wno-old-initializer -Wno-non-pointer-null" >> $config_host_mak
fi
echo "HELPER_CFLAGS=$helper_cflags" >> $config_host_mak
echo "LDFLAGS=$LDFLAGS" >> $config_host_mak
echo "ARLIBS_BEGIN=$arlibs_begin" >> $config_host_mak
echo "ARLIBS_END=$arlibs_end" >> $config_host_mak
echo "LIBS+=$LIBS" >> $config_host_mak
echo "LIBS_TOOLS+=$libs_tools" >> $config_host_mak
echo "EXESUF=$EXESUF" >> $config_host_mak
echo "LIBS_QGA+=$libs_qga" >> $config_host_mak

# generate list of library paths for linker script

$ld --verbose -v 2> /dev/null | grep SEARCH_DIR > ${config_host_ld}

if test -f ${config_host_ld}~ ; then
  if cmp -s $config_host_ld ${config_host_ld}~ ; then
    mv ${config_host_ld}~ $config_host_ld
  else
    rm ${config_host_ld}~
  fi
fi

for d in libdis libdis-user; do
    mkdir -p $d
    symlink $source_path/Makefile.dis $d/Makefile
    echo > $d/config.mak
done
if test "$static" = "no" -a "$user_pie" = "yes" ; then
  echo "QEMU_CFLAGS+=-fpie" > libdis-user/config.mak
fi

for target in $target_list; do
target_dir="$target"
config_target_mak=$target_dir/config-target.mak
target_arch2=`echo $target | cut -d '-' -f 1`
target_bigendian="no"

case "$target_arch2" in
  armeb|lm32|m68k|microblaze|mips|mipsn32|mips64|ppc|ppcemb|ppc64|ppc64abi32|s390x|sh4eb|sparc|sparc64|sparc32plus|xtensaeb)
  target_bigendian=yes
  ;;
esac
target_softmmu="no"
target_user_only="no"
target_linux_user="no"
target_darwin_user="no"
target_bsd_user="no"
case "$target" in
  ${target_arch2}-softmmu)
    target_softmmu="yes"
    ;;
  ${target_arch2}-linux-user)
    if test "$linux" != "yes" ; then
      echo "ERROR: Target '$target' is only available on a Linux host"
      exit 1
    fi
    target_user_only="yes"
    target_linux_user="yes"
    ;;
  ${target_arch2}-darwin-user)
    if test "$darwin" != "yes" ; then
      echo "ERROR: Target '$target' is only available on a Darwin host"
      exit 1
    fi
    target_user_only="yes"
    target_darwin_user="yes"
    ;;
  ${target_arch2}-bsd-user)
    if test "$bsd" != "yes" ; then
      echo "ERROR: Target '$target' is only available on a BSD host"
      exit 1
    fi
    target_user_only="yes"
    target_bsd_user="yes"
    ;;
  *)
    echo "ERROR: Target '$target' not recognised"
    exit 1
    ;;
esac

mkdir -p $target_dir
mkdir -p $target_dir/fpu
mkdir -p $target_dir/tcg
mkdir -p $target_dir/ide
mkdir -p $target_dir/9pfs
if test "$target" = "arm-linux-user" -o "$target" = "armeb-linux-user" -o "$target" = "arm-bsd-user" -o "$target" = "armeb-bsd-user" ; then
  mkdir -p $target_dir/nwfpe
fi
symlink $source_path/Makefile.target $target_dir/Makefile


echo "# Automatically generated by configure - do not modify" > $config_target_mak

bflt="no"
target_nptl="no"
interp_prefix1=`echo "$interp_prefix" | sed "s/%M/$target_arch2/g"`
echo "CONFIG_QEMU_INTERP_PREFIX=\"$interp_prefix1\"" >> $config_target_mak
gdb_xml_files=""
target_short_alignment=2
target_int_alignment=4
target_long_alignment=4
target_llong_alignment=8
target_libs_softmmu=

TARGET_ARCH="$target_arch2"
TARGET_BASE_ARCH=""
TARGET_ABI_DIR=""

case "$target_arch2" in
  i386)
    target_phys_bits=64
  ;;
  x86_64)
    TARGET_BASE_ARCH=i386
    target_phys_bits=64
    target_long_alignment=8
  ;;
  alpha)
    target_phys_bits=64
    target_long_alignment=8
    target_nptl="yes"
  ;;
  arm|armeb)
    TARGET_ARCH=arm
    bflt="yes"
    target_nptl="yes"
    gdb_xml_files="arm-core.xml arm-vfp.xml arm-vfp3.xml arm-neon.xml"
    target_phys_bits=32
    target_llong_alignment=4
  ;;
  cris)
    target_nptl="yes"
    target_phys_bits=32
  ;;
  lm32)
    target_phys_bits=32
    target_libs_softmmu="$opengl_libs"
  ;;
  m68k)
    bflt="yes"
    gdb_xml_files="cf-core.xml cf-fp.xml"
    target_phys_bits=32
    target_int_alignment=2
    target_long_alignment=2
    target_llong_alignment=2
  ;;
  microblaze|microblazeel)
    TARGET_ARCH=microblaze
    bflt="yes"
    target_nptl="yes"
    target_phys_bits=32
    target_libs_softmmu="$fdt_libs"
  ;;
  mips|mipsel)
    TARGET_ARCH=mips
    echo "TARGET_ABI_MIPSO32=y" >> $config_target_mak
    target_nptl="yes"
    target_phys_bits=64
  ;;
  mipsn32|mipsn32el)
    TARGET_ARCH=mipsn32
    TARGET_BASE_ARCH=mips
    echo "TARGET_ABI_MIPSN32=y" >> $config_target_mak
    target_phys_bits=64
  ;;
  mips64|mips64el)
    TARGET_ARCH=mips64
    TARGET_BASE_ARCH=mips
    echo "TARGET_ABI_MIPSN64=y" >> $config_target_mak
    target_phys_bits=64
    target_long_alignment=8
  ;;
  ppc)
    gdb_xml_files="power-core.xml power-fpu.xml power-altivec.xml power-spe.xml"
    target_phys_bits=64
    target_nptl="yes"
    target_libs_softmmu="$fdt_libs"
  ;;
  ppcemb)
    TARGET_BASE_ARCH=ppc
    TARGET_ABI_DIR=ppc
    gdb_xml_files="power-core.xml power-fpu.xml power-altivec.xml power-spe.xml"
    target_phys_bits=64
    target_nptl="yes"
    target_libs_softmmu="$fdt_libs"
  ;;
  ppc64)
    TARGET_BASE_ARCH=ppc
    TARGET_ABI_DIR=ppc
    gdb_xml_files="power64-core.xml power-fpu.xml power-altivec.xml power-spe.xml"
    target_phys_bits=64
    target_long_alignment=8
    target_libs_softmmu="$fdt_libs"
  ;;
  ppc64abi32)
    TARGET_ARCH=ppc64
    TARGET_BASE_ARCH=ppc
    TARGET_ABI_DIR=ppc
    echo "TARGET_ABI32=y" >> $config_target_mak
    gdb_xml_files="power64-core.xml power-fpu.xml power-altivec.xml power-spe.xml"
    target_phys_bits=64
    target_libs_softmmu="$fdt_libs"
  ;;
  sh4|sh4eb)
    TARGET_ARCH=sh4
    bflt="yes"
    target_nptl="yes"
    target_phys_bits=32
  ;;
  sparc)
    target_phys_bits=64
  ;;
  sparc64)
    TARGET_BASE_ARCH=sparc
    target_phys_bits=64
    target_long_alignment=8
  ;;
  sparc32plus)
    TARGET_ARCH=sparc64
    TARGET_BASE_ARCH=sparc
    TARGET_ABI_DIR=sparc
    echo "TARGET_ABI32=y" >> $config_target_mak
    target_phys_bits=64
  ;;
  s390x)
    target_nptl="yes"
    target_phys_bits=64
    target_long_alignment=8
  ;;
  unicore32)
    target_phys_bits=32
  ;;
  xtensa|xtensaeb)
    TARGET_ARCH=xtensa
    target_phys_bits=32
  ;;
  *)
    echo "Unsupported target CPU"
    exit 1
  ;;
esac
echo "TARGET_SHORT_ALIGNMENT=$target_short_alignment" >> $config_target_mak
echo "TARGET_INT_ALIGNMENT=$target_int_alignment" >> $config_target_mak
echo "TARGET_LONG_ALIGNMENT=$target_long_alignment" >> $config_target_mak
echo "TARGET_LLONG_ALIGNMENT=$target_llong_alignment" >> $config_target_mak
echo "TARGET_ARCH=$TARGET_ARCH" >> $config_target_mak
target_arch_name="`echo $TARGET_ARCH | tr '[:lower:]' '[:upper:]'`"
echo "TARGET_$target_arch_name=y" >> $config_target_mak
echo "TARGET_ARCH2=$target_arch2" >> $config_target_mak
# TARGET_BASE_ARCH needs to be defined after TARGET_ARCH
if [ "$TARGET_BASE_ARCH" = "" ]; then
  TARGET_BASE_ARCH=$TARGET_ARCH
fi
echo "TARGET_BASE_ARCH=$TARGET_BASE_ARCH" >> $config_target_mak
if [ "$TARGET_ABI_DIR" = "" ]; then
  TARGET_ABI_DIR=$TARGET_ARCH
fi
echo "TARGET_ABI_DIR=$TARGET_ABI_DIR" >> $config_target_mak
case "$target_arch2" in
  i386|x86_64)
    if test "$xen" = "yes" -a "$target_softmmu" = "yes" ; then
      target_phys_bits=64
      echo "CONFIG_XEN=y" >> $config_target_mak
    else
      echo "CONFIG_NO_XEN=y" >> $config_target_mak
    fi
    ;;
  *)
    echo "CONFIG_NO_XEN=y" >> $config_target_mak
esac
case "$target_arch2" in
  i386|x86_64|ppcemb|ppc|ppc64|s390x)
    # Make sure the target and host cpus are compatible
    if test "$kvm" = "yes" -a "$target_softmmu" = "yes" -a \
      \( "$target_arch2" = "$cpu" -o \
      \( "$target_arch2" = "ppcemb" -a "$cpu" = "ppc" \) -o \
      \( "$target_arch2" = "ppc64"  -a "$cpu" = "ppc" \) -o \
      \( "$target_arch2" = "ppc"    -a "$cpu" = "ppc64" \) -o \
      \( "$target_arch2" = "ppcemb" -a "$cpu" = "ppc64" \) -o \
      \( "$target_arch2" = "x86_64" -a "$cpu" = "i386"   \) -o \
      \( "$target_arch2" = "i386"   -a "$cpu" = "x86_64" \) \) ; then
      echo "CONFIG_KVM=y" >> $config_target_mak
      if test "$vhost_net" = "yes" ; then
        echo "CONFIG_VHOST_NET=y" >> $config_target_mak
      fi
    fi
esac
if test "$target_arch2" = "ppc64" -a "$fdt" = "yes"; then
  echo "CONFIG_PSERIES=y" >> $config_target_mak
fi
if test "$target_bigendian" = "yes" ; then
  echo "TARGET_WORDS_BIGENDIAN=y" >> $config_target_mak
fi
if test "$target_softmmu" = "yes" ; then
  echo "TARGET_PHYS_ADDR_BITS=$target_phys_bits" >> $config_target_mak
  echo "CONFIG_SOFTMMU=y" >> $config_target_mak
  echo "LIBS+=$libs_softmmu $target_libs_softmmu" >> $config_target_mak
  echo "HWDIR=../libhw$target_phys_bits" >> $config_target_mak
  echo "subdir-$target: subdir-libhw$target_phys_bits" >> $config_host_mak
fi
if test "$target_user_only" = "yes" ; then
  echo "CONFIG_USER_ONLY=y" >> $config_target_mak
fi
if test "$target_linux_user" = "yes" ; then
  echo "CONFIG_LINUX_USER=y" >> $config_target_mak
fi
if test "$target_darwin_user" = "yes" ; then
  echo "CONFIG_DARWIN_USER=y" >> $config_target_mak
fi
if test "$smartcard_nss" = "yes" ; then
  echo "subdir-$target: subdir-libcacard" >> $config_host_mak
  echo "libcacard_libs=$libcacard_libs" >> $config_host_mak
  echo "libcacard_cflags=$libcacard_cflags" >> $config_host_mak
fi
list=""
if test ! -z "$gdb_xml_files" ; then
  for x in $gdb_xml_files; do
    list="$list $source_path/gdb-xml/$x"
  done
  echo "TARGET_XML_FILES=$list" >> $config_target_mak
fi

if test "$target_user_only" = "yes" -a "$bflt" = "yes"; then
  echo "TARGET_HAS_BFLT=y" >> $config_target_mak
fi
if test "$target_user_only" = "yes" \
        -a "$nptl" = "yes" -a "$target_nptl" = "yes"; then
  echo "CONFIG_USE_NPTL=y" >> $config_target_mak
fi
if test "$target_user_only" = "yes" -a "$guest_base" = "yes"; then
  echo "CONFIG_USE_GUEST_BASE=y" >> $config_target_mak
fi
if test "$target_bsd_user" = "yes" ; then
  echo "CONFIG_BSD_USER=y" >> $config_target_mak
fi

# generate QEMU_CFLAGS/LDFLAGS for targets

cflags=""
includes=""
ldflags=""

if test "$tcg_interpreter" = "yes"; then
  includes="-I\$(SRC_PATH)/tcg/tci $includes"
elif test "$ARCH" = "sparc64" ; then
  includes="-I\$(SRC_PATH)/tcg/sparc $includes"
elif test "$ARCH" = "s390x" ; then
  includes="-I\$(SRC_PATH)/tcg/s390 $includes"
elif test "$ARCH" = "x86_64" ; then
  includes="-I\$(SRC_PATH)/tcg/i386 $includes"
else
  includes="-I\$(SRC_PATH)/tcg/\$(ARCH) $includes"
fi
includes="-I\$(SRC_PATH)/tcg $includes"

if test "$target_user_only" = "yes" ; then
    libdis_config_mak=libdis-user/config.mak
else
    libdis_config_mak=libdis/config.mak
fi

for i in $ARCH $TARGET_BASE_ARCH ; do
  case "$i" in
  alpha)
    echo "CONFIG_ALPHA_DIS=y"  >> $config_target_mak
    echo "CONFIG_ALPHA_DIS=y"  >> $libdis_config_mak
  ;;
  arm)
    echo "CONFIG_ARM_DIS=y"  >> $config_target_mak
    echo "CONFIG_ARM_DIS=y"  >> $libdis_config_mak
  ;;
  cris)
    echo "CONFIG_CRIS_DIS=y"  >> $config_target_mak
    echo "CONFIG_CRIS_DIS=y"  >> $libdis_config_mak
  ;;
  hppa)
    echo "CONFIG_HPPA_DIS=y"  >> $config_target_mak
    echo "CONFIG_HPPA_DIS=y"  >> $libdis_config_mak
  ;;
  i386|x86_64)
    echo "CONFIG_I386_DIS=y"  >> $config_target_mak
    echo "CONFIG_I386_DIS=y"  >> $libdis_config_mak
  ;;
  ia64*)
    echo "CONFIG_IA64_DIS=y"  >> $config_target_mak
    echo "CONFIG_IA64_DIS=y"  >> $libdis_config_mak
  ;;
  m68k)
    echo "CONFIG_M68K_DIS=y"  >> $config_target_mak
    echo "CONFIG_M68K_DIS=y"  >> $libdis_config_mak
  ;;
  microblaze*)
    echo "CONFIG_MICROBLAZE_DIS=y"  >> $config_target_mak
    echo "CONFIG_MICROBLAZE_DIS=y"  >> $libdis_config_mak
  ;;
  mips*)
    echo "CONFIG_MIPS_DIS=y"  >> $config_target_mak
    echo "CONFIG_MIPS_DIS=y"  >> $libdis_config_mak
  ;;
  ppc*)
    echo "CONFIG_PPC_DIS=y"  >> $config_target_mak
    echo "CONFIG_PPC_DIS=y"  >> $libdis_config_mak
  ;;
  s390*)
    echo "CONFIG_S390_DIS=y"  >> $config_target_mak
    echo "CONFIG_S390_DIS=y"  >> $libdis_config_mak
  ;;
  sh4)
    echo "CONFIG_SH4_DIS=y"  >> $config_target_mak
    echo "CONFIG_SH4_DIS=y"  >> $libdis_config_mak
  ;;
  sparc*)
    echo "CONFIG_SPARC_DIS=y"  >> $config_target_mak
    echo "CONFIG_SPARC_DIS=y"  >> $libdis_config_mak
  ;;
  xtensa*)
    echo "CONFIG_XTENSA_DIS=y"  >> $config_target_mak
    echo "CONFIG_XTENSA_DIS=y"  >> $libdis_config_mak
  ;;
  esac
done
if test "$tcg_interpreter" = "yes" ; then
  echo "CONFIG_TCI_DIS=y"  >> $config_target_mak
  echo "CONFIG_TCI_DIS=y"  >> $libdis_config_mak
fi

case "$ARCH" in
alpha)
  # Ensure there's only a single GP
  cflags="-msmall-data $cflags"
;;
esac

if test "$target_softmmu" = "yes" ; then
  case "$TARGET_BASE_ARCH" in
  arm)
    cflags="-DHAS_AUDIO $cflags"
  ;;
  lm32)
    cflags="-DHAS_AUDIO $cflags"
  ;;
  i386|mips|ppc)
    cflags="-DHAS_AUDIO -DHAS_AUDIO_CHOICE $cflags"
  ;;
  esac
fi

if test "$target_user_only" = "yes" -a "$static" = "no" -a \
	"$user_pie" = "yes" ; then
  cflags="-fpie $cflags"
  ldflags="-pie $ldflags"
fi

if test "$target_softmmu" = "yes" -a \( \
        "$TARGET_ARCH" = "microblaze" -o \
        "$TARGET_ARCH" = "cris" \) ; then
  echo "CONFIG_NEED_MMU=y" >> $config_target_mak
fi

if test "$gprof" = "yes" ; then
  echo "TARGET_GPROF=yes" >> $config_target_mak
  if test "$target_linux_user" = "yes" ; then
    cflags="-p $cflags"
    ldflags="-p $ldflags"
  fi
  if test "$target_softmmu" = "yes" ; then
    ldflags="-p $ldflags"
    echo "GPROF_CFLAGS=-p" >> $config_target_mak
  fi
fi

<<<<<<< HEAD
if test "$ARCH" = "unknown"; then
=======
if test "$ARCH" = "tci"; then
>>>>>>> 932eacc1
  linker_script=""
else
  linker_script="-Wl,-T../config-host.ld -Wl,-T,\$(SRC_PATH)/\$(ARCH).ld"
fi

if test "$target_linux_user" = "yes" -o "$target_bsd_user" = "yes" ; then
  case "$ARCH" in
  sparc)
    # -static is used to avoid g1/g3 usage by the dynamic linker
    ldflags="$linker_script -static $ldflags"
    ;;
  alpha | s390x)
    # The default placement of the application is fine.
    ;;
  *)
    ldflags="$linker_script $ldflags"
    ;;
  esac
fi

# use included Linux headers
if test "$linux" = "yes" ; then
  includes="-I\$(SRC_PATH)/linux-headers $includes"
  mkdir -p linux-headers
  case "$cpu" in
  i386|x86_64)
    symlink $source_path/linux-headers/asm-x86 linux-headers/asm
    ;;
  ppcemb|ppc|ppc64)
    symlink $source_path/linux-headers/asm-powerpc linux-headers/asm
    ;;
  s390x)
    symlink $source_path/linux-headers/asm-s390 linux-headers/asm
    ;;
  esac
fi

echo "LDFLAGS+=$ldflags" >> $config_target_mak
echo "QEMU_CFLAGS+=$cflags" >> $config_target_mak
echo "QEMU_INCLUDES+=$includes" >> $config_target_mak

done # for target in $targets

# build tree in object directory in case the source is not in the current directory
DIRS="tests tests/cris slirp audio block net pc-bios/optionrom"
DIRS="$DIRS pc-bios/spapr-rtas"
DIRS="$DIRS roms/seabios roms/vgabios"
DIRS="$DIRS fsdev ui"
DIRS="$DIRS qapi qapi-generated"
DIRS="$DIRS qga trace"
FILES="Makefile tests/Makefile qdict-test-data.txt"
FILES="$FILES pc-bios/qemu-icon.bmp"
FILES="$FILES tests/cris/Makefile tests/cris/.gdbinit"
FILES="$FILES tests/test-mmap.c"
FILES="$FILES pc-bios/optionrom/Makefile pc-bios/keymaps"
FILES="$FILES pc-bios/spapr-rtas/Makefile"
FILES="$FILES roms/seabios/Makefile roms/vgabios/Makefile"
for bios_file in \
    $source_path/pc-bios/*.bin \
    $source_path/pc-bios/*.rom \
    $source_path/pc-bios/*.dtb \
    $source_path/pc-bios/openbios-* \
    $source_path/pc-bios/palcode-*
do
    FILES="$FILES pc-bios/`basename $bios_file`"
done
mkdir -p $DIRS
for f in $FILES ; do
    if [ -e "$source_path/$f" ] && ! [ -e "$f" ]; then
        symlink "$source_path/$f" "$f"
    fi
done

# temporary config to build submodules
for rom in seabios vgabios ; do
    config_mak=roms/$rom/config.mak
    echo "# Automatically generated by configure - do not modify" > $config_mak
    echo "SRC_PATH=$source_path/roms/$rom" >> $config_mak
    echo "CC=$cc" >> $config_mak
    echo "BCC=bcc" >> $config_mak
    echo "CPP=${cross_prefix}cpp" >> $config_mak
    echo "OBJCOPY=objcopy" >> $config_mak
    echo "IASL=iasl" >> $config_mak
    echo "LD=$ld" >> $config_mak
done

for hwlib in 32 64; do
  d=libhw$hwlib
  mkdir -p $d
  mkdir -p $d/ide
  symlink $source_path/Makefile.hw $d/Makefile
  mkdir -p $d/9pfs
  echo "QEMU_CFLAGS+=-DTARGET_PHYS_ADDR_BITS=$hwlib" > $d/config.mak
done

if [ "$source_path" != `pwd` ]; then
    # out of tree build
    mkdir -p libcacard
    rm -f libcacard/Makefile
    symlink "$source_path/libcacard/Makefile" libcacard/Makefile
fi

d=libuser
mkdir -p $d
mkdir -p $d/trace
symlink $source_path/Makefile.user $d/Makefile
if test "$static" = "no" -a "$user_pie" = "yes" ; then
  echo "QEMU_CFLAGS+=-fpie" > $d/config.mak
fi

if test "$docs" = "yes" ; then
  mkdir -p QMP
fi<|MERGE_RESOLUTION|>--- conflicted
+++ resolved
@@ -1036,11 +1036,7 @@
 echo "  --disable-slirp          disable SLIRP userspace network connectivity"
 echo "  --disable-kvm            disable KVM acceleration support"
 echo "  --enable-kvm             enable KVM acceleration support"
-<<<<<<< HEAD
-echo "  --enable-tcg-interpreter enable TCG with bytecode interpreter TCI"
-=======
 echo "  --enable-tcg-interpreter enable TCG with bytecode interpreter (TCI)"
->>>>>>> 932eacc1
 echo "  --disable-nptl           disable usermode NPTL support"
 echo "  --enable-nptl            enable usermode NPTL support"
 echo "  --enable-system          enable all system emulation targets"
@@ -2866,21 +2862,14 @@
   armv4b|armv4l)
     ARCH=arm
   ;;
-<<<<<<< HEAD
   mips*)
     ARCH=mips
   ;;
-  *)
-    if test "$tcg_interpreter" = "yes" ; then
-        echo "Unsupported CPU = $cpu, will use TCG with TCI (experimental)"
-        ARCH=unknown
-        echo "CONFIG_TCG_INTERPRETER=y" >> $config_host_mak
-=======
   *)
     if test "$tcg_interpreter" = "yes" ; then
         echo "Unsupported CPU = $cpu, will use TCG with TCI (experimental)"
         ARCH=tci
->>>>>>> 932eacc1
+        echo "CONFIG_TCG_INTERPRETER=y" >> $config_host_mak
     else
         echo "Unsupported CPU = $cpu, try --enable-tcg-interpreter"
         exit 1
@@ -3728,11 +3717,7 @@
   fi
 fi
 
-<<<<<<< HEAD
-if test "$ARCH" = "unknown"; then
-=======
 if test "$ARCH" = "tci"; then
->>>>>>> 932eacc1
   linker_script=""
 else
   linker_script="-Wl,-T../config-host.ld -Wl,-T,\$(SRC_PATH)/\$(ARCH).ld"
