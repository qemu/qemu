--- conflicted
+++ resolved
@@ -86,17 +86,6 @@
 audio_possible_cards="ac97 es1370 sb16 cs4231a adlib gus hda"
 block_drv_whitelist=""
 host_cc="gcc"
-<<<<<<< HEAD
-ar="ar"
-link="ld"
-make="make"
-install="install"
-objcopy="objcopy"
-ld="ld"
-strip="strip"
-windres="windres"
-=======
->>>>>>> 42f5a7e9
 helper_cflags=""
 libs_softmmu=""
 libs_tools=""
@@ -106,281 +95,6 @@
 
 target_list=""
 
-# Default value for a variable defining feature "foo".
-#  * foo="no"  feature will only be used if --enable-foo arg is given
-#  * foo=""    feature will be searched for, and if found, will be used
-#              unless --disable-foo is given
-#  * foo="yes" this value will only be set by --enable-foo flag.
-#              feature will searched for,
-#              if not found, configure exits with error
-#
-# Always add --enable-foo and --disable-foo command line args.
-# Distributions want to ensure that several features are compiled in, and it
-# is impossible without a --enable-foo that exits if a feature is not found.
-
-bluez=""
-brlapi=""
-curl=""
-curses=""
-docs=""
-fdt=""
-kvm=""
-kvm_para=""
-nptl=""
-sdl=""
-sparse="no"
-uuid=""
-vde=""
-vnc_tls=""
-vnc_sasl=""
-vnc_jpeg=""
-vnc_png=""
-vnc_thread="no"
-xen=""
-linux_aio=""
-attr=""
-vhost_net=""
-xfs=""
-
-gprof="no"
-debug_tcg="no"
-debug_mon="no"
-debug="no"
-strip_opt="yes"
-bigendian="no"
-mingw32="no"
-EXESUF=""
-prefix="/usr/local"
-mandir="\${prefix}/share/man"
-datadir="\${prefix}/share/qemu"
-docdir="\${prefix}/share/doc/qemu"
-bindir="\${prefix}/bin"
-sysconfdir="\${prefix}/etc"
-confsuffix="/qemu"
-slirp="yes"
-fmod_lib=""
-fmod_inc=""
-oss_lib=""
-bsd="no"
-linux="no"
-solaris="no"
-profiler="no"
-cocoa="no"
-softmmu="yes"
-linux_user="no"
-darwin_user="no"
-bsd_user="no"
-guest_base=""
-uname_release=""
-io_thread="no"
-mixemu="no"
-kerneldir=""
-aix="no"
-blobs="yes"
-pkgversion=""
-check_utests="no"
-user_pie="no"
-zero_malloc=""
-trace_backend="nop"
-trace_file="trace"
-spice=""
-rbd=""
-
-# parse CC options first
-for opt do
-  optarg=`expr "x$opt" : 'x[^=]*=\(.*\)'`
-  case "$opt" in
-  --cross-prefix=*) cross_prefix="$optarg"
-  ;;
-  --cc=*) CC="$optarg"
-  ;;
-  --source-path=*) source_path="$optarg"
-  ;;
-  --cpu=*) cpu="$optarg"
-  ;;
-  --extra-cflags=*) QEMU_CFLAGS="$optarg $QEMU_CFLAGS"
-  ;;
-  --extra-ldflags=*) LDFLAGS="$optarg $LDFLAGS"
-  ;;
-  --sparc_cpu=*)
-    sparc_cpu="$optarg"
-    case $sparc_cpu in
-    v7|v8|v8plus|v8plusa)
-      cpu="sparc"
-    ;;
-    v9)
-      cpu="sparc64"
-    ;;
-    *)
-      echo "undefined SPARC architecture. Exiting";
-      exit 1
-    ;;
-    esac
-  ;;
-  esac
-done
-# OS specific
-# Using uname is really, really broken.  Once we have the right set of checks
-# we can eliminate it's usage altogether
-
-<<<<<<< HEAD
-cc="${cross_prefix}${cc}"
-ar="${cross_prefix}${ar}"
-link="${cross_prefix}${link}"
-objcopy="${cross_prefix}${objcopy}"
-ld="${cross_prefix}${ld}"
-strip="${cross_prefix}${strip}"
-windres="${cross_prefix}${windres}"
-=======
-cc="${cross_prefix}${CC-gcc}"
-ar="${cross_prefix}${AR-ar}"
-objcopy="${cross_prefix}${OBJCOPY-objcopy}"
-ld="${cross_prefix}${LD-ld}"
-strip="${cross_prefix}${STRIP-strip}"
-windres="${cross_prefix}${WINDRES-windres}"
-pkg_config="${cross_prefix}${PKG_CONFIG-pkg-config}"
-sdl_config="${cross_prefix}${SDL_CONFIG-sdl-config}"
->>>>>>> 42f5a7e9
-
-# default flags for all hosts
-QEMU_CFLAGS="-fno-strict-aliasing $QEMU_CFLAGS"
-CFLAGS="-g $CFLAGS"
-QEMU_CFLAGS="-Wall -Wundef -Wendif-labels -Wwrite-strings -Wmissing-prototypes $QEMU_CFLAGS"
-QEMU_CFLAGS="-Wmissing-format-attribute $QEMU_CFLAGS"
-QEMU_CFLAGS="-Wstrict-prototypes -Wredundant-decls $QEMU_CFLAGS"
-QEMU_CFLAGS="-D_GNU_SOURCE -D_FILE_OFFSET_BITS=64 -D_LARGEFILE_SOURCE $QEMU_CFLAGS"
-QEMU_CFLAGS="-D_FORTIFY_SOURCE=2 $QEMU_CFLAGS"
-QEMU_INCLUDES="-I. -I\$(SRC_PATH)"
-LDFLAGS="-g $LDFLAGS"
-
-<<<<<<< HEAD
-gcc_flags="-Wold-style-declaration -Wold-style-definition -Wtype-limits"
-gcc_flags="-Wformat-security -Wformat-y2k -Winit-self -Wignored-qualifiers $gcc_flags"
-gcc_flags="-Wmissing-include-dirs -Wempty-body -Wnested-externs $gcc_flags"
-gcc_flags="-Wunused-but-set-variable $gcc_flags"
-gcc_flags="-fstack-protector-all $gcc_flags"
-cat > $TMPC << EOF
-int main(void) { return 0; }
-EOF
-for flag in $gcc_flags; do
-    if compile_prog "-Werror $QEMU_CFLAGS" "-Werror $flag" ; then
-	QEMU_CFLAGS="$QEMU_CFLAGS $flag"
-    fi
-done
-
-# check that the C compiler works.
-cat > $TMPC <<EOF
-int main(void) {return 0;}
-EOF
-
-if compile_object ; then
-  : C compiler works ok
-else
-    echo "ERROR: \"$cc\" either does not exist or does not work"
-    exit 1
-fi
-=======
-# make source path absolute
-source_path=`cd "$source_path"; pwd`
->>>>>>> 42f5a7e9
-
-cc_macros=`$cc $QEMU_CFLAGS -E -dD - </dev/null`
-
-check_define() {
-cat > $TMPC <<EOF
-#if !defined($1)
-#error Not defined
-#endif
-int main(void) { return 0; }
-EOF
-  compile_object
-}
-
-if test ! -z "$cpu" ; then
-  # command line argument
-  :
-elif check_define __i386__ ; then
-  cpu="i386"
-elif check_define __x86_64__ ; then
-  cpu="x86_64"
-elif check_define __arm__ ; then
-  cpu="armv4l"
-elif check_define __sparc__ ; then
-  # We can't check for 64 bit (when gcc is biarch) or V8PLUSA
-  # They must be specified using --sparc_cpu
-  if check_define __arch64__ ; then
-    cpu="sparc64"
-  else
-    cpu="sparc"
-  fi
-elif check_define _ARCH_PPC ; then
-  if check_define _ARCH_PPC64 ; then
-    cpu="ppc64"
-  else
-    cpu="ppc"
-  fi
-elif check_define __mips__ ; then
-  if check_define __mips64 ; then
-    cpu="mips64"
-  else
-    cpu="mips"
-  fi
-elif check_define __ia64__ ; then
-  cpu="ia64"
-elif check_define __s390__ ; then
-  if check_define __s390x__ ; then
-    cpu="s390x"
-  else
-    cpu="s390"
-  fi
-else
-  cpu=`uname -m`
-fi
-
-case "$cpu" in
-  alpha|cris|ia64|m68k|microblaze|ppc|ppc64|sparc64)
-    cpu="$cpu"
-  ;;
-  i386|i486|i586|i686|i86pc|BePC)
-    cpu="i386"
-  ;;
-  x86_64|amd64)
-    cpu="x86_64"
-  ;;
-  armv*b)
-    cpu="armv4b"
-  ;;
-  armv*l)
-    cpu="armv4l"
-  ;;
-  mips|mips64)
-    cpu="$cpu"
-    if check_define __MIPSEL__ ; then
-      cpu="${cpu}el"
-    fi
-  ;;
-  parisc|parisc64)
-    cpu="hppa"
-  ;;
-  mips*)
-    cpu="mips"
-  ;;
-  s390)
-    cpu="s390"
-  ;;
-  s390x)
-    cpu="s390x"
-  ;;
-  sparc|sun4[cdmuv])
-    cpu="sparc"
-  ;;
-  *)
-    echo "Unsupported CPU = $cpu"
-    exit 1
-  ;;
-esac
-
-<<<<<<< HEAD
 # Default value for a variable defining feature "foo".
 #  * foo="no"  feature will only be used if --enable-foo arg is given
 #  * foo=""    feature will be searched for, and if found, will be used
@@ -439,6 +153,7 @@
 fmod_inc=""
 oss_lib=""
 bsd="no"
+haiku="no"
 linux="no"
 solaris="no"
 profiler="no"
@@ -453,7 +168,6 @@
 mixemu="no"
 kerneldir=""
 aix="no"
-haiku="no"
 blobs="yes"
 pkgversion=""
 check_utests="no"
@@ -464,8 +178,162 @@
 spice=""
 rbd=""
 
-=======
->>>>>>> 42f5a7e9
+# parse CC options first
+for opt do
+  optarg=`expr "x$opt" : 'x[^=]*=\(.*\)'`
+  case "$opt" in
+  --cross-prefix=*) cross_prefix="$optarg"
+  ;;
+  --cc=*) CC="$optarg"
+  ;;
+  --source-path=*) source_path="$optarg"
+  ;;
+  --cpu=*) cpu="$optarg"
+  ;;
+  --extra-cflags=*) QEMU_CFLAGS="$optarg $QEMU_CFLAGS"
+  ;;
+  --extra-ldflags=*) LDFLAGS="$optarg $LDFLAGS"
+  ;;
+  --sparc_cpu=*)
+    sparc_cpu="$optarg"
+    case $sparc_cpu in
+    v7|v8|v8plus|v8plusa)
+      cpu="sparc"
+    ;;
+    v9)
+      cpu="sparc64"
+    ;;
+    *)
+      echo "undefined SPARC architecture. Exiting";
+      exit 1
+    ;;
+    esac
+  ;;
+  esac
+done
+# OS specific
+# Using uname is really, really broken.  Once we have the right set of checks
+# we can eliminate it's usage altogether
+
+cc="${cross_prefix}${CC-gcc}"
+ar="${cross_prefix}${AR-ar}"
+objcopy="${cross_prefix}${OBJCOPY-objcopy}"
+ld="${cross_prefix}${LD-ld}"
+strip="${cross_prefix}${STRIP-strip}"
+windres="${cross_prefix}${WINDRES-windres}"
+pkg_config="${cross_prefix}${PKG_CONFIG-pkg-config}"
+sdl_config="${cross_prefix}${SDL_CONFIG-sdl-config}"
+
+# default flags for all hosts
+QEMU_CFLAGS="-fno-strict-aliasing $QEMU_CFLAGS"
+CFLAGS="-g $CFLAGS"
+QEMU_CFLAGS="-Wall -Wundef -Wendif-labels -Wwrite-strings -Wmissing-prototypes $QEMU_CFLAGS"
+QEMU_CFLAGS="-Wmissing-format-attribute $QEMU_CFLAGS"
+QEMU_CFLAGS="-Wstrict-prototypes -Wredundant-decls $QEMU_CFLAGS"
+QEMU_CFLAGS="-D_GNU_SOURCE -D_FILE_OFFSET_BITS=64 -D_LARGEFILE_SOURCE $QEMU_CFLAGS"
+QEMU_CFLAGS="-D_FORTIFY_SOURCE=2 $QEMU_CFLAGS"
+QEMU_INCLUDES="-I. -I\$(SRC_PATH)"
+LDFLAGS="-g $LDFLAGS"
+
+# make source path absolute
+source_path=`cd "$source_path"; pwd`
+
+cc_macros=`$cc $QEMU_CFLAGS -E -dD - </dev/null`
+
+check_define() {
+cat > $TMPC <<EOF
+#if !defined($1)
+#error Not defined
+#endif
+int main(void) { return 0; }
+EOF
+  compile_object
+}
+
+if test ! -z "$cpu" ; then
+  # command line argument
+  :
+elif check_define __i386__ ; then
+  cpu="i386"
+elif check_define __x86_64__ ; then
+  cpu="x86_64"
+elif check_define __arm__ ; then
+  cpu="armv4l"
+elif check_define __sparc__ ; then
+  # We can't check for 64 bit (when gcc is biarch) or V8PLUSA
+  # They must be specified using --sparc_cpu
+  if check_define __arch64__ ; then
+    cpu="sparc64"
+  else
+    cpu="sparc"
+  fi
+elif check_define _ARCH_PPC ; then
+  if check_define _ARCH_PPC64 ; then
+    cpu="ppc64"
+  else
+    cpu="ppc"
+  fi
+elif check_define __mips__ ; then
+  if check_define __mips64 ; then
+    cpu="mips64"
+  else
+    cpu="mips"
+  fi
+elif check_define __ia64__ ; then
+  cpu="ia64"
+elif check_define __s390__ ; then
+  if check_define __s390x__ ; then
+    cpu="s390x"
+  else
+    cpu="s390"
+  fi
+else
+  cpu=`uname -m`
+fi
+
+case "$cpu" in
+  alpha|cris|ia64|m68k|microblaze|ppc|ppc64|sparc64)
+    cpu="$cpu"
+  ;;
+  i386|i486|i586|i686|i86pc|BePC)
+    cpu="i386"
+  ;;
+  x86_64|amd64)
+    cpu="x86_64"
+  ;;
+  armv*b)
+    cpu="armv4b"
+  ;;
+  armv*l)
+    cpu="armv4l"
+  ;;
+  mips|mips64)
+    cpu="$cpu"
+    if check_define __MIPSEL__ ; then
+      cpu="${cpu}el"
+    fi
+  ;;
+  parisc|parisc64)
+    cpu="hppa"
+  ;;
+  mips*)
+    cpu="mips"
+  ;;
+  s390)
+    cpu="s390"
+  ;;
+  s390x)
+    cpu="s390x"
+  ;;
+  sparc|sun4[cdmuv])
+    cpu="sparc"
+  ;;
+  *)
+    echo "Unsupported CPU = $cpu"
+    exit 1
+  ;;
+esac
+
 # OS specific
 if check_define __linux__ ; then
   targetos="Linux"
@@ -1092,6 +960,7 @@
 gcc_flags="-Wold-style-declaration -Wold-style-definition -Wtype-limits"
 gcc_flags="-Wformat-security -Wformat-y2k -Winit-self -Wignored-qualifiers $gcc_flags"
 gcc_flags="-Wmissing-include-dirs -Wempty-body -Wnested-externs $gcc_flags"
+gcc_flags="-Wunused-but-set-variable $gcc_flags"
 gcc_flags="-fstack-protector-all $gcc_flags"
 cat > $TMPC << EOF
 int main(void) { return 0; }
@@ -1245,16 +1114,6 @@
 
 fi
 
-<<<<<<< HEAD
-case "$cpu" in
-  mips|mipsel)
-    cpu="mips"
-  ;;
-  mips64|mips64el)
-    cpu="mips64"
-  ;;
-esac
-=======
 # host long bits test, actually a pointer size test
 cat > $TMPC << EOF
 int sizeof_pointer_is_8[sizeof(void *) == 8 ? 1 : -1];
@@ -1264,7 +1123,6 @@
 else
 hostlongbits=32
 fi
->>>>>>> 42f5a7e9
 
 if echo $cc_macros | fgrep -q '#define __SIZEOF_LONG__ 4'; then
   hostlongbits=32
@@ -3037,12 +2895,7 @@
 
 for d in libdis libdis-user; do
     mkdir -p $d
-<<<<<<< HEAD
-    rm -f $d/Makefile
-    ln -s "$source_path/Makefile.dis" $d/Makefile
-=======
     symlink $source_path/Makefile.dis $d/Makefile
->>>>>>> 42f5a7e9
     echo > $d/config.mak
 done
 if test "$static" = "no" -a "$user_pie" = "yes" ; then
@@ -3106,16 +2959,7 @@
 if test "$target" = "arm-linux-user" -o "$target" = "armeb-linux-user" -o "$target" = "arm-bsd-user" -o "$target" = "armeb-bsd-user" ; then
   mkdir -p $target_dir/nwfpe
 fi
-<<<<<<< HEAD
-
-#
-# don't use ln -sf as not all "ln -sf" over write the file/link
-#
-rm -f $target_dir/Makefile
-ln -s "$source_path/Makefile.target" $target_dir/Makefile
-=======
 symlink $source_path/Makefile.target $target_dir/Makefile
->>>>>>> 42f5a7e9
 
 
 echo "# Automatically generated by configure - do not modify" > $config_target_mak
@@ -3329,15 +3173,10 @@
 includes=""
 ldflags=""
 
-<<<<<<< HEAD
 if test "$tcg_interpreter" = "yes"; then
-  cflags="-I\$(SRC_PATH)/tcg/bytecode $cflags"
+  includes="-I\$(SRC_PATH)/tcg/bytecode $includes"
 elif test "$ARCH" = "sparc64" ; then
-  cflags="-I\$(SRC_PATH)/tcg/sparc $cflags"
-=======
-if test "$ARCH" = "sparc64" ; then
   includes="-I\$(SRC_PATH)/tcg/sparc $includes"
->>>>>>> 42f5a7e9
 elif test "$ARCH" = "s390x" ; then
   includes="-I\$(SRC_PATH)/tcg/s390 $includes"
 elif test "$ARCH" = "x86_64" ; then
@@ -3480,36 +3319,13 @@
 
 done # for target in $targets
 
-<<<<<<< HEAD
-# build tree in object directory if source path is different from current one
-if test "$source_path_used" = "yes" ; then
-    DIRS="tests tests/cris slirp audio block net pc-bios/optionrom"
-    DIRS="$DIRS roms/seabios roms/vgabios"
-    DIRS="$DIRS fsdev ui"
-    FILES="Makefile tests/Makefile"
-    FILES="$FILES tests/cris/Makefile tests/cris/.gdbinit"
-    FILES="$FILES tests/test-mmap.c"
-    FILES="$FILES pc-bios/optionrom/Makefile pc-bios/keymaps"
-    FILES="$FILES roms/seabios/Makefile roms/vgabios/Makefile"
-    for bios_file in $source_path/pc-bios/*.bin $source_path/pc-bios/*.dtb $source_path/pc-bios/openbios-*; do
-        FILES="$FILES pc-bios/`basename $bios_file`"
-    done
-    for dir in $DIRS ; do
-            mkdir -p $dir
-    done
-    # remove the link and recreate it, as not all "ln -sf" overwrite the link
-    for f in $FILES ; do
-        rm -f $f
-        ln -s "$source_path/$f" $f
-    done
-fi
-=======
 # build tree in object directory in case the source is not in the current directory
 DIRS="tests tests/cris slirp audio block net pc-bios/optionrom"
 DIRS="$DIRS roms/seabios roms/vgabios"
 DIRS="$DIRS fsdev ui"
 FILES="Makefile tests/Makefile"
 FILES="$FILES tests/cris/Makefile tests/cris/.gdbinit"
+FILES="$FILES tests/test-mmap.c"
 FILES="$FILES pc-bios/optionrom/Makefile pc-bios/keymaps"
 FILES="$FILES roms/seabios/Makefile roms/vgabios/Makefile"
 for bios_file in $source_path/pc-bios/*.bin $source_path/pc-bios/*.dtb $source_path/pc-bios/openbios-*; do
@@ -3519,7 +3335,6 @@
 for f in $FILES ; do
     test -e $f || symlink $source_path/$f $f
 done
->>>>>>> 42f5a7e9
 
 # temporary config to build submodules
 for rom in seabios vgabios ; do
@@ -3538,23 +3353,13 @@
   d=libhw$hwlib
   mkdir -p $d
   mkdir -p $d/ide
-<<<<<<< HEAD
-  rm -f $d/Makefile
-  ln -s "$source_path/Makefile.hw" $d/Makefile
-=======
   symlink $source_path/Makefile.hw $d/Makefile
->>>>>>> 42f5a7e9
   echo "QEMU_CFLAGS+=-DTARGET_PHYS_ADDR_BITS=$hwlib" > $d/config.mak
 done
 
 d=libuser
 mkdir -p $d
-<<<<<<< HEAD
-rm -f $d/Makefile
-ln -s "$source_path/Makefile.user" $d/Makefile
-=======
 symlink $source_path/Makefile.user $d/Makefile
->>>>>>> 42f5a7e9
 if test "$static" = "no" -a "$user_pie" = "yes" ; then
   echo "QEMU_CFLAGS+=-fpie" > $d/config.mak
 fi
