--- conflicted
+++ resolved
@@ -3984,11 +3984,6 @@
 if test "$target_softmmu" = "yes" ; then
   echo "CONFIG_SOFTMMU=y" >> $config_target_mak
   echo "LIBS+=$libs_softmmu $target_libs_softmmu" >> $config_target_mak
-<<<<<<< HEAD
-  echo "HWDIR=../libhw" >> $config_target_mak
-  echo "subdir-$target: subdir-libhw" >> $config_host_mak
-=======
->>>>>>> c9159fe9
   if test "$smartcard_nss" = "yes" ; then
     echo "subdir-$target: subdir-libcacard" >> $config_host_mak
   fi
@@ -4231,12 +4226,6 @@
     echo "LD=$ld" >> $config_mak
 done
 
-<<<<<<< HEAD
-d=libhw
-symlink "$source_path/Makefile.hw" "$d/Makefile"
-
-=======
->>>>>>> c9159fe9
 d=libuser
 symlink "$source_path/Makefile.user" "$d/Makefile"
 
