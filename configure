--- conflicted
+++ resolved
@@ -268,8 +268,6 @@
   cpu="i386"
 elif check_define __x86_64__ ; then
   cpu="x86_64"
-elif check_define __arm__ ; then
-  cpu="armv4l"
 elif check_define __sparc__ ; then
   # We can't check for 64 bit (when gcc is biarch) or V8PLUSA
   # They must be specified using --sparc_cpu
@@ -2919,21 +2917,12 @@
 echo "confdir=$confdir" >> $config_host_mak
 
 case "$cpu" in
-<<<<<<< HEAD
-  i386|x86_64|alpha|cris|hppa|ia64|lm32|m68k|microblaze|ppc|ppc64|s390|s390x|sparc|sparc64|unicore32)
+  i386|x86_64|alpha|arm|cris|hppa|ia64|lm32|m68k|microblaze|ppc|ppc64|s390|s390x|sparc|sparc64|unicore32)
     ARCH=$cpu
-  ;;
-  armv4b|armv4l)
-    ARCH=arm
   ;;
   mips*)
     ARCH=mips
   ;;
-=======
-  i386|x86_64|alpha|arm|cris|hppa|ia64|lm32|m68k|microblaze|mips|mips64|ppc|ppc64|s390|s390x|sparc|sparc64|unicore32)
-    ARCH=$cpu
-  ;;
->>>>>>> 217bfb44
   *)
     if test "$tcg_interpreter" = "yes" ; then
         echo "Unsupported CPU = $cpu, will use TCG with TCI (experimental)"
