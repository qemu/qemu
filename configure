#!/bin/sh
#
# qemu configure script (c) 2003 Fabrice Bellard
#
# set temporary file name
if test ! -z "$TMPDIR" ; then
    TMPDIR1="${TMPDIR}"
elif test ! -z "$TEMPDIR" ; then
    TMPDIR1="${TEMPDIR}"
else
    TMPDIR1="/tmp"
fi

TMPC="${TMPDIR1}/qemu-conf-${RANDOM}-$$-${RANDOM}.c"
TMPO="${TMPDIR1}/qemu-conf-${RANDOM}-$$-${RANDOM}.o"
TMPE="${TMPDIR1}/qemu-conf-${RANDOM}-$$-${RANDOM}.exe"

trap "rm -f $TMPC $TMPO $TMPE ; exit" 0 2 3 15

compile_object() {
  $cc $QEMU_CFLAGS -c -o $TMPO $TMPC > /dev/null 2> /dev/null
}

compile_prog() {
  local_cflags="$1"
  local_ldflags="$2"
  $cc $QEMU_CFLAGS $local_cflags -o $TMPE $TMPC $LDFLAGS $local_ldflags > /dev/null 2> /dev/null
}

# default parameters
cpu=""
prefix=""
interp_prefix="/usr/gnemul/qemu-%M"
static="no"
sparc_cpu=""
cross_prefix=""
cc="gcc"
audio_drv_list=""
audio_card_list="ac97 es1370 sb16"
audio_possible_cards="ac97 es1370 sb16 cs4231a adlib gus"
block_drv_whitelist=""
host_cc="gcc"
ar="ar"
link="ld"
make="make"
install="install"
objcopy="objcopy"
ld="ld"
helper_cflags=""
libs_softmmu=""
libs_tools=""
audio_pt_int=""
audio_win_int=""

# parse CC options first
for opt do
  optarg=`expr "x$opt" : 'x[^=]*=\(.*\)'`
  case "$opt" in
  --cross-prefix=*) cross_prefix="$optarg"
  ;;
  --cc=*) cc="$optarg"
  ;;
  --cpu=*) cpu="$optarg"
  ;;
  --extra-cflags=*) QEMU_CFLAGS="$optarg $QEMU_CFLAGS"
  ;;
  --extra-ldflags=*) LDFLAGS="$optarg $LDFLAGS"
  ;;
  --sparc_cpu=*)
    sparc_cpu="$optarg"
    case $sparc_cpu in
    v7|v8|v8plus|v8plusa)
      cpu="sparc"
    ;;
    v9)
      cpu="sparc64"
    ;;
    *)
      echo "undefined SPARC architecture. Exiting";
      exit 1
    ;;
    esac
  ;;
  esac
done
# OS specific
# Using uname is really, really broken.  Once we have the right set of checks
# we can eliminate it's usage altogether

cc="${cross_prefix}${cc}"
ar="${cross_prefix}${ar}"
link="${cross_prefix}${link}"
objcopy="${cross_prefix}${objcopy}"
ld="${cross_prefix}${ld}"

# check that the C compiler works.
cat > $TMPC <<EOF
int main(void) {}
EOF

if compile_object ; then
  : C compiler works ok
else
    echo "ERROR: \"$cc\" either does not exist or does not work"
    exit 1
fi

check_define() {
cat > $TMPC <<EOF
#if !defined($1)
#error Not defined
#endif
int main(void) { return 0; }
EOF
  compile_object
}

if test ! -z "$cpu" ; then
  # command line argument
  :
elif check_define __i386__ ; then
  cpu="i386"
elif check_define __x86_64__ ; then
  cpu="x86_64"
elif check_define __mips__ ; then
  if check_define __mips64 ; then
    cpu="mips64"
  else
    cpu="mips"
  fi
elif check_define __sparc__ ; then
  # We can't check for 64 bit (when gcc is biarch) or V8PLUSA
  # They must be specified using --sparc_cpu
  if check_define __arch64__ ; then
    cpu="sparc64"
  else
    cpu="sparc"
  fi
elif check_define _ARCH_PPC ; then
  if check_define _ARCH_PPC64 ; then
    cpu="ppc64"
  else
    cpu="ppc"
  fi
else
  cpu=`uname -m`
fi

target_list=""
case "$cpu" in
  alpha|cris|ia64|m68k|microblaze|ppc|ppc64|sparc64)
    cpu="$cpu"
  ;;
  i386|i486|i586|i686|i86pc|BePC)
    cpu="i386"
  ;;
  x86_64|amd64)
    cpu="x86_64"
  ;;
  armv*b)
    cpu="armv4b"
  ;;
  armv*l)
    cpu="armv4l"
  ;;
  mips|mips64)
    cpu="$cpu"
    if check_define __MIPSEL__ ; then
      cpu+="el"
    fi
  ;;
  parisc|parisc64)
    cpu="hppa"
  ;;
  s390*)
    cpu="s390"
  ;;
  s390x)
    cpu="s390x"
  ;;
  sparc|sun4[cdmuv])
    cpu="sparc"
  ;;
  *)
    cpu="unknown"
  ;;
esac

# Default value for a variable defining feature "foo"
#  * foo="no", feature will only be used if --enable-foo arg is given
#  * foo="", feature will be searched for, and if found, will be used
#  * foo="yes", this value will only be set by --enable-foo flag.
#                   feature will searched for, if not found, configure exits with error
#
# Always add --enable-foo and --disable-foo command line args.  Distributions want
# to ensure that several features are compiled in, and it is impossible without a
# --enable-foo that exits if feature is not found

bluez=""
brlapi=""
curl=""
curses=""
docs=""
fdt=""
kvm=""
nptl=""
sdl=""
sparse="no"
tools=""
uuid=""
vde=""
vnc_tls=""
vnc_sasl=""
xen=""
linux_aio=""

gprof="no"
debug_tcg="no"
tcg_interpreter="no"
debug="no"
strip_opt="yes"
bigendian="no"
mingw32="no"
EXESUF=""
slirp="yes"
fmod_lib=""
fmod_inc=""
oss_lib=""
bsd="no"
linux="no"
solaris="no"
profiler="no"
cocoa="no"
softmmu="yes"
linux_user="no"
darwin_user="no"
bsd_user="no"
guest_base=""
uname_release=""
io_thread="no"
mixemu="no"
kerneldir=""
aix="no"
blobs="yes"
pkgversion=""
check_utests="no"
user_pie="no"

# OS specific
if check_define __linux__ ; then
  targetos="Linux"
elif check_define _WIN32 ; then
  targetos='MINGW32'
elif check_define __OpenBSD__ ; then
  targetos='OpenBSD'
elif check_define __sun__ ; then
  targetos='SunOS'
else
  targetos=`uname -s`
fi

case $targetos in
CYGWIN*)
  mingw32="yes"
  QEMU_CFLAGS="-mno-cygwin $QEMU_CFLAGS"
  audio_possible_drivers="winwave sdl"
  audio_drv_list="winwave"
;;
MINGW32*)
  mingw32="yes"
  audio_possible_drivers="winwave dsound sdl fmod"
  audio_drv_list="winwave"
;;
GNU/kFreeBSD)
  audio_drv_list="oss"
  audio_possible_drivers="oss sdl esd pa"
;;
FreeBSD)
  bsd="yes"
  audio_drv_list="oss"
  audio_possible_drivers="oss sdl esd pa"
;;
DragonFly)
  bsd="yes"
  audio_drv_list="oss"
  audio_possible_drivers="oss sdl esd pa"
;;
NetBSD)
  bsd="yes"
  audio_drv_list="oss"
  audio_possible_drivers="oss sdl esd"
  oss_lib="-lossaudio"
;;
OpenBSD)
  bsd="yes"
  audio_drv_list="oss"
  audio_possible_drivers="oss sdl esd"
  oss_lib="-lossaudio"
;;
Darwin)
  bsd="yes"
  darwin="yes"
  # on Leopard most of the system is 32-bit, so we have to ask the kernel it if we can
  # run 64-bit userspace code
  if [ "$cpu" = "i386" ] ; then
    is_x86_64=`sysctl -n hw.optional.x86_64`
    [ "$is_x86_64" = "1" ] && cpu=x86_64
  fi
  if [ "$cpu" = "x86_64" ] ; then
    QEMU_CFLAGS="-arch x86_64 $QEMU_CFLAGS"
    LDFLAGS="-arch x86_64 $LDFLAGS"
  else
    QEMU_CFLAGS="-mdynamic-no-pic $QEMU_CFLAGS"
  fi
  darwin_user="yes"
  cocoa="yes"
  audio_drv_list="coreaudio"
  audio_possible_drivers="coreaudio sdl fmod"
  LDFLAGS="-framework CoreFoundation -framework IOKit $LDFLAGS"
  libs_softmmu="-F/System/Library/Frameworks -framework Cocoa -framework IOKit $libs_softmmu"
;;
SunOS)
  solaris="yes"
  make="gmake"
  install="ginstall"
  ld="gld"
  needs_libsunmath="no"
  solarisrev=`uname -r | cut -f2 -d.`
  # have to select again, because `uname -m` returns i86pc
  # even on an x86_64 box.
  solariscpu=`isainfo -k`
  if test "${solariscpu}" = "amd64" ; then
    cpu="x86_64"
  fi
  if [ "$cpu" = "i386" -o "$cpu" = "x86_64" ] ; then
    if test "$solarisrev" -le 9 ; then
      if test -f /opt/SUNWspro/prod/lib/libsunmath.so.1; then
        needs_libsunmath="yes"
        QEMU_CFLAGS="-I/opt/SUNWspro/prod/include/cc $QEMU_CFLAGS"
        LDFLAGS="-L/opt/SUNWspro/prod/lib -R/opt/SUNWspro/prod/lib $LDFLAGS"
        LIBS="-lsunmath $LIBS"
      else
        echo "QEMU will not link correctly on Solaris 8/X86 or 9/x86 without"
        echo "libsunmath from the Sun Studio compilers tools, due to a lack of"
        echo "C99 math features in libm.so in Solaris 8/x86 and Solaris 9/x86"
        echo "Studio 11 can be downloaded from www.sun.com."
        exit 1
      fi
    fi
  fi
  if test -f /usr/include/sys/soundcard.h ; then
    audio_drv_list="oss"
  fi
  audio_possible_drivers="oss sdl"
# needed for CMSG_ macros in sys/socket.h
  QEMU_CFLAGS="-D_XOPEN_SOURCE=600 $QEMU_CFLAGS"
# needed for TIOCWIN* defines in termios.h
  QEMU_CFLAGS="-D__EXTENSIONS__ $QEMU_CFLAGS"
  QEMU_CFLAGS="-std=gnu99 $QEMU_CFLAGS"
  LIBS="-lsocket -lnsl -lresolv $LIBS"
;;
AIX)
  aix="yes"
  make="gmake"
;;
*)
  audio_drv_list="oss"
  audio_possible_drivers="oss alsa sdl esd pa"
  linux="yes"
  linux_user="yes"
  usb="linux"
  if [ "$cpu" = "i386" -o "$cpu" = "x86_64" ] ; then
    audio_possible_drivers="$audio_possible_drivers fmod"
  fi
;;
esac

if [ "$bsd" = "yes" ] ; then
  if [ "$darwin" != "yes" ] ; then
    make="gmake"
    usb="bsd"
  fi
  bsd_user="yes"
fi

if test "$mingw32" = "yes" ; then
  EXESUF=".exe"
  QEMU_CFLAGS="-DWIN32_LEAN_AND_MEAN -DWINVER=0x501 $QEMU_CFLAGS"
  LIBS="-lwinmm -lws2_32 -liphlpapi $LIBS"
fi

# find source path
source_path=`dirname "$0"`
source_path_used="no"
workdir=`pwd`
if [ -z "$source_path" ]; then
    source_path=$workdir
else
    source_path=`cd "$source_path"; pwd`
fi
[ -f "$workdir/vl.c" ] || source_path_used="yes"

werror=""

for opt do
  optarg=`expr "x$opt" : 'x[^=]*=\(.*\)'`
  case "$opt" in
  --help|-h) show_help=yes
  ;;
  --prefix=*) prefix="$optarg"
  ;;
  --interp-prefix=*) interp_prefix="$optarg"
  ;;
  --source-path=*) source_path="$optarg"
  source_path_used="yes"
  ;;
  --cross-prefix=*)
  ;;
  --cc=*)
  ;;
  --host-cc=*) host_cc="$optarg"
  ;;
  --make=*) make="$optarg"
  ;;
  --install=*) install="$optarg"
  ;;
  --extra-cflags=*)
  ;;
  --extra-ldflags=*)
  ;;
  --cpu=*)
  ;;
  --target-list=*) target_list="$optarg"
  ;;
  --enable-gprof) gprof="yes"
  ;;
  --static) static="yes"
  ;;
  --disable-sdl) sdl="no"
  ;;
  --enable-sdl) sdl="yes"
  ;;
  --fmod-lib=*) fmod_lib="$optarg"
  ;;
  --fmod-inc=*) fmod_inc="$optarg"
  ;;
  --oss-lib=*) oss_lib="$optarg"
  ;;
  --audio-card-list=*) audio_card_list=`echo "$optarg" | sed -e 's/,/ /g'`
  ;;
  --audio-drv-list=*) audio_drv_list="$optarg"
  ;;
  --block-drv-whitelist=*) block_drv_whitelist=`echo "$optarg" | sed -e 's/,/ /g'`
  ;;
  --enable-debug-tcg) debug_tcg="yes"
  ;;
  --disable-debug-tcg) debug_tcg="no"
  ;;
  --enable-debug)
      # Enable debugging options that aren't excessively noisy
      debug_tcg="yes"
      debug="yes"
      strip_opt="no"
  ;;
  --enable-sparse) sparse="yes"
  ;;
  --disable-sparse) sparse="no"
  ;;
  --disable-strip) strip_opt="no"
  ;;
  --disable-vnc-tls) vnc_tls="no"
  ;;
  --enable-vnc-tls) vnc_tls="yes"
  ;;
  --disable-vnc-sasl) vnc_sasl="no"
  ;;
  --enable-vnc-sasl) vnc_sasl="yes"
  ;;
  --disable-slirp) slirp="no"
  ;;
  --disable-uuid) uuid="no"
  ;;
  --enable-uuid) uuid="yes"
  ;;
  --disable-vde) vde="no"
  ;;
  --enable-vde) vde="yes"
  ;;
  --disable-xen) xen="no"
  ;;
  --enable-xen) xen="yes"
  ;;
  --disable-brlapi) brlapi="no"
  ;;
  --enable-brlapi) brlapi="yes"
  ;;
  --disable-bluez) bluez="no"
  ;;
  --enable-bluez) bluez="yes"
  ;;
  --disable-kvm) kvm="no"
  ;;
  --enable-kvm) kvm="yes"
  ;;
  --disable-tcg-interpreter) tcg_interpreter="no"
  ;;
  --enable-tcg-interpreter) tcg_interpreter="yes"
  ;;
  --enable-profiler) profiler="yes"
  ;;
  --enable-cocoa)
      cocoa="yes" ;
      sdl="no" ;
      audio_drv_list="coreaudio `echo $audio_drv_list | sed s,coreaudio,,g`"
  ;;
  --disable-system) softmmu="no"
  ;;
  --enable-system) softmmu="yes"
  ;;
  --disable-user)
      linux_user="no" ;
      bsd_user="no" ;
      darwin_user="no"
  ;;
  --enable-user) ;;
  --disable-linux-user) linux_user="no"
  ;;
  --enable-linux-user) linux_user="yes"
  ;;
  --disable-darwin-user) darwin_user="no"
  ;;
  --enable-darwin-user) darwin_user="yes"
  ;;
  --disable-bsd-user) bsd_user="no"
  ;;
  --enable-bsd-user) bsd_user="yes"
  ;;
  --enable-guest-base) guest_base="yes"
  ;;
  --disable-guest-base) guest_base="no"
  ;;
  --enable-user-pie) user_pie="yes"
  ;;
  --disable-user-pie) user_pie="no"
  ;;
  --enable-uname-release=*) uname_release="$optarg"
  ;;
  --sparc_cpu=*)
  ;;
  --enable-werror) werror="yes"
  ;;
  --disable-werror) werror="no"
  ;;
  --disable-curses) curses="no"
  ;;
  --enable-curses) curses="yes"
  ;;
  --disable-curl) curl="no"
  ;;
  --enable-curl) curl="yes"
  ;;
  --disable-fdt) fdt="no"
  ;;
  --enable-fdt) fdt="yes"
  ;;
  --disable-check-utests) check_utests="no"
  ;;
  --enable-check-utests) check_utests="yes"
  ;;
  --disable-nptl) nptl="no"
  ;;
  --enable-nptl) nptl="yes"
  ;;
  --enable-mixemu) mixemu="yes"
  ;;
  --disable-linux-aio) linux_aio="no"
  ;;
  --enable-linux-aio) linux_aio="yes"
  ;;
  --enable-io-thread) io_thread="yes"
  ;;
  --disable-blobs) blobs="no"
  ;;
  --kerneldir=*) kerneldir="$optarg"
  ;;
  --with-pkgversion=*) pkgversion=" ($optarg)"
  ;;
  --disable-docs) docs="no"
  ;;
  --enable-docs) docs="yes"
  ;;
  --disable-tools) tools="no"
  ;;
  --enable-tools) tools="yes"
  ;;
  *) echo "ERROR: unknown option $opt"; show_help="yes"
  ;;
  esac
done

#
# If cpu ~= sparc and  sparc_cpu hasn't been defined, plug in the right
# QEMU_CFLAGS/LDFLAGS (assume sparc_v8plus for 32-bit and sparc_v9 for 64-bit)
#
host_guest_base="no"
case "$cpu" in
    sparc) case $sparc_cpu in
           v7|v8)
             QEMU_CFLAGS="-mcpu=${sparc_cpu} -D__sparc_${sparc_cpu}__ $QEMU_CFLAGS"
           ;;
           v8plus|v8plusa)
             QEMU_CFLAGS="-mcpu=ultrasparc -D__sparc_${sparc_cpu}__ $QEMU_CFLAGS"
           ;;
           *) # sparc_cpu not defined in the command line
             QEMU_CFLAGS="-mcpu=ultrasparc -D__sparc_v8plus__ $QEMU_CFLAGS"
           esac
           LDFLAGS="-m32 $LDFLAGS"
           QEMU_CFLAGS="-m32 -ffixed-g2 -ffixed-g3 $QEMU_CFLAGS"
           if test "$solaris" = "no" ; then
             QEMU_CFLAGS="-ffixed-g1 -ffixed-g6 $QEMU_CFLAGS"
             helper_cflags="-ffixed-i0"
           fi
           ;;
    sparc64)
           QEMU_CFLAGS="-m64 -mcpu=ultrasparc -D__sparc_v9__ $QEMU_CFLAGS"
           LDFLAGS="-m64 $LDFLAGS"
           QEMU_CFLAGS="-ffixed-g5 -ffixed-g6 -ffixed-g7 $QEMU_CFLAGS"
           if test "$solaris" != "no" ; then
             QEMU_CFLAGS="-ffixed-g1 $QEMU_CFLAGS"
           fi
           ;;
    s390)
           QEMU_CFLAGS="-march=z900 $QEMU_CFLAGS"
           ;;
    i386)
           QEMU_CFLAGS="-m32 $QEMU_CFLAGS"
           LDFLAGS="-m32 $LDFLAGS"
           helper_cflags="-fomit-frame-pointer"
           host_guest_base="yes"
           ;;
    x86_64)
           QEMU_CFLAGS="-m64 $QEMU_CFLAGS"
           LDFLAGS="-m64 $LDFLAGS"
           host_guest_base="yes"
           ;;
    arm*)
           host_guest_base="yes"
           ;;
    ppc*)
           host_guest_base="yes"
           ;;
esac

[ -z "$guest_base" ] && guest_base="$host_guest_base"

if test x"$show_help" = x"yes" ; then
cat << EOF

Usage: configure [options]
Options: [defaults in brackets after descriptions]

EOF
echo "Standard options:"
echo "  --help                   print this message"
echo "  --prefix=PREFIX          install in PREFIX [$prefix]"
echo "  --interp-prefix=PREFIX   where to find shared libraries, etc."
echo "                           use %M for cpu name [$interp_prefix]"
echo "  --target-list=LIST       set target list [$target_list]"
echo ""
echo "Advanced options (experts only):"
echo "  --source-path=PATH       path of source code [$source_path]"
echo "  --cross-prefix=PREFIX    use PREFIX for compile tools [$cross_prefix]"
echo "  --cc=CC                  use C compiler CC [$cc]"
echo "  --host-cc=CC             use C compiler CC [$host_cc] for dyngen etc."
echo "  --extra-cflags=CFLAGS    append extra C compiler flags QEMU_CFLAGS"
echo "  --extra-ldflags=LDFLAGS  append extra linker flags LDFLAGS"
echo "  --make=MAKE              use specified make [$make]"
echo "  --install=INSTALL        use specified install [$install]"
echo "  --static                 enable static build [$static]"
echo "  --enable-debug-tcg       enable TCG debugging"
echo "  --disable-debug-tcg      disable TCG debugging (default)"
echo "  --enable-debug           enable common debug build options"
echo "  --enable-sparse          enable sparse checker"
echo "  --disable-sparse         disable sparse checker (default)"
echo "  --disable-strip          disable stripping binaries"
echo "  --disable-werror         disable compilation abort on warning"
echo "  --disable-sdl            disable SDL"
echo "  --enable-sdl             enable SDL"
echo "  --enable-cocoa           enable COCOA (Mac OS X only)"
echo "  --audio-drv-list=LIST    set audio drivers list:"
echo "                           Available drivers: $audio_possible_drivers"
echo "  --audio-card-list=LIST   set list of emulated audio cards [$audio_card_list]"
echo "                           Available cards: $audio_possible_cards"
echo "  --block-drv-whitelist=L  set block driver whitelist"
echo "                           (affects only QEMU, not qemu-img)"
echo "  --enable-mixemu          enable mixer emulation"
echo "  --disable-xen            disable xen backend driver support"
echo "  --enable-xen             enable xen backend driver support"
echo "  --disable-brlapi         disable BrlAPI"
echo "  --enable-brlapi          enable BrlAPI"
echo "  --disable-vnc-tls        disable TLS encryption for VNC server"
echo "  --enable-vnc-tls         enable TLS encryption for VNC server"
echo "  --disable-vnc-sasl       disable SASL encryption for VNC server"
echo "  --enable-vnc-sasl        enable SASL encryption for VNC server"
echo "  --disable-curses         disable curses output"
echo "  --enable-curses          enable curses output"
echo "  --disable-curl           disable curl connectivity"
echo "  --enable-curl            enable curl connectivity"
echo "  --disable-fdt            disable fdt device tree"
echo "  --enable-fdt             enable fdt device tree"
echo "  --disable-check-utests   disable check unit-tests"
echo "  --enable-check-utests    enable check unit-tests"
echo "  --disable-bluez          disable bluez stack connectivity"
echo "  --enable-bluez           enable bluez stack connectivity"
echo "  --disable-kvm            disable KVM acceleration support"
echo "  --enable-kvm             enable KVM acceleration support"
echo "  --enable-tcg-interpreter enable TCG with bytecode interpreter TCI"
echo "  --disable-nptl           disable usermode NPTL support"
echo "  --enable-nptl            enable usermode NPTL support"
echo "  --enable-system          enable all system emulation targets"
echo "  --disable-system         disable all system emulation targets"
echo "  --enable-user            enable supported user emulation targets"
echo "  --disable-user           disable all user emulation targets"
echo "  --enable-linux-user      enable all linux usermode emulation targets"
echo "  --disable-linux-user     disable all linux usermode emulation targets"
echo "  --enable-darwin-user     enable all darwin usermode emulation targets"
echo "  --disable-darwin-user    disable all darwin usermode emulation targets"
echo "  --enable-bsd-user        enable all BSD usermode emulation targets"
echo "  --disable-bsd-user       disable all BSD usermode emulation targets"
echo "  --enable-guest-base      enable GUEST_BASE support for usermode"
echo "                           emulation targets"
echo "  --disable-guest-base     disable GUEST_BASE support"
echo "  --enable-user-pie        build usermode emulation targets as PIE"
echo "  --disable-user-pie       do not build usermode emulation targets as PIE"
echo "  --fmod-lib               path to FMOD library"
echo "  --fmod-inc               path to FMOD includes"
echo "  --oss-lib                path to OSS library"
echo "  --enable-uname-release=R Return R for uname -r in usermode emulation"
echo "  --sparc_cpu=V            Build qemu for Sparc architecture v7, v8, v8plus, v8plusa, v9"
echo "  --disable-uuid           disable uuid support"
echo "  --enable-uuid            enable uuid support"
echo "  --disable-vde            disable support for vde network"
echo "  --enable-vde             enable support for vde network"
echo "  --disable-linux-aio      disable Linux AIO support"
echo "  --enable-linux-aio       enable Linux AIO support"
echo "  --enable-io-thread       enable IO thread"
echo "  --disable-blobs          disable installing provided firmware blobs"
echo "  --kerneldir=PATH         look for kernel includes in PATH"
echo ""
echo "NOTE: The object files are built at the place where configure is launched"
exit 1
fi

#
# Solaris specific configure tool chain decisions
#
if test "$solaris" = "yes" ; then
  solinst=`which $install 2> /dev/null | /usr/bin/grep -v "no $install in"`
  if test -z "$solinst" ; then
    echo "Solaris install program not found. Use --install=/usr/ucb/install or"
    echo "install fileutils from www.blastwave.org using pkg-get -i fileutils"
    echo "to get ginstall which is used by default (which lives in /opt/csw/bin)"
    exit 1
  fi
  if test "$solinst" = "/usr/sbin/install" ; then
    echo "Error: Solaris /usr/sbin/install is not an appropriate install program."
    echo "try ginstall from the GNU fileutils available from www.blastwave.org"
    echo "using pkg-get -i fileutils, or use --install=/usr/ucb/install"
    exit 1
  fi
  sol_ar=`which ar 2> /dev/null | /usr/bin/grep -v "no ar in"`
  if test -z "$sol_ar" ; then
    echo "Error: No path includes ar"
    if test -f /usr/ccs/bin/ar ; then
      echo "Add /usr/ccs/bin to your path and rerun configure"
    fi
    exit 1
  fi
fi


if test -z "$target_list" ; then
# these targets are portable
    if [ "$softmmu" = "yes" ] ; then
        target_list="\
i386-softmmu \
x86_64-softmmu \
arm-softmmu \
cris-softmmu \
m68k-softmmu \
microblaze-softmmu \
mips-softmmu \
mipsel-softmmu \
mips64-softmmu \
mips64el-softmmu \
ppc-softmmu \
ppcemb-softmmu \
ppc64-softmmu \
sh4-softmmu \
sh4eb-softmmu \
sparc-softmmu \
sparc64-softmmu \
"
    fi
# the following are Linux specific
    if [ "$linux_user" = "yes" ] ; then
        target_list="${target_list}\
i386-linux-user \
x86_64-linux-user \
alpha-linux-user \
arm-linux-user \
armeb-linux-user \
cris-linux-user \
m68k-linux-user \
microblaze-linux-user \
mips-linux-user \
mipsel-linux-user \
ppc-linux-user \
ppc64-linux-user \
ppc64abi32-linux-user \
sh4-linux-user \
sh4eb-linux-user \
sparc-linux-user \
sparc64-linux-user \
sparc32plus-linux-user \
"
    fi
# the following are Darwin specific
    if [ "$darwin_user" = "yes" ] ; then
        target_list="$target_list i386-darwin-user ppc-darwin-user "
    fi
# the following are BSD specific
    if [ "$bsd_user" = "yes" ] ; then
        target_list="${target_list}\
i386-bsd-user \
x86_64-bsd-user \
sparc-bsd-user \
sparc64-bsd-user \
"
    fi
else
    target_list=`echo "$target_list" | sed -e 's/,/ /g'`
fi
if test -z "$target_list" ; then
    echo "No targets enabled"
    exit 1
fi

feature_not_found() {
  feature=$1

  echo "ERROR"
  echo "ERROR: User requested feature $feature"
  echo "ERROR: configure was not able to find it"
  echo "ERROR"
  exit 1;
}

if test -z "$cross_prefix" ; then

# ---
# big/little endian test
cat > $TMPC << EOF
#include <inttypes.h>
int main(int argc, char ** argv){
        volatile uint32_t i=0x01234567;
        return (*((uint8_t*)(&i))) == 0x67;
}
EOF

if compile_prog "" "" ; then
$TMPE && bigendian="yes"
else
echo big/little test failed
fi

else

# if cross compiling, cannot launch a program, so make a static guess
case "$cpu" in
  armv4b|hppa|m68k|mips|mips64|ppc|ppc64|s390|sparc|sparc64)
    bigendian=yes
  ;;
esac

fi

case "$cpu" in
  mips|mipsel)
    cpu="mips"
  ;;
  mips64|mips64el)
    cpu="mips64"
  ;;
esac

# host long bits test
hostlongbits="32"
case "$cpu" in
  x86_64|alpha|ia64|mips64|sparc64|ppc64)
    hostlongbits=64
  ;;
esac


##########################################
# NPTL probe

if test "$nptl" != "no" ; then
  cat > $TMPC <<EOF
#include <sched.h>
#include <linux/futex.h>
void foo()
{
#if !defined(CLONE_SETTLS) || !defined(FUTEX_WAIT)
#error bork
#endif
}
EOF

  if compile_object ; then
    nptl=yes
  else
    if test "$nptl" = "yes" ; then
      feature_not_found "nptl"
    fi
    nptl=no
  fi
fi

##########################################
# zlib check

if test "$tcg_interpreter" != "yes"; then
cat > $TMPC << EOF
#include <zlib.h>
int main(void) { zlibVersion(); return 0; }
EOF
if compile_prog "" "-lz" ; then
    :
else
    echo
    echo "Error: zlib check failed"
    echo "Make sure to have the zlib libs and headers installed."
    echo
    exit 1
fi
fi

##########################################
# xen probe

if test "$xen" != "no" ; then
  xen_libs="-lxenstore -lxenctrl -lxenguest"
  cat > $TMPC <<EOF
#include <xenctrl.h>
#include <xs.h>
int main(void) { xs_daemon_open(); xc_interface_open(); return 0; }
EOF
  if compile_prog "" "$xen_libs" ; then
    xen=yes
    libs_softmmu="$xen_libs $libs_softmmu"
  else
    if test "$xen" = "yes" ; then
      feature_not_found "xen"
    fi
    xen=no
  fi
fi

##########################################
# Sparse probe
if test "$sparse" != "no" ; then
  if test -x "$(which cgcc 2>/dev/null)"; then
    sparse=yes
  else
    if test "$sparse" = "yes" ; then
      feature_not_found "sparse"
    fi
    sparse=no
  fi
fi

##########################################
# SDL probe

sdl_too_old=no

if test "$sdl" != "no" ; then
  cat > $TMPC << EOF
#include <SDL.h>
#undef main /* We don't want SDL to override our main() */
int main( void ) { return SDL_Init (SDL_INIT_VIDEO); }
EOF
  sdl_cflags=`${cross_prefix}sdl-config --cflags 2> /dev/null`
  sdl_libs=`${cross_prefix}sdl-config --libs 2> /dev/null`
  if compile_prog "$sdl_cflags" "$sdl_libs" ; then
    _sdlversion=`${cross_prefix}sdl-config --version | sed 's/[^0-9]//g'`
    if test "$_sdlversion" -lt 121 ; then
      sdl_too_old=yes
    else
      if test "$cocoa" = "no" ; then
        sdl=yes
      fi
    fi

    # static link with sdl ?
    if test "$sdl" = "yes" -a "$static" = "yes" ; then
      sdl_libs=`${cross_prefix}sdl-config --static-libs 2>/dev/null`
      if test `${cross_prefix}sdl-config --static-libs 2>/dev/null | grep \\\-laa > /dev/null` ; then
         sdl_libs="$sdl_libs `aalib-config --static-libs >2 /dev/null`"
         sdl_cflags="$sd_cflags `aalib-config --cflags >2 /dev/null`"
      fi
      if compile_prog "$sdl_cflags" "$sdl_libs" ; then
	:
      else
        sdl=no
      fi
    fi # static link
  else # sdl not found
    if test "$sdl" = "yes" ; then
      feature_not_found "sdl"
    fi
    sdl=no
  fi # sdl compile test
fi

if test "$sdl" = "yes" ; then
  cat > $TMPC <<EOF
#include <SDL.h>
#if defined(SDL_VIDEO_DRIVER_X11)
#include <X11/XKBlib.h>
#else
#error No x11 support
#endif
int main(void) { return 0; }
EOF
  if compile_prog "$sdl_cflags" "$sdl_libs" ; then
    sdl_libs="$sdl_libs -lX11"
  fi
  if test "$mingw32" = "yes" ; then
    sdl_libs="`echo $sdl_libs | sed s/-mwindows//g` -mconsole"
  fi
  libs_softmmu="$sdl_libs $libs_softmmu"
fi

##########################################
# VNC TLS detection
if test "$vnc_tls" != "no" ; then
  cat > $TMPC <<EOF
#include <gnutls/gnutls.h>
int main(void) { gnutls_session_t s; gnutls_init(&s, GNUTLS_SERVER); return 0; }
EOF
  vnc_tls_cflags=`pkg-config --cflags gnutls 2> /dev/null`
  vnc_tls_libs=`pkg-config --libs gnutls 2> /dev/null`
  if compile_prog "$vnc_tls_cflags" "$vnc_tls_libs" ; then
    vnc_tls=yes
    libs_softmmu="$vnc_tls_libs $libs_softmmu"
  else
    if test "$vnc_tls" = "yes" ; then
      feature_not_found "vnc-tls"
    fi
    vnc_tls=no
  fi
fi

##########################################
# VNC SASL detection
if test "$vnc_sasl" != "no" ; then
  cat > $TMPC <<EOF
#include <sasl/sasl.h>
#include <stdio.h>
int main(void) { sasl_server_init(NULL, "qemu"); return 0; }
EOF
  # Assuming Cyrus-SASL installed in /usr prefix
  vnc_sasl_cflags=""
  vnc_sasl_libs="-lsasl2"
  if compile_prog "$vnc_sasl_cflags" "$vnc_sasl_libs" ; then
    vnc_sasl=yes
    libs_softmmu="$vnc_sasl_libs $libs_softmmu"
  else
    if test "$vnc_sasl" = "yes" ; then
      feature_not_found "vnc-sasl"
    fi
    vnc_sasl=no
  fi
fi

##########################################
# fnmatch() probe, used for ACL routines
fnmatch="no"
cat > $TMPC << EOF
#include <fnmatch.h>
int main(void)
{
    fnmatch("foo", "foo", 0);
    return 0;
}
EOF
if compile_prog "" "" ; then
   fnmatch="yes"
fi

##########################################
# uuid_generate() probe, used for vdi block driver
if test "$uuid" != "no" ; then
  uuid_libs="-luuid"
  cat > $TMPC << EOF
#include <uuid/uuid.h>
int main(void)
{
    uuid_t my_uuid;
    uuid_generate(my_uuid);
    return 0;
}
EOF
  if compile_prog "" "$uuid_libs" ; then
    uuid="yes"
    libs_softmmu="$uuid_libs $libs_softmmu"
    libs_tools="$uuid_libs $libs_tools"
  else
    if test "$uuid" = "yes" ; then
      feature_not_found "uuid"
    fi
    uuid=no
  fi
fi

##########################################
# vde libraries probe
if test "$vde" != "no" ; then
  vde_libs="-lvdeplug"
  cat > $TMPC << EOF
#include <libvdeplug.h>
int main(void)
{
    struct vde_open_args a = {0, 0, 0};
    vde_open("", "", &a);
    return 0;
}
EOF
  if compile_prog "" "$vde_libs" ; then
    vde=yes
    libs_softmmu="$vde_libs $libs_softmmu"
    libs_tools="$vde_libs $libs_tools"
  else
    if test "$vde" = "yes" ; then
      feature_not_found "vde"
    fi
    vde=no
  fi
fi

##########################################
# Sound support libraries probe

audio_drv_probe()
{
    drv=$1
    hdr=$2
    lib=$3
    exp=$4
    cfl=$5
        cat > $TMPC << EOF
#include <$hdr>
int main(void) { $exp }
EOF
    if compile_prog "$cfl" "$lib" ; then
        :
    else
        echo
        echo "Error: $drv check failed"
        echo "Make sure to have the $drv libs and headers installed."
        echo
        exit 1
    fi
}

audio_drv_list=`echo "$audio_drv_list" | sed -e 's/,/ /g'`
for drv in $audio_drv_list; do
    case $drv in
    alsa)
    audio_drv_probe $drv alsa/asoundlib.h -lasound \
        "snd_pcm_t **handle; return snd_pcm_close(*handle);"
    libs_softmmu="-lasound $libs_softmmu"
    ;;

    fmod)
    if test -z $fmod_lib || test -z $fmod_inc; then
        echo
        echo "Error: You must specify path to FMOD library and headers"
        echo "Example: --fmod-inc=/path/include/fmod --fmod-lib=/path/lib/libfmod-3.74.so"
        echo
        exit 1
    fi
    audio_drv_probe $drv fmod.h $fmod_lib "return FSOUND_GetVersion();" "-I $fmod_inc"
    libs_softmmu="$fmod_lib $libs_softmmu"
    ;;

    esd)
    audio_drv_probe $drv esd.h -lesd 'return esd_play_stream(0, 0, "", 0);'
    libs_softmmu="-lesd $libs_softmmu"
    audio_pt_int="yes"
    ;;

    pa)
    audio_drv_probe $drv pulse/simple.h -lpulse-simple \
        "pa_simple *s = NULL; pa_simple_free(s); return 0;"
    libs_softmmu="-lpulse-simple $libs_softmmu"
    audio_pt_int="yes"
    ;;

    coreaudio)
      libs_softmmu="-framework CoreAudio $libs_softmmu"
    ;;

    dsound)
      libs_softmmu="-lole32 -ldxguid $libs_softmmu"
      audio_win_int="yes"
    ;;

    oss)
      libs_softmmu="$oss_lib $libs_softmmu"
    ;;

    sdl|wav)
    # XXX: Probes for CoreAudio, DirectSound, SDL(?)
    ;;

    winwave)
      libs_softmmu="-lwinmm $libs_softmmu"
      audio_win_int="yes"
    ;;

    *)
    echo "$audio_possible_drivers" | grep -q "\<$drv\>" || {
        echo
        echo "Error: Unknown driver '$drv' selected"
        echo "Possible drivers are: $audio_possible_drivers"
        echo
        exit 1
    }
    ;;
    esac
done

##########################################
# BrlAPI probe

if test "$brlapi" != "no" ; then
  brlapi_libs="-lbrlapi"
  cat > $TMPC << EOF
#include <brlapi.h>
int main( void ) { return brlapi__openConnection (NULL, NULL, NULL); }
EOF
  if compile_prog "" "$brlapi_libs" ; then
    brlapi=yes
    libs_softmmu="$brlapi_libs $libs_softmmu"
  else
    if test "$brlapi" = "yes" ; then
      feature_not_found "brlapi"
    fi
    brlapi=no
  fi
fi

##########################################
# curses probe
curses_list="-lncurses -lcurses"

if test "$curses" != "no" ; then
  curses_found=no
  cat > $TMPC << EOF
#include <curses.h>
#ifdef __OpenBSD__
#define resize_term resizeterm
#endif
int main(void) { resize_term(0, 0); return curses_version(); }
EOF
  for curses_lib in $curses_list; do
    if compile_prog "" "$curses_lib" ; then
      curses_found=yes
      libs_softmmu="$curses_lib $libs_softmmu"
      break
    fi
  done
  if test "$curses_found" = "yes" ; then
    curses=yes
  else
    if test "$curses" = "yes" ; then
      feature_not_found "curses"
    fi
    curses=no
  fi
fi

##########################################
# curl probe

if test "$curl" != "no" ; then
  cat > $TMPC << EOF
#include <curl/curl.h>
int main(void) { return curl_easy_init(); }
EOF
  curl_cflags=`curl-config --cflags 2>/dev/null`
  curl_libs=`curl-config --libs 2>/dev/null`
  if compile_prog "$curl_cflags" "$curl_libs" ; then
    curl=yes
    libs_tools="$curl_libs $libs_tools"
    libs_softmmu="$curl_libs $libs_softmmu"
  else
    if test "$curl" = "yes" ; then
      feature_not_found "curl"
    fi
    curl=no
  fi
fi # test "$curl"

##########################################
# check framework probe

if test "$check_utests" != "no" ; then
  cat > $TMPC << EOF
#include <check.h>
int main(void) { suite_create("qemu test"); return 0; }
EOF
  check_libs=`pkg-config --libs check`
  if compile_prog "" $check_libs ; then
    check_utests=yes
    libs_tools="$check_libs $libs_tools"
  else
    if test "$check_utests" = "yes" ; then
      feature_not_found "check"
    fi
    check_utests=no
  fi
fi # test "$check_utests"

##########################################
# bluez support probe
if test "$bluez" != "no" ; then
  cat > $TMPC << EOF
#include <bluetooth/bluetooth.h>
int main(void) { return bt_error(0); }
EOF
  bluez_cflags=`pkg-config --cflags bluez 2> /dev/null`
  bluez_libs=`pkg-config --libs bluez 2> /dev/null`
  if compile_prog "$bluez_cflags" "$bluez_libs" ; then
    bluez=yes
    libs_softmmu="$bluez_libs $libs_softmmu"
  else
    if test "$bluez" = "yes" ; then
      feature_not_found "bluez"
    fi
    bluez="no"
  fi
fi

##########################################
# kvm probe
if test "$kvm" != "no" ; then
    cat > $TMPC <<EOF
#include <linux/kvm.h>
#if !defined(KVM_API_VERSION) || KVM_API_VERSION < 12 || KVM_API_VERSION > 12
#error Invalid KVM version
#endif
#if !defined(KVM_CAP_USER_MEMORY)
#error Missing KVM capability KVM_CAP_USER_MEMORY
#endif
#if !defined(KVM_CAP_SET_TSS_ADDR)
#error Missing KVM capability KVM_CAP_SET_TSS_ADDR
#endif
#if !defined(KVM_CAP_DESTROY_MEMORY_REGION_WORKS)
#error Missing KVM capability KVM_CAP_DESTROY_MEMORY_REGION_WORKS
#endif
int main(void) { return 0; }
EOF
  if test "$kerneldir" != "" ; then
      kvm_cflags=-I"$kerneldir"/include
      if test \( "$cpu" = "i386" -o "$cpu" = "x86_64" \) \
         -a -d "$kerneldir/arch/x86/include" ; then
            kvm_cflags="$kvm_cflags -I$kerneldir/arch/x86/include"
	elif test "$cpu" = "ppc" -a -d "$kerneldir/arch/powerpc/include" ; then
	    kvm_cflags="$kvm_cflags -I$kerneldir/arch/powerpc/include"
        elif test -d "$kerneldir/arch/$cpu/include" ; then
            kvm_cflags="$kvm_cflags -I$kerneldir/arch/$cpu/include"
      fi
  else
      kvm_cflags=""
  fi
  if compile_prog "$kvm_cflags" "" ; then
    kvm=yes
  else
    if test "$kvm" = "yes" ; then
      if [ -x "`which awk 2>/dev/null`" ] && \
         [ -x "`which grep 2>/dev/null`" ]; then
        kvmerr=`LANG=C $cc $QEMU_CFLAGS -o $TMPE $kvm_cflags $TMPC 2>&1 \
	| grep "error: " \
	| awk -F "error: " '{if (NR>1) printf(", "); printf("%s",$2);}'`
        if test "$kvmerr" != "" ; then
          echo -e "${kvmerr}\n\
      NOTE: To enable KVM support, update your kernel to 2.6.29+ or install \
  recent kvm-kmod from http://sourceforge.net/projects/kvm."
        fi
      fi
      feature_not_found "kvm"
    fi
    kvm=no
  fi
fi

##########################################
# pthread probe
PTHREADLIBS_LIST="-lpthread -lpthreadGC2"

pthread=no
cat > $TMPC << EOF
#include <pthread.h>
int main(void) { pthread_create(0,0,0,0); return 0; }
EOF
for pthread_lib in $PTHREADLIBS_LIST; do
  if compile_prog "" "$pthread_lib" ; then
    pthread=yes
    LIBS="$pthread_lib $LIBS"
    break
  fi
done

if test "$tcg_interpreter" != "yes"; then
if test "$mingw32" != yes -a "$pthread" = no; then
  echo
  echo "Error: pthread check failed"
  echo "Make sure to have the pthread libs and headers installed."
  echo
  exit 1
fi
fi

##########################################
# linux-aio probe

if test "$linux_aio" != "no" ; then
  cat > $TMPC <<EOF
#include <libaio.h>
#include <sys/eventfd.h>
int main(void) { io_setup(0, NULL); io_set_eventfd(NULL, 0); eventfd(0, 0); return 0; }
EOF
  if compile_prog "" "-laio" ; then
    linux_aio=yes
    LIBS="$LIBS -laio"
  else
    if test "$linux_aio" = "yes" ; then
      feature_not_found "linux AIO"
    fi
    linux_aio=no
  fi
fi

##########################################
# iovec probe
cat > $TMPC <<EOF
#include <sys/types.h>
#include <sys/uio.h>
#include <unistd.h>
int main(void) { struct iovec iov; return 0; }
EOF
iovec=no
if compile_prog "" "" ; then
  iovec=yes
fi

##########################################
# preadv probe
cat > $TMPC <<EOF
#include <sys/types.h>
#include <sys/uio.h>
#include <unistd.h>
int main(void) { preadv; }
EOF
preadv=no
if compile_prog "" "" ; then
  preadv=yes
fi

##########################################
# fdt probe
if test "$fdt" != "no" ; then
  fdt_libs="-lfdt"
  cat > $TMPC << EOF
int main(void) { return 0; }
EOF
  if compile_prog "" "$fdt_libs" ; then
    fdt=yes
    libs_softmmu="$fdt_libs $libs_softmmu"
  else
    if test "$fdt" = "yes" ; then
      feature_not_found "fdt"
    fi
    fdt=no
  fi
fi

#
# Check for xxxat() functions when we are building linux-user
# emulator.  This is done because older glibc versions don't
# have syscall stubs for these implemented.
#
atfile=no
cat > $TMPC << EOF
#define _ATFILE_SOURCE
#include <sys/types.h>
#include <fcntl.h>
#include <unistd.h>

int
main(void)
{
	/* try to unlink nonexisting file */
	return (unlinkat(AT_FDCWD, "nonexistent_file", 0));
}
EOF
if compile_prog "" "" ; then
  atfile=yes
fi

# Check for inotify functions when we are building linux-user
# emulator.  This is done because older glibc versions don't
# have syscall stubs for these implemented.  In that case we
# don't provide them even if kernel supports them.
#
inotify=no
cat > $TMPC << EOF
#include <sys/inotify.h>

int
main(void)
{
	/* try to start inotify */
	return inotify_init();
}
EOF
if compile_prog "" "" ; then
  inotify=yes
fi

# check if utimensat and futimens are supported
utimens=no
cat > $TMPC << EOF
#define _ATFILE_SOURCE
#define _GNU_SOURCE
#include <stddef.h>
#include <fcntl.h>

int main(void)
{
    utimensat(AT_FDCWD, "foo", NULL, 0);
    futimens(0, NULL);
    return 0;
}
EOF
if compile_prog "" "" ; then
  utimens=yes
fi

# check if pipe2 is there
pipe2=no
cat > $TMPC << EOF
#define _GNU_SOURCE
#include <unistd.h>
#include <fcntl.h>

int main(void)
{
    int pipefd[2];
    pipe2(pipefd, O_CLOEXEC);
    return 0;
}
EOF
if compile_prog "" "" ; then
  pipe2=yes
fi

# check if tee/splice is there. vmsplice was added same time.
splice=no
cat > $TMPC << EOF
#define _GNU_SOURCE
#include <unistd.h>
#include <fcntl.h>
#include <limits.h>

int main(void)
{
    int len, fd;
    len = tee(STDIN_FILENO, STDOUT_FILENO, INT_MAX, SPLICE_F_NONBLOCK);
    splice(STDIN_FILENO, NULL, fd, NULL, len, SPLICE_F_MOVE);
    return 0;
}
EOF
if compile_prog "" "" ; then
  splice=yes
fi

# check if eventfd is supported
eventfd=no
cat > $TMPC << EOF
#include <sys/eventfd.h>

int main(void)
{
    int efd = eventfd(0, 0);
    return 0;
}
EOF
if compile_prog "" "" ; then
  eventfd=yes
fi

# check for fallocate
fallocate=no
cat > $TMPC << EOF
#include <fcntl.h>

int main(void)
{
    fallocate(0, 0, 0, 0);
    return 0;
}
EOF
if compile_prog "" "" ; then
  fallocate=yes
fi

# check for dup3
dup3=no
cat > $TMPC << EOF
#include <unistd.h>

int main(void)
{
    dup3(0, 0, 0);
    return 0;
}
EOF
if compile_prog "" "" ; then
  dup3=yes
fi

# Check if tools are available to build documentation.
if test "$docs" != "no" ; then
  if test -x "`which texi2html 2>/dev/null`" -a \
          -x "`which pod2man 2>/dev/null`" ; then
    docs=yes
  else
    if test "$docs" = "yes" ; then
      feature_not_found "docs"
    fi
    docs=no
  fi
fi

if test "$tools" == ""; then
  if test `expr "$target_list" : ".*softmmu.*"` != 0; then
    tools=yes
  else
    tools=no
  fi
fi

# Search for bswap_32 function
byteswap_h=no
cat > $TMPC << EOF
#include <byteswap.h>
int main(void) { return bswap_32(0); }
EOF
if compile_prog "" "" ; then
  byteswap_h=yes
fi

# Search for bswap_32 function
bswap_h=no
cat > $TMPC << EOF
#include <sys/endian.h>
#include <sys/types.h>
#include <machine/bswap.h>
int main(void) { return bswap32(0); }
EOF
if compile_prog "" "" ; then
  bswap_h=yes
fi

##########################################
# Do we need librt
cat > $TMPC <<EOF
#include <signal.h>
#include <time.h>
int main(void) { clockid_t id; return clock_gettime(id, NULL); }
EOF

if compile_prog "" "" ; then
  :
elif compile_prog "" "-lrt" ; then
  LIBS="-lrt $LIBS"
fi

# Determine what linker flags to use to force archive inclusion
check_linker_flags()
{
    w2=
    if test "$2" ; then
	w2=-Wl,$2
    fi
    compile_prog "" "-Wl,$1 ${w2}"
}

cat > $TMPC << EOF
int main(void) { }
EOF
if check_linker_flags --whole-archive --no-whole-archive ; then
    # GNU ld
    arlibs_begin="-Wl,--whole-archive"
    arlibs_end="-Wl,--no-whole-archive"
elif check_linker_flags -z,allextract -z,defaultextract ; then
    # Solaris ld
    arlibs_begin="-Wl,-z,allextract"
    arlibs_end="-Wl,-z,defaultextract"
elif check_linker_flags -all_load ; then
    # Mac OS X
    arlibs_begin="-all_load"
    arlibs_end=""
else
    echo "Error: your linker does not support --whole-archive or -z."
    echo "Please report to qemu-devel@nongnu.org"
    exit 1
fi

if test "$darwin" != "yes" -a "$mingw32" != "yes" -a "$solaris" != yes -a \
        "$aix" != "yes" ; then
    libs_softmmu="-lutil $libs_softmmu"
fi

##########################################
# check if the compiler defines offsetof

need_offsetof=yes
cat > $TMPC << EOF
#include <stddef.h>
int main(void) { struct s { int f; }; return offsetof(struct s, f); }
EOF
if compile_prog "" "" ; then
    need_offsetof=no
fi

##########################################
# check if the compiler understands attribute warn_unused_result
#
# This could be smarter, but gcc -Werror does not error out even when warning
# about attribute warn_unused_result

gcc_attribute_warn_unused_result=no
cat > $TMPC << EOF
#if defined(__GNUC__) && (__GNUC__ < 4) && defined(__GNUC_MINOR__) && (__GNUC__ < 4)
#error gcc 3.3 or older
#endif
int main(void) { return 0;}
EOF
if compile_prog "" ""; then
    gcc_attribute_warn_unused_result=yes
fi

##########################################
# check if we have fdatasync

fdatasync=no
cat > $TMPC << EOF
#include <unistd.h>
int main(void) { return fdatasync(0); }
EOF
if compile_prog "" "" ; then
    fdatasync=yes
fi

# End of CC checks
# After here, no more $cc or $ld runs

# default flags for all hosts
QEMU_CFLAGS="-fno-strict-aliasing $QEMU_CFLAGS"
CFLAGS="-g $CFLAGS"
if test "$debug" = "no" ; then
  CFLAGS="-O2 $CFLAGS"
fi
QEMU_CFLAGS="-Wall -Wundef -Wendif-labels -Wwrite-strings -Wmissing-prototypes $QEMU_CFLAGS"
QEMU_CFLAGS="-Wstrict-prototypes -Wredundant-decls $QEMU_CFLAGS"
QEMU_CFLAGS="-D_GNU_SOURCE -D_FILE_OFFSET_BITS=64 -D_LARGEFILE_SOURCE $QEMU_CFLAGS"
QEMU_CFLAGS="-U_FORTIFY_SOURCE $QEMU_CFLAGS"
QEMU_CFLAGS="-I. -I\$(SRC_PATH) $QEMU_CFLAGS"
LDFLAGS="-g $LDFLAGS"

gcc_flags="-Wold-style-declaration -Wold-style-definition"
cat > $TMPC << EOF
int main(void) { }
EOF
for flag in $gcc_flags; do
    if compile_prog "$QEMU_CFLAGS" "$flag" ; then
	QEMU_CFLAGS="$flag $QEMU_CFLAGS"
    fi
done

# Consult white-list to determine whether to enable werror
# by default.  Only enable by default for git builds
if test -z "$werror" ; then
    z_version=`cut -f3 -d. $source_path/VERSION`
    if test "$z_version" = "50" -a \
        "$linux" = "yes" ; then
        werror="yes"
    else
        werror="no"
    fi
fi

if test "$werror" = "yes" ; then
    QEMU_CFLAGS="-Werror $QEMU_CFLAGS"
fi

if test "$solaris" = "no" ; then
    if $ld --version 2>/dev/null | grep "GNU ld" >/dev/null 2>/dev/null ; then
        LDFLAGS="-Wl,--warn-common $LDFLAGS"
    fi
fi

if test "$mingw32" = "yes" ; then
  if test -z "$prefix" ; then
      prefix="c:/Program Files/Qemu"
  fi
  mansuffix=""
  datasuffix=""
  docsuffix=""
  binsuffix=""
else
  if test -z "$prefix" ; then
      prefix="/usr/local"
  fi
  mansuffix="/share/man"
  datasuffix="/share/qemu"
  docsuffix="/share/doc/qemu"
  binsuffix="/bin"
fi

echo "Install prefix    $prefix"
echo "BIOS directory    $prefix$datasuffix"
echo "binary directory  $prefix$binsuffix"
if test "$mingw32" = "no" ; then
echo "Manual directory  $prefix$mansuffix"
echo "ELF interp prefix $interp_prefix"
fi
echo "Source path       $source_path"
echo "C compiler        $cc"
echo "Host C compiler   $host_cc"
echo "CFLAGS            $CFLAGS"
echo "QEMU_CFLAGS       $QEMU_CFLAGS"
echo "LDFLAGS           $LDFLAGS"
echo "make              $make"
echo "install           $install"
echo "host CPU          $cpu"
echo "host big endian   $bigendian"
echo "target list       $target_list"
echo "tcg debug enabled $debug_tcg"
echo "gprof enabled     $gprof"
echo "sparse enabled    $sparse"
echo "strip binaries    $strip_opt"
echo "profiler          $profiler"
echo "static build      $static"
echo "-Werror enabled   $werror"
if test "$darwin" = "yes" ; then
    echo "Cocoa support     $cocoa"
fi
echo "SDL support       $sdl"
echo "curses support    $curses"
echo "curl support      $curl"
echo "check support     $check_utests"
echo "mingw32 support   $mingw32"
echo "Audio drivers     $audio_drv_list"
echo "Extra audio cards $audio_card_list"
echo "Block whitelist   $block_drv_whitelist"
echo "Mixer emulation   $mixemu"
echo "VNC TLS support   $vnc_tls"
echo "VNC SASL support  $vnc_sasl"
if test -n "$sparc_cpu"; then
    echo "Target Sparc Arch $sparc_cpu"
fi
echo "xen support       $xen"
echo "brlapi support    $brlapi"
echo "bluez  support    $bluez"
echo "Documentation     $docs"
echo "Tools             $tools"
[ ! -z "$uname_release" ] && \
echo "uname -r          $uname_release"
echo "NPTL support      $nptl"
echo "GUEST_BASE        $guest_base"
echo "PIE user targets  $user_pie"
echo "vde support       $vde"
echo "IO thread         $io_thread"
echo "Linux AIO support $linux_aio"
echo "Install blobs     $blobs"
echo "KVM support       $kvm"
echo "TCG interpreter   $tcg_interpreter"
echo "fdt support       $fdt"
echo "preadv support    $preadv"
echo "fdatasync         $fdatasync"
echo "uuid support      $uuid"

if test $sdl_too_old = "yes"; then
echo "-> Your SDL version is too old - please upgrade to have SDL support"
fi

config_host_mak="config-host.mak"
config_host_ld="config-host.ld"

echo "# Automatically generated by configure - do not modify" > $config_host_mak
printf "# Configured with:" >> $config_host_mak
printf " '%s'" "$0" "$@" >> $config_host_mak
echo >> $config_host_mak

echo "CONFIG_QEMU_SHAREDIR=\"$prefix$datasuffix\"" >> $config_host_mak

case "$cpu" in
  i386|x86_64|alpha|cris|hppa|ia64|m68k|microblaze|ppc|ppc64|s390|sparc|sparc64)
    ARCH=$cpu
  ;;
  armv4b|armv4l)
    ARCH=arm
  ;;
  mips*)
    ARCH=mips
  ;;
  *)
    if test "$tcg_interpreter" = "yes" ; then
        echo "Unsupported CPU = $cpu, will use TCG with TCI (experimental)"
        ARCH=unknown
        echo "CONFIG_TCG_INTERPRETER=y" >> $config_host_mak
    else
        echo "Unsupported CPU = $cpu, try --enable-tcg-interpreter"
        exit 1
    fi
  ;;
esac
echo "ARCH=$ARCH" >> $config_host_mak
if test "$debug_tcg" = "yes" ; then
  echo "CONFIG_DEBUG_TCG=y" >> $config_host_mak
fi
if test "$debug" = "yes" ; then
  echo "CONFIG_DEBUG_EXEC=y" >> $config_host_mak
fi
if test "$strip_opt" = "yes" ; then
  echo "STRIP_OPT=-s" >> $config_host_mak
fi
if test "$bigendian" = "yes" ; then
  echo "HOST_WORDS_BIGENDIAN=y" >> $config_host_mak
fi
echo "HOST_LONG_BITS=$hostlongbits" >> $config_host_mak
if test "$mingw32" = "yes" ; then
  echo "CONFIG_WIN32=y" >> $config_host_mak
  echo "CONFIG_INSTALLER=y" >> $config_host_mak
else
  echo "CONFIG_POSIX=y" >> $config_host_mak
fi

if test "$linux" = "yes" ; then
  echo "CONFIG_LINUX=y" >> $config_host_mak
fi

if test "$darwin" = "yes" ; then
  echo "CONFIG_DARWIN=y" >> $config_host_mak
fi

if test "$aix" = "yes" ; then
  echo "CONFIG_AIX=y" >> $config_host_mak
fi

if test "$solaris" = "yes" ; then
  echo "CONFIG_SOLARIS=y" >> $config_host_mak
  echo "CONFIG_SOLARIS_VERSION=$solarisrev" >> $config_host_mak
  if test "$needs_libsunmath" = "yes" ; then
    echo "CONFIG_NEEDS_LIBSUNMATH=y" >> $config_host_mak
  fi
fi
if test "$static" = "yes" ; then
  echo "CONFIG_STATIC=y" >> $config_host_mak
  LDFLAGS="-static $LDFLAGS"
fi
if test $profiler = "yes" ; then
  echo "CONFIG_PROFILER=y" >> $config_host_mak
fi
if test "$slirp" = "yes" ; then
  echo "CONFIG_SLIRP=y" >> $config_host_mak
  QEMU_CFLAGS="-I\$(SRC_PATH)/slirp $QEMU_CFLAGS"
fi
if test "$vde" = "yes" ; then
  echo "CONFIG_VDE=y" >> $config_host_mak
fi
for card in $audio_card_list; do
    def=CONFIG_`echo $card | tr '[:lower:]' '[:upper:]'`
    echo "$def=y" >> $config_host_mak
done
echo "CONFIG_AUDIO_DRIVERS=$audio_drv_list" >> $config_host_mak
for drv in $audio_drv_list; do
    def=CONFIG_`echo $drv | tr '[:lower:]' '[:upper:]'`
    echo "$def=y" >> $config_host_mak
    if test "$drv" = "fmod"; then
        echo "FMOD_CFLAGS=-I$fmod_inc" >> $config_host_mak
    fi
done
if test "$audio_pt_int" = "yes" ; then
  echo "CONFIG_AUDIO_PT_INT=y" >> $config_host_mak
fi
if test "$audio_win_int" = "yes" ; then
  echo "CONFIG_AUDIO_WIN_INT=y" >> $config_host_mak
fi
echo "CONFIG_BDRV_WHITELIST=$block_drv_whitelist" >> $config_host_mak
if test "$mixemu" = "yes" ; then
  echo "CONFIG_MIXEMU=y" >> $config_host_mak
fi
if test "$vnc_tls" = "yes" ; then
  echo "CONFIG_VNC_TLS=y" >> $config_host_mak
  echo "VNC_TLS_CFLAGS=$vnc_tls_cflags" >> $config_host_mak
fi
if test "$vnc_sasl" = "yes" ; then
  echo "CONFIG_VNC_SASL=y" >> $config_host_mak
  echo "VNC_SASL_CFLAGS=$vnc_sasl_cflags" >> $config_host_mak
fi
if test "$fnmatch" = "yes" ; then
  echo "CONFIG_FNMATCH=y" >> $config_host_mak
fi
if test "$uuid" = "yes" ; then
  echo "CONFIG_UUID=y" >> $config_host_mak
fi
qemu_version=`head $source_path/VERSION`
echo "VERSION=$qemu_version" >>$config_host_mak
echo "PKGVERSION=$pkgversion" >>$config_host_mak
echo "SRC_PATH=$source_path" >> $config_host_mak
if [ "$source_path_used" = "yes" ]; then
  echo "VPATH=$source_path" >> $config_host_mak
fi
echo "TARGET_DIRS=$target_list" >> $config_host_mak
if [ "$docs" = "yes" ] ; then
  echo "BUILD_DOCS=yes" >> $config_host_mak
fi
if [ "$tools" = "yes" ] ; then
  echo "BUILD_TOOLS=yes" >> $config_host_mak
fi
if test "$sdl" = "yes" ; then
  echo "CONFIG_SDL=y" >> $config_host_mak
  echo "SDL_CFLAGS=$sdl_cflags" >> $config_host_mak
fi
if test "$cocoa" = "yes" ; then
  echo "CONFIG_COCOA=y" >> $config_host_mak
fi
if test "$curses" = "yes" ; then
  echo "CONFIG_CURSES=y" >> $config_host_mak
fi
if test "$atfile" = "yes" ; then
  echo "CONFIG_ATFILE=y" >> $config_host_mak
fi
if test "$utimens" = "yes" ; then
  echo "CONFIG_UTIMENSAT=y" >> $config_host_mak
fi
if test "$pipe2" = "yes" ; then
  echo "CONFIG_PIPE2=y" >> $config_host_mak
fi
if test "$splice" = "yes" ; then
  echo "CONFIG_SPLICE=y" >> $config_host_mak
fi
if test "$eventfd" = "yes" ; then
  echo "CONFIG_EVENTFD=y" >> $config_host_mak
fi
if test "$fallocate" = "yes" ; then
  echo "CONFIG_FALLOCATE=y" >> $config_host_mak
fi
if test "$dup3" = "yes" ; then
  echo "CONFIG_DUP3=y" >> $config_host_mak
fi
if test "$inotify" = "yes" ; then
  echo "CONFIG_INOTIFY=y" >> $config_host_mak
fi
if test "$byteswap_h" = "yes" ; then
  echo "CONFIG_BYTESWAP_H=y" >> $config_host_mak
fi
if test "$bswap_h" = "yes" ; then
  echo "CONFIG_MACHINE_BSWAP_H=y" >> $config_host_mak
fi
if test "$curl" = "yes" ; then
  echo "CONFIG_CURL=y" >> $config_host_mak
  echo "CURL_CFLAGS=$curl_cflags" >> $config_host_mak
fi
if test "$brlapi" = "yes" ; then
  echo "CONFIG_BRLAPI=y" >> $config_host_mak
fi
if test "$bluez" = "yes" ; then
  echo "CONFIG_BLUEZ=y" >> $config_host_mak
  echo "BLUEZ_CFLAGS=$bluez_cflags" >> $config_host_mak
fi
if test "$xen" = "yes" ; then
  echo "CONFIG_XEN=y" >> $config_host_mak
fi
if test "$io_thread" = "yes" ; then
  echo "CONFIG_IOTHREAD=y" >> $config_host_mak
fi
if test "$linux_aio" = "yes" ; then
  echo "CONFIG_LINUX_AIO=y" >> $config_host_mak
fi
if test "$blobs" = "yes" ; then
  echo "INSTALL_BLOBS=yes" >> $config_host_mak
fi
if test "$iovec" = "yes" ; then
  echo "CONFIG_IOVEC=y" >> $config_host_mak
fi
if test "$preadv" = "yes" ; then
  echo "CONFIG_PREADV=y" >> $config_host_mak
fi
if test "$fdt" = "yes" ; then
  echo "CONFIG_FDT=y" >> $config_host_mak
fi
if test "$tcg_interpreter" = "yes" ; then
  echo "CONFIG_TCG_INTERPRETER=y" >> $config_host_mak
fi
if test "$need_offsetof" = "yes" ; then
  echo "CONFIG_NEED_OFFSETOF=y" >> $config_host_mak
fi
if test "$gcc_attribute_warn_unused_result" = "yes" ; then
  echo "CONFIG_GCC_ATTRIBUTE_WARN_UNUSED_RESULT=y" >> $config_host_mak
fi
if test "$fdatasync" = "yes" ; then
  echo "CONFIG_FDATASYNC=y" >> $config_host_mak
fi

# XXX: suppress that
if [ "$bsd" = "yes" ] ; then
  echo "CONFIG_BSD=y" >> $config_host_mak
fi

echo "CONFIG_UNAME_RELEASE=\"$uname_release\"" >> $config_host_mak

# USB host support
case "$usb" in
linux)
  echo "HOST_USB=linux" >> $config_host_mak
;;
bsd)
  echo "HOST_USB=bsd" >> $config_host_mak
;;
*)
  echo "HOST_USB=stub" >> $config_host_mak
;;
esac

<<<<<<< HEAD
tools="qemu-img\$(EXESUF)"
if [ "$linux" = "yes" ] ; then
  tools="qemu-nbd\$(EXESUF) qemu-io\$(EXESUF) $tools"
  if [ "$check_utests" = "yes" ]; then
    tools="check-qint check-qstring check-qdict check-qlist $tools"
=======
tools=
if test `expr "$target_list" : ".*softmmu.*"` != 0 ; then
  tools="qemu-img\$(EXESUF) $tools"
  if [ "$linux" = "yes" ] ; then
      tools="qemu-nbd\$(EXESUF) qemu-io\$(EXESUF) $tools"
    if [ "$check_utests" = "yes" ]; then
      tools="check-qint check-qstring check-qdict check-qlist $tools"
      tools="check-qfloat check-qjson $tools"
    fi
  elif test "$mingw32" = "yes" ; then
      tools="qemu-io\$(EXESUF) $tools"
>>>>>>> cfc6d90a
  fi
elif test "$mingw32" = "yes" ; then
    tools="qemu-io\$(EXESUF) $tools"
fi
echo "TOOLS=$tools" >> $config_host_mak

# Mac OS X ships with a broken assembler
roms=
if test \( "$cpu" = "i386" -o "$cpu" = "x86_64" \) -a \
        "$targetos" != "Darwin" -a \
        `expr "$target_list" : ".*softmmu.*"` != 0 ; then
  roms="optionrom"
fi
echo "ROMS=$roms" >> $config_host_mak

echo "prefix=$prefix" >> $config_host_mak
echo "bindir=\${prefix}$binsuffix" >> $config_host_mak
echo "mandir=\${prefix}$mansuffix" >> $config_host_mak
echo "datadir=\${prefix}$datasuffix" >> $config_host_mak
echo "docdir=\${prefix}$docsuffix" >> $config_host_mak
echo "MAKE=$make" >> $config_host_mak
echo "INSTALL=$install" >> $config_host_mak
echo "INSTALL_DIR=$install -d -m0755 -p" >> $config_host_mak
echo "INSTALL_DATA=$install -m0644 -p" >> $config_host_mak
echo "INSTALL_PROG=$install -m0755 -p" >> $config_host_mak
echo "CC=$cc" >> $config_host_mak
echo "HOST_CC=$host_cc" >> $config_host_mak
if test "$sparse" = "yes" ; then
  echo "CC      := REAL_CC=\"\$(CC)\" cgcc"       >> $config_host_mak
  echo "HOST_CC := REAL_CC=\"\$(HOST_CC)\" cgcc"  >> $config_host_mak
  echo "QEMU_CFLAGS  += -Wbitwise -Wno-transparent-union -Wno-old-initializer -Wno-non-pointer-null" >> $config_host_mak
fi
echo "AR=$ar" >> $config_host_mak
echo "OBJCOPY=$objcopy" >> $config_host_mak
echo "LD=$ld" >> $config_host_mak
echo "CFLAGS=$CFLAGS" >> $config_host_mak
echo "QEMU_CFLAGS=$QEMU_CFLAGS" >> $config_host_mak
echo "HELPER_CFLAGS=$helper_cflags" >> $config_host_mak
echo "LDFLAGS=$LDFLAGS" >> $config_host_mak
echo "ARLIBS_BEGIN=$arlibs_begin" >> $config_host_mak
echo "ARLIBS_END=$arlibs_end" >> $config_host_mak
echo "LIBS+=$LIBS" >> $config_host_mak
echo "LIBS_TOOLS+=$libs_tools" >> $config_host_mak
echo "EXESUF=$EXESUF" >> $config_host_mak

# generate list of library paths for linker script

$ld --verbose -v 2> /dev/null | grep SEARCH_DIR > ${config_host_ld}

if test -f ${config_host_ld}~ ; then
  if cmp -s $config_host_ld ${config_host_ld}~ ; then
    mv ${config_host_ld}~ $config_host_ld
  else
    rm ${config_host_ld}~
  fi
fi

for target in $target_list; do
target_dir="$target"
config_target_mak=$target_dir/config-target.mak
target_arch2=`echo $target | cut -d '-' -f 1`
target_bigendian="no"

case "$target_arch2" in
  armeb|m68k|microblaze|mips|mipsn32|mips64|ppc|ppcemb|ppc64|ppc64abi32|sh4eb|sparc|sparc64|sparc32plus)
  target_bigendian=yes
  ;;
esac
target_softmmu="no"
target_user_only="no"
target_linux_user="no"
target_darwin_user="no"
target_bsd_user="no"
case "$target" in
  ${target_arch2}-softmmu)
    target_softmmu="yes"
    ;;
  ${target_arch2}-linux-user)
    target_user_only="yes"
    target_linux_user="yes"
    ;;
  ${target_arch2}-darwin-user)
    target_user_only="yes"
    target_darwin_user="yes"
    ;;
  ${target_arch2}-bsd-user)
    target_user_only="yes"
    target_bsd_user="yes"
    ;;
  *)
    echo "ERROR: Target '$target' not recognised"
    exit 1
    ;;
esac

mkdir -p $target_dir
mkdir -p $target_dir/fpu
mkdir -p $target_dir/tcg
mkdir -p $target_dir/ide
if test "$target" = "arm-linux-user" -o "$target" = "armeb-linux-user" -o "$target" = "arm-bsd-user" -o "$target" = "armeb-bsd-user" ; then
  mkdir -p $target_dir/nwfpe
fi

if test ! -f $target_dir/config-devices.mak ; then
  cp $source_path/default-configs/${target}.mak $target_dir/config-devices.mak
fi

#
# don't use ln -sf as not all "ln -sf" over write the file/link
#
rm -f $target_dir/Makefile
ln -s $source_path/Makefile.target $target_dir/Makefile


echo "# Automatically generated by configure - do not modify" > $config_target_mak

bflt="no"
elfload32="no"
target_nptl="no"
interp_prefix1=`echo "$interp_prefix" | sed "s/%M/$target_arch2/g"`
echo "CONFIG_QEMU_PREFIX=\"$interp_prefix1\"" >> $config_target_mak
gdb_xml_files=""

TARGET_ARCH="$target_arch2"
TARGET_BASE_ARCH=""
TARGET_ABI_DIR=""

case "$target_arch2" in
  i386)
    target_phys_bits=32
  ;;
  x86_64)
    TARGET_BASE_ARCH=i386
    target_phys_bits=64
  ;;
  alpha)
    target_phys_bits=64
  ;;
  arm|armeb)
    TARGET_ARCH=arm
    bflt="yes"
    target_nptl="yes"
    gdb_xml_files="arm-core.xml arm-vfp.xml arm-vfp3.xml arm-neon.xml"
    target_phys_bits=32
  ;;
  cris)
    target_nptl="yes"
    target_phys_bits=32
  ;;
  m68k)
    bflt="yes"
    gdb_xml_files="cf-core.xml cf-fp.xml"
    target_phys_bits=32
  ;;
  microblaze)
    bflt="yes"
    target_nptl="yes"
    target_phys_bits=32
  ;;
  mips|mipsel)
    TARGET_ARCH=mips
    echo "TARGET_ABI_MIPSO32=y" >> $config_target_mak
    target_nptl="yes"
    target_phys_bits=64
  ;;
  mipsn32|mipsn32el)
    TARGET_ARCH=mipsn32
    TARGET_BASE_ARCH=mips
    echo "TARGET_ABI_MIPSN32=y" >> $config_target_mak
    target_phys_bits=64
  ;;
  mips64|mips64el)
    TARGET_ARCH=mips64
    TARGET_BASE_ARCH=mips
    echo "TARGET_ABI_MIPSN64=y" >> $config_target_mak
    target_phys_bits=64
  ;;
  ppc)
    gdb_xml_files="power-core.xml power-fpu.xml power-altivec.xml power-spe.xml"
    target_phys_bits=32
    target_nptl="yes"
  ;;
  ppcemb)
    TARGET_BASE_ARCH=ppc
    TARGET_ABI_DIR=ppc
    gdb_xml_files="power-core.xml power-fpu.xml power-altivec.xml power-spe.xml"
    target_phys_bits=64
    target_nptl="yes"
  ;;
  ppc64)
    TARGET_BASE_ARCH=ppc
    TARGET_ABI_DIR=ppc
    gdb_xml_files="power64-core.xml power-fpu.xml power-altivec.xml power-spe.xml"
    target_phys_bits=64
  ;;
  ppc64abi32)
    TARGET_ARCH=ppc64
    TARGET_BASE_ARCH=ppc
    TARGET_ABI_DIR=ppc
    echo "TARGET_ABI32=y" >> $config_target_mak
    gdb_xml_files="power64-core.xml power-fpu.xml power-altivec.xml power-spe.xml"
    target_phys_bits=64
  ;;
  sh4|sh4eb)
    TARGET_ARCH=sh4
    bflt="yes"
    target_nptl="yes"
    target_phys_bits=32
  ;;
  sparc)
    target_phys_bits=64
  ;;
  sparc64)
    TARGET_BASE_ARCH=sparc
    elfload32="yes"
    target_phys_bits=64
  ;;
  sparc32plus)
    TARGET_ARCH=sparc64
    TARGET_BASE_ARCH=sparc
    TARGET_ABI_DIR=sparc
    echo "TARGET_ABI32=y" >> $config_target_mak
    target_phys_bits=64
  ;;
  *)
    echo "Unsupported target CPU"
    exit 1
  ;;
esac
echo "TARGET_ARCH=$TARGET_ARCH" >> $config_target_mak
target_arch_name="`echo $TARGET_ARCH | tr '[:lower:]' '[:upper:]'`"
echo "TARGET_$target_arch_name=y" >> $config_target_mak
echo "TARGET_ARCH2=$target_arch2" >> $config_target_mak
# TARGET_BASE_ARCH needs to be defined after TARGET_ARCH
if [ "$TARGET_BASE_ARCH" = "" ]; then
  TARGET_BASE_ARCH=$TARGET_ARCH
fi
echo "TARGET_BASE_ARCH=$TARGET_BASE_ARCH" >> $config_target_mak
if [ "$TARGET_ABI_DIR" = "" ]; then
  TARGET_ABI_DIR=$TARGET_ARCH
fi
echo "TARGET_ABI_DIR=$TARGET_ABI_DIR" >> $config_target_mak
if [ $target_phys_bits -lt $hostlongbits ] ; then
  target_phys_bits=$hostlongbits
fi
case "$target_arch2" in
  i386|x86_64)
    if test "$xen" = "yes" -a "$target_softmmu" = "yes" ; then
      echo "CONFIG_XEN=y" >> $config_target_mak
    fi
esac
case "$target_arch2" in
  i386|x86_64|ppcemb|ppc|ppc64)
    # Make sure the target and host cpus are compatible
    if test "$kvm" = "yes" -a "$target_softmmu" = "yes" -a \
      \( "$target_arch2" = "$cpu" -o \
      \( "$target_arch2" = "ppcemb" -a "$cpu" = "ppc" \) -o \
      \( "$target_arch2" = "ppc64"  -a "$cpu" = "ppc" \) -o \
      \( "$target_arch2" = "x86_64" -a "$cpu" = "i386"   \) -o \
      \( "$target_arch2" = "i386"   -a "$cpu" = "x86_64" \) \) ; then
      echo "CONFIG_KVM=y" >> $config_target_mak
      echo "KVM_CFLAGS=$kvm_cflags" >> $config_target_mak
    fi
esac
echo "TARGET_PHYS_ADDR_BITS=$target_phys_bits" >> $config_target_mak
if test "$target_bigendian" = "yes" ; then
  echo "TARGET_WORDS_BIGENDIAN=y" >> $config_target_mak
fi
if test "$target_softmmu" = "yes" ; then
  echo "CONFIG_SOFTMMU=y" >> $config_target_mak
  echo "LIBS+=$libs_softmmu" >> $config_target_mak
  echo "HWLIB=../libhw$target_phys_bits/libqemuhw$target_phys_bits.a" >> $config_target_mak
  echo "subdir-$target: subdir-libhw$target_phys_bits" >> $config_host_mak
fi
if test "$target_user_only" = "yes" ; then
  echo "CONFIG_USER_ONLY=y" >> $config_target_mak
fi
if test "$target_linux_user" = "yes" ; then
  echo "CONFIG_LINUX_USER=y" >> $config_target_mak
fi
if test "$target_darwin_user" = "yes" ; then
  echo "CONFIG_DARWIN_USER=y" >> $config_target_mak
fi
list=""
if test ! -z "$gdb_xml_files" ; then
  for x in $gdb_xml_files; do
    list="$list $source_path/gdb-xml/$x"
  done
  echo "TARGET_XML_FILES=$list" >> $config_target_mak
fi

case "$target_arch2" in
  arm|armeb|m68k|microblaze|mips|mipsel|mipsn32|mipsn32el|mips64|mips64el|ppc|ppc64|ppc64abi32|ppcemb|sparc|sparc64|sparc32plus)
    echo "CONFIG_SOFTFLOAT=y" >> $config_target_mak
    ;;
  *)
    echo "CONFIG_NOSOFTFLOAT=y" >> $config_target_mak
    ;;
esac

if test "$target_user_only" = "yes" -a "$bflt" = "yes"; then
  echo "TARGET_HAS_BFLT=y" >> $config_target_mak
fi
if test "$target_user_only" = "yes" \
        -a "$nptl" = "yes" -a "$target_nptl" = "yes"; then
  echo "CONFIG_USE_NPTL=y" >> $config_target_mak
fi
# 32 bit ELF loader in addition to native 64 bit loader?
if test "$target_user_only" = "yes" -a "$elfload32" = "yes"; then
  echo "TARGET_HAS_ELFLOAD32=y" >> $config_target_mak
fi
if test "$target_user_only" = "yes" -a "$guest_base" = "yes"; then
  echo "CONFIG_USE_GUEST_BASE=y" >> $config_target_mak
fi
if test "$target_bsd_user" = "yes" ; then
  echo "CONFIG_BSD_USER=y" >> $config_target_mak
fi

# generate QEMU_CFLAGS/LDFLAGS for targets

cflags=""
ldflags=""

if test "$tcg_interpreter" = "yes"; then
  cflags="-I\$(SRC_PATH)/tcg/bytecode $cflags"
elif test "$ARCH" = "sparc64" ; then
  cflags="-I\$(SRC_PATH)/tcg/sparc $cflags"
else
  cflags="-I\$(SRC_PATH)/tcg/\$(ARCH) $cflags"
fi
cflags="-I\$(SRC_PATH)/tcg $cflags"
cflags="-I\$(SRC_PATH)/fpu $cflags"

for i in $ARCH $TARGET_BASE_ARCH ; do
  case "$i" in
  alpha)
    echo "CONFIG_ALPHA_DIS=y"  >> $config_target_mak
  ;;
  arm)
    echo "CONFIG_ARM_DIS=y"  >> $config_target_mak
  ;;
  cris)
    echo "CONFIG_CRIS_DIS=y"  >> $config_target_mak
  ;;
  hppa)
    echo "CONFIG_HPPA_DIS=y"  >> $config_target_mak
  ;;
  i386|x86_64)
    echo "CONFIG_I386_DIS=y"  >> $config_target_mak
  ;;
  m68k)
    echo "CONFIG_M68K_DIS=y"  >> $config_target_mak
  ;;
  microblaze)
    echo "CONFIG_MICROBLAZE_DIS=y"  >> $config_target_mak
  ;;
  mips*)
    echo "CONFIG_MIPS_DIS=y"  >> $config_target_mak
  ;;
  ppc*)
    echo "CONFIG_PPC_DIS=y"  >> $config_target_mak
  ;;
  s390)
    echo "CONFIG_S390_DIS=y"  >> $config_target_mak
  ;;
  sh4)
    echo "CONFIG_SH4_DIS=y"  >> $config_target_mak
  ;;
  sparc*)
    echo "CONFIG_SPARC_DIS=y"  >> $config_target_mak
  ;;
  esac
done

case "$ARCH" in
alpha)
  # Ensure there's only a single GP
  cflags="-msmall-data $cflags"
;;
ia64)
  cflags="-mno-sdata $cflags"
;;
esac

if test "$target_softmmu" = "yes" ; then
  case "$TARGET_BASE_ARCH" in
  arm)
    cflags="-DHAS_AUDIO $cflags"
  ;;
  i386|mips|ppc)
    cflags="-DHAS_AUDIO -DHAS_AUDIO_CHOICE $cflags"
  ;;
  esac
fi

if test "$target_user_only" = "yes" -a "$static" = "no" -a \
	"$user_pie" = "yes" ; then
  cflags="-fpie $cflags"
  ldflags="-pie $ldflags"
fi

if test "$target_softmmu" = "yes" -a \( \
        "$TARGET_ARCH" = "microblaze" -o \
        "$TARGET_ARCH" = "cris" \) ; then
  echo "CONFIG_NEED_MMU=y" >> $config_target_mak
fi

if test "$gprof" = "yes" ; then
  echo "TARGET_GPROF=yes" >> $config_target_mak
  if test "$target_linux_user" = "yes" ; then
    cflags="-p $cflags"
    ldflags="-p $ldflags"
  fi
  if test "$target_softmmu" = "yes" ; then
    ldflags="-p $ldflags"
    echo "GPROF_CFLAGS=-p" >> $config_target_mak
  fi
fi

linker_script="-Wl,-T../config-host.ld -Wl,-T,\$(SRC_PATH)/\$(ARCH).ld"
if test "$target_linux_user" = "yes" -o "$target_bsd_user" = "yes" ; then
  case "$ARCH" in
  sparc)
    # -static is used to avoid g1/g3 usage by the dynamic linker
    ldflags="$linker_script -static $ldflags"
    ;;
  ia64)
    ldflags="-Wl,-G0 $linker_script -static $ldflags"
    ;;
  i386|x86_64|ppc|ppc64|s390|sparc64|alpha|arm|m68k|mips|mips64)
    ldflags="$linker_script $ldflags"
    ;;
  esac
fi
if test "$target_softmmu" = "yes" ; then
  case "$ARCH" in
  ia64)
    ldflags="-Wl,-G0 $linker_script -static $ldflags"
    ;;
  esac
fi

echo "LDFLAGS+=$ldflags" >> $config_target_mak
echo "QEMU_CFLAGS+=$cflags" >> $config_target_mak

done # for target in $targets

# build tree in object directory if source path is different from current one
if test "$source_path_used" = "yes" ; then
    DIRS="tests tests/cris slirp audio block net pc-bios/optionrom"
    DIRS="$DIRS roms/seabios roms/vgabios"
    FILES="Makefile tests/Makefile"
    FILES="$FILES tests/cris/Makefile tests/cris/.gdbinit"
    FILES="$FILES tests/test-mmap.c"
    FILES="$FILES pc-bios/optionrom/Makefile pc-bios/keymaps pc-bios/video.x"
    FILES="$FILES roms/seabios/Makefile roms/vgabios/Makefile"
    for bios_file in $source_path/pc-bios/*.bin $source_path/pc-bios/*.dtb $source_path/pc-bios/openbios-*; do
        FILES="$FILES pc-bios/`basename $bios_file`"
    done
    for dir in $DIRS ; do
            mkdir -p $dir
    done
    # remove the link and recreate it, as not all "ln -sf" overwrite the link
    for f in $FILES ; do
        rm -f $f
        ln -s $source_path/$f $f
    done
fi

# temporary config to build submodules
for rom in seabios vgabios ; do
    config_mak=roms/$rom/config.mak
    echo "# Automatically generated by configure - do not modify" >> $config_mak
    echo "SRC_PATH=$source_path/roms/$rom" >> $config_mak
    echo "CC=$cc" >> $config_mak
    echo "BCC=bcc" >> $config_mak
    echo "CPP=${cross_prefix}cpp" >> $config_mak
    echo "OBJCOPY=objcopy" >> $config_mak
    echo "IASL=iasl" >> $config_mak
    echo "HOST_CC=$host_cc" >> $config_mak
    echo "LD=$ld" >> $config_mak
done

for hwlib in 32 64; do
  d=libhw$hwlib
  mkdir -p $d
  rm -f $d/Makefile
  ln -s $source_path/Makefile.hw $d/Makefile
  echo "HWLIB=libqemuhw$hwlib.a" > $d/config.mak
  echo "QEMU_CFLAGS+=-DTARGET_PHYS_ADDR_BITS=$hwlib" >> $d/config.mak
done

d=libuser
mkdir -p $d
rm -f $d/Makefile
ln -s $source_path/Makefile.user $d/Makefile<|MERGE_RESOLUTION|>--- conflicted
+++ resolved
@@ -2152,25 +2152,12 @@
 ;;
 esac
 
-<<<<<<< HEAD
 tools="qemu-img\$(EXESUF)"
 if [ "$linux" = "yes" ] ; then
   tools="qemu-nbd\$(EXESUF) qemu-io\$(EXESUF) $tools"
   if [ "$check_utests" = "yes" ]; then
     tools="check-qint check-qstring check-qdict check-qlist $tools"
-=======
-tools=
-if test `expr "$target_list" : ".*softmmu.*"` != 0 ; then
-  tools="qemu-img\$(EXESUF) $tools"
-  if [ "$linux" = "yes" ] ; then
-      tools="qemu-nbd\$(EXESUF) qemu-io\$(EXESUF) $tools"
-    if [ "$check_utests" = "yes" ]; then
-      tools="check-qint check-qstring check-qdict check-qlist $tools"
-      tools="check-qfloat check-qjson $tools"
-    fi
-  elif test "$mingw32" = "yes" ; then
-      tools="qemu-io\$(EXESUF) $tools"
->>>>>>> cfc6d90a
+    tools="check-qfloat check-qjson $tools"
   fi
 elif test "$mingw32" = "yes" ; then
     tools="qemu-io\$(EXESUF) $tools"
