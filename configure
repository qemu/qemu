#!/bin/sh
#
# qemu configure script (c) 2003 Fabrice Bellard
#
# set temporary file name
if test ! -z "$TMPDIR" ; then
    TMPDIR1="${TMPDIR}"
elif test ! -z "$TEMPDIR" ; then
    TMPDIR1="${TEMPDIR}"
else
    TMPDIR1="/tmp"
fi

TMPC="${TMPDIR1}/qemu-conf-${RANDOM}-$$-${RANDOM}.c"
TMPO="${TMPDIR1}/qemu-conf-${RANDOM}-$$-${RANDOM}.o"
TMPE="${TMPDIR1}/qemu-conf-${RANDOM}-$$-${RANDOM}"
TMPS="${TMPDIR1}/qemu-conf-${RANDOM}-$$-${RANDOM}.S"
TMPI="${TMPDIR1}/qemu-conf-${RANDOM}-$$-${RANDOM}.i"
TMPSDLLOG="${TMPDIR1}/qemu-conf-sdl-$$-${RANDOM}.log"

trap "rm -f $TMPC $TMPO $TMPE $TMPS $TMPI $TMPSDLLOG; exit" 0 2 3 15

# default parameters
prefix=""
interp_prefix="/usr/gnemul/qemu-%M"
static="no"
cross_prefix=""
cc="gcc"
audio_drv_list=""
audio_card_list="ac97 es1370 sb16"
audio_possible_cards="ac97 es1370 sb16 cs4231a adlib gus"
host_cc="gcc"
ar="ar"
link="ld"
make="make"
install="install"
strip="strip"
objcopy="objcopy"
ld="ld"

# parse CC options first
for opt do
  optarg=`expr "x$opt" : 'x[^=]*=\(.*\)'`
  case "$opt" in
  --cross-prefix=*) cross_prefix="$optarg"
  ;;
  --cc=*) cc="$optarg"
  ;;
  esac
done

# OS specific
# Using uname is really, really broken.  Once we have the right set of checks
# we can eliminate it's usage altogether

cc="${cross_prefix}${cc}"
ar="${cross_prefix}${ar}"
link="${cross_prefix}${link}"
strip="${cross_prefix}${strip}"
objcopy="${cross_prefix}${objcopy}"
ld="${cross_prefix}${ld}"

# check that the C compiler works.
cat > $TMPC <<EOF
int main(void) {}
EOF

if $cc $ARCH_CFLAGS -c -o $TMPO $TMPC > /dev/null 2> /dev/null ; then
  : C compiler works ok
else
    echo "ERROR: \"$cc\" either does not exist or does not work"
    exit 1
fi

check_define() {
cat > $TMPC <<EOF
#if !defined($1)
#error Not defined
#endif
int main(void) { return 0; }
EOF
  $cc $ARCH_CFLAGS -c -o $TMPO $TMPC > /dev/null 2> /dev/null
}

if check_define __i386__ ; then
  cpu="i386"
elif check_define __x86_64__ ; then
  cpu="x86_64"
elif check_define __mips__ ; then
  if check_define __mips64 ; then
    cpu="mips64"
  else
    cpu="mips"
  fi
elif check_define __sparc__ ; then
  # We can't check for 64 bit (when gcc is biarch) or V8PLUSA
  # They must be specified using --sparc_cpu
  if check_define __arch64__ ; then
    cpu="sparc64"
  else
    cpu="sparc"
  fi
elif check_define _ARCH_PPC ; then
  if check_define _ARCH_PPC64 ; then
    cpu="ppc64"
  else
    cpu="ppc"
  fi
else
  cpu=`uname -m`
fi

target_list=""
case "$cpu" in
  i386|i486|i586|i686|i86pc|BePC)
    cpu="i386"
  ;;
  x86_64|amd64)
    cpu="x86_64"
  ;;
  alpha)
    cpu="alpha"
  ;;
  armv*b)
    cpu="armv4b"
  ;;
  armv*l)
    cpu="armv4l"
  ;;
  cris)
    cpu="cris"
  ;;
  parisc|parisc64)
    cpu="hppa"
  ;;
  ia64)
    cpu="ia64"
  ;;
  m68k)
    cpu="m68k"
  ;;
  microblaze)
    cpu="microblaze"
  ;;
  mips)
    cpu="mips"
  ;;
  mips64)
    cpu="mips64"
  ;;
  ppc)
    cpu="ppc"
  ;;
  ppc64)
    cpu="ppc64"
  ;;
  s390)
    cpu="s390"
  ;;
  s390x)
    cpu="s390x"
  ;;
  sparc|sun4[cdmuv])
    cpu="sparc"
  ;;
  sparc64)
    cpu="sparc64"
  ;;
  *)
    cpu="unknown"
  ;;
esac
brlapi="yes"
gprof="no"
debug_tcg="no"
debug="no"
sparse="no"
strip_opt="yes"
bigendian="no"
mingw32="no"
EXESUF=""
slirp="yes"
vde="yes"
fmod_lib=""
fmod_inc=""
oss_lib=""
vnc_tls="yes"
vnc_sasl="yes"
bsd="no"
linux="no"
solaris="no"
kqemu="no"
profiler="no"
cocoa="no"
softmmu="yes"
linux_user="no"
darwin_user="no"
bsd_user="no"
guest_base=""
build_docs="yes"
uname_release=""
curses="yes"
curl="yes"
pthread="yes"
aio="yes"
io_thread="no"
nptl="yes"
mixemu="no"
bluez="yes"
kvm="no"
kerneldir=""
aix="no"
blobs="yes"
fdt="yes"
sdl="yes"
xen="yes"
pkgversion=""

# OS specific
if check_define __linux__ ; then
  targetos="Linux"
elif check_define _WIN32 ; then
  targetos='MINGW32'
elif check_define __OpenBSD__ ; then
  targetos='OpenBSD'
elif check_define __sun__ ; then
  targetos='SunOS'
else
  targetos=`uname -s`
fi
case $targetos in
CYGWIN*)
mingw32="yes"
OS_CFLAGS="-mno-cygwin"
if [ "$cpu" = "i386" ] ; then
    kqemu="yes"
fi
audio_possible_drivers="sdl"
;;
MINGW32*)
mingw32="yes"
if [ "$cpu" = "i386" ] ; then
    kqemu="yes"
fi
audio_possible_drivers="dsound sdl fmod"
;;
GNU/kFreeBSD)
audio_drv_list="oss"
audio_possible_drivers="oss sdl esd pa"
if [ "$cpu" = "i386" -o "$cpu" = "x86_64" ] ; then
    kqemu="yes"
fi
;;
FreeBSD)
bsd="yes"
audio_drv_list="oss"
audio_possible_drivers="oss sdl esd pa"
if [ "$cpu" = "i386" -o "$cpu" = "x86_64" ] ; then
    kqemu="yes"
fi
;;
DragonFly)
bsd="yes"
audio_drv_list="oss"
audio_possible_drivers="oss sdl esd pa"
if [ "$cpu" = "i386" -o "$cpu" = "x86_64" ] ; then
    kqemu="yes"
fi
aio="no"
;;
NetBSD)
bsd="yes"
audio_drv_list="oss"
audio_possible_drivers="oss sdl esd"
oss_lib="-lossaudio"
;;
OpenBSD)
bsd="yes"
audio_drv_list="oss"
audio_possible_drivers="oss sdl esd"
oss_lib="-lossaudio"
;;
Darwin)
bsd="yes"
darwin="yes"
# on Leopard most of the system is 32-bit, so we have to ask the kernel it if we can run 64-bit userspace code
if [ "$cpu" = "i386" ] ; then
    is_x86_64=`sysctl -n hw.optional.x86_64`
    [ "$is_x86_64" = "1" ] && cpu=x86_64
fi
if [ "$cpu" = "x86_64" ] ; then
    OS_CFLAGS="-arch x86_64"
    LDFLAGS="-arch x86_64"
else
    OS_CFLAGS="-mdynamic-no-pic"
fi
darwin_user="yes"
cocoa="yes"
audio_drv_list="coreaudio"
audio_possible_drivers="coreaudio sdl fmod"
OS_LDFLAGS="-framework CoreFoundation -framework IOKit"
;;
SunOS)
    solaris="yes"
    make="gmake"
    install="ginstall"
    needs_libsunmath="no"
    solarisrev=`uname -r | cut -f2 -d.`
    # have to select again, because `uname -m` returns i86pc
    # even on an x86_64 box.
    solariscpu=`isainfo -k`
    if test "${solariscpu}" = "amd64" ; then
        cpu="x86_64"
    fi
    if [ "$cpu" = "i386" -o "$cpu" = "x86_64" ] ; then
        if test "$solarisrev" -le 9 ; then
            if test -f /opt/SUNWspro/prod/lib/libsunmath.so.1; then
                needs_libsunmath="yes"
            else
                echo "QEMU will not link correctly on Solaris 8/X86 or 9/x86 without"
                echo "libsunmath from the Sun Studio compilers tools, due to a lack of"
                echo "C99 math features in libm.so in Solaris 8/x86 and Solaris 9/x86"
                echo "Studio 11 can be downloaded from www.sun.com."
                exit 1
            fi
        fi
        if test "$solarisrev" -ge 9 ; then
            kqemu="yes"
        fi
    fi
    if test -f /usr/include/sys/soundcard.h ; then
        audio_drv_list="oss"
    fi
    audio_possible_drivers="oss sdl"
    OS_CFLAGS=-std=gnu99
;;
AIX)
aix="yes"
make="gmake"
;;
*)
audio_drv_list="oss"
audio_possible_drivers="oss alsa sdl esd pa"
linux="yes"
linux_user="yes"
usb="linux"
kvm="yes"
if [ "$cpu" = "i386" -o "$cpu" = "x86_64" ] ; then
    kqemu="yes"
    audio_possible_drivers="$audio_possible_drivers fmod"
fi
;;
esac

if [ "$bsd" = "yes" ] ; then
  if [ "$darwin" != "yes" ] ; then
    make="gmake"
    usb="bsd"
  fi
  bsd_user="yes"
fi

# find source path
source_path=`dirname "$0"`
source_path_used="no"
workdir=`pwd`
if [ -z "$source_path" ]; then
    source_path=$workdir
else
    source_path=`cd "$source_path"; pwd`
fi
[ -f "$workdir/vl.c" ] || source_path_used="yes"

werror=""

for opt do
  optarg=`expr "x$opt" : 'x[^=]*=\(.*\)'`
  case "$opt" in
  --help|-h) show_help=yes
  ;;
  --prefix=*) prefix="$optarg"
  ;;
  --interp-prefix=*) interp_prefix="$optarg"
  ;;
  --source-path=*) source_path="$optarg"
  source_path_used="yes"
  ;;
  --cross-prefix=*)
  ;;
  --cc=*)
  ;;
  --host-cc=*) host_cc="$optarg"
  ;;
  --make=*) make="$optarg"
  ;;
  --install=*) install="$optarg"
  ;;
  --extra-cflags=*) EXTRA_CFLAGS="$optarg"
  ;;
  --extra-ldflags=*) EXTRA_LDFLAGS="$optarg"
  ;;
  --cpu=*) cpu="$optarg"
  ;;
  --target-list=*) target_list="$optarg"
  ;;
  --enable-gprof) gprof="yes"
  ;;
  --static) static="yes"
  ;;
  --disable-sdl) sdl="no"
  ;;
  --fmod-lib=*) fmod_lib="$optarg"
  ;;
  --fmod-inc=*) fmod_inc="$optarg"
  ;;
  --oss-lib=*) oss_lib="$optarg"
  ;;
  --audio-card-list=*) audio_card_list=`echo "$optarg" | sed -e 's/,/ /g'`
  ;;
  --audio-drv-list=*) audio_drv_list="$optarg"
  ;;
  --enable-debug-tcg) debug_tcg="yes"
  ;;
  --disable-debug-tcg) debug_tcg="no"
  ;;
  --enable-debug)
      # Enable debugging options that aren't excessively noisy
      debug_tcg="yes"
      debug="yes"
      strip_opt="no"
  ;;
  --enable-sparse) sparse="yes"
  ;;
  --disable-sparse) sparse="no"
  ;;
  --disable-strip) strip_opt="no"
  ;;
  --disable-vnc-tls) vnc_tls="no"
  ;;
  --disable-vnc-sasl) vnc_sasl="no"
  ;;
  --disable-slirp) slirp="no"
  ;;
  --disable-vde) vde="no"
  ;;
  --disable-kqemu) kqemu="no"
  ;;
  --disable-xen) xen="no"
  ;;
  --disable-brlapi) brlapi="no"
  ;;
  --disable-bluez) bluez="no"
  ;;
  --disable-kvm) kvm="no"
  ;;
  --enable-profiler) profiler="yes"
  ;;
  --enable-cocoa)
      cocoa="yes" ;
      sdl="no" ;
      audio_drv_list="coreaudio `echo $audio_drv_list | sed s,coreaudio,,g`"
  ;;
  --disable-system) softmmu="no"
  ;;
  --enable-system) softmmu="yes"
  ;;
  --disable-linux-user) linux_user="no"
  ;;
  --enable-linux-user) linux_user="yes"
  ;;
  --disable-darwin-user) darwin_user="no"
  ;;
  --enable-darwin-user) darwin_user="yes"
  ;;
  --disable-bsd-user) bsd_user="no"
  ;;
  --enable-bsd-user) bsd_user="yes"
  ;;
  --enable-guest-base) guest_base="yes"
  ;;
  --disable-guest-base) guest_base="no"
  ;;
  --enable-uname-release=*) uname_release="$optarg"
  ;;
  --sparc_cpu=*)
      sparc_cpu="$optarg"
      case $sparc_cpu in
        v7|v8)
          ARCH_CFLAGS="-m32 -mcpu=${sparc_cpu} -D__sparc_${sparc_cpu}__"
          ARCH_LDFLAGS="-m32"
          cpu="sparc"
        ;;
        v8plus|v8plusa)
          ARCH_CFLAGS="-m32 -mcpu=ultrasparc -D__sparc_${sparc_cpu}__"
          ARCH_LDFLAGS="-m32"
          cpu="sparc"
        ;;
        v9)
          ARCH_CFLAGS="-m64 -mcpu=ultrasparc -D__sparc_${sparc_cpu}__"
          ARCH_LDFLAGS="-m64"
          cpu="sparc64"
        ;;
        *)
          echo "undefined SPARC architecture. Exiting";
          exit 1
        ;;
      esac
  ;;
  --enable-werror) werror="yes"
  ;;
  --disable-werror) werror="no"
  ;;
  --disable-curses) curses="no"
  ;;
  --disable-curl) curl="no"
  ;;
  --disable-nptl) nptl="no"
  ;;
  --enable-mixemu) mixemu="yes"
  ;;
  --disable-pthread) pthread="no"
  ;;
  --disable-aio) aio="no"
  ;;
  --enable-io-thread) io_thread="yes"
  ;;
  --disable-blobs) blobs="no"
  ;;
  --kerneldir=*) kerneldir="$optarg"
  ;;
  --with-pkgversion=*) pkgversion=" ($optarg)"
  ;;
  --disable-docs) build_docs="no"
  ;;
  *) echo "ERROR: unknown option $opt"; show_help="yes"
  ;;
  esac
done

# default flags for all hosts
CFLAGS="$CFLAGS -g -fno-strict-aliasing"
if test "$debug" = "no" ; then
  CFLAGS="$CFLAGS -O2"
fi
CFLAGS="$CFLAGS -Wall -Wundef -Wendif-labels -Wwrite-strings -Wmissing-prototypes -Wstrict-prototypes -Wredundant-decls"
# TODO
#~ CFLAGS += -Wshadow
CFLAGS="$CFLAGS -Wmissing-noreturn"
CFLAGS="$CFLAGS -Wmissing-prototypes"
CFLAGS="$CFLAGS -Wstrict-prototypes"
#~ CFLAGS="$CFLAGS -Wunreachable-code"
LDFLAGS="$LDFLAGS -g"

# Consult white-list to determine whether to enable werror
# by default.  Only enable by default for git builds
if test -z "$werror" ; then
    z_version=`cut -f3 -d. $source_path/VERSION`
    if test "$z_version" = "50" -a \
        "$linux" = "yes" ; then
        werror="yes"
    else
        werror="no"
    fi
fi

if test "$werror" = "yes" ; then
    CFLAGS="$CFLAGS -Werror"
fi

if test "$solaris" = "no" ; then
    if $link --version 2>/dev/null | grep "GNU ld" >/dev/null 2>/dev/null ; then
        LDFLAGS="$LDFLAGS -Wl,--warn-common"
    fi
fi

#
# If cpu ~= sparc and  sparc_cpu hasn't been defined, plug in the right
# ARCH_CFLAGS/ARCH_LDFLAGS (assume sparc_v8plus for 32-bit and sparc_v9 for 64-bit)
#
host_guest_base="no"
case "$cpu" in
    sparc) if test -z "$sparc_cpu" ; then
               ARCH_CFLAGS="-m32 -mcpu=ultrasparc -D__sparc_v8plus__"
               ARCH_LDFLAGS="-m32"
           fi
           ARCH_CFLAGS="$ARCH_CFLAGS -ffixed-g2 -ffixed-g3"
           if test "$solaris" = "no" ; then
               ARCH_CFLAGS="$ARCH_CFLAGS -ffixed-g1 -ffixed-g6"
           fi
           ;;
    sparc64) if test -z "$sparc_cpu" ; then
               ARCH_CFLAGS="-m64 -mcpu=ultrasparc -D__sparc_v9__"
               ARCH_LDFLAGS="-m64"
           fi
           if test "$solaris" = "no" ; then
               ARCH_CFLAGS="$ARCH_CFLAGS -ffixed-g5 -ffixed-g6 -ffixed-g7"
           else
               ARCH_CFLAGS="$ARCH_CFLAGS -ffixed-g1 -ffixed-g5 -ffixed-g6 -ffixed-g7"
           fi
           ;;
    s390)
           ARCH_CFLAGS="-march=z900"
           ;;
    i386)
           ARCH_CFLAGS="-m32"
           ARCH_LDFLAGS="-m32"
           host_guest_base="yes"
           ;;
    x86_64)
           ARCH_CFLAGS="-m64"
           ARCH_LDFLAGS="-m64"
           host_guest_base="yes"
           ;;
    arm*)
           host_guest_base="yes"
           ;;
    ppc*)
           host_guest_base="yes"
           ;;
esac

[ -z "$guest_base" ] && guest_base="$host_guest_base"

if test x"$show_help" = x"yes" ; then
cat << EOF

Usage: configure [options]
Options: [defaults in brackets after descriptions]

EOF
echo "Standard options:"
echo "  --help                   print this message"
echo "  --prefix=PREFIX          install in PREFIX [$prefix]"
echo "  --interp-prefix=PREFIX   where to find shared libraries, etc."
echo "                           use %M for cpu name [$interp_prefix]"
echo "  --target-list=LIST       set target list [$target_list]"
echo ""
echo "kqemu kernel acceleration support:"
echo "  --disable-kqemu          disable kqemu support"
echo ""
echo "Advanced options (experts only):"
echo "  --source-path=PATH       path of source code [$source_path]"
echo "  --cross-prefix=PREFIX    use PREFIX for compile tools [$cross_prefix]"
echo "  --cc=CC                  use C compiler CC [$cc]"
echo "  --host-cc=CC             use C compiler CC [$host_cc] for dyngen etc."
echo "  --extra-cflags=CFLAGS    append extra C compiler flags CFLAGS"
echo "  --extra-ldflags=LDFLAGS  append extra linker flags LDFLAGS"
echo "  --make=MAKE              use specified make [$make]"
echo "  --install=INSTALL        use specified install [$install]"
echo "  --static                 enable static build [$static]"
echo "  --enable-debug-tcg       enable TCG debugging"
echo "  --disable-debug-tcg      disable TCG debugging (default)"
echo "  --enable-debug           enable common debug build options"
echo "  --enable-sparse          enable sparse checker"
echo "  --disable-sparse         disable sparse checker (default)"
echo "  --disable-strip          disable stripping binaries"
echo "  --disable-werror         disable compilation abort on warning"
echo "  --disable-sdl            disable SDL"
echo "  --enable-cocoa           enable COCOA (Mac OS X only)"
echo "  --audio-drv-list=LIST    set audio drivers list:"
echo "                           Available drivers: $audio_possible_drivers"
echo "  --audio-card-list=LIST   set list of emulated audio cards [$audio_card_list]"
echo "                           Available cards: $audio_possible_cards"
echo "  --enable-mixemu          enable mixer emulation"
echo "  --disable-xen            disable xen backend driver support"
echo "  --disable-brlapi         disable BrlAPI"
echo "  --disable-vnc-tls        disable TLS encryption for VNC server"
echo "  --disable-vnc-sasl       disable SASL encryption for VNC server"
echo "  --disable-curses         disable curses output"
echo "  --disable-curl           disable curl connectivity"
echo "  --disable-bluez          disable bluez stack connectivity"
echo "  --disable-kvm            disable KVM acceleration support"
echo "  --disable-nptl           disable usermode NPTL support"
echo "  --enable-system          enable all system emulation targets"
echo "  --disable-system         disable all system emulation targets"
echo "  --enable-linux-user      enable all linux usermode emulation targets"
echo "  --disable-linux-user     disable all linux usermode emulation targets"
echo "  --enable-darwin-user     enable all darwin usermode emulation targets"
echo "  --disable-darwin-user    disable all darwin usermode emulation targets"
echo "  --enable-bsd-user        enable all BSD usermode emulation targets"
echo "  --disable-bsd-user       disable all BSD usermode emulation targets"
echo "  --enable-guest-base      enable GUEST_BASE support for usermode"
echo "                           emulation targets"
echo "  --disable-guest-base     disable GUEST_BASE support"
echo "  --fmod-lib               path to FMOD library"
echo "  --fmod-inc               path to FMOD includes"
echo "  --oss-lib                path to OSS library"
echo "  --enable-uname-release=R Return R for uname -r in usermode emulation"
echo "  --sparc_cpu=V            Build qemu for Sparc architecture v7, v8, v8plus, v8plusa, v9"
echo "  --disable-vde            disable support for vde network"
echo "  --disable-pthread        disable pthread support"
echo "  --disable-aio            disable AIO support"
echo "  --enable-io-thread       enable IO thread"
echo "  --disable-blobs          disable installing provided firmware blobs"
echo "  --kerneldir=PATH         look for kernel includes in PATH"
echo ""
echo "NOTE: The object files are built at the place where configure is launched"
exit 1
fi

if test "$mingw32" = "yes" ; then
    linux="no"
    EXESUF=".exe"
    oss="no"
    linux_user="no"
    bsd_user="no"
    OS_CFLAGS="$OS_CFLAGS -DWIN32_LEAN_AND_MEAN -DWINVER=0x501"
fi

if test ! -x "$(which cgcc 2>/dev/null)"; then
    sparse="no"
fi

#
# Solaris specific configure tool chain decisions
#
if test "$solaris" = "yes" ; then
  solinst=`which $install 2> /dev/null | /usr/bin/grep -v "no $install in"`
  if test -z "$solinst" ; then
    echo "Solaris install program not found. Use --install=/usr/ucb/install or"
    echo "install fileutils from www.blastwave.org using pkg-get -i fileutils"
    echo "to get ginstall which is used by default (which lives in /opt/csw/bin)"
    exit 1
  fi
  if test "$solinst" = "/usr/sbin/install" ; then
    echo "Error: Solaris /usr/sbin/install is not an appropriate install program."
    echo "try ginstall from the GNU fileutils available from www.blastwave.org"
    echo "using pkg-get -i fileutils, or use --install=/usr/ucb/install"
    exit 1
  fi
  sol_ar=`which ar 2> /dev/null | /usr/bin/grep -v "no ar in"`
  if test -z "$sol_ar" ; then
    echo "Error: No path includes ar"
    if test -f /usr/ccs/bin/ar ; then
      echo "Add /usr/ccs/bin to your path and rerun configure"
    fi
    exit 1
  fi
fi


if test -z "$target_list" ; then
# these targets are portable
    if [ "$softmmu" = "yes" ] ; then
        target_list="\
i386-softmmu \
x86_64-softmmu \
arm-softmmu \
cris-softmmu \
m68k-softmmu \
microblaze-softmmu \
mips-softmmu \
mipsel-softmmu \
mips64-softmmu \
mips64el-softmmu \
ppc-softmmu \
ppcemb-softmmu \
ppc64-softmmu \
sh4-softmmu \
sh4eb-softmmu \
sparc-softmmu \
sparc64-softmmu \
"
    fi
# the following are Linux specific
    if [ "$linux_user" = "yes" ] ; then
        target_list="${target_list}\
i386-linux-user \
x86_64-linux-user \
alpha-linux-user \
arm-linux-user \
armeb-linux-user \
cris-linux-user \
m68k-linux-user \
microblaze-linux-user \
mips-linux-user \
mipsel-linux-user \
ppc-linux-user \
ppc64-linux-user \
ppc64abi32-linux-user \
sh4-linux-user \
sh4eb-linux-user \
sparc-linux-user \
sparc64-linux-user \
sparc32plus-linux-user \
"
    fi
# the following are Darwin specific
    if [ "$darwin_user" = "yes" ] ; then
        target_list="$target_list i386-darwin-user ppc-darwin-user "
    fi
# the following are BSD specific
    if [ "$bsd_user" = "yes" ] ; then
        target_list="${target_list}\
i386-bsd-user \
x86_64-bsd-user \
sparc-bsd-user \
sparc64-bsd-user \
"
    fi
else
    target_list=`echo "$target_list" | sed -e 's/,/ /g'`
fi
if test -z "$target_list" ; then
    echo "No targets enabled"
    exit 1
fi

if test -z "$cross_prefix" ; then

# ---
# big/little endian test
cat > $TMPC << EOF
#include <inttypes.h>
int main(int argc, char ** argv){
        volatile uint32_t i=0x01234567;
        return (*((uint8_t*)(&i))) == 0x67;
}
EOF

if $cc $ARCH_CFLAGS -o $TMPE $TMPC > /dev/null 2> /dev/null ; then
$TMPE && bigendian="yes"
else
echo big/little test failed
fi

else

# if cross compiling, cannot launch a program, so make a static guess
if test "$cpu" = "armv4b" \
     -o "$cpu" = "hppa" \
     -o "$cpu" = "m68k" \
     -o "$cpu" = "mips" \
     -o "$cpu" = "mips64" \
     -o "$cpu" = "ppc" \
     -o "$cpu" = "ppc64" \
     -o "$cpu" = "s390" \
     -o "$cpu" = "sparc" \
     -o "$cpu" = "sparc64"; then
    bigendian="yes"
fi

fi

if test "$cpu" = "mipsel"; then
    cpu="mips"
fi

# host long bits test
hostlongbits="32"
if test "$cpu" = "x86_64" \
     -o "$cpu" = "alpha" \
     -o "$cpu" = "ia64" \
     -o "$cpu" = "s390x" \
     -o "$cpu" = "sparc64" \
     -o "$cpu" = "ppc64"; then
    hostlongbits="64"
fi

# Check host NPTL support
cat > $TMPC <<EOF
#include <sched.h>
#include <linux/futex.h>
void foo()
{
#if !defined(CLONE_SETTLS) || !defined(FUTEX_WAIT)
#error bork
#endif
}
EOF

if $cc $ARCH_CFLAGS -c -o $TMPO $TMPC > /dev/null 2> /dev/null ; then
  :
else
   nptl="no"
fi

##########################################
# zlib check

cat > $TMPC << EOF
#include <zlib.h>
int main(void) { zlibVersion(); return 0; }
EOF
if $cc $ARCH_CFLAGS -o $TMPE ${OS_CFLAGS} $TMPC -lz > /dev/null 2> /dev/null ; then
    :
else
    echo
    echo "Error: zlib check failed"
    echo "Make sure to have the zlib libs and headers installed."
    echo
    exit 1
fi

##########################################
# xen probe

if test "$xen" = "yes" ; then
  xen_libs="-lxenstore -lxenctrl -lxenguest"
  cat > $TMPC <<EOF
#include <xenctrl.h>
#include <xs.h>
int main(void) { xs_daemon_open(); xc_interface_open(); return 0; }
EOF
  if $cc $CFLAGS $ARCH_CFLAGS -c -o $TMPO $TMPC $LDFLAGS $xen_libs 2> /dev/null > /dev/null ; then
    :
  else
    xen="no"
  fi
fi

##########################################
# SDL probe

sdl_too_old=no

if test "$sdl" = "yes" ; then
<<<<<<< HEAD
    sdl_config="${cross_prefix}sdl-config"
    sdl=no
    sdl_static=no

cat > $TMPC << EOF
=======
  sdl=no
  cat > $TMPC << EOF
>>>>>>> 6e489f3f
#include <SDL.h>
#undef main /* We don't want SDL to override our main() */
int main( void ) { return SDL_Init (SDL_INIT_VIDEO); }
EOF
  sdl_cflags=`sdl-config --cflags 2> /dev/null`
  sdl_libs=`sdl-config --libs 2> /dev/null`
  if $cc $ARCH_CFLAGS -o $TMPE ${OS_CFLAGS} $sdl_cflags $TMPC $sdl_libs > $TMPSDLLOG 2>&1 ; then
    _sdlversion=`sdl-config --version | sed 's/[^0-9]//g'`
    if test "$_sdlversion" -lt 121 ; then
      sdl_too_old=yes
    else
      if test "$cocoa" = "no" ; then
        sdl=yes
      fi
    fi

    # static link with sdl ?
    if test "$sdl" = "yes" -a "$static" = "yes" ; then
      sdl_libs=`sdl-config --static-libs 2>/dev/null`
      if test `sdl-config --static-libs 2>/dev/null | grep \\\-laa > /dev/null` ; then
         sdl_libs="$sdl_libs `aalib-config --static-libs >2 /dev/null`"
         sdl_cflags="$sd_cflags `aalib-config --cflags >2 /dev/null`"
      fi
      if $cc -o $TMPE ${OS_CFLAGS} $sdl_cflags $TMPC $sdl_libs > /dev/null 2> /dev/null; then
	:
      else
        sdl=no
      fi
    fi # static link
  fi # sdl compile test
fi

if test "$sdl" = "yes" ; then
  cat > $TMPC <<EOF
#include <SDL.h>
#if defined(SDL_VIDEO_DRIVER_X11)
#include <X11/XKBlib.h>
#else
#error No x11 support
#endif
int main(void) { return 0; }
EOF
  if $cc $ARCH_CFLAGS -o $TMPE ${OS_CFLAGS} $sdl_cflags $TMPC $sdl_libs > /dev/null 2>&1 ; then
    sdl_libs="$sdl_libs -lX11"
  fi
fi

##########################################
# VNC TLS detection
if test "$vnc_tls" = "yes" ; then
cat > $TMPC <<EOF
#include <gnutls/gnutls.h>
int main(void) { gnutls_session_t s; gnutls_init(&s, GNUTLS_SERVER); return 0; }
EOF
    vnc_tls_cflags=`pkg-config --cflags gnutls 2> /dev/null`
    vnc_tls_libs=`pkg-config --libs gnutls 2> /dev/null`
    if $cc $ARCH_CFLAGS -o $TMPE ${OS_CFLAGS} $vnc_tls_cflags $TMPC \
           $vnc_tls_libs > /dev/null 2> /dev/null ; then
	:
    else
	vnc_tls="no"
    fi
fi

##########################################
# VNC SASL detection
if test "$vnc_sasl" = "yes" ; then
cat > $TMPC <<EOF
#include <sasl/sasl.h>
#include <stdio.h>
int main(void) { sasl_server_init(NULL, "qemu"); return 0; }
EOF
    # Assuming Cyrus-SASL installed in /usr prefix
    vnc_sasl_cflags=""
    vnc_sasl_libs="-lsasl2"
    if $cc $ARCH_CFLAGS -o $TMPE ${OS_CFLAGS} $vnc_sasl_cflags $TMPC \
           $vnc_sasl_libs 2> /dev/null > /dev/null ; then
	:
    else
	vnc_sasl="no"
    fi
fi

##########################################
# fnmatch() probe, used for ACL routines
fnmatch="no"
cat > $TMPC << EOF
#include <fnmatch.h>
int main(void)
{
    fnmatch("foo", "foo", 0);
    return 0;
}
EOF
if $cc $ARCH_CFLAGS -o $TMPE $TMPC > /dev/null 2> /dev/null ; then
   fnmatch="yes"
fi

##########################################
# uuid_generate() probe, used for vdi block driver
uuid="no"
cat > $TMPC << EOF
#include <uuid/uuid.h>
int main(void)
{
    uuid_t my_uuid;
    uuid_generate(my_uuid);
    return 0;
}
EOF
if $cc $ARCH_CFLAGS -o $TMPE $TMPC -luuid >/dev/null 2>&1; then
   uuid="yes"
fi

##########################################
# vde libraries probe
if test "$vde" = "yes" ; then
  vde=no
  vde_libs="-lvdeplug"
  cat > $TMPC << EOF
#include <libvdeplug.h>
int main(void)
{
    struct vde_open_args a = {0, 0, 0};
    vde_open("", "", &a);
    return 0;
}
EOF
  if $cc $ARCH_CFLAGS -o $TMPE $TMPC $vde_libs > /dev/null 2> /dev/null ; then
    vde=yes
  fi
fi

##########################################
# Sound support libraries probe

audio_drv_probe()
{
    drv=$1
    hdr=$2
    lib=$3
    exp=$4
    cfl=$5
        cat > $TMPC << EOF
#include <$hdr>
int main(void) { $exp }
EOF
    if $cc $ARCH_CFLAGS $cfl -o $TMPE $TMPC $lib > /dev/null 2> /dev/null ; then
        :
    else
        echo
        echo "Error: $drv check failed"
        echo "Make sure to have the $drv libs and headers installed."
        echo
        exit 1
    fi
}

audio_drv_list=`echo "$audio_drv_list" | sed -e 's/,/ /g'`
for drv in $audio_drv_list; do
    case $drv in
    alsa)
    audio_drv_probe $drv alsa/asoundlib.h -lasound \
        "snd_pcm_t **handle; return snd_pcm_close(*handle);"
    ;;

    fmod)
    if test -z $fmod_lib || test -z $fmod_inc; then
        echo
        echo "Error: You must specify path to FMOD library and headers"
        echo "Example: --fmod-inc=/path/include/fmod --fmod-lib=/path/lib/libfmod-3.74.so"
        echo
        exit 1
    fi
    audio_drv_probe $drv fmod.h $fmod_lib "return FSOUND_GetVersion();" "-I $fmod_inc"
    ;;

    esd)
    audio_drv_probe $drv esd.h -lesd 'return esd_play_stream(0, 0, "", 0);'
    ;;

    pa)
    audio_drv_probe $drv pulse/simple.h -lpulse-simple \
        "pa_simple *s = NULL; pa_simple_free(s); return 0;"
    ;;

    oss|sdl|core|wav|dsound)
    # XXX: Probes for CoreAudio, DirectSound, SDL(?)
    ;;

    *)
    echo "$audio_possible_drivers" | grep -q "\<$drv\>" || {
        echo
        echo "Error: Unknown driver '$drv' selected"
        echo "Possible drivers are: $audio_possible_drivers"
        echo
        exit 1
    }
    ;;
    esac
done

##########################################
# BrlAPI probe

if test "$brlapi" = "yes" ; then
  brlapi=no
  brlapi_libs="-lbrlapi"
  cat > $TMPC << EOF
#include <brlapi.h>
int main( void ) { return brlapi__openConnection (NULL, NULL, NULL); }
EOF
  if $cc ${ARCH_CFLAGS} -o $TMPE ${OS_CFLAGS} $TMPC $brlapi_libs > /dev/null 2> /dev/null ; then
    brlapi=yes
  fi
fi

##########################################
# curses probe

if test "$curses" = "yes" ; then
  cat > $TMPC << EOF
#include <curses.h>
#ifdef __OpenBSD__
#define resize_term resizeterm
#endif
int main(void) { resize_term(0, 0); return curses_version(); }
EOF
  if $cc $ARCH_CFLAGS -o $TMPE $TMPC -lncurses > /dev/null 2> /dev/null ; then
    curses_libs="-lncurses"
  elif $cc $ARCH_CFLAGS -o $TMPE $TMPC -lcurses > /dev/null 2> /dev/null ; then
    curses_libs="-lcurses"
  else
    curses=no
  fi
fi # test "$curses"

##########################################
# curl probe

if test "$curl" = "yes" ; then
  curl=no
  cat > $TMPC << EOF
#include <curl/curl.h>
int main(void) { return curl_easy_init(); }
EOF
  curl_libs=`curl-config --libs 2>/dev/null`
 if $cc $ARCH_CFLAGS $curl_libs -o $TMPE $TMPC > /dev/null 2> /dev/null ; then
    curl=yes
  fi
fi # test "$curl"

##########################################
# bluez support probe
if test "$bluez" = "yes" ; then
  `pkg-config bluez 2>/dev/null` || bluez="no"
fi
if test "$bluez" = "yes" ; then
  cat > $TMPC << EOF
#include <bluetooth/bluetooth.h>
int main(void) { return bt_error(0); }
EOF
  bluez_cflags=`pkg-config --cflags bluez 2>/dev/null`
  bluez_libs=`pkg-config --libs bluez 2>/dev/null`
  if $cc $ARCH_CFLAGS -o $TMPE ${OS_CFLAGS} $bluez_cflags $TMPC \
      $bluez_libs > /dev/null 2> /dev/null ; then
    :
  else
    bluez="no"
  fi
fi

##########################################
# kvm probe
if test "$kvm" = "yes" ; then
    cat > $TMPC <<EOF
#include <linux/kvm.h>
#if !defined(KVM_API_VERSION) || KVM_API_VERSION < 12 || KVM_API_VERSION > 12
#error Invalid KVM version
#endif
#if !defined(KVM_CAP_USER_MEMORY)
#error Missing KVM capability KVM_CAP_USER_MEMORY
#endif
#if !defined(KVM_CAP_SET_TSS_ADDR)
#error Missing KVM capability KVM_CAP_SET_TSS_ADDR
#endif
#if !defined(KVM_CAP_DESTROY_MEMORY_REGION_WORKS)
#error Missing KVM capability KVM_CAP_DESTROY_MEMORY_REGION_WORKS
#endif
int main(void) { return 0; }
EOF
  if test "$kerneldir" != "" ; then
      kvm_cflags=-I"$kerneldir"/include
      if test \( "$cpu" = "i386" -o "$cpu" = "x86_64" \) \
         -a -d "$kerneldir/arch/x86/include" ; then
            kvm_cflags="$kvm_cflags -I$kerneldir/arch/x86/include"
	elif test "$cpu" = "ppc" -a -d "$kerneldir/arch/powerpc/include" ; then
	    kvm_cflags="$kvm_cflags -I$kerneldir/arch/powerpc/include"
        elif test -d "$kerneldir/arch/$cpu/include" ; then
            kvm_cflags="$kvm_cflags -I$kerneldir/arch/$cpu/include"
      fi
  else
      kvm_cflags=""
  fi
  if $cc $ARCH_CFLAGS -o $TMPE ${OS_CFLAGS} $kvm_cflags $TMPC \
      > /dev/null 2>/dev/null ; then
    :
  else
    kvm="no";
    if [ -x "`which awk 2>/dev/null`" ] && \
       [ -x "`which grep 2>/dev/null`" ]; then
      kvmerr=`LANG=C $cc $ARCH_CFLAGS -o $TMPE ${OS_CFLAGS} $kvm_cflags $TMPC 2>&1 \
	| grep "error: " \
	| awk -F "error: " '{if (NR>1) printf(", "); printf("%s",$2);}'`
      if test "$kvmerr" != "" ; then
        kvm="no - (${kvmerr})\n\
    NOTE: To enable KVM support, update your kernel to 2.6.29+ or install \
recent kvm-kmod from http://sourceforge.net/projects/kvm."
      fi
    fi
  fi
fi

##########################################
# pthread probe
PTHREADLIBS_LIST="-lpthread -lpthreadGC2"
PTHREADLIBS=""

if test "$pthread" = yes; then
  pthread=no
cat > $TMPC << EOF
#include <pthread.h>
int main(void) { pthread_create(0,0,0,0); return 0; }
EOF
  for pthread_lib in $PTHREADLIBS_LIST; do
    if $cc $ARCH_CFLAGS -o $TMPE $TMPC $pthread_lib 2> /dev/null > /dev/null ; then
      pthread=yes
      PTHREADLIBS="$pthread_lib"
      break
    fi
  done
fi

if test "$pthread" = no; then
   aio=no
   io_thread=no
fi

##########################################
# iovec probe
cat > $TMPC <<EOF
#include <sys/types.h>
#include <sys/uio.h>
#include <unistd.h>
int main(void) { struct iovec iov; return 0; }
EOF
iovec=no
if $cc $ARCH_CFLAGS -o $TMPE $TMPC > /dev/null 2> /dev/null ; then
  iovec=yes
fi

##########################################
# preadv probe
cat > $TMPC <<EOF
#include <sys/types.h>
#include <sys/uio.h>
#include <unistd.h>
int main(void) { preadv; }
EOF
preadv=no
if $cc $ARCH_CFLAGS -o $TMPE $TMPC > /dev/null 2> /dev/null ; then
  preadv=yes
fi

##########################################
# fdt probe
if test "$fdt" = "yes" ; then
  fdt=no
  fdt_libs="-lfdt"
  cat > $TMPC << EOF
int main(void) { return 0; }
EOF
  if $cc $ARCH_CFLAGS -o $TMPE ${OS_CFLAGS} $TMPC $fdt_libs 2> /dev/null > /dev/null ; then
    fdt=yes
  fi
fi

#
# Check for xxxat() functions when we are building linux-user
# emulator.  This is done because older glibc versions don't
# have syscall stubs for these implemented.
#
atfile=no
cat > $TMPC << EOF
#define _ATFILE_SOURCE
#include <sys/types.h>
#include <fcntl.h>
#include <unistd.h>

int
main(void)
{
	/* try to unlink nonexisting file */
	return (unlinkat(AT_FDCWD, "nonexistent_file", 0));
}
EOF
if $cc $ARCH_CFLAGS -o $TMPE $TMPC 2> /dev/null > /dev/null ; then
  atfile=yes
fi

# Check for inotify functions when we are building linux-user
# emulator.  This is done because older glibc versions don't
# have syscall stubs for these implemented.  In that case we
# don't provide them even if kernel supports them.
#
inotify=no
cat > $TMPC << EOF
#include <sys/inotify.h>

int
main(void)
{
	/* try to start inotify */
	return inotify_init();
}
EOF
if $cc $ARCH_CFLAGS -o $TMPE $TMPC 2> /dev/null > /dev/null ; then
  inotify=yes
fi

# check if utimensat and futimens are supported
utimens=no
cat > $TMPC << EOF
#define _ATFILE_SOURCE
#define _GNU_SOURCE
#include <stddef.h>
#include <fcntl.h>

int main(void)
{
    utimensat(AT_FDCWD, "foo", NULL, 0);
    futimens(0, NULL);
    return 0;
}
EOF
if $cc $ARCH_CFLAGS -o $TMPE $TMPC 2> /dev/null ; then
  utimens=yes
fi

# check if pipe2 is there
pipe2=no
cat > $TMPC << EOF
#define _GNU_SOURCE
#include <unistd.h>
#include <fcntl.h>

int main(void)
{
    int pipefd[2];
    pipe2(pipefd, O_CLOEXEC);
    return 0;
}
EOF
if $cc $ARCH_CFLAGS -o $TMPE $TMPC 2> /dev/null ; then
  pipe2=yes
fi

# check if tee/splice is there. vmsplice was added same time.
splice=no
cat > $TMPC << EOF
#define _GNU_SOURCE
#include <unistd.h>
#include <fcntl.h>
#include <limits.h>

int main(void)
{
    int len, fd;
    len = tee(STDIN_FILENO, STDOUT_FILENO, INT_MAX, SPLICE_F_NONBLOCK);
    splice(STDIN_FILENO, NULL, fd, NULL, len, SPLICE_F_MOVE);
    return 0;
}
EOF
if $cc $ARCH_CFLAGS -o $TMPE $TMPC 2> /dev/null ; then
  splice=yes
fi

# Check if tools are available to build documentation.
if test "$build_docs" = "yes" -a \( ! -x "`which texi2html 2>/dev/null`" -o ! -x "`which pod2man 2>/dev/null`" \) ; then
  build_docs="no"
fi

##########################################
# Do we need librt
CLOCKLIBS=""
cat > $TMPC <<EOF
#include <signal.h>
#include <time.h>
int main(void) { clockid_t id; return clock_gettime(id, NULL); }
EOF

rt=no
if $cc $ARCH_CFLAGS -o $TMPE $TMPC > /dev/null 2> /dev/null ; then
  :
elif $cc $ARCH_CFLAGS -o $TMPE $TMPC -lrt > /dev/null 2> /dev/null ; then
  rt=yes
fi

if test "$rt" = "yes" ; then
  CLOCKLIBS="-lrt"
fi

if test "$mingw32" = "yes" ; then
  if test -z "$prefix" ; then
      prefix="c:\\\\Program Files\\\\Qemu"
  fi
  mansuffix=""
  datasuffix=""
  docsuffix=""
  binsuffix=""
else
  if test -z "$prefix" ; then
      prefix="/usr/local"
  fi
  mansuffix="/share/man"
  datasuffix="/share/qemu"
  docsuffix="/share/doc/qemu"
  binsuffix="/bin"
fi

echo "Install prefix    $prefix"
echo "BIOS directory    $prefix$datasuffix"
echo "binary directory  $prefix$binsuffix"
if test "$mingw32" = "no" ; then
echo "Manual directory  $prefix$mansuffix"
echo "ELF interp prefix $interp_prefix"
fi
echo "Source path       $source_path"
echo "C compiler        $cc"
echo "Host C compiler   $host_cc"
echo "ARCH_CFLAGS       $ARCH_CFLAGS"
echo "make              $make"
echo "install           $install"
echo "host CPU          $cpu"
echo "host big endian   $bigendian"
echo "target list       $target_list"
echo "tcg debug enabled $debug_tcg"
echo "gprof enabled     $gprof"
echo "sparse enabled    $sparse"
echo "strip binaries    $strip_opt"
echo "profiler          $profiler"
echo "static build      $static"
echo "-Werror enabled   $werror"
if test "$darwin" = "yes" ; then
    echo "Cocoa support     $cocoa"
fi
echo "SDL support       $sdl"
echo "curses support    $curses"
echo "curl support      $curl"
echo "mingw32 support   $mingw32"
echo "Audio drivers     $audio_drv_list"
echo "Extra audio cards $audio_card_list"
echo "Mixer emulation   $mixemu"
echo "VNC TLS support   $vnc_tls"
if test "$vnc_tls" = "yes" ; then
    echo "    TLS CFLAGS    $vnc_tls_cflags"
    echo "    TLS LIBS      $vnc_tls_libs"
fi
echo "VNC SASL support  $vnc_sasl"
if test "$vnc_sasl" = "yes" ; then
    echo "    SASL CFLAGS    $vnc_sasl_cflags"
    echo "    SASL LIBS      $vnc_sasl_libs"
fi
if test -n "$sparc_cpu"; then
    echo "Target Sparc Arch $sparc_cpu"
fi
echo "kqemu support     $kqemu"
echo "xen support       $xen"
echo "brlapi support    $brlapi"
echo "Documentation     $build_docs"
[ ! -z "$uname_release" ] && \
echo "uname -r          $uname_release"
echo "NPTL support      $nptl"
echo "GUEST_BASE        $guest_base"
echo "vde support       $vde"
echo "AIO support       $aio"
echo "IO thread         $io_thread"
echo "Install blobs     $blobs"
echo -e "KVM support       $kvm"
echo "fdt support       $fdt"
echo "preadv support    $preadv"
echo "uuid support      $uuid"

if test $sdl_too_old = "yes"; then
echo "-> Your SDL version is too old - please upgrade to have SDL support"
fi

config_host_mak="config-host.mak"
config_host_h="config-host.h"
config_host_ld="config-host.ld"

#echo "Creating $config_host_mak and $config_host_h"

test -f $config_host_h && mv $config_host_h ${config_host_h}~

echo "# Automatically generated by configure - do not modify" > $config_host_mak
printf "# Configured with:" >> $config_host_mak
printf " '%s'" "$0" "$@" >> $config_host_mak
echo >> $config_host_mak

echo "CONFIG_QEMU_SHAREDIR=\"$prefix$datasuffix\"" >> $config_host_mak

case "$cpu" in
  i386|x86_64|alpha|cris|hppa|ia64|m68k|microblaze|mips|mips64|ppc|ppc64|s390|sparc|sparc64)
    ARCH=$cpu
  ;;
  armv4b|armv4l)
    ARCH=arm
  ;;
  *)
    echo "Unsupported CPU = $cpu"
    exit 1
  ;;
esac
echo "ARCH=$ARCH" >> $config_host_mak
if test "$debug_tcg" = "yes" ; then
  echo "CONFIG_DEBUG_TCG=y" >> $config_host_mak
fi
if test "$debug" = "yes" ; then
  echo "CONFIG_DEBUG_EXEC=y" >> $config_host_mak
fi
if test "$strip_opt" = "yes" ; then
  echo "STRIP_OPT=-s" >> $config_host_mak
fi
if test "$bigendian" = "yes" ; then
  echo "HOST_WORDS_BIGENDIAN=y" >> $config_host_mak
fi
echo "HOST_LONG_BITS=$hostlongbits" >> $config_host_mak
if test "$mingw32" = "yes" ; then
  echo "CONFIG_WIN32=y" >> $config_host_mak
<<<<<<< HEAD
  echo "CONFIG_INSTALLER=y" >> $config_host_mak
  echo "#define CONFIG_WIN32 1" >> $config_host_h
=======
>>>>>>> 6e489f3f
else
  echo "CONFIG_POSIX=y" >> $config_host_mak
  cat > $TMPC << EOF
#include <byteswap.h>
int main(void) { return bswap_32(0); }
EOF
  if $cc $ARCH_CFLAGS -o $TMPE $TMPC >/dev/null 2> /dev/null ; then
    echo "CONFIG_BYTESWAP_H=y" >> $config_host_mak
  fi
  cat > $TMPC << EOF
#include <sys/endian.h>
#include <sys/types.h>
#include <machine/bswap.h>
int main(void) { return bswap32(0); }
EOF
  if $cc $ARCH_CFLAGS -o $TMPE $TMPC >/dev/null 2> /dev/null ; then
    echo "CONFIG_MACHINE_BSWAP_H=y" >> $config_host_mak
  fi
fi

if test "$darwin" = "yes" ; then
  echo "CONFIG_DARWIN=y" >> $config_host_mak
fi

if test "$aix" = "yes" ; then
  echo "CONFIG_AIX=y" >> $config_host_mak
fi

if test "$solaris" = "yes" ; then
  echo "CONFIG_SOLARIS=y" >> $config_host_mak
  echo "CONFIG_SOLARIS_VERSION=$solarisrev" >> $config_host_mak
  if test "$needs_libsunmath" = "yes" ; then
    echo "CONFIG_NEEDS_LIBSUNMATH=y" >> $config_host_mak
  fi
fi
if test -n "$sparc_cpu"; then
  echo "CONFIG__sparc_${sparc_cpu}__=y" >> $config_host_mak
fi
if test "$gprof" = "yes" ; then
  echo "TARGET_GPROF=yes" >> $config_host_mak
fi
if test "$static" = "yes" ; then
  echo "CONFIG_STATIC=y" >> $config_host_mak
  LDFLAGS="$LDFLAGS -static"
fi
if test $profiler = "yes" ; then
  echo "CONFIG_PROFILER=y" >> $config_host_mak
fi
if test "$slirp" = "yes" ; then
  echo "CONFIG_SLIRP=y" >> $config_host_mak
fi
if test "$vde" = "yes" ; then
  echo "CONFIG_VDE=y" >> $config_host_mak
  echo "VDE_LIBS=$vde_libs" >> $config_host_mak
fi
for card in $audio_card_list; do
    def=CONFIG_`echo $card | tr '[:lower:]' '[:upper:]'`
    echo "$def=y" >> $config_host_mak
done
echo "CONFIG_AUDIO_DRIVERS=$audio_drv_list" >> $config_host_mak
for drv in $audio_drv_list; do
    def=CONFIG_`echo $drv | tr '[:lower:]' '[:upper:]'`
    echo "$def=y" >> $config_host_mak
    if test "$drv" = "fmod"; then
        echo "FMOD_LIBS=$fmod_lib" >> $config_host_mak
        echo "FMOD_CFLAGS=-I$fmod_inc" >> $config_host_mak
    elif test "$drv" = "oss"; then
        echo "OSS_LIBS=$oss_lib" >> $config_host_mak
    fi
done
if test "$mixemu" = "yes" ; then
  echo "CONFIG_MIXEMU=y" >> $config_host_mak
fi
if test "$vnc_tls" = "yes" ; then
  echo "CONFIG_VNC_TLS=y" >> $config_host_mak
  echo "VNC_TLS_CFLAGS=$vnc_tls_cflags" >> $config_host_mak
  echo "VNC_TLS_LIBS=$vnc_tls_libs" >> $config_host_mak
fi
if test "$vnc_sasl" = "yes" ; then
  echo "CONFIG_VNC_SASL=y" >> $config_host_mak
  echo "VNC_SASL_CFLAGS=$vnc_sasl_cflags" >> $config_host_mak
  echo "VNC_SASL_LIBS=$vnc_sasl_libs" >> $config_host_mak
fi
if test "$fnmatch" = "yes" ; then
  echo "CONFIG_FNMATCH=y" >> $config_host_mak
fi
if test "$uuid" = "yes" ; then
  echo "#define HAVE_UUID_H 1" >> $config_host_h
  echo "UUID_LIBS=-luuid" >> $config_host_mak
fi
qemu_version=`head $source_path/VERSION`
echo "VERSION=$qemu_version" >>$config_host_mak
echo "PKGVERSION=$pkgversion" >>$config_host_mak
echo "SRC_PATH=$source_path" >> $config_host_mak
if [ "$source_path_used" = "yes" ]; then
  echo "VPATH=$source_path" >> $config_host_mak
fi
echo "TARGET_DIRS=$target_list" >> $config_host_mak
if [ "$build_docs" = "yes" ] ; then
  echo "BUILD_DOCS=yes" >> $config_host_mak
fi
if test "$sdl" = "yes" ; then
  echo "CONFIG_SDL=y" >> $config_host_mak
  echo "SDL_LIBS=$sdl_libs" >> $config_host_mak
  echo "SDL_CFLAGS=$sdl_cflags" >> $config_host_mak
fi
if test "$cocoa" = "yes" ; then
  echo "CONFIG_COCOA=y" >> $config_host_mak
fi
if test "$curses" = "yes" ; then
  echo "CONFIG_CURSES=y" >> $config_host_mak
  echo "CURSES_LIBS=$curses_libs" >> $config_host_mak
fi
if test "$atfile" = "yes" ; then
  echo "CONFIG_ATFILE=y" >> $config_host_mak
fi
if test "$utimens" = "yes" ; then
  echo "CONFIG_UTIMENSAT=y" >> $config_host_mak
fi
if test "$pipe2" = "yes" ; then
  echo "CONFIG_PIPE2=y" >> $config_host_mak
fi
if test "$splice" = "yes" ; then
  echo "CONFIG_SPLICE=y" >> $config_host_mak
fi
if test "$inotify" = "yes" ; then
  echo "CONFIG_INOTIFY=y" >> $config_host_mak
fi
if test "$curl" = "yes" ; then
  echo "CONFIG_CURL=y" >> $config_host_mak
  echo "CURL_LIBS=$curl_libs" >> $config_host_mak
fi
if test "$brlapi" = "yes" ; then
  echo "CONFIG_BRLAPI=y" >> $config_host_mak
  echo "BRLAPI_LIBS=$brlapi_libs" >> $config_host_mak
fi
if test "$bluez" = "yes" ; then
  echo "CONFIG_BLUEZ=y" >> $config_host_mak
  echo "BLUEZ_CFLAGS=$bluez_cflags" >> $config_host_mak
  echo "BLUEZ_LIBS=$bluez_libs" >> $config_host_mak
fi
if test "$xen" = "yes" ; then
  echo "CONFIG_XEN=y" >> $config_host_mak
  echo "XEN_LIBS=$xen_libs" >> $config_host_mak
fi
if test "$aio" = "yes" ; then
  echo "CONFIG_AIO=y" >> $config_host_mak
fi
if test "$io_thread" = "yes" ; then
  echo "CONFIG_IOTHREAD=y" >> $config_host_mak
fi
if test "$blobs" = "yes" ; then
  echo "INSTALL_BLOBS=yes" >> $config_host_mak
fi
if test "$iovec" = "yes" ; then
  echo "CONFIG_IOVEC=y" >> $config_host_mak
fi
if test "$preadv" = "yes" ; then
  echo "CONFIG_PREADV=y" >> $config_host_mak
fi
if test "$fdt" = "yes" ; then
  echo "CONFIG_FDT=y" >> $config_host_mak
  echo "FDT_LIBS=$fdt_libs" >> $config_host_mak
fi

# XXX: suppress that
if [ "$bsd" = "yes" ] ; then
  echo "CONFIG_BSD=y" >> $config_host_mak
fi

echo "CONFIG_UNAME_RELEASE=\"$uname_release\"" >> $config_host_mak

# USB host support
case "$usb" in
linux)
  echo "HOST_USB=linux" >> $config_host_mak
;;
bsd)
  echo "HOST_USB=bsd" >> $config_host_mak
;;
*)
  echo "HOST_USB=stub" >> $config_host_mak
;;
esac

# Determine what linker flags to use to force archive inclusion
check_linker_flags()
{
    w2=
    if test "$2" ; then
	w2=-Wl,$2
    fi
    $cc $ARCH_CFLAGS -o $TMPE $OS_CFLAGS $TMPC -Wl,$1 ${w2} >/dev/null 2>/dev/null
}

cat > $TMPC << EOF
int main(void) { }
EOF
if check_linker_flags --whole-archive --no-whole-archive ; then
    # GNU ld
    echo "ARLIBS_BEGIN=-Wl,--whole-archive" >> $config_host_mak
    echo "ARLIBS_END=-Wl,--no-whole-archive" >> $config_host_mak
elif check_linker_flags -z,allextract -z,defaultextract ; then
    # Solaris ld
    echo "ARLIBS_BEGIN=-Wl,-z,allextract" >> $config_host_mak
    echo "ARLIBS_END=-Wl,-z,defaultextract" >> $config_host_mak
elif check_linker_flags -all_load ; then
    # Mac OS X
    echo "ARLIBS_BEGIN=-all_load" >> $config_host_mak
    echo "ARLIBS_END=" >> $config_host_mak
else
    echo "Error: your linker does not support --whole-archive or -z."
    echo "Please report to qemu-devel@nongnu.org"
    exit 1
fi

tools=
if test `expr "$target_list" : ".*softmmu.*"` != 0 ; then
  tools="qemu-img\$(EXESUF) $tools"
  if [ "$linux" = "yes" ] ; then
      tools="qemu-nbd\$(EXESUF) qemu-io\$(EXESUF) $tools"
  elif test "$mingw32" = "yes" ; then
      tools="qemu-io\$(EXESUF) $tools"
  fi
fi
echo "TOOLS=$tools" >> $config_host_mak

# Mac OS X ships with a broken assembler
roms=
if test \( "$cpu" = "i386" -o "$cpu" = "x86_64" \) -a \
        "$targetos" != "Darwin" ; then
  roms="pc-bios/optionrom"
fi
echo "ROMS=$roms" >> $config_host_mak

echo "prefix=$prefix" >> $config_host_mak
echo "bindir=\${prefix}$binsuffix" >> $config_host_mak
echo "mandir=\${prefix}$mansuffix" >> $config_host_mak
echo "datadir=\${prefix}$datasuffix" >> $config_host_mak
echo "docdir=\${prefix}$docsuffix" >> $config_host_mak
echo "MAKE=$make" >> $config_host_mak
echo "INSTALL=$install" >> $config_host_mak
echo "INSTALL_DIR=$install -d -m0755 -p" >> $config_host_mak
echo "INSTALL_DATA=$install -m0644 -p" >> $config_host_mak
echo "INSTALL_PROG=$install -m0755 -p" >> $config_host_mak
echo "CC=$cc" >> $config_host_mak
echo "HOST_CC=$host_cc" >> $config_host_mak
if test "$sparse" = "yes" ; then
  echo "CC      := REAL_CC=\"\$(CC)\" cgcc"       >> $config_host_mak
  echo "HOST_CC := REAL_CC=\"\$(HOST_CC)\" cgcc"  >> $config_host_mak
  echo "CFLAGS  += -Wbitwise -Wno-transparent-union -Wno-old-initializer -Wno-non-pointer-null" >> $config_host_mak
fi
echo "AR=$ar" >> $config_host_mak
echo "OBJCOPY=$objcopy" >> $config_host_mak
echo "LD=$ld" >> $config_host_mak
echo "CFLAGS=$CFLAGS $OS_CFLAGS $ARCH_CFLAGS $EXTRA_CFLAGS" >> $config_host_mak
echo "LDFLAGS=$LDFLAGS $OS_LDFLAGS $ARCH_LDFLAGS $EXTRA_LDFLAGS" >> $config_host_mak
echo "EXESUF=$EXESUF" >> $config_host_mak
echo "PTHREADLIBS=$PTHREADLIBS" >> $config_host_mak
echo "CLOCKLIBS=$CLOCKLIBS" >> $config_host_mak

echo "/* Automatically generated by configure - do not modify */" > $config_host_h

$source_path/create_config < $config_host_mak >> $config_host_h

if test -f ${config_host_h}~ ; then
  if cmp -s $config_host_h ${config_host_h}~ ; then
    mv ${config_host_h}~ $config_host_h
  else
    rm ${config_host_h}~
  fi
fi

# generate list of library paths for linker script

$ld --verbose -v 2> /dev/null | grep SEARCH_DIR > ${config_host_ld}

if test -f ${config_host_ld}~ ; then
  if cmp -s $config_host_ld ${config_host_ld}~ ; then
    mv ${config_host_ld}~ $config_host_ld
  else
    rm ${config_host_ld}~
  fi
fi

for target in $target_list; do
target_dir="$target"
config_mak=$target_dir/config.mak
config_h=$target_dir/config.h
target_arch2=`echo $target | cut -d '-' -f 1`
target_bigendian="no"
case "$target_arch2" in
  armeb|m68k|microblaze|mips|mipsn32|mips64|ppc|ppcemb|ppc64|ppc64abi32|sh4eb|sparc|sparc64|sparc32plus)
  target_bigendian=yes
  ;;
esac
target_softmmu="no"
target_user_only="no"
target_linux_user="no"
target_darwin_user="no"
target_bsd_user="no"
case "$target" in
  ${target_arch2}-softmmu)
    target_softmmu="yes"
    ;;
  ${target_arch2}-linux-user)
    target_user_only="yes"
    target_linux_user="yes"
    ;;
  ${target_arch2}-darwin-user)
    target_user_only="yes"
    target_darwin_user="yes"
    ;;
  ${target_arch2}-bsd-user)
    target_user_only="yes"
    target_bsd_user="yes"
    ;;
  *)
    echo "ERROR: Target '$target' not recognised"
    exit 1
    ;;
esac

#echo "Creating $config_mak, $config_h and $target_dir/Makefile"

test -f $config_h && mv $config_h ${config_h}~

mkdir -p $target_dir
mkdir -p $target_dir/fpu
mkdir -p $target_dir/tcg
if test "$target" = "arm-linux-user" -o "$target" = "armeb-linux-user" -o "$target" = "arm-bsd-user" -o "$target" = "armeb-bsd-user" ; then
  mkdir -p $target_dir/nwfpe
fi

#
# don't use ln -sf as not all "ln -sf" over write the file/link
#
rm -f $target_dir/Makefile
ln -s $source_path/Makefile.target $target_dir/Makefile


echo "# Automatically generated by configure - do not modify" > $config_mak

echo "include ../config-host.mak" >> $config_mak

bflt="no"
elfload32="no"
target_nptl="no"
interp_prefix1=`echo "$interp_prefix" | sed "s/%M/$target_arch2/g"`
echo "CONFIG_QEMU_PREFIX=\"$interp_prefix1\"" >> $config_mak
gdb_xml_files=""

TARGET_ARCH="$target_arch2"
TARGET_BASE_ARCH=""
TARGET_ABI_DIR=""

case "$target_arch2" in
  i386)
    target_phys_bits=32
  ;;
  x86_64)
    TARGET_BASE_ARCH=i386
    target_phys_bits=64
  ;;
  alpha)
    target_phys_bits=64
  ;;
  arm|armeb)
    TARGET_ARCH=arm
    bflt="yes"
    target_nptl="yes"
    gdb_xml_files="arm-core.xml arm-vfp.xml arm-vfp3.xml arm-neon.xml"
    target_phys_bits=32
  ;;
  cris)
    target_nptl="yes"
    target_phys_bits=32
  ;;
  m68k)
    bflt="yes"
    gdb_xml_files="cf-core.xml cf-fp.xml"
    target_phys_bits=32
  ;;
  microblaze)
    bflt="yes"
    target_nptl="yes"
    target_phys_bits=32
  ;;
  mips|mipsel)
    TARGET_ARCH=mips
    echo "TARGET_ABI_MIPSO32=y" >> $config_mak
    target_nptl="yes"
    target_phys_bits=64
  ;;
  mipsn32|mipsn32el)
    TARGET_ARCH=mipsn32
    TARGET_BASE_ARCH=mips
    echo "TARGET_ABI_MIPSN32=y" >> $config_mak
    target_phys_bits=64
  ;;
  mips64|mips64el)
    TARGET_ARCH=mips64
    TARGET_BASE_ARCH=mips
    echo "TARGET_ABI_MIPSN64=y" >> $config_mak
    target_phys_bits=64
  ;;
  ppc)
    gdb_xml_files="power-core.xml power-fpu.xml power-altivec.xml power-spe.xml"
    target_phys_bits=32
  ;;
  ppcemb)
    TARGET_BASE_ARCH=ppc
    TARGET_ABI_DIR=ppc
    gdb_xml_files="power-core.xml power-fpu.xml power-altivec.xml power-spe.xml"
    target_phys_bits=64
  ;;
  ppc64)
    TARGET_BASE_ARCH=ppc
    TARGET_ABI_DIR=ppc
    gdb_xml_files="power64-core.xml power-fpu.xml power-altivec.xml power-spe.xml"
    target_phys_bits=64
  ;;
  ppc64abi32)
    TARGET_ARCH=ppc64
    TARGET_BASE_ARCH=ppc
    TARGET_ABI_DIR=ppc
    echo "TARGET_ABI32=y" >> $config_mak
    gdb_xml_files="power64-core.xml power-fpu.xml power-altivec.xml power-spe.xml"
    target_phys_bits=64
  ;;
  sh4|sh4eb)
    TARGET_ARCH=sh4
    bflt="yes"
    target_nptl="yes"
    target_phys_bits=32
  ;;
  sparc)
    target_phys_bits=64
  ;;
  sparc64)
    TARGET_BASE_ARCH=sparc
    elfload32="yes"
    target_phys_bits=64
  ;;
  sparc32plus)
    TARGET_ARCH=sparc64
    TARGET_BASE_ARCH=sparc
    TARGET_ABI_DIR=sparc
    echo "TARGET_ABI32=y" >> $config_mak
    target_phys_bits=64
  ;;
  *)
    echo "Unsupported target CPU"
    exit 1
  ;;
esac
echo "TARGET_ARCH=$TARGET_ARCH" >> $config_mak
echo "TARGET_ARCH2=$target_arch2" >> $config_mak
# TARGET_BASE_ARCH needs to be defined after TARGET_ARCH
if [ "$TARGET_BASE_ARCH" = "" ]; then
  TARGET_BASE_ARCH=$TARGET_ARCH
fi
echo "TARGET_BASE_ARCH=$TARGET_BASE_ARCH" >> $config_mak
if [ "$TARGET_ABI_DIR" = "" ]; then
  TARGET_ABI_DIR=$TARGET_ARCH
fi
echo "TARGET_ABI_DIR=$TARGET_ABI_DIR" >> $config_mak
if [ $target_phys_bits -lt $hostlongbits ] ; then
  target_phys_bits=$hostlongbits
fi
case "$target_arch2" in
  i386|x86_64)
    if test "$xen" = "yes" -a "$target_softmmu" = "yes" ; then
      echo "CONFIG_XEN=y" >> $config_mak
    fi
    if test $kqemu = "yes" -a "$target_softmmu" = "yes"
    then
      echo "CONFIG_KQEMU=y" >> $config_mak
    fi
esac
case "$target_arch2" in
  i386|x86_64|ppcemb|ppc|ppc64)
    # Make sure the target and host cpus are compatible
    if test "$kvm" = "yes" -a "$target_softmmu" = "yes" -a \
      \( "$target_arch2" = "$cpu" -o \
      \( "$target_arch2" = "ppcemb" -a "$cpu" = "ppc" \) -o \
      \( "$target_arch2" = "ppc64"  -a "$cpu" = "ppc" \) -o \
      \( "$target_arch2" = "x86_64" -a "$cpu" = "i386"   \) -o \
      \( "$target_arch2" = "i386"   -a "$cpu" = "x86_64" \) \) ; then
      echo "CONFIG_KVM=y" >> $config_mak
      echo "KVM_CFLAGS=$kvm_cflags" >> $config_mak
    fi
esac
echo "HWLIB=../libhw$target_phys_bits/libqemuhw$target_phys_bits.a" >> $config_mak
echo "TARGET_PHYS_ADDR_BITS=$target_phys_bits" >> $config_mak
echo "subdir-$target: subdir-libhw$target_phys_bits" >> $config_host_mak
if test "$target_bigendian" = "yes" ; then
  echo "TARGET_WORDS_BIGENDIAN=y" >> $config_mak
fi
if test "$target_softmmu" = "yes" ; then
  echo "CONFIG_SOFTMMU=y" >> $config_mak
fi
if test "$target_user_only" = "yes" ; then
  echo "CONFIG_USER_ONLY=y" >> $config_mak
fi
if test "$target_linux_user" = "yes" ; then
  echo "CONFIG_LINUX_USER=y" >> $config_mak
fi
if test "$target_darwin_user" = "yes" ; then
  echo "CONFIG_DARWIN_USER=y" >> $config_mak
fi
list=""
if test ! -z "$gdb_xml_files" ; then
  for x in $gdb_xml_files; do
    list="$list $source_path/gdb-xml/$x"
  done
fi
echo "TARGET_XML_FILES=$list" >> $config_mak

case "$target_arch2" in
  arm|armeb|m68k|microblaze|mips|mipsel|mipsn32|mipsn32el|mips64|mips64el|ppc|ppc64|ppc64abi32|ppcemb|sparc|sparc64|sparc32plus)
    echo "CONFIG_SOFTFLOAT=y" >> $config_mak
    ;;
esac

if test "$target_user_only" = "yes" -a "$bflt" = "yes"; then
  echo "TARGET_HAS_BFLT=y" >> $config_mak
fi
if test "$target_user_only" = "yes" \
        -a "$nptl" = "yes" -a "$target_nptl" = "yes"; then
  echo "CONFIG_USE_NPTL=y" >> $config_mak
fi
# 32 bit ELF loader in addition to native 64 bit loader?
if test "$target_user_only" = "yes" -a "$elfload32" = "yes"; then
  echo "TARGET_HAS_ELFLOAD32=y" >> $config_mak
fi
if test "$target_user_only" = "yes" -a "$guest_base" = "yes"; then
  echo "CONFIG_USE_GUEST_BASE=y" >> $config_mak
fi
if test "$target_bsd_user" = "yes" ; then
  echo "CONFIG_BSD_USER=y" >> $config_mak
fi

# generate LDFLAGS for targets

ldflags=""
if test "$target_linux_user" = "yes" -o "$target_linux_user" = "yes" ; then
  case "$ARCH" in
  i386)
    if test "$gprof" = "yes" -o "$static" = "yes" ; then
      ldflags='-Wl,-T../config-host.ld -Wl,-T,$(SRC_PATH)/$(ARCH).ld'
    else
      # WARNING: this LDFLAGS is _very_ tricky : qemu is an ELF shared object
      # that the kernel ELF loader considers as an executable. I think this
      # is the simplest way to make it self virtualizable!
      ldflags='-Wl,-shared'
    fi
    ;;
  sparc)
    # -static is used to avoid g1/g3 usage by the dynamic linker
    ldflags='-Wl,-T../config-host.ld -Wl,-T,$(SRC_PATH)/$(ARCH).ld -static'
    ;;
  ia64)
    ldflags='-Wl,-G0 -Wl,-T../config-host.ld -Wl,-T,$(SRC_PATH)/$(ARCH).ld -static'
    ;;
  x86_64|ppc|ppc64|s390|sparc64|alpha|arm|m68k|mips|mips64)
    ldflags='-Wl,-T../config-host.ld -Wl,-T,$(SRC_PATH)/$(ARCH).ld'
    ;;
  esac
fi
if test "$target_softmmu" = "yes" ; then
  case "$ARCH" in
  ia64)
    ldflags='-Wl,-G0 -Wl,-T../config-host.ld -Wl,-T,$(SRC_PATH)/$(ARCH).ld -static'
    ;;
  esac
fi

if test "$ldflags" != "" ; then
  echo "LDFLAGS+=$ldflags" >> $config_mak
fi

echo "/* Automatically generated by configure - do not modify */" > $config_h
echo "#include \"../config-host.h\"" >> $config_h

$source_path/create_config < $config_mak >> $config_h

if test -f ${config_h}~ ; then
  if cmp -s $config_h ${config_h}~ ; then
    mv ${config_h}~ $config_h
  else
    rm ${config_h}~
  fi
fi

done # for target in $targets

# build tree in object directory if source path is different from current one
if test "$source_path_used" = "yes" ; then
    DIRS="tests tests/cris slirp audio block pc-bios/optionrom"
    FILES="Makefile tests/Makefile"
    FILES="$FILES tests/cris/Makefile tests/cris/.gdbinit"
    FILES="$FILES tests/test-mmap.c"
    FILES="$FILES pc-bios/optionrom/Makefile pc-bios/keymaps pc-bios/video.x"
    for bios_file in $source_path/pc-bios/*.bin $source_path/pc-bios/*.dtb $source_path/pc-bios/openbios-*; do
        FILES="$FILES pc-bios/`basename $bios_file`"
    done
    for dir in $DIRS ; do
            mkdir -p $dir
    done
    # remove the link and recreate it, as not all "ln -sf" overwrite the link
    for f in $FILES ; do
        rm -f $f
        ln -s $source_path/$f $f
    done
fi

for hwlib in 32 64; do
  d=libhw$hwlib
  mkdir -p $d
  rm -f $d/Makefile
  ln -s $source_path/Makefile.hw $d/Makefile
  echo "HWLIB=libqemuhw$hwlib.a" > $d/config.mak
  echo "CPPFLAGS=-DTARGET_PHYS_ADDR_BITS=$hwlib" >> $d/config.mak
done<|MERGE_RESOLUTION|>--- conflicted
+++ resolved
@@ -915,24 +915,16 @@
 sdl_too_old=no
 
 if test "$sdl" = "yes" ; then
-<<<<<<< HEAD
-    sdl_config="${cross_prefix}sdl-config"
-    sdl=no
-    sdl_static=no
-
-cat > $TMPC << EOF
-=======
   sdl=no
   cat > $TMPC << EOF
->>>>>>> 6e489f3f
 #include <SDL.h>
 #undef main /* We don't want SDL to override our main() */
 int main( void ) { return SDL_Init (SDL_INIT_VIDEO); }
 EOF
-  sdl_cflags=`sdl-config --cflags 2> /dev/null`
-  sdl_libs=`sdl-config --libs 2> /dev/null`
+  sdl_cflags=`${cross_prefix}sdl-config --cflags 2> /dev/null`
+  sdl_libs=`${cross_prefix}sdl-config --libs 2> /dev/null`
   if $cc $ARCH_CFLAGS -o $TMPE ${OS_CFLAGS} $sdl_cflags $TMPC $sdl_libs > $TMPSDLLOG 2>&1 ; then
-    _sdlversion=`sdl-config --version | sed 's/[^0-9]//g'`
+    _sdlversion=`${cross_prefix}sdl-config --version | sed 's/[^0-9]//g'`
     if test "$_sdlversion" -lt 121 ; then
       sdl_too_old=yes
     else
@@ -943,8 +935,8 @@
 
     # static link with sdl ?
     if test "$sdl" = "yes" -a "$static" = "yes" ; then
-      sdl_libs=`sdl-config --static-libs 2>/dev/null`
-      if test `sdl-config --static-libs 2>/dev/null | grep \\\-laa > /dev/null` ; then
+      sdl_libs=`${cross_prefix}sdl-config --static-libs 2>/dev/null`
+      if test `${cross_prefix}sdl-config --static-libs 2>/dev/null | grep \\\-laa > /dev/null` ; then
          sdl_libs="$sdl_libs `aalib-config --static-libs >2 /dev/null`"
          sdl_cflags="$sd_cflags `aalib-config --cflags >2 /dev/null`"
       fi
@@ -1565,11 +1557,7 @@
 echo "HOST_LONG_BITS=$hostlongbits" >> $config_host_mak
 if test "$mingw32" = "yes" ; then
   echo "CONFIG_WIN32=y" >> $config_host_mak
-<<<<<<< HEAD
   echo "CONFIG_INSTALLER=y" >> $config_host_mak
-  echo "#define CONFIG_WIN32 1" >> $config_host_h
-=======
->>>>>>> 6e489f3f
 else
   echo "CONFIG_POSIX=y" >> $config_host_mak
   cat > $TMPC << EOF
