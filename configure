#!/bin/sh
#
# qemu configure script (c) 2003 Fabrice Bellard
#
# set temporary file name
if test ! -z "$TMPDIR" ; then
    TMPDIR1="${TMPDIR}"
elif test ! -z "$TEMPDIR" ; then
    TMPDIR1="${TEMPDIR}"
else
    TMPDIR1="/tmp"
fi

TMPC="${TMPDIR1}/qemu-conf-${RANDOM}-$$-${RANDOM}.c"
TMPO="${TMPDIR1}/qemu-conf-${RANDOM}-$$-${RANDOM}.o"
TMPE="${TMPDIR1}/qemu-conf-${RANDOM}-$$-${RANDOM}.exe"

# NB: do not call "exit" in the trap handler; this is buggy with some shells;
# see <1285349658-3122-1-git-send-email-loic.minier@linaro.org>
trap "rm -f $TMPC $TMPO $TMPE" EXIT INT QUIT TERM
rm -f config.log

# Print a helpful header at the top of config.log
echo "# QEMU configure log $(date)" >> config.log
printf "# Configured with:" >> config.log
printf " '%s'" "$0" "$@" >> config.log
echo >> config.log
echo "#" >> config.log

do_cc() {
    # Run the compiler, capturing its output to the log.
    echo $cc "$@" >> config.log
    $cc "$@" >> config.log 2>&1 || return $?
    # Test passed. If this is an --enable-werror build, rerun
    # the test with -Werror and bail out if it fails. This
    # makes warning-generating-errors in configure test code
    # obvious to developers.
    if test "$werror" != "yes"; then
        return 0
    fi
    # Don't bother rerunning the compile if we were already using -Werror
    case "$*" in
        *-Werror*)
           return 0
        ;;
    esac
    echo $cc -Werror "$@" >> config.log
    $cc -Werror "$@" >> config.log 2>&1 && return $?
    echo "ERROR: configure test passed without -Werror but failed with -Werror."
    echo "This is probably a bug in the configure script. The failing command"
    echo "will be at the bottom of config.log."
    echo "You can run configure with --disable-werror to bypass this check."
    exit 1
}

compile_object() {
  do_cc $QEMU_CFLAGS -c -o $TMPO $TMPC
}

compile_prog() {
  local_cflags="$1"
  local_ldflags="$2"
  do_cc $QEMU_CFLAGS $local_cflags -o $TMPE $TMPC $LDFLAGS $local_ldflags
}

# symbolically link $1 to $2.  Portable version of "ln -sf".
symlink() {
  rm -rf "$2"
  mkdir -p "$(dirname "$2")"
  ln -s "$1" "$2"
}

# check whether a command is available to this shell (may be either an
# executable or a builtin)
has() {
    type "$1" >/dev/null 2>&1
}

# search for an executable in PATH
path_of() {
    local_command="$1"
    local_ifs="$IFS"
    local_dir=""

    # pathname has a dir component?
    if [ "${local_command#*/}" != "$local_command" ]; then
        if [ -x "$local_command" ] && [ ! -d "$local_command" ]; then
            echo "$local_command"
            return 0
        fi
    fi
    if [ -z "$local_command" ]; then
        return 1
    fi

    IFS=:
    for local_dir in $PATH; do
        if [ -x "$local_dir/$local_command" ] && [ ! -d "$local_dir/$local_command" ]; then
            echo "$local_dir/$local_command"
            IFS="${local_ifs:-$(printf ' \t\n')}"
            return 0
        fi
    done
    # not found
    IFS="${local_ifs:-$(printf ' \t\n')}"
    return 1
}

# default parameters
source_path=`dirname "$0"`
cpu=""
interp_prefix="/usr/gnemul/qemu-%M"
static="no"
sparc_cpu=""
cross_prefix=""
audio_drv_list=""
audio_card_list="ac97 es1370 sb16 hda"
audio_possible_cards="ac97 es1370 sb16 cs4231a adlib gus hda"
block_drv_whitelist=""
host_cc="gcc"
libs_softmmu=""
libs_tools=""
audio_pt_int=""
audio_win_int=""
cc_i386=i386-pc-linux-gnu-gcc
libs_qga=""
debug_info="yes"

target_list=""

# Default value for a variable defining feature "foo".
#  * foo="no"  feature will only be used if --enable-foo arg is given
#  * foo=""    feature will be searched for, and if found, will be used
#              unless --disable-foo is given
#  * foo="yes" this value will only be set by --enable-foo flag.
#              feature will searched for,
#              if not found, configure exits with error
#
# Always add --enable-foo and --disable-foo command line args.
# Distributions want to ensure that several features are compiled in, and it
# is impossible without a --enable-foo that exits if a feature is not found.

bluez=""
brlapi=""
curl=""
curses=""
docs=""
fdt=""
nptl=""
sdl=""
virtfs=""
vnc="yes"
sparse="no"
tools=""
uuid=""
vde=""
vnc_tls=""
vnc_sasl=""
vnc_jpeg=""
vnc_png=""
xen=""
xen_ctrl_version=""
xen_pci_passthrough=""
linux_aio=""
cap_ng=""
attr=""
libattr=""
xfs=""

vhost_net="no"
kvm="no"
gprof="no"
debug_tcg="no"
debug="no"
strip_opt="yes"
tcg_interpreter="no"
bigendian="no"
mingw32="no"
EXESUF=""
prefix="/usr/local"
mandir="\${prefix}/share/man"
datadir="\${prefix}/share"
qemu_docdir="\${prefix}/share/doc/qemu"
bindir="\${prefix}/bin"
libdir="\${prefix}/lib"
libexecdir="\${prefix}/libexec"
includedir="\${prefix}/include"
sysconfdir="\${prefix}/etc"
confsuffix="/qemu"
slirp="yes"
fmod_lib=""
fmod_inc=""
oss_lib=""
bsd="no"
haiku="no"
linux="no"
solaris="no"
profiler="no"
cocoa="no"
softmmu="yes"
linux_user="no"
bsd_user="no"
guest_base=""
uname_release=""
mixemu="no"
aix="no"
blobs="yes"
pkgversion=""
pie=""
zero_malloc=""
trace_backend="nop"
trace_file="trace"
spice=""
rbd=""
smartcard=""
smartcard_nss=""
usb_redir=""
opengl=""
zlib="yes"
guest_agent="yes"
want_tools="yes"
libiscsi=""
coroutine=""
seccomp=""

# parse CC options first
for opt do
  optarg=`expr "x$opt" : 'x[^=]*=\(.*\)'`
  case "$opt" in
  --cross-prefix=*) cross_prefix="$optarg"
  ;;
  --cc=*) CC="$optarg"
  ;;
  --source-path=*) source_path="$optarg"
  ;;
  --cpu=*) cpu="$optarg"
  ;;
  --extra-cflags=*) QEMU_CFLAGS="$optarg $QEMU_CFLAGS"
  ;;
  --extra-ldflags=*) LDFLAGS="$optarg $LDFLAGS"
  ;;
  --enable-debug-info) debug_info="yes"
  ;;
  --disable-debug-info) debug_info="no"
  ;;
  --sparc_cpu=*)
    sparc_cpu="$optarg"
    case $sparc_cpu in
    v7|v8|v8plus|v8plusa)
      cpu="sparc"
    ;;
    v9)
      cpu="sparc64"
    ;;
    *)
      echo "undefined SPARC architecture. Exiting";
      exit 1
    ;;
    esac
  ;;
  esac
done
# OS specific
# Using uname is really, really broken.  Once we have the right set of checks
# we can eliminate its usage altogether.

cc="${CC-${cross_prefix}gcc}"
ar="${AR-${cross_prefix}ar}"
objcopy="${OBJCOPY-${cross_prefix}objcopy}"
ld="${LD-${cross_prefix}ld}"
libtool="${LIBTOOL-${cross_prefix}libtool}"
strip="${STRIP-${cross_prefix}strip}"
windres="${WINDRES-${cross_prefix}windres}"
pkg_config_exe="${PKG_CONFIG-${cross_prefix}pkg-config}"
query_pkg_config() {
    "${pkg_config_exe}" ${QEMU_PKG_CONFIG_FLAGS} "$@"
}
pkg_config=query_pkg_config
sdl_config="${SDL_CONFIG-${cross_prefix}sdl-config}"

# default flags for all hosts
QEMU_CFLAGS="-fno-strict-aliasing $QEMU_CFLAGS"
QEMU_CFLAGS="-Wall -Wundef -Wwrite-strings -Wmissing-prototypes $QEMU_CFLAGS"
QEMU_CFLAGS="-Wmissing-format-attribute $QEMU_CFLAGS"
QEMU_CFLAGS="-Wstrict-prototypes -Wredundant-decls $QEMU_CFLAGS"
QEMU_CFLAGS="-D_GNU_SOURCE -D_FILE_OFFSET_BITS=64 -D_LARGEFILE_SOURCE $QEMU_CFLAGS"
QEMU_INCLUDES="-I. -I\$(SRC_PATH) -I\$(SRC_PATH)/fpu"
if test "$debug_info" = "yes"; then
    CFLAGS="-g $CFLAGS"
    LDFLAGS="-g $LDFLAGS"
fi

# make source path absolute
source_path=`cd "$source_path"; pwd`

cc_macros=`$cc $QEMU_CFLAGS -E -dD - </dev/null`

check_define() {
cat > $TMPC <<EOF
#if !defined($1)
#error $1 not defined
#endif
int main(void) { return 0; }
EOF
  compile_object
}

if check_define __linux__ ; then
  targetos="Linux"
elif check_define _WIN32 ; then
  targetos='MINGW32'
elif check_define __OpenBSD__ ; then
  targetos='OpenBSD'
elif check_define __sun__ ; then
  targetos='SunOS'
elif check_define __HAIKU__ ; then
  targetos='Haiku'
else
  targetos=`uname -s`
fi

# Some host OSes need non-standard checks for which CPU to use.
# Note that these checks are broken for cross-compilation: if you're
# cross-compiling to one of these OSes then you'll need to specify
# the correct CPU with the --cpu option.
case $targetos in
Darwin)
  # on Leopard most of the system is 32-bit, so we have to ask the kernel if we can
  # run 64-bit userspace code.
  # If the user didn't specify a CPU explicitly and the kernel says this is
  # 64 bit hw, then assume x86_64. Otherwise fall through to the usual detection code.
  if test -z "$cpu" && test "$(sysctl -n hw.optional.x86_64)" = "1"; then
    cpu="x86_64"
  fi
  ;;
SunOS)
  # `uname -m` returns i86pc even on an x86_64 box, so default based on isainfo
  if test -z "$cpu" && test "$(isainfo -k)" = "amd64"; then
    cpu="x86_64"
  fi
esac

if test ! -z "$cpu" ; then
  # command line argument
  :
elif check_define __i386__ ; then
  cpu="i386"
elif check_define __x86_64__ ; then
  cpu="x86_64"
elif check_define __sparc__ ; then
  # We can't check for 64 bit (when gcc is biarch) or V8PLUSA
  # They must be specified using --sparc_cpu
  if check_define __arch64__ ; then
    cpu="sparc64"
  else
    cpu="sparc"
  fi
elif check_define _ARCH_PPC ; then
  if check_define _ARCH_PPC64 ; then
    cpu="ppc64"
  else
    cpu="ppc"
  fi
elif check_define __mips__ ; then
  if check_define __mips64 ; then
    cpu="mips64"
  else
    cpu="mips"
  fi
elif check_define __ia64__ ; then
  cpu="ia64"
elif check_define __s390__ ; then
  if check_define __s390x__ ; then
    cpu="s390x"
  else
    cpu="s390"
  fi
elif check_define __arm__ ; then
  cpu="arm"
elif check_define __hppa__ ; then
  cpu="hppa"
else
  cpu=`uname -m`
fi

ARCH=
# Normalise host CPU name and set ARCH.
# Note that this case should only have supported host CPUs, not guests.
case "$cpu" in
  ia64|ppc|ppc64|s390|s390x|sparc64)
    cpu="$cpu"
  ;;
  i386|i486|i586|i686|i86pc|BePC)
    cpu="i386"
  ;;
  x86_64|amd64)
    cpu="x86_64"
  ;;
  armv*b|armv*l|arm)
    cpu="arm"
  ;;
  mips|mips64)
    cpu="$cpu"
    if check_define __MIPSEL__ ; then
      cpu="${cpu}el"
    fi
  ;;
  hppa|parisc|parisc64)
    cpu="hppa"
  ;;
  mips*)
    cpu="mips"
  ;;
  sparc|sun4[cdmuv])
    cpu="sparc"
  ;;
  sh4)
    cpu="sh4"
    ;;
  *)
    # This will result in either an error or falling back to TCI later
    ARCH=unknown
  ;;
esac
if test -z "$ARCH"; then
  ARCH="$cpu"
fi

# OS specific

case $targetos in
CYGWIN*)
  mingw32="yes"
  QEMU_CFLAGS="-mno-cygwin $QEMU_CFLAGS"
  audio_possible_drivers="winwave sdl"
  audio_drv_list="winwave"
;;
MINGW32*)
  mingw32="yes"
  audio_possible_drivers="winwave dsound sdl fmod"
  audio_drv_list="winwave"
;;
GNU/kFreeBSD)
  bsd="yes"
  audio_drv_list="oss"
  audio_possible_drivers="oss sdl esd pa"
;;
FreeBSD)
  bsd="yes"
  make="${MAKE-gmake}"
  audio_drv_list="oss"
  audio_possible_drivers="oss sdl esd pa"
  # needed for kinfo_getvmmap(3) in libutil.h
  LIBS="-lutil $LIBS"
;;
DragonFly)
  bsd="yes"
  make="${MAKE-gmake}"
  audio_drv_list="oss"
  audio_possible_drivers="oss sdl esd pa"
;;
NetBSD)
  bsd="yes"
  make="${MAKE-gmake}"
  audio_drv_list="oss"
  audio_possible_drivers="oss sdl esd"
  oss_lib="-lossaudio"
;;
OpenBSD)
  bsd="yes"
  make="${MAKE-gmake}"
  audio_drv_list="oss"
  audio_possible_drivers="oss sdl esd"
  oss_lib="-lossaudio"
;;
Darwin)
  bsd="yes"
  darwin="yes"
  if [ "$cpu" = "x86_64" ] ; then
    QEMU_CFLAGS="-arch x86_64 $QEMU_CFLAGS"
    LDFLAGS="-arch x86_64 $LDFLAGS"
  else
    QEMU_CFLAGS="-mdynamic-no-pic $QEMU_CFLAGS"
  fi
  cocoa="yes"
  audio_drv_list="coreaudio"
  audio_possible_drivers="coreaudio sdl fmod"
  LDFLAGS="-framework CoreFoundation -framework IOKit $LDFLAGS"
  libs_softmmu="-F/System/Library/Frameworks -framework Cocoa -framework IOKit $libs_softmmu"
  # Disable attempts to use ObjectiveC features in os/object.h since they
  # won't work when we're compiling with gcc as a C compiler.
  QEMU_CFLAGS="-DOS_OBJECT_USE_OBJC=0 $QEMU_CFLAGS"
;;
SunOS)
  solaris="yes"
  make="${MAKE-gmake}"
  install="${INSTALL-ginstall}"
  ld="gld"
  smbd="${SMBD-/usr/sfw/sbin/smbd}"
  needs_libsunmath="no"
  solarisrev=`uname -r | cut -f2 -d.`
  if [ "$cpu" = "i386" -o "$cpu" = "x86_64" ] ; then
    if test "$solarisrev" -le 9 ; then
      if test -f /opt/SUNWspro/prod/lib/libsunmath.so.1; then
        needs_libsunmath="yes"
        QEMU_CFLAGS="-I/opt/SUNWspro/prod/include/cc $QEMU_CFLAGS"
        LDFLAGS="-L/opt/SUNWspro/prod/lib -R/opt/SUNWspro/prod/lib $LDFLAGS"
        LIBS="-lsunmath $LIBS"
      else
        echo "QEMU will not link correctly on Solaris 8/X86 or 9/x86 without"
        echo "libsunmath from the Sun Studio compilers tools, due to a lack of"
        echo "C99 math features in libm.so in Solaris 8/x86 and Solaris 9/x86"
        echo "Studio 11 can be downloaded from www.sun.com."
        exit 1
      fi
    fi
  fi
  if test -f /usr/include/sys/soundcard.h ; then
    audio_drv_list="oss"
  fi
  audio_possible_drivers="oss sdl"
# needed for CMSG_ macros in sys/socket.h
  QEMU_CFLAGS="-D_XOPEN_SOURCE=600 $QEMU_CFLAGS"
# needed for TIOCWIN* defines in termios.h
  QEMU_CFLAGS="-D__EXTENSIONS__ $QEMU_CFLAGS"
  QEMU_CFLAGS="-std=gnu99 $QEMU_CFLAGS"
  solarisnetlibs="-lsocket -lnsl -lresolv"
  LIBS="$solarisnetlibs $LIBS"
  libs_qga="$solarisnetlibs $libs_qga"
;;
AIX)
  aix="yes"
  make="${MAKE-gmake}"
;;
Haiku)
  haiku="yes"
  QEMU_CFLAGS="-DB_USE_POSITIVE_POSIX_ERRORS $QEMU_CFLAGS"
  LIBS="-lposix_error_mapper -lnetwork $LIBS"
;;
*)
  audio_drv_list="oss"
  audio_possible_drivers="oss alsa sdl esd pa"
  linux="yes"
  linux_user="yes"
  usb="linux"
  kvm="yes"
  vhost_net="yes"
  if [ "$cpu" = "i386" -o "$cpu" = "x86_64" ] ; then
    audio_possible_drivers="$audio_possible_drivers fmod"
  fi
;;
esac

if [ "$bsd" = "yes" ] ; then
  if [ "$darwin" != "yes" ] ; then
    usb="bsd"
    bsd_user="yes"
  fi
fi

: ${make=${MAKE-make}}
: ${install=${INSTALL-install}}
: ${python=${PYTHON-python}}
: ${smbd=${SMBD-/usr/sbin/smbd}}

# Default objcc to clang if available, otherwise use CC
if has clang; then
  objcc=clang
else
  objcc="$cc"
fi

if test "$mingw32" = "yes" ; then
  EXESUF=".exe"
  QEMU_CFLAGS="-DWIN32_LEAN_AND_MEAN -DWINVER=0x501 $QEMU_CFLAGS"
  # enable C99/POSIX format strings (needs mingw32-runtime 3.15 or later)
  QEMU_CFLAGS="-D__USE_MINGW_ANSI_STDIO=1 $QEMU_CFLAGS"
  # MinGW-w64 needs _POSIX defined.
  QEMU_CFLAGS="-D_POSIX=1 $QEMU_CFLAGS"
  # MinGW needs -mthreads for TLS and macro _MT.
  QEMU_CFLAGS="-mthreads $QEMU_CFLAGS"
  QEMU_CFLAGS="-I\$(SRC_PATH)/hosts/w32/include $QEMU_CFLAGS"
  QEMU_CFLAGS="-Wextra $QEMU_CFLAGS"
  QEMU_CFLAGS="-Wno-unused-parameter $QEMU_CFLAGS"
  QEMU_CFLAGS="-Wno-missing-field-initializers $QEMU_CFLAGS"
  QEMU_CFLAGS="-Wno-sign-compare $QEMU_CFLAGS"
  QEMU_CFLAGS="-Wno-override-init $QEMU_CFLAGS"
  QEMU_CFLAGS="-Wno-error=format $QEMU_CFLAGS"
  QEMU_CFLAGS="-Wno-error=format-extra-args $QEMU_CFLAGS"
  QEMU_CFLAGS="-Wno-error=parentheses $QEMU_CFLAGS"
  LIBS="-lwinmm -lws2_32 -liphlpapi $LIBS"
cat > $TMPC << EOF
int main(void) { return 0; }
EOF
  if compile_prog "" "-liberty" ; then
    LIBS="-liberty $LIBS"
  fi
  prefix="c:/Program Files/QEMU"
  mandir="\${prefix}"
  datadir="\${prefix}"
  qemu_docdir="\${prefix}"
  bindir="\${prefix}"
  sysconfdir="\${prefix}"
  confsuffix=""
  libs_qga="-lws2_32 -lwinmm -lpowrprof $libs_qga"
fi

werror=""

for opt do
  optarg=`expr "x$opt" : 'x[^=]*=\(.*\)'`
  case "$opt" in
  --help|-h) show_help=yes
  ;;
  --version|-V) exec cat $source_path/VERSION
  ;;
  --prefix=*) prefix="$optarg"
  ;;
  --interp-prefix=*) interp_prefix="$optarg"
  ;;
  --source-path=*)
  ;;
  --cross-prefix=*)
  ;;
  --cc=*)
  ;;
  --host-cc=*) host_cc="$optarg"
  ;;
  --objcc=*) objcc="$optarg"
  ;;
  --make=*) make="$optarg"
  ;;
  --install=*) install="$optarg"
  ;;
  --python=*) python="$optarg"
  ;;
  --smbd=*) smbd="$optarg"
  ;;
  --extra-cflags=*)
  ;;
  --extra-ldflags=*)
  ;;
  --enable-debug-info)
  ;;
  --disable-debug-info)
  ;;
  --cpu=*)
  ;;
  --target-list=*) target_list="$optarg"
  ;;
  --enable-trace-backend=*) trace_backend="$optarg"
  ;;
  --with-trace-file=*) trace_file="$optarg"
  ;;
  --enable-gprof) gprof="yes"
  ;;
  --static)
    static="yes"
    LDFLAGS="-static $LDFLAGS"
    QEMU_PKG_CONFIG_FLAGS="--static $QEMU_PKG_CONFIG_FLAGS"
  ;;
  --mandir=*) mandir="$optarg"
  ;;
  --bindir=*) bindir="$optarg"
  ;;
  --libdir=*) libdir="$optarg"
  ;;
  --libexecdir=*) libexecdir="$optarg"
  ;;
  --includedir=*) includedir="$optarg"
  ;;
  --datadir=*) datadir="$optarg"
  ;;
  --with-confsuffix=*) confsuffix="$optarg"
  ;;
  --docdir=*) qemu_docdir="$optarg"
  ;;
  --sysconfdir=*) sysconfdir="$optarg"
  ;;
  --sbindir=*|--sharedstatedir=*|--localstatedir=*|\
  --oldincludedir=*|--datarootdir=*|--infodir=*|--localedir=*|\
  --htmldir=*|--dvidir=*|--pdfdir=*|--psdir=*)
    # These switches are silently ignored, for compatibility with
    # autoconf-generated configure scripts. This allows QEMU's
    # configure to be used by RPM and similar macros that set
    # lots of directory switches by default.
  ;;
  --disable-sdl) sdl="no"
  ;;
  --enable-sdl) sdl="yes"
  ;;
  --disable-virtfs) virtfs="no"
  ;;
  --enable-virtfs) virtfs="yes"
  ;;
  --disable-vnc) vnc="no"
  ;;
  --enable-vnc) vnc="yes"
  ;;
  --fmod-lib=*) fmod_lib="$optarg"
  ;;
  --fmod-inc=*) fmod_inc="$optarg"
  ;;
  --oss-lib=*) oss_lib="$optarg"
  ;;
  --audio-card-list=*) audio_card_list=`echo "$optarg" | sed -e 's/,/ /g'`
  ;;
  --audio-drv-list=*) audio_drv_list="$optarg"
  ;;
  --block-drv-whitelist=*) block_drv_whitelist=`echo "$optarg" | sed -e 's/,/ /g'`
  ;;
  --enable-debug-tcg) debug_tcg="yes"
  ;;
  --disable-debug-tcg) debug_tcg="no"
  ;;
  --enable-debug)
      # Enable debugging options that aren't excessively noisy
      debug_tcg="yes"
      debug="yes"
      strip_opt="no"
  ;;
  --enable-sparse) sparse="yes"
  ;;
  --disable-sparse) sparse="no"
  ;;
  --disable-strip) strip_opt="no"
  ;;
  --disable-vnc-tls) vnc_tls="no"
  ;;
  --enable-vnc-tls) vnc_tls="yes"
  ;;
  --disable-vnc-sasl) vnc_sasl="no"
  ;;
  --enable-vnc-sasl) vnc_sasl="yes"
  ;;
  --disable-vnc-jpeg) vnc_jpeg="no"
  ;;
  --enable-vnc-jpeg) vnc_jpeg="yes"
  ;;
  --disable-vnc-png) vnc_png="no"
  ;;
  --enable-vnc-png) vnc_png="yes"
  ;;
  --disable-slirp) slirp="no"
  ;;
  --disable-uuid) uuid="no"
  ;;
  --enable-uuid) uuid="yes"
  ;;
  --disable-vde) vde="no"
  ;;
  --enable-vde) vde="yes"
  ;;
  --disable-xen) xen="no"
  ;;
  --enable-xen) xen="yes"
  ;;
  --disable-xen-pci-passthrough) xen_pci_passthrough="no"
  ;;
  --enable-xen-pci-passthrough) xen_pci_passthrough="yes"
  ;;
  --disable-brlapi) brlapi="no"
  ;;
  --enable-brlapi) brlapi="yes"
  ;;
  --disable-bluez) bluez="no"
  ;;
  --enable-bluez) bluez="yes"
  ;;
  --disable-kvm) kvm="no"
  ;;
  --enable-kvm) kvm="yes"
  ;;
  --disable-tcg-interpreter) tcg_interpreter="no"
  ;;
  --enable-tcg-interpreter) tcg_interpreter="yes"
  ;;
  --disable-cap-ng)  cap_ng="no"
  ;;
  --enable-cap-ng) cap_ng="yes"
  ;;
  --disable-spice) spice="no"
  ;;
  --enable-spice) spice="yes"
  ;;
  --disable-libiscsi) libiscsi="no"
  ;;
  --enable-libiscsi) libiscsi="yes"
  ;;
  --enable-profiler) profiler="yes"
  ;;
  --disable-cocoa) cocoa="no"
  ;;
  --enable-cocoa)
      cocoa="yes" ;
      sdl="no" ;
      audio_drv_list="coreaudio `echo $audio_drv_list | sed s,coreaudio,,g`"
  ;;
  --disable-system) softmmu="no"
  ;;
  --enable-system) softmmu="yes"
  ;;
  --disable-user)
      linux_user="no" ;
      bsd_user="no" ;
  ;;
  --enable-user) ;;
  --disable-linux-user) linux_user="no"
  ;;
  --enable-linux-user) linux_user="yes"
  ;;
  --disable-bsd-user) bsd_user="no"
  ;;
  --enable-bsd-user) bsd_user="yes"
  ;;
  --enable-guest-base) guest_base="yes"
  ;;
  --disable-guest-base) guest_base="no"
  ;;
  --enable-pie) pie="yes"
  ;;
  --disable-pie) pie="no"
  ;;
  --enable-uname-release=*) uname_release="$optarg"
  ;;
  --sparc_cpu=*)
  ;;
  --enable-werror) werror="yes"
  ;;
  --disable-werror) werror="no"
  ;;
  --disable-curses) curses="no"
  ;;
  --enable-curses) curses="yes"
  ;;
  --disable-curl) curl="no"
  ;;
  --enable-curl) curl="yes"
  ;;
  --disable-fdt) fdt="no"
  ;;
  --enable-fdt) fdt="yes"
  ;;
  --disable-nptl) nptl="no"
  ;;
  --enable-nptl) nptl="yes"
  ;;
  --enable-mixemu) mixemu="yes"
  ;;
  --disable-linux-aio) linux_aio="no"
  ;;
  --enable-linux-aio) linux_aio="yes"
  ;;
  --disable-attr) attr="no"
  ;;
  --enable-attr) attr="yes"
  ;;
  --disable-blobs) blobs="no"
  ;;
  --with-pkgversion=*) pkgversion=" ($optarg)"
  ;;
  --with-coroutine=*) coroutine="$optarg"
  ;;
  --disable-docs) docs="no"
  ;;
  --enable-docs) docs="yes"
  ;;
  --disable-tools) tools="no"
  ;;
  --enable-tools) tools="yes"
  ;;
  --disable-vhost-net) vhost_net="no"
  ;;
  --enable-vhost-net) vhost_net="yes"
  ;;
  --disable-opengl) opengl="no"
  ;;
  --enable-opengl) opengl="yes"
  ;;
  --disable-rbd) rbd="no"
  ;;
  --enable-rbd) rbd="yes"
  ;;
  --disable-xfsctl) xfs="no"
  ;;
  --enable-xfsctl) xfs="yes"
  ;;
  --disable-smartcard) smartcard="no"
  ;;
  --enable-smartcard) smartcard="yes"
  ;;
  --disable-smartcard-nss) smartcard_nss="no"
  ;;
  --enable-smartcard-nss) smartcard_nss="yes"
  ;;
  --disable-usb-redir) usb_redir="no"
  ;;
  --enable-usb-redir) usb_redir="yes"
  ;;
  --disable-zlib-test) zlib="no"
  ;;
  --enable-guest-agent) guest_agent="yes"
  ;;
  --disable-guest-agent) guest_agent="no"
  ;;
  --enable-tools) want_tools="yes"
  ;;
  --disable-tools) want_tools="no"
  ;;
  --enable-seccomp) seccomp="yes"
  ;;
  --disable-seccomp) seccomp="no"
  ;;
  *) echo "ERROR: unknown option $opt"; show_help="yes"
  ;;
  esac
done

#
# If cpu ~= sparc and  sparc_cpu hasn't been defined, plug in the right
# QEMU_CFLAGS/LDFLAGS (assume sparc_v8plus for 32-bit and sparc_v9 for 64-bit)
#
host_guest_base="no"
case "$cpu" in
    sparc) case $sparc_cpu in
           v7|v8)
             QEMU_CFLAGS="-mcpu=${sparc_cpu} -D__sparc_${sparc_cpu}__ $QEMU_CFLAGS"
           ;;
           v8plus|v8plusa)
             QEMU_CFLAGS="-mcpu=ultrasparc -D__sparc_${sparc_cpu}__ $QEMU_CFLAGS"
           ;;
           *) # sparc_cpu not defined in the command line
             QEMU_CFLAGS="-mcpu=ultrasparc -D__sparc_v8plus__ $QEMU_CFLAGS"
           esac
           LDFLAGS="-m32 $LDFLAGS"
           QEMU_CFLAGS="-m32 -ffixed-g2 -ffixed-g3 $QEMU_CFLAGS"
           if test "$solaris" = "no" ; then
             QEMU_CFLAGS="-ffixed-g1 -ffixed-g6 $QEMU_CFLAGS"
           fi
           ;;
    sparc64)
           QEMU_CFLAGS="-m64 -mcpu=ultrasparc -D__sparc_v9__ $QEMU_CFLAGS"
           LDFLAGS="-m64 $LDFLAGS"
           QEMU_CFLAGS="-ffixed-g5 -ffixed-g6 -ffixed-g7 $QEMU_CFLAGS"
           if test "$solaris" != "no" ; then
             QEMU_CFLAGS="-ffixed-g1 $QEMU_CFLAGS"
           fi
           ;;
    s390)
           QEMU_CFLAGS="-m31 -march=z990 $QEMU_CFLAGS"
           LDFLAGS="-m31 $LDFLAGS"
           host_guest_base="yes"
           ;;
    s390x)
           QEMU_CFLAGS="-m64 -march=z990 $QEMU_CFLAGS"
           LDFLAGS="-m64 $LDFLAGS"
           host_guest_base="yes"
           ;;
    i386)
           QEMU_CFLAGS="-m32 $QEMU_CFLAGS"
           LDFLAGS="-m32 $LDFLAGS"
           cc_i386='$(CC) -m32'
           host_guest_base="yes"
           ;;
    x86_64)
           QEMU_CFLAGS="-m64 $QEMU_CFLAGS"
           LDFLAGS="-m64 $LDFLAGS"
           cc_i386='$(CC) -m32'
           host_guest_base="yes"
           ;;
    arm*)
           host_guest_base="yes"
           ;;
    ppc*)
           host_guest_base="yes"
           ;;
    mips*)
           host_guest_base="yes"
           ;;
    ia64*)
           host_guest_base="yes"
           ;;
    hppa*)
           host_guest_base="yes"
           ;;
    unicore32*)
           host_guest_base="yes"
           ;;
esac

[ -z "$guest_base" ] && guest_base="$host_guest_base"


default_target_list=""

# these targets are portable
if [ "$softmmu" = "yes" ] ; then
    default_target_list="\
i386-softmmu \
x86_64-softmmu \
alpha-softmmu \
arm-softmmu \
cris-softmmu \
lm32-softmmu \
m68k-softmmu \
microblaze-softmmu \
microblazeel-softmmu \
mips-softmmu \
mipsel-softmmu \
mips64-softmmu \
mips64el-softmmu \
or32-softmmu \
ppc-softmmu \
ppcemb-softmmu \
ppc64-softmmu \
sh4-softmmu \
sh4eb-softmmu \
sparc-softmmu \
sparc64-softmmu \
s390x-softmmu \
xtensa-softmmu \
xtensaeb-softmmu \
unicore32-softmmu \
"
fi
# the following are Linux specific
if [ "$linux_user" = "yes" ] ; then
    default_target_list="${default_target_list}\
i386-linux-user \
x86_64-linux-user \
alpha-linux-user \
arm-linux-user \
armeb-linux-user \
cris-linux-user \
m68k-linux-user \
microblaze-linux-user \
microblazeel-linux-user \
mips-linux-user \
mipsel-linux-user \
or32-linux-user \
ppc-linux-user \
ppc64-linux-user \
ppc64abi32-linux-user \
sh4-linux-user \
sh4eb-linux-user \
sparc-linux-user \
sparc64-linux-user \
sparc32plus-linux-user \
unicore32-linux-user \
s390x-linux-user \
"
fi
# the following are BSD specific
if [ "$bsd_user" = "yes" ] ; then
    default_target_list="${default_target_list}\
i386-bsd-user \
x86_64-bsd-user \
sparc-bsd-user \
sparc64-bsd-user \
"
fi

if test x"$show_help" = x"yes" ; then
cat << EOF

Usage: configure [options]
Options: [defaults in brackets after descriptions]

EOF
echo "Standard options:"
echo "  --help                   print this message"
echo "  --prefix=PREFIX          install in PREFIX [$prefix]"
echo "  --interp-prefix=PREFIX   where to find shared libraries, etc."
echo "                           use %M for cpu name [$interp_prefix]"
echo "  --target-list=LIST       set target list (default: build everything)"
echo "Available targets: $default_target_list" | \
    fold -s -w 53 | sed -e 's/^/                           /'
echo ""
echo "Advanced options (experts only):"
echo "  --source-path=PATH       path of source code [$source_path]"
echo "  --cross-prefix=PREFIX    use PREFIX for compile tools [$cross_prefix]"
echo "  --cc=CC                  use C compiler CC [$cc]"
echo "  --host-cc=CC             use C compiler CC [$host_cc] for code run at"
echo "                           build time"
echo "  --objcc=OBJCC            use Objective-C compiler OBJCC [$objcc]"
echo "  --extra-cflags=CFLAGS    append extra C compiler flags QEMU_CFLAGS"
echo "  --extra-ldflags=LDFLAGS  append extra linker flags LDFLAGS"
echo "  --make=MAKE              use specified make [$make]"
echo "  --install=INSTALL        use specified install [$install]"
echo "  --python=PYTHON          use specified python [$python]"
echo "  --smbd=SMBD              use specified smbd [$smbd]"
echo "  --static                 enable static build [$static]"
echo "  --mandir=PATH            install man pages in PATH"
echo "  --datadir=PATH           install firmware in PATH$confsuffix"
echo "  --docdir=PATH            install documentation in PATH$confsuffix"
echo "  --bindir=PATH            install binaries in PATH"
echo "  --sysconfdir=PATH        install config in PATH$confsuffix"
echo "  --with-confsuffix=SUFFIX suffix for QEMU data inside datadir and sysconfdir [$confsuffix]"
echo "  --enable-debug-tcg       enable TCG debugging"
echo "  --disable-debug-tcg      disable TCG debugging (default)"
echo "  --enable-debug           enable common debug build options"
echo "  --enable-sparse          enable sparse checker"
echo "  --disable-sparse         disable sparse checker (default)"
echo "  --disable-strip          disable stripping binaries"
echo "  --disable-werror         disable compilation abort on warning"
echo "  --disable-sdl            disable SDL"
echo "  --enable-sdl             enable SDL"
echo "  --disable-virtfs         disable VirtFS"
echo "  --enable-virtfs          enable VirtFS"
echo "  --disable-vnc            disable VNC"
echo "  --enable-vnc             enable VNC"
echo "  --disable-cocoa          disable Cocoa (Mac OS X only)"
echo "  --enable-cocoa           enable Cocoa (default on Mac OS X)"
echo "  --audio-drv-list=LIST    set audio drivers list:"
echo "                           Available drivers: $audio_possible_drivers"
echo "  --audio-card-list=LIST   set list of emulated audio cards [$audio_card_list]"
echo "                           Available cards: $audio_possible_cards"
echo "  --block-drv-whitelist=L  set block driver whitelist"
echo "                           (affects only QEMU, not qemu-img)"
echo "  --enable-mixemu          enable mixer emulation"
echo "  --disable-xen            disable xen backend driver support"
echo "  --enable-xen             enable xen backend driver support"
echo "  --disable-xen-pci-passthrough"
echo "  --enable-xen-pci-passthrough"
echo "  --disable-brlapi         disable BrlAPI"
echo "  --enable-brlapi          enable BrlAPI"
echo "  --disable-vnc-tls        disable TLS encryption for VNC server"
echo "  --enable-vnc-tls         enable TLS encryption for VNC server"
echo "  --disable-vnc-sasl       disable SASL encryption for VNC server"
echo "  --enable-vnc-sasl        enable SASL encryption for VNC server"
echo "  --disable-vnc-jpeg       disable JPEG lossy compression for VNC server"
echo "  --enable-vnc-jpeg        enable JPEG lossy compression for VNC server"
echo "  --disable-vnc-png        disable PNG compression for VNC server (default)"
echo "  --enable-vnc-png         enable PNG compression for VNC server"
echo "  --disable-curses         disable curses output"
echo "  --enable-curses          enable curses output"
echo "  --disable-curl           disable curl connectivity"
echo "  --enable-curl            enable curl connectivity"
echo "  --disable-fdt            disable fdt device tree"
echo "  --enable-fdt             enable fdt device tree"
echo "  --disable-bluez          disable bluez stack connectivity"
echo "  --enable-bluez           enable bluez stack connectivity"
echo "  --disable-slirp          disable SLIRP userspace network connectivity"
echo "  --disable-kvm            disable KVM acceleration support"
echo "  --enable-kvm             enable KVM acceleration support"
echo "  --enable-tcg-interpreter enable TCG with bytecode interpreter (TCI)"
echo "  --disable-nptl           disable usermode NPTL support"
echo "  --enable-nptl            enable usermode NPTL support"
echo "  --enable-system          enable all system emulation targets"
echo "  --disable-system         disable all system emulation targets"
echo "  --enable-user            enable supported user emulation targets"
echo "  --disable-user           disable all user emulation targets"
echo "  --enable-linux-user      enable all linux usermode emulation targets"
echo "  --disable-linux-user     disable all linux usermode emulation targets"
echo "  --enable-bsd-user        enable all BSD usermode emulation targets"
echo "  --disable-bsd-user       disable all BSD usermode emulation targets"
echo "  --enable-guest-base      enable GUEST_BASE support for usermode"
echo "                           emulation targets"
echo "  --disable-guest-base     disable GUEST_BASE support"
echo "  --enable-pie             build Position Independent Executables"
echo "  --disable-pie            do not build Position Independent Executables"
echo "  --fmod-lib               path to FMOD library"
echo "  --fmod-inc               path to FMOD includes"
echo "  --oss-lib                path to OSS library"
echo "  --enable-uname-release=R Return R for uname -r in usermode emulation"
echo "  --cpu=CPU                Build for host CPU [$cpu]"
echo "  --sparc_cpu=V            Build qemu for Sparc architecture v7, v8, v8plus, v8plusa, v9"
echo "  --disable-uuid           disable uuid support"
echo "  --enable-uuid            enable uuid support"
echo "  --disable-vde            disable support for vde network"
echo "  --enable-vde             enable support for vde network"
echo "  --disable-linux-aio      disable Linux AIO support"
echo "  --enable-linux-aio       enable Linux AIO support"
echo "  --disable-cap-ng         disable libcap-ng support"
echo "  --enable-cap-ng          enable libcap-ng support"
echo "  --disable-attr           disables attr and xattr support"
echo "  --enable-attr            enable attr and xattr support"
echo "  --disable-blobs          disable installing provided firmware blobs"
echo "  --enable-docs            enable documentation build"
echo "  --disable-docs           disable documentation build"
echo "  --disable-vhost-net      disable vhost-net acceleration support"
echo "  --enable-vhost-net       enable vhost-net acceleration support"
echo "  --enable-trace-backend=B Set trace backend"
echo "                           Available backends:" $($python "$source_path"/scripts/tracetool.py --list-backends)
echo "  --with-trace-file=NAME   Full PATH,NAME of file to store traces"
echo "                           Default:trace-<pid>"
echo "  --disable-spice          disable spice"
echo "  --enable-spice           enable spice"
echo "  --enable-rbd             enable building the rados block device (rbd)"
echo "  --disable-libiscsi       disable iscsi support"
echo "  --enable-libiscsi        enable iscsi support"
echo "  --disable-smartcard      disable smartcard support"
echo "  --enable-smartcard       enable smartcard support"
echo "  --disable-smartcard-nss  disable smartcard nss support"
echo "  --enable-smartcard-nss   enable smartcard nss support"
echo "  --disable-usb-redir      disable usb network redirection support"
echo "  --enable-usb-redir       enable usb network redirection support"
echo "  --disable-guest-agent    disable building of the QEMU Guest Agent"
echo "  --enable-guest-agent     enable building of the QEMU Guest Agent"
echo "  --disable-seccomp        disable seccomp support"
echo "  --enable-seccomp         enables seccomp support"
echo "  --with-coroutine=BACKEND coroutine backend. Supported options:"
echo "                           gthread, ucontext, sigaltstack, windows"
echo ""
echo "NOTE: The object files are built at the place where configure is launched"
exit 1
fi

# Now we have handled --enable-tcg-interpreter and know we're not just
# printing the help message, bail out if the host CPU isn't supported.
if test "$ARCH" = "unknown"; then
    if test "$tcg_interpreter" = "yes" ; then
        echo "Unsupported CPU = $cpu, will use TCG with TCI (experimental)"
        ARCH=tci
    else
        echo "Unsupported CPU = $cpu, try --enable-tcg-interpreter"
        exit 1
    fi
fi

# check that the C compiler works.
cat > $TMPC <<EOF
int main(void) { return 0; }
EOF

if compile_object ; then
  : C compiler works ok
else
    echo "ERROR: \"$cc\" either does not exist or does not work"
    exit 1
fi

# Consult white-list to determine whether to enable werror
# by default.  Only enable by default for git builds
z_version=`cut -f3 -d. $source_path/VERSION`

if test -z "$werror" ; then
    if test "$z_version" = "50" -a \
        "$linux" = "yes" ; then
        werror="yes"
    else
        werror="no"
    fi
fi

gcc_flags="-Wold-style-declaration -Wold-style-definition -Wtype-limits"
gcc_flags="-Wformat-security -Wformat-y2k -Winit-self -Wignored-qualifiers $gcc_flags"
gcc_flags="-Wmissing-include-dirs -Wempty-body -Wnested-externs $gcc_flags"
gcc_flags="-Wunused-but-set-variable $gcc_flags"
gcc_flags="-fstack-protector-all -Wendif-labels $gcc_flags"
# Note that we do not add -Werror to gcc_flags here, because that would
# enable it for all configure tests. If a configure test failed due
# to -Werror this would just silently disable some features,
# so it's too error prone.
cat > $TMPC << EOF
int main(void) { return 0; }
EOF
for flag in $gcc_flags; do
    if compile_prog "-Werror $flag" "" ; then
	QEMU_CFLAGS="$QEMU_CFLAGS $flag"
    fi
done

if test "$static" = "yes" ; then
  if test "$pie" = "yes" ; then
    echo "static and pie are mutually incompatible"
    exit 1
  else
    pie="no"
  fi
fi

if test "$pie" = ""; then
  case "$cpu-$targetos" in
    i386-Linux|x86_64-Linux|i386-OpenBSD|x86_64-OpenBSD)
      ;;
    *)
      pie="no"
      ;;
  esac
fi

if test "$pie" != "no" ; then
  cat > $TMPC << EOF

#ifdef __linux__
#  define THREAD __thread
#else
#  define THREAD
#endif

static THREAD int tls_var;

int main(void) { return tls_var; }

EOF
  if compile_prog "-fPIE -DPIE" "-pie"; then
    QEMU_CFLAGS="-fPIE -DPIE $QEMU_CFLAGS"
    LDFLAGS="-pie $LDFLAGS"
    pie="yes"
    if compile_prog "" "-Wl,-z,relro -Wl,-z,now" ; then
      LDFLAGS="-Wl,-z,relro -Wl,-z,now $LDFLAGS"
    fi
  else
    if test "$pie" = "yes"; then
      echo "PIE not available due to missing toolchain support"
      exit 1
    else
      echo "Disabling PIE due to missing toolchain support"
      pie="no"
    fi
  fi
fi

#
# Solaris specific configure tool chain decisions
#
if test "$solaris" = "yes" ; then
  if has $install; then
    :
  else
    echo "Solaris install program not found. Use --install=/usr/ucb/install or"
    echo "install fileutils from www.blastwave.org using pkg-get -i fileutils"
    echo "to get ginstall which is used by default (which lives in /opt/csw/bin)"
    exit 1
  fi
  if test "`path_of $install`" = "/usr/sbin/install" ; then
    echo "Error: Solaris /usr/sbin/install is not an appropriate install program."
    echo "try ginstall from the GNU fileutils available from www.blastwave.org"
    echo "using pkg-get -i fileutils, or use --install=/usr/ucb/install"
    exit 1
  fi
  if has ar; then
    :
  else
    echo "Error: No path includes ar"
    if test -f /usr/ccs/bin/ar ; then
      echo "Add /usr/ccs/bin to your path and rerun configure"
    fi
    exit 1
  fi
fi

if ! has $python; then
  echo "Python not found. Use --python=/path/to/python"
  exit 1
fi

# Note that if the Python conditional here evaluates True we will exit
# with status 1 which is a shell 'false' value.
if ! "$python" -c 'import sys; sys.exit(sys.version_info < (2,4) or sys.version_info >= (3,))'; then
  echo "Cannot use '$python', Python 2.4 or later is required."
  echo "Note that Python 3 or later is not yet supported."
  echo "Use --python=/path/to/python to specify a supported Python."
  exit 1
fi

<<<<<<< HEAD
if test "$target_list" = "DEFAULT" ; then
    target_list=$default_target_list
fi
target_list=`echo "$target_list" | sed -e 's/,/ /g'`

=======
if test -z "$target_list" ; then
    target_list="$default_target_list"
else
    target_list=`echo "$target_list" | sed -e 's/,/ /g'`
fi
if test -z "$target_list" ; then
    echo "No targets enabled"
    exit 1
fi
>>>>>>> 6b80f7db
# see if system emulation was really requested
case " $target_list " in
  *"-softmmu "*) softmmu=yes
  ;;
  *) softmmu=no
  ;;
esac

feature_not_found() {
  feature=$1

  echo "ERROR"
  echo "ERROR: User requested feature $feature"
  echo "ERROR: configure was not able to find it"
  echo "ERROR"
  exit 1;
}

if test -z "$cross_prefix" ; then

# ---
# big/little endian test
cat > $TMPC << EOF
#include <inttypes.h>
int main(int argc, char ** argv){
        volatile uint32_t i=0x01234567;
        return (*((uint8_t*)(&i))) == 0x67;
}
EOF

if compile_prog "" "" ; then
$TMPE && bigendian="yes"
else
echo big/little test failed
fi

else

# if cross compiling, cannot launch a program, so make a static guess
case "$cpu" in
  arm)
    # ARM can be either way; ask the compiler which one we are
    if check_define __ARMEB__; then
      bigendian=yes
    fi
  ;;
  hppa|m68k|mips|mips64|ppc|ppc64|s390|s390x|sparc|sparc64)
    bigendian=yes
  ;;
esac

fi

##########################################
# NPTL probe

if test "$nptl" != "no" ; then
  cat > $TMPC <<EOF
#include <sched.h>
#include <linux/futex.h>
int main(void) {
#if !defined(CLONE_SETTLS) || !defined(FUTEX_WAIT)
#error bork
#endif
  return 0;
}
EOF

  if compile_object ; then
    nptl=yes
  else
    if test "$nptl" = "yes" ; then
      feature_not_found "nptl"
    fi
    nptl=no
  fi
fi

##########################################
# zlib check

if test "$zlib" != "no" ; then
    cat > $TMPC << EOF
#include <zlib.h>
int main(void) { zlibVersion(); return 0; }
EOF
    if compile_prog "" "-lz" ; then
        :
    else
        echo
        echo "Error: zlib check failed"
        echo "Make sure to have the zlib libs and headers installed."
        echo
        exit 1
    fi
fi

##########################################
# libseccomp check

if test "$seccomp" != "no" ; then
    if $pkg_config libseccomp --modversion >/dev/null 2>&1; then
        LIBS=`$pkg_config --libs libseccomp`
	seccomp="yes"
    else
	if test "$seccomp" = "yes"; then
            feature_not_found "libseccomp"
	fi
	seccomp="no"
    fi
fi
##########################################
# xen probe

if test "$xen" != "no" ; then
  xen_libs="-lxenstore -lxenctrl -lxenguest"

  # First we test whether Xen headers and libraries are available.
  # If no, we are done and there is no Xen support.
  # If yes, more tests are run to detect the Xen version.

  # Xen (any)
  cat > $TMPC <<EOF
#include <xenctrl.h>
int main(void) {
  return 0;
}
EOF
  if ! compile_prog "" "$xen_libs" ; then
    # Xen not found
    if test "$xen" = "yes" ; then
      feature_not_found "xen"
    fi
    xen=no

  # Xen unstable
  elif
      cat > $TMPC <<EOF &&
#include <xenctrl.h>
#include <xenstore.h>
#include <stdint.h>
#include <xen/hvm/hvm_info_table.h>
#if !defined(HVM_MAX_VCPUS)
# error HVM_MAX_VCPUS not defined
#endif
int main(void) {
  xc_interface *xc;
  xs_daemon_open();
  xc = xc_interface_open(0, 0, 0);
  xc_hvm_set_mem_type(0, 0, HVMMEM_ram_ro, 0, 0);
  xc_gnttab_open(NULL, 0);
  xc_domain_add_to_physmap(0, 0, XENMAPSPACE_gmfn, 0, 0);
  xc_hvm_inject_msi(xc, 0, 0xf0000000, 0x00000000);
  return 0;
}
EOF
      compile_prog "" "$xen_libs"
    then
    xen_ctrl_version=420
    xen=yes

  elif
      cat > $TMPC <<EOF &&
#include <xenctrl.h>
#include <xs.h>
#include <stdint.h>
#include <xen/hvm/hvm_info_table.h>
#if !defined(HVM_MAX_VCPUS)
# error HVM_MAX_VCPUS not defined
#endif
int main(void) {
  xs_daemon_open();
  xc_interface_open(0, 0, 0);
  xc_hvm_set_mem_type(0, 0, HVMMEM_ram_ro, 0, 0);
  xc_gnttab_open(NULL, 0);
  xc_domain_add_to_physmap(0, 0, XENMAPSPACE_gmfn, 0, 0);
  return 0;
}
EOF
      compile_prog "" "$xen_libs"
    then
    xen_ctrl_version=410
    xen=yes

  # Xen 4.0.0
  elif
      cat > $TMPC <<EOF &&
#include <xenctrl.h>
#include <xs.h>
#include <stdint.h>
#include <xen/hvm/hvm_info_table.h>
#if !defined(HVM_MAX_VCPUS)
# error HVM_MAX_VCPUS not defined
#endif
int main(void) {
  struct xen_add_to_physmap xatp = {
    .domid = 0, .space = XENMAPSPACE_gmfn, .idx = 0, .gpfn = 0,
  };
  xs_daemon_open();
  xc_interface_open();
  xc_gnttab_open();
  xc_hvm_set_mem_type(0, 0, HVMMEM_ram_ro, 0, 0);
  xc_memory_op(0, XENMEM_add_to_physmap, &xatp);
  return 0;
}
EOF
      compile_prog "" "$xen_libs"
    then
    xen_ctrl_version=400
    xen=yes

  # Xen 3.4.0
  elif
      cat > $TMPC <<EOF &&
#include <xenctrl.h>
#include <xs.h>
int main(void) {
  struct xen_add_to_physmap xatp = {
    .domid = 0, .space = XENMAPSPACE_gmfn, .idx = 0, .gpfn = 0,
  };
  xs_daemon_open();
  xc_interface_open();
  xc_gnttab_open();
  xc_hvm_set_mem_type(0, 0, HVMMEM_ram_ro, 0, 0);
  xc_memory_op(0, XENMEM_add_to_physmap, &xatp);
  return 0;
}
EOF
      compile_prog "" "$xen_libs"
    then
    xen_ctrl_version=340
    xen=yes

  # Xen 3.3.0
  elif
      cat > $TMPC <<EOF &&
#include <xenctrl.h>
#include <xs.h>
int main(void) {
  xs_daemon_open();
  xc_interface_open();
  xc_gnttab_open();
  xc_hvm_set_mem_type(0, 0, HVMMEM_ram_ro, 0, 0);
  return 0;
}
EOF
      compile_prog "" "$xen_libs"
    then
    xen_ctrl_version=330
    xen=yes

  # Xen version unsupported
  else
    if test "$xen" = "yes" ; then
      feature_not_found "xen (unsupported version)"
    fi
    xen=no
  fi

  if test "$xen" = yes; then
    libs_softmmu="$xen_libs $libs_softmmu"
  fi
fi

if test "$xen_pci_passthrough" != "no"; then
  if test "$xen" = "yes" && test "$linux" = "yes" &&
    test "$xen_ctrl_version" -ge 340; then
    xen_pci_passthrough=yes
  else
    if test "$xen_pci_passthrough" = "yes"; then
      echo "ERROR"
      echo "ERROR: User requested feature Xen PCI Passthrough"
      echo "ERROR: but this feature require /sys from Linux"
      if test "$xen_ctrl_version" -lt 340; then
        echo "ERROR: This feature does not work with Xen 3.3"
      fi
      echo "ERROR"
      exit 1;
    fi
    xen_pci_passthrough=no
  fi
fi

##########################################
# pkg-config probe

if ! has "$pkg_config_exe"; then
  echo "Error: pkg-config binary '$pkg_config_exe' not found"
  exit 1
fi

##########################################
# libtool probe

if ! has $libtool; then
    libtool=
fi

##########################################
# Sparse probe
if test "$sparse" != "no" ; then
  if has cgcc; then
    sparse=yes
  else
    if test "$sparse" = "yes" ; then
      feature_not_found "sparse"
    fi
    sparse=no
  fi
fi

##########################################
# SDL probe

# Look for sdl configuration program (pkg-config or sdl-config).  Try
# sdl-config even without cross prefix, and favour pkg-config over sdl-config.
if test "`basename $sdl_config`" != sdl-config && ! has ${sdl_config}; then
  sdl_config=sdl-config
fi

if $pkg_config sdl --modversion >/dev/null 2>&1; then
  sdlconfig="$pkg_config sdl"
  _sdlversion=`$sdlconfig --modversion 2>/dev/null | sed 's/[^0-9]//g'`
elif has ${sdl_config}; then
  sdlconfig="$sdl_config"
  _sdlversion=`$sdlconfig --version | sed 's/[^0-9]//g'`
else
  if test "$sdl" = "yes" ; then
    feature_not_found "sdl"
  fi
  sdl=no
fi
if test -n "$cross_prefix" && test "$(basename "$sdlconfig")" = sdl-config; then
  echo warning: using "\"$sdlconfig\"" to detect cross-compiled sdl >&2
fi

sdl_too_old=no
if test "$sdl" != "no" ; then
  cat > $TMPC << EOF
#include <SDL.h>
#undef main /* We don't want SDL to override our main() */
int main( void ) { return SDL_Init (SDL_INIT_VIDEO); }
EOF
  sdl_cflags=`$sdlconfig --cflags 2> /dev/null`
  if test "$static" = "yes" ; then
    sdl_libs=`$sdlconfig --static-libs 2>/dev/null`
  else
    sdl_libs=`$sdlconfig --libs 2> /dev/null`
  fi
  if compile_prog "$sdl_cflags" "$sdl_libs" ; then
    if test "$_sdlversion" -lt 121 ; then
      sdl_too_old=yes
    else
      if test "$cocoa" = "no" ; then
        sdl=yes
      fi
    fi

    # static link with sdl ? (note: sdl.pc's --static --libs is broken)
    if test "$sdl" = "yes" -a "$static" = "yes" ; then
      if test $? = 0 && echo $sdl_libs | grep -- -laa > /dev/null; then
         sdl_libs="$sdl_libs `aalib-config --static-libs 2>/dev/null`"
         sdl_cflags="$sdl_cflags `aalib-config --cflags 2>/dev/null`"
      fi
      if compile_prog "$sdl_cflags" "$sdl_libs" ; then
	:
      else
        sdl=no
      fi
    fi # static link
  else # sdl not found
    if test "$sdl" = "yes" ; then
      feature_not_found "sdl"
    fi
    sdl=no
  fi # sdl compile test
fi

if test "$sdl" = "yes" ; then
  cat > $TMPC <<EOF
#include <SDL.h>
#if defined(SDL_VIDEO_DRIVER_X11)
#include <X11/XKBlib.h>
#else
#error No x11 support
#endif
int main(void) { return 0; }
EOF
  if compile_prog "$sdl_cflags" "$sdl_libs" ; then
    sdl_libs="$sdl_libs -lX11"
  fi
  libs_softmmu="$sdl_libs $libs_softmmu"
fi

##########################################
# VNC TLS detection
if test "$vnc" = "yes" -a "$vnc_tls" != "no" ; then
  cat > $TMPC <<EOF
#include <gnutls/gnutls.h>
int main(void) { gnutls_session_t s; gnutls_init(&s, GNUTLS_SERVER); return 0; }
EOF
  if $pkg_config --exists gnutls; then
    vnc_tls_cflags=`$pkg_config --cflags gnutls 2> /dev/null`
    vnc_tls_libs=`$pkg_config --libs gnutls 2>/dev/null`
  else
    vnc_tls_cflags=
    vnc_tls_libs=-lgnutls
  fi
  if compile_prog "$vnc_tls_cflags" "$vnc_tls_libs" ; then
    vnc_tls=yes
    libs_softmmu="$vnc_tls_libs $libs_softmmu"
  else
    if test "$vnc_tls" = "yes" ; then
      feature_not_found "vnc-tls"
    fi
    vnc_tls=no
  fi
fi

##########################################
# VNC SASL detection
if test "$vnc" = "yes" -a "$vnc_sasl" != "no" ; then
  cat > $TMPC <<EOF
#include <sasl/sasl.h>
#include <stdio.h>
int main(void) { sasl_server_init(NULL, "qemu"); return 0; }
EOF
  # Assuming Cyrus-SASL installed in /usr prefix
  vnc_sasl_cflags=""
  vnc_sasl_libs="-lsasl2"
  if compile_prog "$vnc_sasl_cflags" "$vnc_sasl_libs" ; then
    vnc_sasl=yes
    libs_softmmu="$vnc_sasl_libs $libs_softmmu"
  else
    if test "$vnc_sasl" = "yes" ; then
      feature_not_found "vnc-sasl"
    fi
    vnc_sasl=no
  fi
fi

##########################################
# VNC JPEG detection
if test "$vnc" = "yes" -a "$vnc_jpeg" != "no" ; then
cat > $TMPC <<EOF
#include <stdio.h>
#include <jpeglib.h>
int main(void) { struct jpeg_compress_struct s; jpeg_create_compress(&s); return 0; }
EOF
    vnc_jpeg_cflags=""
    vnc_jpeg_libs="-ljpeg"
  if compile_prog "$vnc_jpeg_cflags" "$vnc_jpeg_libs" ; then
    vnc_jpeg=yes
    libs_softmmu="$vnc_jpeg_libs $libs_softmmu"
  else
    if test "$vnc_jpeg" = "yes" ; then
      feature_not_found "vnc-jpeg"
    fi
    vnc_jpeg=no
  fi
fi

##########################################
# VNC PNG detection
if test "$vnc" = "yes" -a "$vnc_png" != "no" ; then
cat > $TMPC <<EOF
//#include <stdio.h>
#include <png.h>
#include <stddef.h>
int main(void) {
    png_structp png_ptr;
    png_ptr = png_create_write_struct(PNG_LIBPNG_VER_STRING, NULL, NULL, NULL);
    return png_ptr != 0;
}
EOF
  if $pkg_config libpng --modversion >/dev/null 2>&1; then
    vnc_png_cflags=`$pkg_config libpng --cflags 2> /dev/null`
    vnc_png_libs=`$pkg_config libpng --libs 2> /dev/null`
  else
    vnc_png_cflags=""
    vnc_png_libs="-lpng"
  fi
  if compile_prog "$vnc_png_cflags" "$vnc_png_libs" ; then
    vnc_png=yes
    libs_softmmu="$vnc_png_libs $libs_softmmu"
    QEMU_CFLAGS="$QEMU_CFLAGS $vnc_png_cflags"
  else
    if test "$vnc_png" = "yes" ; then
      feature_not_found "vnc-png"
    fi
    vnc_png=no
  fi
fi

##########################################
# fnmatch() probe, used for ACL routines
fnmatch="no"
cat > $TMPC << EOF
#include <fnmatch.h>
int main(void)
{
    fnmatch("foo", "foo", 0);
    return 0;
}
EOF
if compile_prog "" "" ; then
   fnmatch="yes"
fi

##########################################
# uuid_generate() probe, used for vdi block driver
if test "$uuid" != "no" ; then
  uuid_libs="-luuid"
  cat > $TMPC << EOF
#include <uuid/uuid.h>
int main(void)
{
    uuid_t my_uuid;
    uuid_generate(my_uuid);
    return 0;
}
EOF
  if compile_prog "" "$uuid_libs" ; then
    uuid="yes"
    libs_softmmu="$uuid_libs $libs_softmmu"
    libs_tools="$uuid_libs $libs_tools"
  else
    if test "$uuid" = "yes" ; then
      feature_not_found "uuid"
    fi
    uuid=no
  fi
fi

##########################################
# xfsctl() probe, used for raw-posix
if test "$xfs" != "no" ; then
  cat > $TMPC << EOF
#include <stddef.h>  /* NULL */
#include <xfs/xfs.h>
int main(void)
{
    xfsctl(NULL, 0, 0, NULL);
    return 0;
}
EOF
  if compile_prog "" "" ; then
    xfs="yes"
  else
    if test "$xfs" = "yes" ; then
      feature_not_found "xfs"
    fi
    xfs=no
  fi
fi

##########################################
# vde libraries probe
if test "$vde" != "no" ; then
  vde_libs="-lvdeplug"
  cat > $TMPC << EOF
#include <stddef.h>
#include <libvdeplug.h>
int main(void)
{
    struct vde_open_args a = {0, 0, 0};
    char s[] = "";
    vde_open(s, s, &a);
    return 0;
}
EOF
  if compile_prog "" "$vde_libs" ; then
    vde=yes
    libs_softmmu="$vde_libs $libs_softmmu"
    libs_tools="$vde_libs $libs_tools"
  else
    if test "$vde" = "yes" ; then
      feature_not_found "vde"
    fi
    vde=no
  fi
fi

##########################################
# libcap-ng library probe
if test "$cap_ng" != "no" ; then
  cap_libs="-lcap-ng"
  cat > $TMPC << EOF
#include <cap-ng.h>
int main(void)
{
    capng_capability_to_name(CAPNG_EFFECTIVE);
    return 0;
}
EOF
  if compile_prog "" "$cap_libs" ; then
    cap_ng=yes
    libs_tools="$cap_libs $libs_tools"
  else
    if test "$cap_ng" = "yes" ; then
      feature_not_found "cap_ng"
    fi
    cap_ng=no
  fi
fi

##########################################
# Sound support libraries probe

audio_drv_probe()
{
    drv=$1
    hdr=$2
    lib=$3
    exp=$4
    cfl=$5
        cat > $TMPC << EOF
#include <$hdr>
int main(void) { $exp }
EOF
    if compile_prog "$cfl" "$lib" ; then
        :
    else
        echo
        echo "Error: $drv check failed"
        echo "Make sure to have the $drv libs and headers installed."
        echo
        exit 1
    fi
}

audio_drv_list=`echo "$audio_drv_list" | sed -e 's/,/ /g'`
for drv in $audio_drv_list; do
    case $drv in
    alsa)
    audio_drv_probe $drv alsa/asoundlib.h -lasound \
        "return snd_pcm_close((snd_pcm_t *)0);"
    libs_softmmu="-lasound $libs_softmmu"
    ;;

    fmod)
    if test -z $fmod_lib || test -z $fmod_inc; then
        echo
        echo "Error: You must specify path to FMOD library and headers"
        echo "Example: --fmod-inc=/path/include/fmod --fmod-lib=/path/lib/libfmod-3.74.so"
        echo
        exit 1
    fi
    audio_drv_probe $drv fmod.h $fmod_lib "return FSOUND_GetVersion();" "-I $fmod_inc"
    libs_softmmu="$fmod_lib $libs_softmmu"
    ;;

    esd)
    audio_drv_probe $drv esd.h -lesd 'return esd_play_stream(0, 0, "", 0);'
    libs_softmmu="-lesd $libs_softmmu"
    audio_pt_int="yes"
    ;;

    pa)
    audio_drv_probe $drv pulse/mainloop.h "-lpulse" \
        "pa_mainloop *m = 0; pa_mainloop_free (m); return 0;"
    libs_softmmu="-lpulse $libs_softmmu"
    audio_pt_int="yes"
    ;;

    coreaudio)
      libs_softmmu="-framework CoreAudio $libs_softmmu"
    ;;

    dsound)
      libs_softmmu="-lole32 -ldxguid $libs_softmmu"
      audio_win_int="yes"
    ;;

    oss)
      libs_softmmu="$oss_lib $libs_softmmu"
    ;;

    sdl|wav)
    # XXX: Probes for CoreAudio, DirectSound, SDL(?)
    ;;

    winwave)
      libs_softmmu="-lwinmm $libs_softmmu"
      audio_win_int="yes"
    ;;

    *)
    echo "$audio_possible_drivers" | grep -q "\<$drv\>" || {
        echo
        echo "Error: Unknown driver '$drv' selected"
        echo "Possible drivers are: $audio_possible_drivers"
        echo
        exit 1
    }
    ;;
    esac
done

##########################################
# BrlAPI probe

if test "$brlapi" != "no" ; then
  brlapi_libs="-lbrlapi"
  cat > $TMPC << EOF
#include <brlapi.h>
#include <stddef.h>
int main( void ) { return brlapi__openConnection (NULL, NULL, NULL); }
EOF
  if compile_prog "" "$brlapi_libs" ; then
    brlapi=yes
    libs_softmmu="$brlapi_libs $libs_softmmu"
  else
    if test "$brlapi" = "yes" ; then
      feature_not_found "brlapi"
    fi
    brlapi=no
  fi
fi

##########################################
# curses probe
if test "$mingw32" = "yes" ; then
    curses_list="-lpdcurses"
else
    curses_list="-lncurses -lcurses"
fi

if test "$curses" != "no" ; then
  curses_found=no
  cat > $TMPC << EOF
#include <curses.h>
int main(void) {
  const char *s = curses_version();
  resize_term(0, 0);
  return s != 0;
}
EOF
  for curses_lib in $curses_list; do
    if compile_prog "" "$curses_lib" ; then
      curses_found=yes
      libs_softmmu="$curses_lib $libs_softmmu"
      break
    fi
  done
  if test "$curses_found" = "yes" ; then
    curses=yes
  else
    if test "$curses" = "yes" ; then
      feature_not_found "curses"
    fi
    curses=no
  fi
fi

##########################################
# curl probe

if $pkg_config libcurl --modversion >/dev/null 2>&1; then
  curlconfig="$pkg_config libcurl"
else
  curlconfig=curl-config
fi

if test "$curl" != "no" ; then
  cat > $TMPC << EOF
#include <curl/curl.h>
int main(void) { curl_easy_init(); curl_multi_setopt(0, 0, 0); return 0; }
EOF
  curl_cflags=`$curlconfig --cflags 2>/dev/null`
  curl_libs=`$curlconfig --libs 2>/dev/null`
  if compile_prog "$curl_cflags" "$curl_libs" ; then
    curl=yes
    libs_tools="$curl_libs $libs_tools"
    libs_softmmu="$curl_libs $libs_softmmu"
  else
    if test "$curl" = "yes" ; then
      feature_not_found "curl"
    fi
    curl=no
  fi
fi # test "$curl"

##########################################
# bluez support probe
if test "$bluez" != "no" ; then
  cat > $TMPC << EOF
#include <bluetooth/bluetooth.h>
int main(void) { return bt_error(0); }
EOF
  bluez_cflags=`$pkg_config --cflags bluez 2> /dev/null`
  bluez_libs=`$pkg_config --libs bluez 2> /dev/null`
  if compile_prog "$bluez_cflags" "$bluez_libs" ; then
    bluez=yes
    libs_softmmu="$bluez_libs $libs_softmmu"
  else
    if test "$bluez" = "yes" ; then
      feature_not_found "bluez"
    fi
    bluez="no"
  fi
fi

##########################################
# glib support probe

if test "$mingw32" = yes; then
    # g_poll is required in order to integrate with the glib main loop.
    glib_req_ver=2.20
else
    glib_req_ver=2.12
fi
if $pkg_config --atleast-version=$glib_req_ver gthread-2.0 > /dev/null 2>&1
then
    glib_cflags=`$pkg_config --cflags gthread-2.0 2>/dev/null`
    glib_libs=`$pkg_config --libs gthread-2.0 2>/dev/null`
    LIBS="$glib_libs $LIBS"
    libs_qga="$glib_libs $libs_qga"
else
    echo "glib-$glib_req_ver required to compile QEMU"
    exit 1
fi

##########################################
# libcap probe

if test "$cap" != "no" ; then
  cat > $TMPC <<EOF
#include <stdio.h>
#include <sys/capability.h>
int main(void) { cap_t caps; caps = cap_init(); return caps != NULL; }
EOF
  if compile_prog "" "-lcap" ; then
    cap=yes
  else
    cap=no
  fi
fi

##########################################
# pthread probe
PTHREADLIBS_LIST="-pthread -lpthread -lpthreadGC2"

pthread=no
cat > $TMPC << EOF
#include <pthread.h>
static void *f(void *p) { return NULL; }
int main(void) {
  pthread_t thread;
  pthread_create(&thread, 0, f, 0);
  return 0;
}
EOF
if compile_prog "" "" ; then
  pthread=yes
else
  for pthread_lib in $PTHREADLIBS_LIST; do
    if compile_prog "" "$pthread_lib" ; then
      pthread=yes
      found=no
      for lib_entry in $LIBS; do
        if test "$lib_entry" = "$pthread_lib"; then
          found=yes
          break
        fi
      done
      if test "$found" = "no"; then
        LIBS="$pthread_lib $LIBS"
      fi
      break
    fi
  done
fi

if test "$tcg_interpreter" != "yes"; then
if test "$mingw32" != yes -a "$pthread" = no; then
  echo
  echo "Error: pthread check failed"
  echo "Make sure to have the pthread libs and headers installed."
  echo
  #~ exit 1
fi
fi

##########################################
# rbd probe
if test "$rbd" != "no" ; then
  cat > $TMPC <<EOF
#include <stdio.h>
#include <rbd/librbd.h>
int main(void) {
    rados_t cluster;
    rados_create(&cluster, NULL);
    return 0;
}
EOF
  rbd_libs="-lrbd -lrados"
  if compile_prog "" "$rbd_libs" ; then
    rbd=yes
    libs_tools="$rbd_libs $libs_tools"
    libs_softmmu="$rbd_libs $libs_softmmu"
  else
    if test "$rbd" = "yes" ; then
      feature_not_found "rados block device"
    fi
    rbd=no
  fi
fi

##########################################
# linux-aio probe

if test "$linux_aio" != "no" ; then
  cat > $TMPC <<EOF
#include <libaio.h>
#include <sys/eventfd.h>
#include <stddef.h>
int main(void) { io_setup(0, NULL); io_set_eventfd(NULL, 0); eventfd(0, 0); return 0; }
EOF
  if compile_prog "" "-laio" ; then
    linux_aio=yes
    libs_softmmu="$libs_softmmu -laio"
    libs_tools="$libs_tools -laio"
  else
    if test "$linux_aio" = "yes" ; then
      feature_not_found "linux AIO"
    fi
    linux_aio=no
  fi
fi

##########################################
# attr probe

if test "$attr" != "no" ; then
  cat > $TMPC <<EOF
#include <stdio.h>
#include <sys/types.h>
#ifdef CONFIG_LIBATTR
#include <attr/xattr.h>
#else
#include <sys/xattr.h>
#endif
int main(void) { getxattr(NULL, NULL, NULL, 0); setxattr(NULL, NULL, NULL, 0, 0); return 0; }
EOF
  if compile_prog "" "" ; then
    attr=yes
  # Older distros have <attr/xattr.h>, and need -lattr:
  elif compile_prog "-DCONFIG_LIBATTR" "-lattr" ; then
    attr=yes
    LIBS="-lattr $LIBS"
    libattr=yes
  else
    if test "$attr" = "yes" ; then
      feature_not_found "ATTR"
    fi
    attr=no
  fi
fi

##########################################
# iovec probe
cat > $TMPC <<EOF
#include <sys/types.h>
#include <sys/uio.h>
#include <unistd.h>
int main(void) { return sizeof(struct iovec); }
EOF
iovec=no
if compile_prog "" "" ; then
  iovec=yes
fi

##########################################
# preadv probe
cat > $TMPC <<EOF
#include <sys/types.h>
#include <sys/uio.h>
#include <unistd.h>
int main(void) { return preadv(0, 0, 0, 0); }
EOF
preadv=no
if compile_prog "" "" ; then
  preadv=yes
fi

##########################################
# fdt probe
if test "$fdt" != "no" ; then
  fdt_libs="-lfdt"
  cat > $TMPC << EOF
int main(void) { return 0; }
EOF
  if compile_prog "" "$fdt_libs" ; then
    fdt=yes
  else
    if test "$fdt" = "yes" ; then
      feature_not_found "fdt"
    fi
    fdt_libs=
    fdt=no
  fi
fi

##########################################
# opengl probe, used by milkymist-tmu2
if test "$opengl" != "no" ; then
  opengl_libs="-lGL"
  cat > $TMPC << EOF
#include <X11/Xlib.h>
#include <GL/gl.h>
#include <GL/glx.h>
int main(void) { return GL_VERSION != 0; }
EOF
  if compile_prog "" "-lGL" ; then
    opengl=yes
  else
    if test "$opengl" = "yes" ; then
      feature_not_found "opengl"
    fi
    opengl_libs=
    opengl=no
  fi
fi

#
# Check for xxxat() functions when we are building linux-user
# emulator.  This is done because older glibc versions don't
# have syscall stubs for these implemented.
#
atfile=no
cat > $TMPC << EOF
#define _ATFILE_SOURCE
#include <sys/types.h>
#include <fcntl.h>
#include <unistd.h>

int
main(void)
{
	/* try to unlink nonexisting file */
	return (unlinkat(AT_FDCWD, "nonexistent_file", 0));
}
EOF
if compile_prog "" "" ; then
  atfile=yes
fi

# Check for inotify functions when we are building linux-user
# emulator.  This is done because older glibc versions don't
# have syscall stubs for these implemented.  In that case we
# don't provide them even if kernel supports them.
#
inotify=no
cat > $TMPC << EOF
#include <sys/inotify.h>

int
main(void)
{
	/* try to start inotify */
	return inotify_init();
}
EOF
if compile_prog "" "" ; then
  inotify=yes
fi

inotify1=no
cat > $TMPC << EOF
#include <sys/inotify.h>

int
main(void)
{
    /* try to start inotify */
    return inotify_init1(0);
}
EOF
if compile_prog "" "" ; then
  inotify1=yes
fi

# check if utimensat and futimens are supported
utimens=no
cat > $TMPC << EOF
#define _ATFILE_SOURCE
#include <stddef.h>
#include <fcntl.h>
#include <sys/stat.h>

int main(void)
{
    utimensat(AT_FDCWD, "foo", NULL, 0);
    futimens(0, NULL);
    return 0;
}
EOF
if compile_prog "" "" ; then
  utimens=yes
fi

# check if pipe2 is there
pipe2=no
cat > $TMPC << EOF
#include <unistd.h>
#include <fcntl.h>

int main(void)
{
    int pipefd[2];
    pipe2(pipefd, O_CLOEXEC);
    return 0;
}
EOF
if compile_prog "" "" ; then
  pipe2=yes
fi

# check if accept4 is there
accept4=no
cat > $TMPC << EOF
#include <sys/socket.h>
#include <stddef.h>

int main(void)
{
    accept4(0, NULL, NULL, SOCK_CLOEXEC);
    return 0;
}
EOF
if compile_prog "" "" ; then
  accept4=yes
fi

# check if tee/splice is there. vmsplice was added same time.
splice=no
cat > $TMPC << EOF
#include <unistd.h>
#include <fcntl.h>
#include <limits.h>

int main(void)
{
    int len, fd = 0;
    len = tee(STDIN_FILENO, STDOUT_FILENO, INT_MAX, SPLICE_F_NONBLOCK);
    splice(STDIN_FILENO, NULL, fd, NULL, len, SPLICE_F_MOVE);
    return 0;
}
EOF
if compile_prog "" "" ; then
  splice=yes
fi

##########################################
# signalfd probe
signalfd="no"
cat > $TMPC << EOF
#include <unistd.h>
#include <sys/syscall.h>
#include <signal.h>
int main(void) { return syscall(SYS_signalfd, -1, NULL, _NSIG / 8); }
EOF

if compile_prog "" "" ; then
  signalfd=yes
fi

# check if eventfd is supported
eventfd=no
cat > $TMPC << EOF
#include <sys/eventfd.h>

int main(void)
{
    return eventfd(0, EFD_NONBLOCK | EFD_CLOEXEC);
}
EOF
if compile_prog "" "" ; then
  eventfd=yes
fi

# check for fallocate
fallocate=no
cat > $TMPC << EOF
#include <fcntl.h>

int main(void)
{
    fallocate(0, 0, 0, 0);
    return 0;
}
EOF
if compile_prog "" "" ; then
  fallocate=yes
fi

# check for sync_file_range
sync_file_range=no
cat > $TMPC << EOF
#include <fcntl.h>

int main(void)
{
    sync_file_range(0, 0, 0, 0);
    return 0;
}
EOF
if compile_prog "" "" ; then
  sync_file_range=yes
fi

# check for linux/fiemap.h and FS_IOC_FIEMAP
fiemap=no
cat > $TMPC << EOF
#include <sys/ioctl.h>
#include <linux/fs.h>
#include <linux/fiemap.h>

int main(void)
{
    ioctl(0, FS_IOC_FIEMAP, 0);
    return 0;
}
EOF
if compile_prog "" "" ; then
  fiemap=yes
fi

# check for dup3
dup3=no
cat > $TMPC << EOF
#include <unistd.h>

int main(void)
{
    dup3(0, 0, 0);
    return 0;
}
EOF
if compile_prog "" "" ; then
  dup3=yes
fi

# check for epoll support
epoll=no
cat > $TMPC << EOF
#include <sys/epoll.h>

int main(void)
{
    epoll_create(0);
    return 0;
}
EOF
if compile_prog "" "" ; then
  epoll=yes
fi

# epoll_create1 and epoll_pwait are later additions
# so we must check separately for their presence
epoll_create1=no
cat > $TMPC << EOF
#include <sys/epoll.h>

int main(void)
{
    /* Note that we use epoll_create1 as a value, not as
     * a function being called. This is necessary so that on
     * old SPARC glibc versions where the function was present in
     * the library but not declared in the header file we will
     * fail the configure check. (Otherwise we will get a compiler
     * warning but not an error, and will proceed to fail the
     * qemu compile where we compile with -Werror.)
     */
    return (int)(uintptr_t)&epoll_create1;
}
EOF
if compile_prog "" "" ; then
  epoll_create1=yes
fi

epoll_pwait=no
cat > $TMPC << EOF
#include <sys/epoll.h>

int main(void)
{
    epoll_pwait(0, 0, 0, 0, 0);
    return 0;
}
EOF
if compile_prog "" "" ; then
  epoll_pwait=yes
fi

# Check if tools are available to build documentation.
if test "$docs" != "no" ; then
  if has makeinfo && has pod2man; then
    docs=yes
  else
    if test "$docs" = "yes" ; then
      feature_not_found "docs"
    fi
    docs=no
  fi
fi

if test "$tools" = ""; then
  if test `expr "$target_list" : ".*softmmu.*"` != 0; then
    tools=yes
  else
    tools=no
  fi
fi

# Search for bswap_32 function
byteswap_h=no
cat > $TMPC << EOF
#include <byteswap.h>
int main(void) { return bswap_32(0); }
EOF
if compile_prog "" "" ; then
  byteswap_h=yes
fi

# Search for bswap_32 function
bswap_h=no
cat > $TMPC << EOF
#include <sys/endian.h>
#include <sys/types.h>
#include <machine/bswap.h>
int main(void) { return bswap32(0); }
EOF
if compile_prog "" "" ; then
  bswap_h=yes
fi

##########################################
# Do we have libiscsi
# We check for iscsi_unmap_sync() to make sure we have a
# recent enough version of libiscsi.
if test "$libiscsi" != "no" ; then
  cat > $TMPC << EOF
#include <stdio.h>
#include <iscsi/iscsi.h>
int main(void) { iscsi_unmap_sync(NULL,0,0,0,NULL,0); return 0; }
EOF
  if compile_prog "" "-liscsi" ; then
    libiscsi="yes"
    LIBS="$LIBS -liscsi"
  else
    if test "$libiscsi" = "yes" ; then
      feature_not_found "libiscsi"
    fi
    libiscsi="no"
  fi
fi


##########################################
# Do we need libm
cat > $TMPC << EOF
#include <math.h>
int main(void) { return isnan(sin(0.0)); }
EOF
if compile_prog "" "" ; then
  :
elif compile_prog "" "-lm" ; then
  LIBS="-lm $LIBS"
  libs_qga="-lm $libs_qga"
else
  echo
  echo "Error: libm check failed"
  echo
  exit 1
fi

##########################################
# Do we need librt
# uClibc provides 2 versions of clock_gettime(), one with realtime
# support and one without. This means that the clock_gettime() don't
# need -lrt. We still need it for timer_create() so we check for this
# function in addition.
cat > $TMPC <<EOF
#include <signal.h>
#include <time.h>
int main(void) {
  timer_create(CLOCK_REALTIME, NULL, NULL);
  return clock_gettime(CLOCK_REALTIME, NULL);
}
EOF

if compile_prog "" "" ; then
  :
# we need pthread for static linking. use previous pthread test result
elif compile_prog "" "-lrt $pthread_lib" ; then
  LIBS="-lrt $LIBS"
  libs_qga="-lrt $libs_qga"
fi

if test "$darwin" != "yes" -a "$mingw32" != "yes" -a "$solaris" != yes -a \
        "$aix" != "yes" -a "$haiku" != "yes" ; then
    libs_softmmu="-lutil $libs_softmmu"
fi

##########################################
# spice probe
if test "$spice" != "no" ; then
  cat > $TMPC << EOF
#include <spice.h>
int main(void) { spice_server_new(); return 0; }
EOF
  spice_cflags=$($pkg_config --cflags spice-protocol spice-server 2>/dev/null)
  spice_libs=$($pkg_config --libs spice-protocol spice-server 2>/dev/null)
  if $pkg_config --atleast-version=0.8.2 spice-server >/dev/null 2>&1 && \
     $pkg_config --atleast-version=0.8.1 spice-protocol > /dev/null 2>&1 && \
     compile_prog "$spice_cflags" "$spice_libs" ; then
    spice="yes"
    libs_softmmu="$libs_softmmu $spice_libs"
    QEMU_CFLAGS="$QEMU_CFLAGS $spice_cflags"
    spice_protocol_version=$($pkg_config --modversion spice-protocol)
    spice_server_version=$($pkg_config --modversion spice-server)
    if $pkg_config --atleast-version=0.12.0 spice-protocol >/dev/null 2>&1; then
        spice_qxl_io_monitors_config_async="yes"
    fi
    if $pkg_config --atleast-version=0.12.2 spice-protocol > /dev/null 2>&1; then
        spice_qxl_client_monitors_config="yes"
    fi
  else
    if test "$spice" = "yes" ; then
      feature_not_found "spice"
    fi
    spice="no"
  fi
fi

# check for libcacard for smartcard support
if test "$smartcard" != "no" ; then
    smartcard="yes"
    smartcard_cflags=""
    # TODO - what's the minimal nss version we support?
    if test "$smartcard_nss" != "no"; then
      cat > $TMPC << EOF
#include <pk11pub.h>
int main(void) { PK11_FreeSlot(0); return 0; }
EOF
        smartcard_includes="-I\$(SRC_PATH)/libcacard"
        libcacard_libs="$($pkg_config --libs nss 2>/dev/null) $glib_libs"
        libcacard_cflags="$($pkg_config --cflags nss 2>/dev/null) $glib_cflags"
        test_cflags="$libcacard_cflags"
        # The header files in nss < 3.13.3 have a bug which causes them to
        # emit a warning. If we're going to compile QEMU with -Werror, then
        # test that the headers don't have this bug. Otherwise we would pass
        # the configure test but fail to compile QEMU later.
        if test "$werror" = "yes"; then
            test_cflags="-Werror $test_cflags"
        fi
        if $pkg_config --atleast-version=3.12.8 nss >/dev/null 2>&1 && \
          compile_prog "$test_cflags" "$libcacard_libs"; then
            smartcard_nss="yes"
            QEMU_CFLAGS="$QEMU_CFLAGS $libcacard_cflags"
            QEMU_INCLUDES="$QEMU_INCLUDES $smartcard_includes"
            libs_softmmu="$libcacard_libs $libs_softmmu"
        else
            if test "$smartcard_nss" = "yes"; then
                feature_not_found "nss"
            fi
            smartcard_nss="no"
        fi
    fi
fi
if test "$smartcard" = "no" ; then
    smartcard_nss="no"
fi

# check for usbredirparser for usb network redirection support
if test "$usb_redir" != "no" ; then
    if $pkg_config --atleast-version=0.5 libusbredirparser >/dev/null 2>&1 ; then
        usb_redir="yes"
        usb_redir_cflags=$($pkg_config --cflags libusbredirparser 2>/dev/null)
        usb_redir_libs=$($pkg_config --libs libusbredirparser 2>/dev/null)
        QEMU_CFLAGS="$QEMU_CFLAGS $usb_redir_cflags"
        LIBS="$LIBS $usb_redir_libs"
    else
        if test "$usb_redir" = "yes"; then
            feature_not_found "usb-redir"
        fi
        usb_redir="no"
    fi
fi

##########################################

##########################################
# check if we have fdatasync

fdatasync=no
cat > $TMPC << EOF
#include <unistd.h>
int main(void) {
#if defined(_POSIX_SYNCHRONIZED_IO) && _POSIX_SYNCHRONIZED_IO > 0
return fdatasync(0);
#else
#error Not supported
#endif
}
EOF
if compile_prog "" "" ; then
    fdatasync=yes
fi

##########################################
# check if we have madvise

madvise=no
cat > $TMPC << EOF
#include <sys/types.h>
#include <sys/mman.h>
#include <stddef.h>
int main(void) { return madvise(NULL, 0, MADV_DONTNEED); }
EOF
if compile_prog "" "" ; then
    madvise=yes
fi

##########################################
# check if we have posix_madvise

posix_madvise=no
cat > $TMPC << EOF
#include <sys/mman.h>
#include <stddef.h>
int main(void) { return posix_madvise(NULL, 0, POSIX_MADV_DONTNEED); }
EOF
if compile_prog "" "" ; then
    posix_madvise=yes
fi

##########################################
# check if trace backend exists

$python "$source_path/scripts/tracetool.py" "--backend=$trace_backend" --check-backend  > /dev/null 2> /dev/null
if test "$?" -ne 0 ; then
  echo
  echo "Error: invalid trace backend"
  echo "Please choose a supported trace backend."
  echo
  exit 1
fi

##########################################
# For 'ust' backend, test if ust headers are present
if test "$trace_backend" = "ust"; then
  cat > $TMPC << EOF
#include <ust/tracepoint.h>
#include <ust/marker.h>
int main(void) { return 0; }
EOF
  if compile_prog "" "" ; then
    LIBS="-lust -lurcu-bp $LIBS"
    libs_qga="-lust -lurcu-bp $libs_qga"
  else
    echo
    echo "Error: Trace backend 'ust' missing libust header files"
    echo
    exit 1
  fi
fi

##########################################
# For 'dtrace' backend, test if 'dtrace' command is present
if test "$trace_backend" = "dtrace"; then
  if ! has 'dtrace' ; then
    echo
    echo "Error: dtrace command is not found in PATH $PATH"
    echo
    exit 1
  fi
  trace_backend_stap="no"
  if has 'stap' ; then
    trace_backend_stap="yes"
  fi
fi

##########################################
# __sync_fetch_and_and requires at least -march=i486. Many toolchains
# use i686 as default anyway, but for those that don't, an explicit
# specification is necessary
if test "$vhost_net" = "yes" && test "$cpu" = "i386"; then
  cat > $TMPC << EOF
static int sfaa(int *ptr)
{
  return __sync_fetch_and_and(ptr, 0);
}

int main(int argc, char **argv)
{
  int val = 42;
  sfaa(&val);
  return val;
}
EOF
  if ! compile_prog "" "" ; then
    QEMU_CFLAGS="-march=i486 $QEMU_CFLAGS"
  fi
fi

##########################################
# check and set a backend for coroutine

# default is ucontext, but always fallback to gthread
# windows autodetected by make
if test "$coroutine" = "" -o "$coroutine" = "ucontext"; then
  if test "$darwin" != "yes"; then
    cat > $TMPC << EOF
#include <ucontext.h>
#ifdef __stub_makecontext
#error Ignoring glibc stub makecontext which will always fail
#endif
int main(void) { makecontext(0, 0, 0); return 0; }
EOF
    if compile_prog "" "" ; then
        coroutine_backend=ucontext
    else
	coroutine_backend=gthread
    fi
  else
    echo "Silently falling back into gthread backend under darwin"
  fi
elif test "$coroutine" = "gthread" ; then
  coroutine_backend=gthread
elif test "$coroutine" = "windows" ; then
  coroutine_backend=windows
elif test "$coroutine" = "sigaltstack" ; then
  coroutine_backend=sigaltstack
else
  echo
  echo "Error: unknown coroutine backend $coroutine"
  echo
  exit 1
fi

##########################################
# check if we have open_by_handle_at

open_by_handle_at=no
cat > $TMPC << EOF
#include <fcntl.h>
#if !defined(AT_EMPTY_PATH)
# error missing definition
#else
int main(void) { struct file_handle fh; return open_by_handle_at(0, &fh, 0); }
#endif
EOF
if compile_prog "" "" ; then
    open_by_handle_at=yes
fi

########################################
# check if we have linux/magic.h

linux_magic_h=no
cat > $TMPC << EOF
#include <linux/magic.h>
int main(void) {
  return 0;
}
EOF
if compile_prog "" "" ; then
    linux_magic_h=yes
fi

########################################
# check whether we can disable the -Wunused-but-set-variable
# option with a pragma (this is needed to silence a warning in
# some versions of the valgrind VALGRIND_STACK_DEREGISTER macro.)
# This test has to be compiled with -Werror as otherwise an
# unknown pragma is only a warning.
pragma_disable_unused_but_set=no
cat > $TMPC << EOF
#pragma GCC diagnostic ignored "-Wunused-but-set-variable"
int main(void) {
    return 0;
}
EOF
if compile_prog "-Werror" "" ; then
    pragma_disable_unused_but_set=yes
fi

########################################
# check if we have valgrind/valgrind.h and valgrind/memcheck.h

valgrind_h=no
cat > $TMPC << EOF
#include <valgrind/valgrind.h>
#include <valgrind/memcheck.h>
int main(void) {
  return 0;
}
EOF
if compile_prog "" "" ; then
    valgrind_h=yes
fi

########################################
# check if environ is declared

has_environ=no
cat > $TMPC << EOF
#include <unistd.h>
int main(void) {
    environ = 0;
    return 0;
}
EOF
if compile_prog "" "" ; then
    has_environ=yes
fi

##########################################
# End of CC checks
# After here, no more $cc or $ld runs

if test "$debug" = "no" ; then
  CFLAGS="-O2 -D_FORTIFY_SOURCE=2 $CFLAGS"
fi

# Consult white-list to determine whether to enable werror
# by default.  Only enable by default for git builds
z_version=`cut -f3 -d. "$source_path/VERSION"`

if test -z "$werror" ; then
    if test "$z_version" = "50" -a \
        "$linux" = "yes" ; then
        werror="yes"
    else
        werror="no"
    fi
fi

# Disable zero malloc errors for official releases unless explicitly told to
# enable/disable
if test -z "$zero_malloc" ; then
    if test "$z_version" = "50" ; then
	zero_malloc="no"
    else
	zero_malloc="yes"
    fi
fi

# Now we've finished running tests it's OK to add -Werror to the compiler flags
if test "$werror" = "yes"; then
    QEMU_CFLAGS="-Werror $QEMU_CFLAGS"
fi

if test "$solaris" = "no" ; then
    if $ld --version 2>/dev/null | grep "GNU ld" >/dev/null 2>/dev/null ; then
        LDFLAGS="-Wl,--warn-common $LDFLAGS"
    fi
fi

# test if pod2man has --utf8 option
if pod2man --help | grep -q utf8; then
    POD2MAN="pod2man --utf8"
else
    POD2MAN="pod2man"
fi

# Use ASLR, no-SEH and DEP if available
if test "$mingw32" = "yes" ; then
    for flag in --dynamicbase --no-seh --nxcompat; do
        if $ld --help 2>/dev/null | grep ".$flag" >/dev/null 2>/dev/null ; then
            LDFLAGS="-Wl,$flag $LDFLAGS"
        fi
    done
fi

qemu_confdir=$sysconfdir$confsuffix
qemu_datadir=$datadir$confsuffix

tools=""
if test "$want_tools" = "yes" ; then
  tools="qemu-img\$(EXESUF) qemu-io\$(EXESUF) $tools"
  if [ "$linux" = "yes" -o "$bsd" = "yes" -o "$solaris" = "yes" ] ; then
    tools="qemu-nbd\$(EXESUF) $tools"
  fi
fi
if test "$softmmu" = yes ; then
  if test "$virtfs" != no ; then
    if test "$cap" = yes && test "$linux" = yes && test "$attr" = yes ; then
      virtfs=yes
      tools="$tools fsdev/virtfs-proxy-helper\$(EXESUF)"
    else
      if test "$virtfs" = yes; then
        echo "VirtFS is supported only on Linux and requires libcap-devel and libattr-devel"
        exit 1
      fi
      virtfs=no
    fi
  fi
  if [ "$linux" = "yes" -o "$bsd" = "yes" -o "$solaris" = "yes" ] ; then
    if [ "$guest_agent" = "yes" ]; then
      tools="qemu-ga\$(EXESUF) $tools"
    fi
  fi
  if test "$smartcard_nss" = "yes" ; then
    tools="vscclient\$(EXESUF) $tools"
  fi
fi

# Mac OS X ships with a broken assembler
roms=
if test \( "$cpu" = "i386" -o "$cpu" = "x86_64" \) -a \
        "$targetos" != "Darwin" -a "$targetos" != "SunOS" -a \
        "$softmmu" = yes ; then
  roms="optionrom"
fi
if test "$cpu" = "ppc64" -a "$targetos" != "Darwin" ; then
  roms="$roms spapr-rtas"
fi

echo "Install prefix    $prefix"
echo "BIOS directory    `eval echo $qemu_datadir`"
echo "binary directory  `eval echo $bindir`"
echo "library directory `eval echo $libdir`"
echo "libexec directory `eval echo $libexecdir`"
echo "include directory `eval echo $includedir`"
echo "config directory  `eval echo $sysconfdir`"
if test "$mingw32" = "no" ; then
echo "Manual directory  `eval echo $mandir`"
echo "ELF interp prefix $interp_prefix"
fi
echo "Source path       $source_path"
echo "C compiler        $cc"
echo "Host C compiler   $host_cc"
echo "Objective-C compiler $objcc"
echo "CFLAGS            $CFLAGS"
echo "QEMU_CFLAGS       $QEMU_CFLAGS"
echo "LDFLAGS           $LDFLAGS"
echo "make              $make"
echo "install           $install"
echo "python            $python"
if test "$slirp" = "yes" ; then
    echo "smbd              $smbd"
fi
echo "host CPU          $cpu"
echo "host big endian   $bigendian"
echo "target list       $target_list"
echo "tcg debug enabled $debug_tcg"
echo "gprof enabled     $gprof"
echo "sparse enabled    $sparse"
echo "strip binaries    $strip_opt"
echo "profiler          $profiler"
echo "static build      $static"
echo "-Werror enabled   $werror"
if test "$darwin" = "yes" ; then
    echo "Cocoa support     $cocoa"
fi
echo "SDL support       $sdl"
echo "curses support    $curses"
echo "curl support      $curl"
echo "mingw32 support   $mingw32"
echo "Audio drivers     $audio_drv_list"
echo "Extra audio cards $audio_card_list"
echo "Block whitelist   $block_drv_whitelist"
echo "Mixer emulation   $mixemu"
echo "VirtFS support    $virtfs"
echo "VNC support       $vnc"
if test "$vnc" = "yes" ; then
    echo "VNC TLS support   $vnc_tls"
    echo "VNC SASL support  $vnc_sasl"
    echo "VNC JPEG support  $vnc_jpeg"
    echo "VNC PNG support   $vnc_png"
fi
if test -n "$sparc_cpu"; then
    echo "Target Sparc Arch $sparc_cpu"
fi
echo "xen support       $xen"
echo "brlapi support    $brlapi"
echo "bluez  support    $bluez"
echo "Documentation     $docs"
echo "Tools             $tools"
[ ! -z "$uname_release" ] && \
echo "uname -r          $uname_release"
echo "NPTL support      $nptl"
echo "GUEST_BASE        $guest_base"
echo "PIE               $pie"
echo "vde support       $vde"
echo "Linux AIO support $linux_aio"
echo "(X)ATTR support   $attr"
echo "Install blobs     $blobs"
echo "KVM support       $kvm"
echo "TCG interpreter   $tcg_interpreter"
echo "fdt support       $fdt"
echo "preadv support    $preadv"
echo "fdatasync         $fdatasync"
echo "madvise           $madvise"
echo "posix_madvise     $posix_madvise"
echo "uuid support      $uuid"
echo "libcap-ng support $cap_ng"
echo "vhost-net support $vhost_net"
echo "Trace backend     $trace_backend"
echo "Trace output file $trace_file-<pid>"
echo "spice support     $spice ($spice_protocol_version/$spice_server_version)"
echo "rbd support       $rbd"
echo "xfsctl support    $xfs"
echo "nss used          $smartcard_nss"
echo "usb net redir     $usb_redir"
echo "OpenGL support    $opengl"
echo "libiscsi support  $libiscsi"
echo "build guest agent $guest_agent"
echo "seccomp support   $seccomp"
echo "coroutine backend $coroutine_backend"

if test "$sdl_too_old" = "yes"; then
echo "-> Your SDL version is too old - please upgrade to have SDL support"
fi

config_host_mak="config-host.mak"
config_host_ld="config-host.ld"

echo "# Automatically generated by configure - do not modify" > $config_host_mak
printf "# Configured with:" >> $config_host_mak
printf " '%s'" "$0" "$@" >> $config_host_mak
echo >> $config_host_mak

echo all: >> $config_host_mak
echo "prefix=$prefix" >> $config_host_mak
echo "bindir=$bindir" >> $config_host_mak
echo "libdir=$libdir" >> $config_host_mak
echo "libexecdir=$libexecdir" >> $config_host_mak
echo "includedir=$includedir" >> $config_host_mak
echo "mandir=$mandir" >> $config_host_mak
echo "sysconfdir=$sysconfdir" >> $config_host_mak
echo "qemu_confdir=$qemu_confdir" >> $config_host_mak
echo "qemu_datadir=$qemu_datadir" >> $config_host_mak
echo "qemu_docdir=$qemu_docdir" >> $config_host_mak
echo "CONFIG_QEMU_HELPERDIR=\"$libexecdir\"" >> $config_host_mak

echo "ARCH=$ARCH" >> $config_host_mak
if test "$debug_tcg" = "yes" ; then
  echo "CONFIG_DEBUG_TCG=y" >> $config_host_mak
fi
if test "$debug" = "yes" ; then
  echo "CONFIG_DEBUG_EXEC=y" >> $config_host_mak
fi
if test "$strip_opt" = "yes" ; then
  echo "STRIP=${strip}" >> $config_host_mak
fi
if test "$bigendian" = "yes" ; then
  echo "HOST_WORDS_BIGENDIAN=y" >> $config_host_mak
fi
if test "$mingw32" = "yes" ; then
  echo "CONFIG_WIN32=y" >> $config_host_mak
  echo "CONFIG_INSTALLER=y" >> $config_host_mak
  rc_version=`cat "$source_path/VERSION"`
  version_major=${rc_version%%.*}
  rc_version=${rc_version#*.}
  version_minor=${rc_version%%.*}
  rc_version=${rc_version#*.}
  version_subminor=${rc_version%%.*}
  version_micro=0
  echo "CONFIG_FILEVERSION=$version_major,$version_minor,$version_subminor,$version_micro" >> $config_host_mak
  echo "CONFIG_PRODUCTVERSION=$version_major,$version_minor,$version_subminor,$version_micro" >> $config_host_mak
else
  echo "CONFIG_POSIX=y" >> $config_host_mak
fi

if test "$linux" = "yes" ; then
  echo "CONFIG_LINUX=y" >> $config_host_mak
fi

if test "$darwin" = "yes" ; then
  echo "CONFIG_DARWIN=y" >> $config_host_mak
fi

if test "$aix" = "yes" ; then
  echo "CONFIG_AIX=y" >> $config_host_mak
fi

if test "$solaris" = "yes" ; then
  echo "CONFIG_SOLARIS=y" >> $config_host_mak
  echo "CONFIG_SOLARIS_VERSION=$solarisrev" >> $config_host_mak
  if test "$needs_libsunmath" = "yes" ; then
    echo "CONFIG_NEEDS_LIBSUNMATH=y" >> $config_host_mak
  fi
fi
if test "$haiku" = "yes" ; then
  echo "CONFIG_HAIKU=y" >> $config_host_mak
fi
if test "$static" = "yes" ; then
  echo "CONFIG_STATIC=y" >> $config_host_mak
fi
if test "$profiler" = "yes" ; then
  echo "CONFIG_PROFILER=y" >> $config_host_mak
fi
if test "$slirp" = "yes" ; then
  echo "CONFIG_SLIRP=y" >> $config_host_mak
  echo "CONFIG_SMBD_COMMAND=\"$smbd\"" >> $config_host_mak
  QEMU_INCLUDES="-I\$(SRC_PATH)/slirp $QEMU_INCLUDES"
fi
if test "$vde" = "yes" ; then
  echo "CONFIG_VDE=y" >> $config_host_mak
fi
if test "$cap_ng" = "yes" ; then
  echo "CONFIG_LIBCAP=y" >> $config_host_mak
fi
for card in $audio_card_list; do
    def=CONFIG_`echo $card | LC_ALL=C tr '[a-z]' '[A-Z]'`
    echo "$def=y" >> $config_host_mak
done
echo "CONFIG_AUDIO_DRIVERS=$audio_drv_list" >> $config_host_mak
for drv in $audio_drv_list; do
    def=CONFIG_`echo $drv | LC_ALL=C tr '[a-z]' '[A-Z]'`
    echo "$def=y" >> $config_host_mak
    if test "$drv" = "fmod"; then
        echo "FMOD_CFLAGS=-I$fmod_inc" >> $config_host_mak
    fi
done
if test "$audio_pt_int" = "yes" ; then
  echo "CONFIG_AUDIO_PT_INT=y" >> $config_host_mak
fi
if test "$audio_win_int" = "yes" ; then
  echo "CONFIG_AUDIO_WIN_INT=y" >> $config_host_mak
fi
echo "CONFIG_BDRV_WHITELIST=$block_drv_whitelist" >> $config_host_mak
if test "$mixemu" = "yes" ; then
  echo "CONFIG_MIXEMU=y" >> $config_host_mak
fi
if test "$vnc" = "yes" ; then
  echo "CONFIG_VNC=y" >> $config_host_mak
fi
if test "$vnc_tls" = "yes" ; then
  echo "CONFIG_VNC_TLS=y" >> $config_host_mak
  echo "VNC_TLS_CFLAGS=$vnc_tls_cflags" >> $config_host_mak
fi
if test "$vnc_sasl" = "yes" ; then
  echo "CONFIG_VNC_SASL=y" >> $config_host_mak
  echo "VNC_SASL_CFLAGS=$vnc_sasl_cflags" >> $config_host_mak
fi
if test "$vnc_jpeg" = "yes" ; then
  echo "CONFIG_VNC_JPEG=y" >> $config_host_mak
  echo "VNC_JPEG_CFLAGS=$vnc_jpeg_cflags" >> $config_host_mak
fi
if test "$vnc_png" = "yes" ; then
  echo "CONFIG_VNC_PNG=y" >> $config_host_mak
  echo "VNC_PNG_CFLAGS=$vnc_png_cflags" >> $config_host_mak
fi
if test "$fnmatch" = "yes" ; then
  echo "CONFIG_FNMATCH=y" >> $config_host_mak
fi
if test "$uuid" = "yes" ; then
  echo "CONFIG_UUID=y" >> $config_host_mak
fi
if test "$xfs" = "yes" ; then
  echo "CONFIG_XFS=y" >> $config_host_mak
fi
qemu_version=`head "$source_path/VERSION"`
echo "VERSION=$qemu_version" >>$config_host_mak
echo "PKGVERSION=$pkgversion" >>$config_host_mak
echo "SRC_PATH=$source_path" >> $config_host_mak
echo "TARGET_DIRS=$target_list" >> $config_host_mak
if [ "$docs" = "yes" ] ; then
  echo "BUILD_DOCS=yes" >> $config_host_mak
fi
if [ "$tools" = "yes" ] ; then
  echo "BUILD_TOOLS=yes" >> $config_host_mak
fi
if test "$sdl" = "yes" ; then
  echo "CONFIG_SDL=y" >> $config_host_mak
  echo "SDL_CFLAGS=$sdl_cflags" >> $config_host_mak
fi
if test "$cocoa" = "yes" ; then
  echo "CONFIG_COCOA=y" >> $config_host_mak
fi
if test "$curses" = "yes" ; then
  echo "CONFIG_CURSES=y" >> $config_host_mak
fi
if test "$atfile" = "yes" ; then
  echo "CONFIG_ATFILE=y" >> $config_host_mak
fi
if test "$utimens" = "yes" ; then
  echo "CONFIG_UTIMENSAT=y" >> $config_host_mak
fi
if test "$pipe2" = "yes" ; then
  echo "CONFIG_PIPE2=y" >> $config_host_mak
fi
if test "$accept4" = "yes" ; then
  echo "CONFIG_ACCEPT4=y" >> $config_host_mak
fi
if test "$splice" = "yes" ; then
  echo "CONFIG_SPLICE=y" >> $config_host_mak
fi
if test "$eventfd" = "yes" ; then
  echo "CONFIG_EVENTFD=y" >> $config_host_mak
fi
if test "$fallocate" = "yes" ; then
  echo "CONFIG_FALLOCATE=y" >> $config_host_mak
fi
if test "$sync_file_range" = "yes" ; then
  echo "CONFIG_SYNC_FILE_RANGE=y" >> $config_host_mak
fi
if test "$fiemap" = "yes" ; then
  echo "CONFIG_FIEMAP=y" >> $config_host_mak
fi
if test "$dup3" = "yes" ; then
  echo "CONFIG_DUP3=y" >> $config_host_mak
fi
if test "$epoll" = "yes" ; then
  echo "CONFIG_EPOLL=y" >> $config_host_mak
fi
if test "$epoll_create1" = "yes" ; then
  echo "CONFIG_EPOLL_CREATE1=y" >> $config_host_mak
fi
if test "$epoll_pwait" = "yes" ; then
  echo "CONFIG_EPOLL_PWAIT=y" >> $config_host_mak
fi
if test "$inotify" = "yes" ; then
  echo "CONFIG_INOTIFY=y" >> $config_host_mak
fi
if test "$inotify1" = "yes" ; then
  echo "CONFIG_INOTIFY1=y" >> $config_host_mak
fi
if test "$byteswap_h" = "yes" ; then
  echo "CONFIG_BYTESWAP_H=y" >> $config_host_mak
fi
if test "$bswap_h" = "yes" ; then
  echo "CONFIG_MACHINE_BSWAP_H=y" >> $config_host_mak
fi
if test "$curl" = "yes" ; then
  echo "CONFIG_CURL=y" >> $config_host_mak
  echo "CURL_CFLAGS=$curl_cflags" >> $config_host_mak
fi
if test "$brlapi" = "yes" ; then
  echo "CONFIG_BRLAPI=y" >> $config_host_mak
fi
if test "$bluez" = "yes" ; then
  echo "CONFIG_BLUEZ=y" >> $config_host_mak
  echo "BLUEZ_CFLAGS=$bluez_cflags" >> $config_host_mak
fi
echo "GLIB_CFLAGS=$glib_cflags" >> $config_host_mak
if test "$xen" = "yes" ; then
  echo "CONFIG_XEN_BACKEND=y" >> $config_host_mak
  echo "CONFIG_XEN_CTRL_INTERFACE_VERSION=$xen_ctrl_version" >> $config_host_mak
fi
if test "$linux_aio" = "yes" ; then
  echo "CONFIG_LINUX_AIO=y" >> $config_host_mak
fi
if test "$attr" = "yes" ; then
  echo "CONFIG_ATTR=y" >> $config_host_mak
fi
if test "$libattr" = "yes" ; then
  echo "CONFIG_LIBATTR=y" >> $config_host_mak
fi
if test "$virtfs" = "yes" ; then
  echo "CONFIG_VIRTFS=y" >> $config_host_mak
fi
if test "$blobs" = "yes" ; then
  echo "INSTALL_BLOBS=yes" >> $config_host_mak
fi
if test "$iovec" = "yes" ; then
  echo "CONFIG_IOVEC=y" >> $config_host_mak
fi
if test "$preadv" = "yes" ; then
  echo "CONFIG_PREADV=y" >> $config_host_mak
fi
if test "$fdt" = "yes" ; then
  echo "CONFIG_FDT=y" >> $config_host_mak
fi
if test "$signalfd" = "yes" ; then
  echo "CONFIG_SIGNALFD=y" >> $config_host_mak
fi
if test "$tcg_interpreter" = "yes" ; then
  echo "CONFIG_TCG_INTERPRETER=y" >> $config_host_mak
fi
if test "$fdatasync" = "yes" ; then
  echo "CONFIG_FDATASYNC=y" >> $config_host_mak
fi
if test "$madvise" = "yes" ; then
  echo "CONFIG_MADVISE=y" >> $config_host_mak
fi
if test "$posix_madvise" = "yes" ; then
  echo "CONFIG_POSIX_MADVISE=y" >> $config_host_mak
fi

if test "$spice" = "yes" ; then
  echo "CONFIG_SPICE=y" >> $config_host_mak
fi

if test "$spice_qxl_io_monitors_config_async" = "yes" ; then
  echo "CONFIG_QXL_IO_MONITORS_CONFIG_ASYNC=y" >> $config_host_mak
fi

if test "$spice_qxl_client_monitors_config" = "yes" ; then
  echo "CONFIG_QXL_CLIENT_MONITORS_CONFIG=y" >> $config_host_mak
fi

if test "$smartcard" = "yes" ; then
  echo "CONFIG_SMARTCARD=y" >> $config_host_mak
fi

if test "$smartcard_nss" = "yes" ; then
  echo "CONFIG_SMARTCARD_NSS=y" >> $config_host_mak
  echo "libcacard_libs=$libcacard_libs" >> $config_host_mak
  echo "libcacard_cflags=$libcacard_cflags" >> $config_host_mak
fi

if test "$usb_redir" = "yes" ; then
  echo "CONFIG_USB_REDIR=y" >> $config_host_mak
fi

if test "$opengl" = "yes" ; then
  echo "CONFIG_OPENGL=y" >> $config_host_mak
fi

if test "$libiscsi" = "yes" ; then
  echo "CONFIG_LIBISCSI=y" >> $config_host_mak
fi

if test "$seccomp" = "yes"; then
  echo "CONFIG_SECCOMP=y" >> $config_host_mak
fi

# XXX: suppress that
if [ "$bsd" = "yes" ] ; then
  echo "CONFIG_BSD=y" >> $config_host_mak
fi

echo "CONFIG_UNAME_RELEASE=\"$uname_release\"" >> $config_host_mak

if test "$zero_malloc" = "yes" ; then
  echo "CONFIG_ZERO_MALLOC=y" >> $config_host_mak
fi
if test "$rbd" = "yes" ; then
  echo "CONFIG_RBD=y" >> $config_host_mak
fi

if test "$coroutine_backend" = "ucontext" ; then
  echo "CONFIG_UCONTEXT_COROUTINE=y" >> $config_host_mak
elif test "$coroutine_backend" = "sigaltstack" ; then
  echo "CONFIG_SIGALTSTACK_COROUTINE=y" >> $config_host_mak
fi

if test "$open_by_handle_at" = "yes" ; then
  echo "CONFIG_OPEN_BY_HANDLE=y" >> $config_host_mak
fi

if test "$linux_magic_h" = "yes" ; then
  echo "CONFIG_LINUX_MAGIC_H=y" >> $config_host_mak
fi

if test "$pragma_disable_unused_but_set" = "yes" ; then
  echo "CONFIG_PRAGMA_DISABLE_UNUSED_BUT_SET=y" >> $config_host_mak
fi

if test "$valgrind_h" = "yes" ; then
  echo "CONFIG_VALGRIND_H=y" >> $config_host_mak
fi

if test "$has_environ" = "yes" ; then
  echo "CONFIG_HAS_ENVIRON=y" >> $config_host_mak
fi

# USB host support
case "$usb" in
linux)
  echo "HOST_USB=linux" >> $config_host_mak
;;
bsd)
  echo "HOST_USB=bsd" >> $config_host_mak
;;
*)
  echo "HOST_USB=stub" >> $config_host_mak
;;
esac

# use default implementation for tracing backend-specific routines
trace_default=yes
echo "TRACE_BACKEND=$trace_backend" >> $config_host_mak
if test "$trace_backend" = "nop"; then
  echo "CONFIG_TRACE_NOP=y" >> $config_host_mak
fi
if test "$trace_backend" = "simple"; then
  echo "CONFIG_TRACE_SIMPLE=y" >> $config_host_mak
  trace_default=no
  # Set the appropriate trace file.
  trace_file="\"$trace_file-\" FMT_pid"
fi
if test "$trace_backend" = "stderr"; then
  echo "CONFIG_TRACE_STDERR=y" >> $config_host_mak
  trace_default=no
fi
if test "$trace_backend" = "ust"; then
  echo "CONFIG_TRACE_UST=y" >> $config_host_mak
fi
if test "$trace_backend" = "dtrace"; then
  echo "CONFIG_TRACE_DTRACE=y" >> $config_host_mak
  if test "$trace_backend_stap" = "yes" ; then
    echo "CONFIG_TRACE_SYSTEMTAP=y" >> $config_host_mak
  fi
fi
echo "CONFIG_TRACE_FILE=$trace_file" >> $config_host_mak
if test "$trace_default" = "yes"; then
  echo "CONFIG_TRACE_DEFAULT=y" >> $config_host_mak
fi

echo "TOOLS=$tools" >> $config_host_mak
echo "ROMS=$roms" >> $config_host_mak
echo "MAKE=$make" >> $config_host_mak
echo "INSTALL=$install" >> $config_host_mak
echo "INSTALL_DIR=$install -d -m 0755" >> $config_host_mak
echo "INSTALL_DATA=$install -c -m 0644" >> $config_host_mak
echo "INSTALL_PROG=$install -c -m 0755" >> $config_host_mak
echo "PYTHON=$python" >> $config_host_mak
echo "CC=$cc" >> $config_host_mak
echo "CC_I386=$cc_i386" >> $config_host_mak
echo "HOST_CC=$host_cc" >> $config_host_mak
echo "OBJCC=$objcc" >> $config_host_mak
echo "AR=$ar" >> $config_host_mak
echo "OBJCOPY=$objcopy" >> $config_host_mak
echo "LD=$ld" >> $config_host_mak
echo "WINDRES=$windres" >> $config_host_mak
echo "LIBTOOL=$libtool" >> $config_host_mak
echo "CFLAGS=$CFLAGS" >> $config_host_mak
echo "QEMU_CFLAGS=$QEMU_CFLAGS" >> $config_host_mak
echo "QEMU_INCLUDES=$QEMU_INCLUDES" >> $config_host_mak
if test "$sparse" = "yes" ; then
  echo "CC           := REAL_CC=\"\$(CC)\" cgcc"       >> $config_host_mak
  echo "HOST_CC      := REAL_CC=\"\$(HOST_CC)\" cgcc"  >> $config_host_mak
  echo "QEMU_CFLAGS  += -Wbitwise -Wno-transparent-union -Wno-old-initializer -Wno-non-pointer-null" >> $config_host_mak
fi
echo "LDFLAGS=$LDFLAGS" >> $config_host_mak
echo "ARLIBS_BEGIN=$arlibs_begin" >> $config_host_mak
echo "ARLIBS_END=$arlibs_end" >> $config_host_mak
echo "LIBS+=$LIBS" >> $config_host_mak
echo "LIBS_TOOLS+=$libs_tools" >> $config_host_mak
echo "EXESUF=$EXESUF" >> $config_host_mak
echo "LIBS_QGA+=$libs_qga" >> $config_host_mak
echo "POD2MAN=$POD2MAN" >> $config_host_mak

# generate list of library paths for linker script

$ld --verbose -v 2> /dev/null | grep SEARCH_DIR > ${config_host_ld}

if test -f ${config_host_ld}~ ; then
  if cmp -s $config_host_ld ${config_host_ld}~ ; then
    mv ${config_host_ld}~ $config_host_ld
  else
    rm ${config_host_ld}~
  fi
fi

for d in libdis libdis-user; do
    symlink "$source_path/Makefile.dis" "$d/Makefile"
    echo > $d/config.mak
done

# use included Linux headers
if test "$linux" = "yes" ; then
  mkdir -p linux-headers
  case "$cpu" in
  i386|x86_64)
    linux_arch=x86
    ;;
  ppcemb|ppc|ppc64)
    linux_arch=powerpc
    ;;
  s390x)
    linux_arch=s390
    ;;
  *)
    # For most CPUs the kernel architecture name and QEMU CPU name match.
    linux_arch="$cpu"
    ;;
  esac
    # For non-KVM architectures we will not have asm headers
    if [ -e "$source_path/linux-headers/asm-$linux_arch" ]; then
      symlink "$source_path/linux-headers/asm-$linux_arch" linux-headers/asm
    fi
fi

for target in $target_list; do
target_dir="$target"
config_target_mak=$target_dir/config-target.mak
target_arch2=`echo $target | cut -d '-' -f 1`
target_bigendian="no"

case "$target_arch2" in
  armeb|lm32|m68k|microblaze|mips|mipsn32|mips64|or32|ppc|ppcemb|ppc64|ppc64abi32|s390x|sh4eb|sparc|sparc64|sparc32plus|xtensaeb)
  target_bigendian=yes
  ;;
esac
target_softmmu="no"
target_user_only="no"
target_linux_user="no"
target_bsd_user="no"
case "$target" in
  ${target_arch2}-softmmu)
    target_softmmu="yes"
    ;;
  ${target_arch2}-linux-user)
    if test "$linux" != "yes" ; then
      echo "ERROR: Target '$target' is only available on a Linux host"
      exit 1
    fi
    target_user_only="yes"
    target_linux_user="yes"
    ;;
  ${target_arch2}-bsd-user)
    if test "$bsd" != "yes" ; then
      echo "ERROR: Target '$target' is only available on a BSD host"
      exit 1
    fi
    target_user_only="yes"
    target_bsd_user="yes"
    ;;
  *)
    echo "ERROR: Target '$target' not recognised"
    exit 1
    ;;
esac

mkdir -p $target_dir
echo "# Automatically generated by configure - do not modify" > $config_target_mak

bflt="no"
target_nptl="no"
interp_prefix1=`echo "$interp_prefix" | sed "s/%M/$target_arch2/g"`
gdb_xml_files=""
target_short_alignment=2
target_int_alignment=4
target_long_alignment=4
target_llong_alignment=8
target_libs_softmmu=

TARGET_ARCH="$target_arch2"
TARGET_BASE_ARCH=""
TARGET_ABI_DIR=""

case "$target_arch2" in
  i386)
    target_phys_bits=64
  ;;
  x86_64)
    TARGET_BASE_ARCH=i386
    target_phys_bits=64
    target_long_alignment=8
  ;;
  alpha)
    target_phys_bits=64
    target_long_alignment=8
    target_nptl="yes"
  ;;
  arm|armeb)
    TARGET_ARCH=arm
    bflt="yes"
    target_nptl="yes"
    gdb_xml_files="arm-core.xml arm-vfp.xml arm-vfp3.xml arm-neon.xml"
    target_phys_bits=64
    target_llong_alignment=4
    target_libs_softmmu="$fdt_libs"
  ;;
  cris)
    target_nptl="yes"
    target_phys_bits=32
  ;;
  lm32)
    target_phys_bits=32
    target_libs_softmmu="$opengl_libs"
  ;;
  m68k)
    bflt="yes"
    gdb_xml_files="cf-core.xml cf-fp.xml"
    target_phys_bits=32
    target_int_alignment=2
    target_long_alignment=2
    target_llong_alignment=2
  ;;
  microblaze|microblazeel)
    TARGET_ARCH=microblaze
    bflt="yes"
    target_nptl="yes"
    target_phys_bits=32
    target_libs_softmmu="$fdt_libs"
  ;;
  mips|mipsel)
    TARGET_ARCH=mips
    echo "TARGET_ABI_MIPSO32=y" >> $config_target_mak
    target_nptl="yes"
    target_phys_bits=64
  ;;
  mipsn32|mipsn32el)
    TARGET_ARCH=mipsn32
    TARGET_BASE_ARCH=mips
    echo "TARGET_ABI_MIPSN32=y" >> $config_target_mak
    target_phys_bits=64
  ;;
  mips64|mips64el)
    TARGET_ARCH=mips64
    TARGET_BASE_ARCH=mips
    echo "TARGET_ABI_MIPSN64=y" >> $config_target_mak
    target_phys_bits=64
    target_long_alignment=8
  ;;
  or32)
    TARGET_ARCH=openrisc
    TARGET_BASE_ARCH=openrisc
    target_phys_bits=32
  ;;
  ppc)
    gdb_xml_files="power-core.xml power-fpu.xml power-altivec.xml power-spe.xml"
    target_phys_bits=64
    target_nptl="yes"
    target_libs_softmmu="$fdt_libs"
  ;;
  ppcemb)
    TARGET_BASE_ARCH=ppc
    TARGET_ABI_DIR=ppc
    gdb_xml_files="power-core.xml power-fpu.xml power-altivec.xml power-spe.xml"
    target_phys_bits=64
    target_nptl="yes"
    target_libs_softmmu="$fdt_libs"
  ;;
  ppc64)
    TARGET_BASE_ARCH=ppc
    TARGET_ABI_DIR=ppc
    gdb_xml_files="power64-core.xml power-fpu.xml power-altivec.xml power-spe.xml"
    target_phys_bits=64
    target_long_alignment=8
    target_libs_softmmu="$fdt_libs"
  ;;
  ppc64abi32)
    TARGET_ARCH=ppc64
    TARGET_BASE_ARCH=ppc
    TARGET_ABI_DIR=ppc
    echo "TARGET_ABI32=y" >> $config_target_mak
    gdb_xml_files="power64-core.xml power-fpu.xml power-altivec.xml power-spe.xml"
    target_phys_bits=64
    target_libs_softmmu="$fdt_libs"
  ;;
  sh4|sh4eb)
    TARGET_ARCH=sh4
    bflt="yes"
    target_nptl="yes"
    target_phys_bits=32
  ;;
  sparc)
    target_phys_bits=64
  ;;
  sparc64)
    TARGET_BASE_ARCH=sparc
    target_phys_bits=64
    target_long_alignment=8
  ;;
  sparc32plus)
    TARGET_ARCH=sparc64
    TARGET_BASE_ARCH=sparc
    TARGET_ABI_DIR=sparc
    echo "TARGET_ABI32=y" >> $config_target_mak
    target_phys_bits=64
  ;;
  s390x)
    target_nptl="yes"
    target_phys_bits=64
    target_long_alignment=8
  ;;
  unicore32)
    target_phys_bits=32
  ;;
  xtensa|xtensaeb)
    TARGET_ARCH=xtensa
    target_phys_bits=32
  ;;
  *)
    echo "Unsupported target CPU"
    exit 1
  ;;
esac
# TARGET_BASE_ARCH needs to be defined after TARGET_ARCH
if [ "$TARGET_BASE_ARCH" = "" ]; then
  TARGET_BASE_ARCH=$TARGET_ARCH
fi

symlink "$source_path/Makefile.target" "$target_dir/Makefile"

upper() {
    echo "$@"| LC_ALL=C tr '[a-z]' '[A-Z]'
}

echo "TARGET_SHORT_ALIGNMENT=$target_short_alignment" >> $config_target_mak
echo "TARGET_INT_ALIGNMENT=$target_int_alignment" >> $config_target_mak
echo "TARGET_LONG_ALIGNMENT=$target_long_alignment" >> $config_target_mak
echo "TARGET_LLONG_ALIGNMENT=$target_llong_alignment" >> $config_target_mak
echo "TARGET_ARCH=$TARGET_ARCH" >> $config_target_mak
target_arch_name="`upper $TARGET_ARCH`"
echo "TARGET_$target_arch_name=y" >> $config_target_mak
echo "TARGET_ARCH2=$target_arch2" >> $config_target_mak
echo "TARGET_TYPE=TARGET_TYPE_`upper $target_arch2`" >> $config_target_mak
echo "TARGET_BASE_ARCH=$TARGET_BASE_ARCH" >> $config_target_mak
if [ "$TARGET_ABI_DIR" = "" ]; then
  TARGET_ABI_DIR=$TARGET_ARCH
fi
echo "TARGET_ABI_DIR=$TARGET_ABI_DIR" >> $config_target_mak
case "$target_arch2" in
  i386|x86_64)
    if test "$xen" = "yes" -a "$target_softmmu" = "yes" ; then
      target_phys_bits=64
      echo "CONFIG_XEN=y" >> $config_target_mak
      if test "$xen_pci_passthrough" = yes; then
        echo "CONFIG_XEN_PCI_PASSTHROUGH=y" >> "$config_target_mak"
      fi
    else
      echo "CONFIG_NO_XEN=y" >> $config_target_mak
    fi
    ;;
  *)
    echo "CONFIG_NO_XEN=y" >> $config_target_mak
esac
case "$target_arch2" in
  i386|x86_64|ppcemb|ppc|ppc64|s390x)
    # Make sure the target and host cpus are compatible
    if test "$kvm" = "yes" -a "$target_softmmu" = "yes" -a \
      \( "$target_arch2" = "$cpu" -o \
      \( "$target_arch2" = "ppcemb" -a "$cpu" = "ppc" \) -o \
      \( "$target_arch2" = "ppc64"  -a "$cpu" = "ppc" \) -o \
      \( "$target_arch2" = "ppc"    -a "$cpu" = "ppc64" \) -o \
      \( "$target_arch2" = "ppcemb" -a "$cpu" = "ppc64" \) -o \
      \( "$target_arch2" = "x86_64" -a "$cpu" = "i386"   \) -o \
      \( "$target_arch2" = "i386"   -a "$cpu" = "x86_64" \) \) ; then
      echo "CONFIG_KVM=y" >> $config_target_mak
      if test "$vhost_net" = "yes" ; then
        echo "CONFIG_VHOST_NET=y" >> $config_target_mak
      fi
    fi
esac
case "$target_arch2" in
  i386|x86_64)
    echo "CONFIG_HAVE_GET_MEMORY_MAPPING=y" >> $config_target_mak
esac
if test "$target_arch2" = "ppc64" -a "$fdt" = "yes"; then
  echo "CONFIG_PSERIES=y" >> $config_target_mak
fi
if test "$target_bigendian" = "yes" ; then
  echo "TARGET_WORDS_BIGENDIAN=y" >> $config_target_mak
fi
if test "$target_softmmu" = "yes" ; then
  echo "TARGET_PHYS_ADDR_BITS=$target_phys_bits" >> $config_target_mak
  echo "CONFIG_SOFTMMU=y" >> $config_target_mak
  echo "LIBS+=$libs_softmmu $target_libs_softmmu" >> $config_target_mak
  echo "HWDIR=../libhw$target_phys_bits" >> $config_target_mak
  echo "subdir-$target: subdir-libhw$target_phys_bits" >> $config_host_mak
  if test "$smartcard_nss" = "yes" ; then
    echo "subdir-$target: subdir-libcacard" >> $config_host_mak
  fi
  case "$target_arch2" in
    i386|x86_64)
      echo "CONFIG_HAVE_CORE_DUMP=y" >> $config_target_mak
  esac
fi
if test "$target_user_only" = "yes" ; then
  echo "CONFIG_USER_ONLY=y" >> $config_target_mak
  echo "CONFIG_QEMU_INTERP_PREFIX=\"$interp_prefix1\"" >> $config_target_mak
fi
if test "$target_linux_user" = "yes" ; then
  echo "CONFIG_LINUX_USER=y" >> $config_target_mak
fi
list=""
if test ! -z "$gdb_xml_files" ; then
  for x in $gdb_xml_files; do
    list="$list $source_path/gdb-xml/$x"
  done
  echo "TARGET_XML_FILES=$list" >> $config_target_mak
fi

if test "$target_user_only" = "yes" -a "$bflt" = "yes"; then
  echo "TARGET_HAS_BFLT=y" >> $config_target_mak
fi
if test "$target_user_only" = "yes" \
        -a "$nptl" = "yes" -a "$target_nptl" = "yes"; then
  echo "CONFIG_USE_NPTL=y" >> $config_target_mak
fi
if test "$target_user_only" = "yes" -a "$guest_base" = "yes"; then
  echo "CONFIG_USE_GUEST_BASE=y" >> $config_target_mak
fi
if test "$target_bsd_user" = "yes" ; then
  echo "CONFIG_BSD_USER=y" >> $config_target_mak
fi

# the static way of configuring available audio cards requires this workaround
if test "$target_user_only" != "yes" && grep -q CONFIG_PCSPK $source_path/default-configs/$target.mak; then
  echo "CONFIG_PCSPK=y" >> $config_target_mak
fi

# generate QEMU_CFLAGS/LDFLAGS for targets

cflags=""
includes=""
ldflags=""

if test "$tcg_interpreter" = "yes"; then
  includes="-I\$(SRC_PATH)/tcg/tci $includes"
elif test "$ARCH" = "sparc64" ; then
  includes="-I\$(SRC_PATH)/tcg/sparc $includes"
elif test "$ARCH" = "s390x" ; then
  includes="-I\$(SRC_PATH)/tcg/s390 $includes"
elif test "$ARCH" = "x86_64" ; then
  includes="-I\$(SRC_PATH)/tcg/i386 $includes"
else
  includes="-I\$(SRC_PATH)/tcg/\$(ARCH) $includes"
fi
includes="-I\$(SRC_PATH)/tcg $includes"

if test "$linux" = "yes" ; then
  includes="-I\$(SRC_PATH)/linux-headers $includes"
fi

if test "$target_user_only" = "yes" ; then
    libdis_config_mak=libdis-user/config.mak
else
    libdis_config_mak=libdis/config.mak
fi

for i in $ARCH $TARGET_BASE_ARCH ; do
  case "$i" in
  alpha)
    echo "CONFIG_ALPHA_DIS=y"  >> $config_target_mak
    echo "CONFIG_ALPHA_DIS=y"  >> $libdis_config_mak
  ;;
  arm)
    echo "CONFIG_ARM_DIS=y"  >> $config_target_mak
    echo "CONFIG_ARM_DIS=y"  >> $libdis_config_mak
  ;;
  cris)
    echo "CONFIG_CRIS_DIS=y"  >> $config_target_mak
    echo "CONFIG_CRIS_DIS=y"  >> $libdis_config_mak
  ;;
  hppa)
    echo "CONFIG_HPPA_DIS=y"  >> $config_target_mak
    echo "CONFIG_HPPA_DIS=y"  >> $libdis_config_mak
  ;;
  i386|x86_64)
    echo "CONFIG_I386_DIS=y"  >> $config_target_mak
    echo "CONFIG_I386_DIS=y"  >> $libdis_config_mak
  ;;
  ia64*)
    echo "CONFIG_IA64_DIS=y"  >> $config_target_mak
    echo "CONFIG_IA64_DIS=y"  >> $libdis_config_mak
  ;;
  lm32)
    echo "CONFIG_LM32_DIS=y"  >> $config_target_mak
    echo "CONFIG_LM32_DIS=y"  >> $libdis_config_mak
  ;;
  m68k)
    echo "CONFIG_M68K_DIS=y"  >> $config_target_mak
    echo "CONFIG_M68K_DIS=y"  >> $libdis_config_mak
  ;;
  microblaze*)
    echo "CONFIG_MICROBLAZE_DIS=y"  >> $config_target_mak
    echo "CONFIG_MICROBLAZE_DIS=y"  >> $libdis_config_mak
  ;;
  mips*)
    echo "CONFIG_MIPS_DIS=y"  >> $config_target_mak
    echo "CONFIG_MIPS_DIS=y"  >> $libdis_config_mak
  ;;
  or32)
    echo "CONFIG_OPENRISC_DIS=y"  >> $config_target_mak
    echo "CONFIG_OPENRISC_DIS=y"  >> $libdis_config_mak
  ;;
  ppc*)
    echo "CONFIG_PPC_DIS=y"  >> $config_target_mak
    echo "CONFIG_PPC_DIS=y"  >> $libdis_config_mak
  ;;
  s390*)
    echo "CONFIG_S390_DIS=y"  >> $config_target_mak
    echo "CONFIG_S390_DIS=y"  >> $libdis_config_mak
  ;;
  sh4)
    echo "CONFIG_SH4_DIS=y"  >> $config_target_mak
    echo "CONFIG_SH4_DIS=y"  >> $libdis_config_mak
  ;;
  sparc*)
    echo "CONFIG_SPARC_DIS=y"  >> $config_target_mak
    echo "CONFIG_SPARC_DIS=y"  >> $libdis_config_mak
  ;;
  xtensa*)
    echo "CONFIG_XTENSA_DIS=y"  >> $config_target_mak
    echo "CONFIG_XTENSA_DIS=y"  >> $libdis_config_mak
  ;;
  esac
done
if test "$tcg_interpreter" = "yes" ; then
  echo "CONFIG_TCI_DIS=y"  >> $config_target_mak
  echo "CONFIG_TCI_DIS=y"  >> $libdis_config_mak
fi

case "$ARCH" in
alpha)
  # Ensure there's only a single GP
  cflags="-msmall-data $cflags"
;;
esac

if test "$target_softmmu" = "yes" ; then
  case "$TARGET_BASE_ARCH" in
  arm)
    cflags="-DHAS_AUDIO $cflags"
  ;;
  lm32)
    cflags="-DHAS_AUDIO $cflags"
  ;;
  i386|mips|ppc)
    cflags="-DHAS_AUDIO -DHAS_AUDIO_CHOICE $cflags"
  ;;
  esac
fi

if test "$gprof" = "yes" ; then
  echo "TARGET_GPROF=yes" >> $config_target_mak
  if test "$target_linux_user" = "yes" ; then
    cflags="-p $cflags"
    ldflags="-p $ldflags"
  fi
  if test "$target_softmmu" = "yes" ; then
    ldflags="-p $ldflags"
    echo "GPROF_CFLAGS=-p" >> $config_target_mak
  fi
fi

if test "$ARCH" = "tci"; then
  linker_script=""
else
  linker_script="-Wl,-T../config-host.ld -Wl,-T,\$(SRC_PATH)/\$(ARCH).ld"
fi

if test "$target_linux_user" = "yes" -o "$target_bsd_user" = "yes" ; then
  case "$ARCH" in
  sparc)
    # -static is used to avoid g1/g3 usage by the dynamic linker
    ldflags="$linker_script -static $ldflags"
    ;;
  alpha | s390x)
    # The default placement of the application is fine.
    ;;
  *)
    ldflags="$linker_script $ldflags"
    ;;
  esac
fi

echo "LDFLAGS+=$ldflags" >> $config_target_mak
echo "QEMU_CFLAGS+=$cflags" >> $config_target_mak
echo "QEMU_INCLUDES+=$includes" >> $config_target_mak

done # for target in $targets

# build tree in object directory in case the source is not in the current directory
DIRS="tests tests/tcg tests/tcg/cris tests/tcg/lm32"
DIRS="$DIRS pc-bios/optionrom pc-bios/spapr-rtas"
DIRS="$DIRS roms/seabios roms/vgabios"
DIRS="$DIRS qapi-generated"
DIRS="$DIRS libcacard libcacard/libcacard libcacard/trace"
FILES="Makefile tests/tcg/Makefile qdict-test-data.txt"
FILES="$FILES tests/tcg/cris/Makefile tests/tcg/cris/.gdbinit"
FILES="$FILES tests/tcg/lm32/Makefile libcacard/Makefile"
FILES="$FILES pc-bios/qemu-icon.bmp"
FILES="$FILES pc-bios/optionrom/Makefile pc-bios/keymaps"
FILES="$FILES pc-bios/spapr-rtas/Makefile"
FILES="$FILES roms/seabios/Makefile roms/vgabios/Makefile"
for bios_file in \
    $source_path/pc-bios/*.bin \
    $source_path/pc-bios/*.rom \
    $source_path/pc-bios/*.dtb \
    $source_path/pc-bios/openbios-* \
    $source_path/pc-bios/palcode-*
do
    FILES="$FILES pc-bios/`basename $bios_file`"
done
mkdir -p $DIRS
for f in $FILES ; do
    if [ -e "$source_path/$f" ] && [ "$source_path" != `pwd` ]; then
        symlink "$source_path/$f" "$f"
    fi
done

# temporary config to build submodules
for rom in seabios vgabios ; do
    config_mak=roms/$rom/config.mak
    echo "# Automatically generated by configure - do not modify" > $config_mak
    echo "SRC_PATH=$source_path/roms/$rom" >> $config_mak
    echo "CC=$cc" >> $config_mak
    echo "BCC=bcc" >> $config_mak
    echo "CPP=${cross_prefix}cpp" >> $config_mak
    echo "OBJCOPY=objcopy" >> $config_mak
    echo "IASL=iasl" >> $config_mak
    echo "LD=$ld" >> $config_mak
done

for hwlib in 32 64; do
  d=libhw$hwlib
  symlink "$source_path/Makefile.hw" "$d/Makefile"
  echo "QEMU_CFLAGS+=-DTARGET_PHYS_ADDR_BITS=$hwlib" > $d/config.mak
done

d=libuser
symlink "$source_path/Makefile.user" "$d/Makefile"

if test "$docs" = "yes" ; then
  mkdir -p QMP
fi<|MERGE_RESOLUTION|>--- conflicted
+++ resolved
@@ -1355,23 +1355,11 @@
   exit 1
 fi
 
-<<<<<<< HEAD
-if test "$target_list" = "DEFAULT" ; then
-    target_list=$default_target_list
-fi
-target_list=`echo "$target_list" | sed -e 's/,/ /g'`
-
-=======
 if test -z "$target_list" ; then
     target_list="$default_target_list"
 else
     target_list=`echo "$target_list" | sed -e 's/,/ /g'`
 fi
-if test -z "$target_list" ; then
-    echo "No targets enabled"
-    exit 1
-fi
->>>>>>> 6b80f7db
 # see if system emulation was really requested
 case " $target_list " in
   *"-softmmu "*) softmmu=yes
