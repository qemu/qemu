--- conflicted
+++ resolved
@@ -2564,16 +2564,6 @@
 ;;
 esac
 
-<<<<<<< HEAD
-tools="qemu-img\$(EXESUF) qemu-io\$(EXESUF)"
-if [ "$linux" = "yes" -o "$bsd" = "yes" -o "$solaris" = "yes" ] ; then
-  tools="qemu-nbd\$(EXESUF) $tools"
-  if [ "$check_utests" = "yes" ]; then
-    tools="check-qint check-qstring check-qdict check-qlist $tools"
-    tools="check-qfloat check-qjson $tools"
-  fi
-fi
-=======
 echo "TRACE_BACKEND=$trace_backend" >> $config_host_mak
 if test "$trace_backend" = "simple"; then
   echo "CONFIG_SIMPLE_TRACE=y" >> $config_host_mak
@@ -2584,7 +2574,6 @@
 fi
 echo "CONFIG_TRACE_FILE=$trace_file" >> $config_host_mak
 
->>>>>>> b6601141
 echo "TOOLS=$tools" >> $config_host_mak
 echo "ROMS=$roms" >> $config_host_mak
 echo "MAKE=$make" >> $config_host_mak
