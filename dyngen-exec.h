--- conflicted
+++ resolved
@@ -20,14 +20,10 @@
 #define __DYNGEN_EXEC_H__
 
 #if defined(CONFIG_TCG_INTERPRETER)
-<<<<<<< HEAD
-/* The TCG interpreter does not use special registers. */
-=======
 /* The TCG interpreter does not need a special register AREG0,
  * but it is possible to use one by defining AREG0.
  * On i386, register edi seems to work. */
 /* Run without special register AREG0 or use a value defined elsewhere. */
->>>>>>> 932eacc1
 #elif defined(__i386__)
 #define AREG0 "ebp"
 #elif defined(__x86_64__)
@@ -67,10 +63,7 @@
 #if defined(AREG0)
 register CPUState *env asm(AREG0);
 #else
-<<<<<<< HEAD
-=======
 /* TODO: Try env = cpu_single_env. */
->>>>>>> 932eacc1
 extern CPUState *env;
 #endif
 
