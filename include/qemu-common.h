--- conflicted
+++ resolved
@@ -84,29 +84,12 @@
 # error Unknown pointer size
 #endif
 
-<<<<<<< HEAD
 #define KiB     1024
 #define MiB     (KiB * KiB)
 
 /* Trace unassigned memory or i/o accesses. */
 extern bool trace_unassigned;
 
-#ifndef CONFIG_IOVEC
-#define CONFIG_IOVEC
-struct iovec {
-    void *iov_base;
-    size_t iov_len;
-};
-/*
- * Use the same value as Linux for now.
- */
-#define IOV_MAX		1024
-#else
-#include <sys/uio.h>
-#endif
-
-=======
->>>>>>> fe677fd1
 typedef int (*fprintf_function)(FILE *f, const char *fmt, ...)
     GCC_FMT_ATTR(2, 3);
 
