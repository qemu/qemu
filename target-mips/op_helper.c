/*
 *  MIPS emulation helpers for qemu.
 *
 *  Copyright (c) 2004-2005 Jocelyn Mayer
 *
 * This library is free software; you can redistribute it and/or
 * modify it under the terms of the GNU Lesser General Public
 * License as published by the Free Software Foundation; either
 * version 2 of the License, or (at your option) any later version.
 *
 * This library is distributed in the hope that it will be useful,
 * but WITHOUT ANY WARRANTY; without even the implied warranty of
 * MERCHANTABILITY or FITNESS FOR A PARTICULAR PURPOSE.  See the GNU
 * Lesser General Public License for more details.
 *
 * You should have received a copy of the GNU Lesser General Public
 * License along with this library; if not, see <http://www.gnu.org/licenses/>.
 */

#include "cpu.h"
#include "qemu/host-utils.h"

#include "helper.h"

#if !defined(CONFIG_USER_ONLY)
#include "exec/softmmu_exec.h"
#endif /* !defined(CONFIG_USER_ONLY) */

#ifndef CONFIG_USER_ONLY
static inline void cpu_mips_tlb_flush (CPUMIPSState *env, int flush_global);
#endif

/*****************************************************************************/
/* Exceptions processing helpers */

static inline void QEMU_NORETURN do_raise_exception_err(CPUMIPSState *env,
                                                        uint32_t exception,
                                                        int error_code,
                                                        uintptr_t pc)
{
    if (exception < EXCP_SC) {
        qemu_log("%s: %d %d\n", __func__, exception, error_code);
    }
    env->exception_index = exception;
    env->error_code = error_code;

    if (pc) {
        /* now we have a real cpu fault */
        cpu_restore_state(env, pc);
    }

    cpu_loop_exit(env);
}

static inline void QEMU_NORETURN do_raise_exception(CPUMIPSState *env,
                                                    uint32_t exception,
                                                    uintptr_t pc)
{
    do_raise_exception_err(env, exception, 0, pc);
}

void helper_raise_exception_err(CPUMIPSState *env, uint32_t exception,
                                int error_code)
{
    do_raise_exception_err(env, exception, error_code, 0);
}

void helper_raise_exception(CPUMIPSState *env, uint32_t exception)
{
    do_raise_exception(env, exception, 0);
}

#if defined(CONFIG_USER_ONLY)
#define HELPER_LD(name, insn, type)                                     \
static inline type do_##name(CPUMIPSState *env, target_ulong addr,      \
                             int mem_idx)                               \
{                                                                       \
    return (type) insn##_raw(addr);                                     \
}
#else
#define HELPER_LD(name, insn, type)                                     \
static inline type do_##name(CPUMIPSState *env, target_ulong addr,      \
                             int mem_idx)                               \
{                                                                       \
    switch (mem_idx)                                                    \
    {                                                                   \
    case 0: return (type) cpu_##insn##_kernel(env, addr); break;        \
    case 1: return (type) cpu_##insn##_super(env, addr); break;         \
    default:                                                            \
    case 2: return (type) cpu_##insn##_user(env, addr); break;          \
    }                                                                   \
}
#endif
HELPER_LD(lbu, ldub, uint8_t)
HELPER_LD(lw, ldl, int32_t)
#ifdef TARGET_MIPS64
HELPER_LD(ld, ldq, int64_t)
#endif
#undef HELPER_LD

#if defined(CONFIG_USER_ONLY)
#define HELPER_ST(name, insn, type)                                     \
static inline void do_##name(CPUMIPSState *env, target_ulong addr,      \
                             type val, int mem_idx)                     \
{                                                                       \
    insn##_raw(addr, val);                                              \
}
#else
#define HELPER_ST(name, insn, type)                                     \
static inline void do_##name(CPUMIPSState *env, target_ulong addr,      \
                             type val, int mem_idx)                     \
{                                                                       \
    switch (mem_idx)                                                    \
    {                                                                   \
    case 0: cpu_##insn##_kernel(env, addr, val); break;                 \
    case 1: cpu_##insn##_super(env, addr, val); break;                  \
    default:                                                            \
    case 2: cpu_##insn##_user(env, addr, val); break;                   \
    }                                                                   \
}
#endif
HELPER_ST(sb, stb, uint8_t)
HELPER_ST(sw, stl, uint32_t)
#ifdef TARGET_MIPS64
HELPER_ST(sd, stq, uint64_t)
#endif
#undef HELPER_ST

target_ulong helper_clo (target_ulong arg1)
{
    return clo32(arg1);
}

target_ulong helper_clz (target_ulong arg1)
{
    return clz32(arg1);
}

#if defined(TARGET_MIPS64)
target_ulong helper_dclo (target_ulong arg1)
{
    return clo64(arg1);
}

target_ulong helper_dclz (target_ulong arg1)
{
    return clz64(arg1);
}
#endif /* TARGET_MIPS64 */

/* 64 bits arithmetic for 32 bits hosts */
static inline uint64_t get_HILO(CPUMIPSState *env)
{
    return ((uint64_t)(env->active_tc.HI[0]) << 32) | (uint32_t)env->active_tc.LO[0];
}

static inline target_ulong set_HIT0_LO(CPUMIPSState *env, uint64_t HILO)
{
    target_ulong tmp;
    env->active_tc.LO[0] = (int32_t)(HILO & 0xFFFFFFFF);
    tmp = env->active_tc.HI[0] = (int32_t)(HILO >> 32);
    return tmp;
}

static inline target_ulong set_HI_LOT0(CPUMIPSState *env, uint64_t HILO)
{
    target_ulong tmp = env->active_tc.LO[0] = (int32_t)(HILO & 0xFFFFFFFF);
    env->active_tc.HI[0] = (int32_t)(HILO >> 32);
    return tmp;
}

/* Multiplication variants of the vr54xx. */
target_ulong helper_muls(CPUMIPSState *env, target_ulong arg1,
                         target_ulong arg2)
{
    return set_HI_LOT0(env, 0 - ((int64_t)(int32_t)arg1 *
                                 (int64_t)(int32_t)arg2));
}

target_ulong helper_mulsu(CPUMIPSState *env, target_ulong arg1,
                          target_ulong arg2)
{
    return set_HI_LOT0(env, 0 - (uint64_t)(uint32_t)arg1 *
                       (uint64_t)(uint32_t)arg2);
}

target_ulong helper_macc(CPUMIPSState *env, target_ulong arg1,
                         target_ulong arg2)
{
    return set_HI_LOT0(env, (int64_t)get_HILO(env) + (int64_t)(int32_t)arg1 *
                       (int64_t)(int32_t)arg2);
}

target_ulong helper_macchi(CPUMIPSState *env, target_ulong arg1,
                           target_ulong arg2)
{
    return set_HIT0_LO(env, (int64_t)get_HILO(env) + (int64_t)(int32_t)arg1 *
                       (int64_t)(int32_t)arg2);
}

target_ulong helper_maccu(CPUMIPSState *env, target_ulong arg1,
                          target_ulong arg2)
{
    return set_HI_LOT0(env, (uint64_t)get_HILO(env) +
                       (uint64_t)(uint32_t)arg1 * (uint64_t)(uint32_t)arg2);
}

target_ulong helper_macchiu(CPUMIPSState *env, target_ulong arg1,
                            target_ulong arg2)
{
    return set_HIT0_LO(env, (uint64_t)get_HILO(env) +
                       (uint64_t)(uint32_t)arg1 * (uint64_t)(uint32_t)arg2);
}

target_ulong helper_msac(CPUMIPSState *env, target_ulong arg1,
                         target_ulong arg2)
{
    return set_HI_LOT0(env, (int64_t)get_HILO(env) - (int64_t)(int32_t)arg1 *
                       (int64_t)(int32_t)arg2);
}

target_ulong helper_msachi(CPUMIPSState *env, target_ulong arg1,
                           target_ulong arg2)
{
    return set_HIT0_LO(env, (int64_t)get_HILO(env) - (int64_t)(int32_t)arg1 *
                       (int64_t)(int32_t)arg2);
}

target_ulong helper_msacu(CPUMIPSState *env, target_ulong arg1,
                          target_ulong arg2)
{
    return set_HI_LOT0(env, (uint64_t)get_HILO(env) -
                       (uint64_t)(uint32_t)arg1 * (uint64_t)(uint32_t)arg2);
}

target_ulong helper_msachiu(CPUMIPSState *env, target_ulong arg1,
                            target_ulong arg2)
{
    return set_HIT0_LO(env, (uint64_t)get_HILO(env) -
                       (uint64_t)(uint32_t)arg1 * (uint64_t)(uint32_t)arg2);
}

target_ulong helper_mulhi(CPUMIPSState *env, target_ulong arg1,
                          target_ulong arg2)
{
    return set_HIT0_LO(env, (int64_t)(int32_t)arg1 * (int64_t)(int32_t)arg2);
}

target_ulong helper_mulhiu(CPUMIPSState *env, target_ulong arg1,
                           target_ulong arg2)
{
    return set_HIT0_LO(env, (uint64_t)(uint32_t)arg1 *
                       (uint64_t)(uint32_t)arg2);
}

target_ulong helper_mulshi(CPUMIPSState *env, target_ulong arg1,
                           target_ulong arg2)
{
    return set_HIT0_LO(env, 0 - (int64_t)(int32_t)arg1 *
                       (int64_t)(int32_t)arg2);
}

target_ulong helper_mulshiu(CPUMIPSState *env, target_ulong arg1,
                            target_ulong arg2)
{
    return set_HIT0_LO(env, 0 - (uint64_t)(uint32_t)arg1 *
                       (uint64_t)(uint32_t)arg2);
}

#ifndef CONFIG_USER_ONLY

static inline hwaddr do_translate_address(CPUMIPSState *env,
                                                      target_ulong address,
                                                      int rw)
{
    hwaddr lladdr;

    lladdr = cpu_mips_translate_address(env, address, rw);

    if (lladdr == -1LL) {
        cpu_loop_exit(env);
    } else {
        return lladdr;
    }
}

#define HELPER_LD_ATOMIC(name, insn)                                          \
target_ulong helper_##name(CPUMIPSState *env, target_ulong arg, int mem_idx)  \
{                                                                             \
    env->lladdr = do_translate_address(env, arg, 0);                          \
    env->llval = do_##insn(env, arg, mem_idx);                                \
    return env->llval;                                                        \
}
HELPER_LD_ATOMIC(ll, lw)
#ifdef TARGET_MIPS64
HELPER_LD_ATOMIC(lld, ld)
#endif
#undef HELPER_LD_ATOMIC

#define HELPER_ST_ATOMIC(name, ld_insn, st_insn, almask)                      \
target_ulong helper_##name(CPUMIPSState *env, target_ulong arg1,              \
                           target_ulong arg2, int mem_idx)                    \
{                                                                             \
    target_long tmp;                                                          \
                                                                              \
    if (arg2 & almask) {                                                      \
        env->CP0_BadVAddr = arg2;                                             \
        helper_raise_exception(env, EXCP_AdES);                               \
    }                                                                         \
    if (do_translate_address(env, arg2, 1) == env->lladdr) {                  \
        tmp = do_##ld_insn(env, arg2, mem_idx);                               \
        if (tmp == env->llval) {                                              \
            do_##st_insn(env, arg2, arg1, mem_idx);                           \
            return 1;                                                         \
        }                                                                     \
    }                                                                         \
    return 0;                                                                 \
}
HELPER_ST_ATOMIC(sc, lw, sw, 0x3)
#ifdef TARGET_MIPS64
HELPER_ST_ATOMIC(scd, ld, sd, 0x7)
#endif
#undef HELPER_ST_ATOMIC
#endif

#ifdef TARGET_WORDS_BIGENDIAN
#define GET_LMASK(v) ((v) & 3)
#define GET_OFFSET(addr, offset) (addr + (offset))
#else
#define GET_LMASK(v) (((v) & 3) ^ 3)
#define GET_OFFSET(addr, offset) (addr - (offset))
#endif

void helper_swl(CPUMIPSState *env, target_ulong arg1, target_ulong arg2,
                int mem_idx)
{
    do_sb(env, arg2, (uint8_t)(arg1 >> 24), mem_idx);

    if (GET_LMASK(arg2) <= 2)
        do_sb(env, GET_OFFSET(arg2, 1), (uint8_t)(arg1 >> 16), mem_idx);

    if (GET_LMASK(arg2) <= 1)
        do_sb(env, GET_OFFSET(arg2, 2), (uint8_t)(arg1 >> 8), mem_idx);

    if (GET_LMASK(arg2) == 0)
        do_sb(env, GET_OFFSET(arg2, 3), (uint8_t)arg1, mem_idx);
}

void helper_swr(CPUMIPSState *env, target_ulong arg1, target_ulong arg2,
                int mem_idx)
{
    do_sb(env, arg2, (uint8_t)arg1, mem_idx);

    if (GET_LMASK(arg2) >= 1)
        do_sb(env, GET_OFFSET(arg2, -1), (uint8_t)(arg1 >> 8), mem_idx);

    if (GET_LMASK(arg2) >= 2)
        do_sb(env, GET_OFFSET(arg2, -2), (uint8_t)(arg1 >> 16), mem_idx);

    if (GET_LMASK(arg2) == 3)
        do_sb(env, GET_OFFSET(arg2, -3), (uint8_t)(arg1 >> 24), mem_idx);
}

#if defined(TARGET_MIPS64)
/* "half" load and stores.  We must do the memory access inline,
   or fault handling won't work.  */

#ifdef TARGET_WORDS_BIGENDIAN
#define GET_LMASK64(v) ((v) & 7)
#else
#define GET_LMASK64(v) (((v) & 7) ^ 7)
#endif

void helper_sdl(CPUMIPSState *env, target_ulong arg1, target_ulong arg2,
                int mem_idx)
{
    do_sb(env, arg2, (uint8_t)(arg1 >> 56), mem_idx);

    if (GET_LMASK64(arg2) <= 6)
        do_sb(env, GET_OFFSET(arg2, 1), (uint8_t)(arg1 >> 48), mem_idx);

    if (GET_LMASK64(arg2) <= 5)
        do_sb(env, GET_OFFSET(arg2, 2), (uint8_t)(arg1 >> 40), mem_idx);

    if (GET_LMASK64(arg2) <= 4)
        do_sb(env, GET_OFFSET(arg2, 3), (uint8_t)(arg1 >> 32), mem_idx);

    if (GET_LMASK64(arg2) <= 3)
        do_sb(env, GET_OFFSET(arg2, 4), (uint8_t)(arg1 >> 24), mem_idx);

    if (GET_LMASK64(arg2) <= 2)
        do_sb(env, GET_OFFSET(arg2, 5), (uint8_t)(arg1 >> 16), mem_idx);

    if (GET_LMASK64(arg2) <= 1)
        do_sb(env, GET_OFFSET(arg2, 6), (uint8_t)(arg1 >> 8), mem_idx);

    if (GET_LMASK64(arg2) <= 0)
        do_sb(env, GET_OFFSET(arg2, 7), (uint8_t)arg1, mem_idx);
}

void helper_sdr(CPUMIPSState *env, target_ulong arg1, target_ulong arg2,
                int mem_idx)
{
    do_sb(env, arg2, (uint8_t)arg1, mem_idx);

    if (GET_LMASK64(arg2) >= 1)
        do_sb(env, GET_OFFSET(arg2, -1), (uint8_t)(arg1 >> 8), mem_idx);

    if (GET_LMASK64(arg2) >= 2)
        do_sb(env, GET_OFFSET(arg2, -2), (uint8_t)(arg1 >> 16), mem_idx);

    if (GET_LMASK64(arg2) >= 3)
        do_sb(env, GET_OFFSET(arg2, -3), (uint8_t)(arg1 >> 24), mem_idx);

    if (GET_LMASK64(arg2) >= 4)
        do_sb(env, GET_OFFSET(arg2, -4), (uint8_t)(arg1 >> 32), mem_idx);

    if (GET_LMASK64(arg2) >= 5)
        do_sb(env, GET_OFFSET(arg2, -5), (uint8_t)(arg1 >> 40), mem_idx);

    if (GET_LMASK64(arg2) >= 6)
        do_sb(env, GET_OFFSET(arg2, -6), (uint8_t)(arg1 >> 48), mem_idx);

    if (GET_LMASK64(arg2) == 7)
        do_sb(env, GET_OFFSET(arg2, -7), (uint8_t)(arg1 >> 56), mem_idx);
}
#endif /* TARGET_MIPS64 */

static const int multiple_regs[] = { 16, 17, 18, 19, 20, 21, 22, 23, 30 };

void helper_lwm(CPUMIPSState *env, target_ulong addr, target_ulong reglist,
                uint32_t mem_idx)
{
    target_ulong base_reglist = reglist & 0xf;
    target_ulong do_r31 = reglist & 0x10;

    if (base_reglist > 0 && base_reglist <= ARRAY_SIZE (multiple_regs)) {
        target_ulong i;

        for (i = 0; i < base_reglist; i++) {
            env->active_tc.gpr[multiple_regs[i]] =
                (target_long)do_lw(env, addr, mem_idx);
            addr += 4;
        }
    }

    if (do_r31) {
        env->active_tc.gpr[31] = (target_long)do_lw(env, addr, mem_idx);
    }
}

void helper_swm(CPUMIPSState *env, target_ulong addr, target_ulong reglist,
                uint32_t mem_idx)
{
    target_ulong base_reglist = reglist & 0xf;
    target_ulong do_r31 = reglist & 0x10;

    if (base_reglist > 0 && base_reglist <= ARRAY_SIZE (multiple_regs)) {
        target_ulong i;

        for (i = 0; i < base_reglist; i++) {
            do_sw(env, addr, env->active_tc.gpr[multiple_regs[i]], mem_idx);
            addr += 4;
        }
    }

    if (do_r31) {
        do_sw(env, addr, env->active_tc.gpr[31], mem_idx);
    }
}

#if defined(TARGET_MIPS64)
void helper_ldm(CPUMIPSState *env, target_ulong addr, target_ulong reglist,
                uint32_t mem_idx)
{
    target_ulong base_reglist = reglist & 0xf;
    target_ulong do_r31 = reglist & 0x10;

    if (base_reglist > 0 && base_reglist <= ARRAY_SIZE (multiple_regs)) {
        target_ulong i;

        for (i = 0; i < base_reglist; i++) {
            env->active_tc.gpr[multiple_regs[i]] = do_ld(env, addr, mem_idx);
            addr += 8;
        }
    }

    if (do_r31) {
        env->active_tc.gpr[31] = do_ld(env, addr, mem_idx);
    }
}

void helper_sdm(CPUMIPSState *env, target_ulong addr, target_ulong reglist,
                uint32_t mem_idx)
{
    target_ulong base_reglist = reglist & 0xf;
    target_ulong do_r31 = reglist & 0x10;

    if (base_reglist > 0 && base_reglist <= ARRAY_SIZE (multiple_regs)) {
        target_ulong i;

        for (i = 0; i < base_reglist; i++) {
            do_sd(env, addr, env->active_tc.gpr[multiple_regs[i]], mem_idx);
            addr += 8;
        }
    }

    if (do_r31) {
        do_sd(env, addr, env->active_tc.gpr[31], mem_idx);
    }
}
#endif

#ifndef CONFIG_USER_ONLY
/* SMP helpers.  */
static bool mips_vpe_is_wfi(MIPSCPU *c)
{
    CPUState *cpu = CPU(c);
    CPUMIPSState *env = &c->env;

    /* If the VPE is halted but otherwise active, it means it's waiting for
       an interrupt.  */
    return cpu->halted && mips_vpe_active(env);
}

static inline void mips_vpe_wake(MIPSCPU *c)
{
    /* Dont set ->halted = 0 directly, let it be done via cpu_has_work
       because there might be other conditions that state that c should
       be sleeping.  */
    cpu_interrupt(CPU(c), CPU_INTERRUPT_WAKE);
}

static inline void mips_vpe_sleep(MIPSCPU *cpu)
{
    CPUState *cs = CPU(cpu);

    /* The VPE was shut off, really go to bed.
       Reset any old _WAKE requests.  */
    cs->halted = 1;
    cpu_reset_interrupt(cs, CPU_INTERRUPT_WAKE);
}

static inline void mips_tc_wake(MIPSCPU *cpu, int tc)
{
    CPUMIPSState *c = &cpu->env;

    /* FIXME: TC reschedule.  */
    if (mips_vpe_active(c) && !mips_vpe_is_wfi(cpu)) {
        mips_vpe_wake(cpu);
    }
}

static inline void mips_tc_sleep(MIPSCPU *cpu, int tc)
{
    CPUMIPSState *c = &cpu->env;

    /* FIXME: TC reschedule.  */
    if (!mips_vpe_active(c)) {
        mips_vpe_sleep(cpu);
    }
}

/**
 * mips_cpu_map_tc:
 * @env: CPU from which mapping is performed.
 * @tc: Should point to an int with the value of the global TC index.
 *
 * This function will transform @tc into a local index within the
 * returned #CPUMIPSState.
 */
/* FIXME: This code assumes that all VPEs have the same number of TCs,
          which depends on runtime setup. Can probably be fixed by
          walking the list of CPUMIPSStates.  */
static CPUMIPSState *mips_cpu_map_tc(CPUMIPSState *env, int *tc)
{
    MIPSCPU *cpu;
    CPUState *cs;
    CPUState *other_cs;
    int vpe_idx;
    int tc_idx = *tc;

    if (!(env->CP0_VPEConf0 & (1 << CP0VPEC0_MVP))) {
        /* Not allowed to address other CPUs.  */
        *tc = env->current_tc;
        return env;
    }

    cs = CPU(mips_env_get_cpu(env));
    vpe_idx = tc_idx / cs->nr_threads;
    *tc = tc_idx % cs->nr_threads;
    other_cs = qemu_get_cpu(vpe_idx);
    if (other_cs == NULL) {
        return env;
    }
    cpu = MIPS_CPU(other_cs);
    return &cpu->env;
}

/* The per VPE CP0_Status register shares some fields with the per TC
   CP0_TCStatus registers. These fields are wired to the same registers,
   so changes to either of them should be reflected on both registers.

   Also, EntryHi shares the bottom 8 bit ASID with TCStauts.

   These helper call synchronizes the regs for a given cpu.  */

/* Called for updates to CP0_Status.  */
static void sync_c0_status(CPUMIPSState *env, CPUMIPSState *cpu, int tc)
{
    int32_t tcstatus, *tcst;
    uint32_t v = cpu->CP0_Status;
    uint32_t cu, mx, asid, ksu;
    uint32_t mask = ((1 << CP0TCSt_TCU3)
                       | (1 << CP0TCSt_TCU2)
                       | (1 << CP0TCSt_TCU1)
                       | (1 << CP0TCSt_TCU0)
                       | (1 << CP0TCSt_TMX)
                       | (3 << CP0TCSt_TKSU)
                       | (0xff << CP0TCSt_TASID));

    cu = (v >> CP0St_CU0) & 0xf;
    mx = (v >> CP0St_MX) & 0x1;
    ksu = (v >> CP0St_KSU) & 0x3;
    asid = env->CP0_EntryHi & 0xff;

    tcstatus = cu << CP0TCSt_TCU0;
    tcstatus |= mx << CP0TCSt_TMX;
    tcstatus |= ksu << CP0TCSt_TKSU;
    tcstatus |= asid;

    if (tc == cpu->current_tc) {
        tcst = &cpu->active_tc.CP0_TCStatus;
    } else {
        tcst = &cpu->tcs[tc].CP0_TCStatus;
    }

    *tcst &= ~mask;
    *tcst |= tcstatus;
    compute_hflags(cpu);
}

/* Called for updates to CP0_TCStatus.  */
static void sync_c0_tcstatus(CPUMIPSState *cpu, int tc,
                             target_ulong v)
{
    uint32_t status;
    uint32_t tcu, tmx, tasid, tksu;
    uint32_t mask = ((1 << CP0St_CU3)
                       | (1 << CP0St_CU2)
                       | (1 << CP0St_CU1)
                       | (1 << CP0St_CU0)
                       | (1 << CP0St_MX)
                       | (3 << CP0St_KSU));

    tcu = (v >> CP0TCSt_TCU0) & 0xf;
    tmx = (v >> CP0TCSt_TMX) & 0x1;
    tasid = v & 0xff;
    tksu = (v >> CP0TCSt_TKSU) & 0x3;

    status = tcu << CP0St_CU0;
    status |= tmx << CP0St_MX;
    status |= tksu << CP0St_KSU;

    cpu->CP0_Status &= ~mask;
    cpu->CP0_Status |= status;

    /* Sync the TASID with EntryHi.  */
    cpu->CP0_EntryHi &= ~0xff;
    cpu->CP0_EntryHi = tasid;

    compute_hflags(cpu);
}

/* Called for updates to CP0_EntryHi.  */
static void sync_c0_entryhi(CPUMIPSState *cpu, int tc)
{
    int32_t *tcst;
    uint32_t asid, v = cpu->CP0_EntryHi;

    asid = v & 0xff;

    if (tc == cpu->current_tc) {
        tcst = &cpu->active_tc.CP0_TCStatus;
    } else {
        tcst = &cpu->tcs[tc].CP0_TCStatus;
    }

    *tcst &= ~0xff;
    *tcst |= asid;
}

/* CP0 helpers */
target_ulong helper_mfc0_mvpcontrol(CPUMIPSState *env)
{
    return env->mvp->CP0_MVPControl;
}

target_ulong helper_mfc0_mvpconf0(CPUMIPSState *env)
{
    return env->mvp->CP0_MVPConf0;
}

target_ulong helper_mfc0_mvpconf1(CPUMIPSState *env)
{
    return env->mvp->CP0_MVPConf1;
}

target_ulong helper_mfc0_random(CPUMIPSState *env)
{
    return (int32_t)cpu_mips_get_random(env);
}

target_ulong helper_mfc0_tcstatus(CPUMIPSState *env)
{
    return env->active_tc.CP0_TCStatus;
}

target_ulong helper_mftc0_tcstatus(CPUMIPSState *env)
{
    int other_tc = env->CP0_VPEControl & (0xff << CP0VPECo_TargTC);
    CPUMIPSState *other = mips_cpu_map_tc(env, &other_tc);

    if (other_tc == other->current_tc)
        return other->active_tc.CP0_TCStatus;
    else
        return other->tcs[other_tc].CP0_TCStatus;
}

target_ulong helper_mfc0_tcbind(CPUMIPSState *env)
{
    return env->active_tc.CP0_TCBind;
}

target_ulong helper_mftc0_tcbind(CPUMIPSState *env)
{
    int other_tc = env->CP0_VPEControl & (0xff << CP0VPECo_TargTC);
    CPUMIPSState *other = mips_cpu_map_tc(env, &other_tc);

    if (other_tc == other->current_tc)
        return other->active_tc.CP0_TCBind;
    else
        return other->tcs[other_tc].CP0_TCBind;
}

target_ulong helper_mfc0_tcrestart(CPUMIPSState *env)
{
    return env->active_tc.PC;
}

target_ulong helper_mftc0_tcrestart(CPUMIPSState *env)
{
    int other_tc = env->CP0_VPEControl & (0xff << CP0VPECo_TargTC);
    CPUMIPSState *other = mips_cpu_map_tc(env, &other_tc);

    if (other_tc == other->current_tc)
        return other->active_tc.PC;
    else
        return other->tcs[other_tc].PC;
}

target_ulong helper_mfc0_tchalt(CPUMIPSState *env)
{
    return env->active_tc.CP0_TCHalt;
}

target_ulong helper_mftc0_tchalt(CPUMIPSState *env)
{
    int other_tc = env->CP0_VPEControl & (0xff << CP0VPECo_TargTC);
    CPUMIPSState *other = mips_cpu_map_tc(env, &other_tc);

    if (other_tc == other->current_tc)
        return other->active_tc.CP0_TCHalt;
    else
        return other->tcs[other_tc].CP0_TCHalt;
}

target_ulong helper_mfc0_tccontext(CPUMIPSState *env)
{
    return env->active_tc.CP0_TCContext;
}

target_ulong helper_mftc0_tccontext(CPUMIPSState *env)
{
    int other_tc = env->CP0_VPEControl & (0xff << CP0VPECo_TargTC);
    CPUMIPSState *other = mips_cpu_map_tc(env, &other_tc);

    if (other_tc == other->current_tc)
        return other->active_tc.CP0_TCContext;
    else
        return other->tcs[other_tc].CP0_TCContext;
}

target_ulong helper_mfc0_tcschedule(CPUMIPSState *env)
{
    return env->active_tc.CP0_TCSchedule;
}

target_ulong helper_mftc0_tcschedule(CPUMIPSState *env)
{
    int other_tc = env->CP0_VPEControl & (0xff << CP0VPECo_TargTC);
    CPUMIPSState *other = mips_cpu_map_tc(env, &other_tc);

    if (other_tc == other->current_tc)
        return other->active_tc.CP0_TCSchedule;
    else
        return other->tcs[other_tc].CP0_TCSchedule;
}

target_ulong helper_mfc0_tcschefback(CPUMIPSState *env)
{
    return env->active_tc.CP0_TCScheFBack;
}

target_ulong helper_mftc0_tcschefback(CPUMIPSState *env)
{
    int other_tc = env->CP0_VPEControl & (0xff << CP0VPECo_TargTC);
    CPUMIPSState *other = mips_cpu_map_tc(env, &other_tc);

    if (other_tc == other->current_tc)
        return other->active_tc.CP0_TCScheFBack;
    else
        return other->tcs[other_tc].CP0_TCScheFBack;
}

target_ulong helper_mfc0_count(CPUMIPSState *env)
{
    return (int32_t)cpu_mips_get_count(env);
}

target_ulong helper_mftc0_entryhi(CPUMIPSState *env)
{
    int other_tc = env->CP0_VPEControl & (0xff << CP0VPECo_TargTC);
    CPUMIPSState *other = mips_cpu_map_tc(env, &other_tc);

    return other->CP0_EntryHi;
}

target_ulong helper_mftc0_cause(CPUMIPSState *env)
{
    int other_tc = env->CP0_VPEControl & (0xff << CP0VPECo_TargTC);
    int32_t tccause;
    CPUMIPSState *other = mips_cpu_map_tc(env, &other_tc);

    if (other_tc == other->current_tc) {
        tccause = other->CP0_Cause;
    } else {
        tccause = other->CP0_Cause;
    }

    return tccause;
}

target_ulong helper_mftc0_status(CPUMIPSState *env)
{
    int other_tc = env->CP0_VPEControl & (0xff << CP0VPECo_TargTC);
    CPUMIPSState *other = mips_cpu_map_tc(env, &other_tc);

    return other->CP0_Status;
}

target_ulong helper_mfc0_lladdr(CPUMIPSState *env)
{
    return (int32_t)(env->lladdr >> env->CP0_LLAddr_shift);
}

target_ulong helper_mfc0_watchlo(CPUMIPSState *env, uint32_t sel)
{
    return (int32_t)env->CP0_WatchLo[sel];
}

target_ulong helper_mfc0_watchhi(CPUMIPSState *env, uint32_t sel)
{
    return env->CP0_WatchHi[sel];
}

target_ulong helper_mfc0_debug(CPUMIPSState *env)
{
    target_ulong t0 = env->CP0_Debug;
    if (env->hflags & MIPS_HFLAG_DM)
        t0 |= 1 << CP0DB_DM;

    return t0;
}

target_ulong helper_mftc0_debug(CPUMIPSState *env)
{
    int other_tc = env->CP0_VPEControl & (0xff << CP0VPECo_TargTC);
    int32_t tcstatus;
    CPUMIPSState *other = mips_cpu_map_tc(env, &other_tc);

    if (other_tc == other->current_tc)
        tcstatus = other->active_tc.CP0_Debug_tcstatus;
    else
        tcstatus = other->tcs[other_tc].CP0_Debug_tcstatus;

    /* XXX: Might be wrong, check with EJTAG spec. */
    return (other->CP0_Debug & ~((1 << CP0DB_SSt) | (1 << CP0DB_Halt))) |
            (tcstatus & ((1 << CP0DB_SSt) | (1 << CP0DB_Halt)));
}

#if defined(TARGET_MIPS64)
target_ulong helper_dmfc0_tcrestart(CPUMIPSState *env)
{
    return env->active_tc.PC;
}

target_ulong helper_dmfc0_tchalt(CPUMIPSState *env)
{
    return env->active_tc.CP0_TCHalt;
}

target_ulong helper_dmfc0_tccontext(CPUMIPSState *env)
{
    return env->active_tc.CP0_TCContext;
}

target_ulong helper_dmfc0_tcschedule(CPUMIPSState *env)
{
    return env->active_tc.CP0_TCSchedule;
}

target_ulong helper_dmfc0_tcschefback(CPUMIPSState *env)
{
    return env->active_tc.CP0_TCScheFBack;
}

target_ulong helper_dmfc0_lladdr(CPUMIPSState *env)
{
    return env->lladdr >> env->CP0_LLAddr_shift;
}

target_ulong helper_dmfc0_watchlo(CPUMIPSState *env, uint32_t sel)
{
    return env->CP0_WatchLo[sel];
}
#endif /* TARGET_MIPS64 */

void helper_mtc0_index(CPUMIPSState *env, target_ulong arg1)
{
    int num = 1;
    unsigned int tmp = env->tlb->nb_tlb;

    do {
        tmp >>= 1;
        num <<= 1;
    } while (tmp);
    env->CP0_Index = (env->CP0_Index & 0x80000000) | (arg1 & (num - 1));
}

void helper_mtc0_mvpcontrol(CPUMIPSState *env, target_ulong arg1)
{
    uint32_t mask = 0;
    uint32_t newval;

    if (env->CP0_VPEConf0 & (1 << CP0VPEC0_MVP))
        mask |= (1 << CP0MVPCo_CPA) | (1 << CP0MVPCo_VPC) |
                (1 << CP0MVPCo_EVP);
    if (env->mvp->CP0_MVPControl & (1 << CP0MVPCo_VPC))
        mask |= (1 << CP0MVPCo_STLB);
    newval = (env->mvp->CP0_MVPControl & ~mask) | (arg1 & mask);

    // TODO: Enable/disable shared TLB, enable/disable VPEs.

    env->mvp->CP0_MVPControl = newval;
}

void helper_mtc0_vpecontrol(CPUMIPSState *env, target_ulong arg1)
{
    uint32_t mask;
    uint32_t newval;

    mask = (1 << CP0VPECo_YSI) | (1 << CP0VPECo_GSI) |
           (1 << CP0VPECo_TE) | (0xff << CP0VPECo_TargTC);
    newval = (env->CP0_VPEControl & ~mask) | (arg1 & mask);

    /* Yield scheduler intercept not implemented. */
    /* Gating storage scheduler intercept not implemented. */

    // TODO: Enable/disable TCs.

    env->CP0_VPEControl = newval;
}

void helper_mttc0_vpecontrol(CPUMIPSState *env, target_ulong arg1)
{
    int other_tc = env->CP0_VPEControl & (0xff << CP0VPECo_TargTC);
    CPUMIPSState *other = mips_cpu_map_tc(env, &other_tc);
    uint32_t mask;
    uint32_t newval;

    mask = (1 << CP0VPECo_YSI) | (1 << CP0VPECo_GSI) |
           (1 << CP0VPECo_TE) | (0xff << CP0VPECo_TargTC);
    newval = (other->CP0_VPEControl & ~mask) | (arg1 & mask);

    /* TODO: Enable/disable TCs.  */

    other->CP0_VPEControl = newval;
}

target_ulong helper_mftc0_vpecontrol(CPUMIPSState *env)
{
    int other_tc = env->CP0_VPEControl & (0xff << CP0VPECo_TargTC);
    CPUMIPSState *other = mips_cpu_map_tc(env, &other_tc);
    /* FIXME: Mask away return zero on read bits.  */
    return other->CP0_VPEControl;
}

target_ulong helper_mftc0_vpeconf0(CPUMIPSState *env)
{
    int other_tc = env->CP0_VPEControl & (0xff << CP0VPECo_TargTC);
    CPUMIPSState *other = mips_cpu_map_tc(env, &other_tc);

    return other->CP0_VPEConf0;
}

void helper_mtc0_vpeconf0(CPUMIPSState *env, target_ulong arg1)
{
    uint32_t mask = 0;
    uint32_t newval;

    if (env->CP0_VPEConf0 & (1 << CP0VPEC0_MVP)) {
        if (env->CP0_VPEConf0 & (1 << CP0VPEC0_VPA))
            mask |= (0xff << CP0VPEC0_XTC);
        mask |= (1 << CP0VPEC0_MVP) | (1 << CP0VPEC0_VPA);
    }
    newval = (env->CP0_VPEConf0 & ~mask) | (arg1 & mask);

    // TODO: TC exclusive handling due to ERL/EXL.

    env->CP0_VPEConf0 = newval;
}

void helper_mttc0_vpeconf0(CPUMIPSState *env, target_ulong arg1)
{
    int other_tc = env->CP0_VPEControl & (0xff << CP0VPECo_TargTC);
    CPUMIPSState *other = mips_cpu_map_tc(env, &other_tc);
    uint32_t mask = 0;
    uint32_t newval;

    mask |= (1 << CP0VPEC0_MVP) | (1 << CP0VPEC0_VPA);
    newval = (other->CP0_VPEConf0 & ~mask) | (arg1 & mask);

    /* TODO: TC exclusive handling due to ERL/EXL.  */
    other->CP0_VPEConf0 = newval;
}

void helper_mtc0_vpeconf1(CPUMIPSState *env, target_ulong arg1)
{
    uint32_t mask = 0;
    uint32_t newval;

    if (env->mvp->CP0_MVPControl & (1 << CP0MVPCo_VPC))
        mask |= (0xff << CP0VPEC1_NCX) | (0xff << CP0VPEC1_NCP2) |
                (0xff << CP0VPEC1_NCP1);
    newval = (env->CP0_VPEConf1 & ~mask) | (arg1 & mask);

    /* UDI not implemented. */
    /* CP2 not implemented. */

    // TODO: Handle FPU (CP1) binding.

    env->CP0_VPEConf1 = newval;
}

void helper_mtc0_yqmask(CPUMIPSState *env, target_ulong arg1)
{
    /* Yield qualifier inputs not implemented. */
    env->CP0_YQMask = 0x00000000;
}

void helper_mtc0_vpeopt(CPUMIPSState *env, target_ulong arg1)
{
    env->CP0_VPEOpt = arg1 & 0x0000ffff;
}

void helper_mtc0_entrylo0(CPUMIPSState *env, target_ulong arg1)
{
    /* Large physaddr (PABITS) not implemented */
    /* 1k pages not implemented */
    env->CP0_EntryLo0 = arg1 & 0x3FFFFFFF;
}

void helper_mtc0_tcstatus(CPUMIPSState *env, target_ulong arg1)
{
    uint32_t mask = env->CP0_TCStatus_rw_bitmask;
    uint32_t newval;

    newval = (env->active_tc.CP0_TCStatus & ~mask) | (arg1 & mask);

    env->active_tc.CP0_TCStatus = newval;
    sync_c0_tcstatus(env, env->current_tc, newval);
}

void helper_mttc0_tcstatus(CPUMIPSState *env, target_ulong arg1)
{
    int other_tc = env->CP0_VPEControl & (0xff << CP0VPECo_TargTC);
    CPUMIPSState *other = mips_cpu_map_tc(env, &other_tc);

    if (other_tc == other->current_tc)
        other->active_tc.CP0_TCStatus = arg1;
    else
        other->tcs[other_tc].CP0_TCStatus = arg1;
    sync_c0_tcstatus(other, other_tc, arg1);
}

void helper_mtc0_tcbind(CPUMIPSState *env, target_ulong arg1)
{
    uint32_t mask = (1 << CP0TCBd_TBE);
    uint32_t newval;

    if (env->mvp->CP0_MVPControl & (1 << CP0MVPCo_VPC))
        mask |= (1 << CP0TCBd_CurVPE);
    newval = (env->active_tc.CP0_TCBind & ~mask) | (arg1 & mask);
    env->active_tc.CP0_TCBind = newval;
}

void helper_mttc0_tcbind(CPUMIPSState *env, target_ulong arg1)
{
    int other_tc = env->CP0_VPEControl & (0xff << CP0VPECo_TargTC);
    uint32_t mask = (1 << CP0TCBd_TBE);
    uint32_t newval;
    CPUMIPSState *other = mips_cpu_map_tc(env, &other_tc);

    if (other->mvp->CP0_MVPControl & (1 << CP0MVPCo_VPC))
        mask |= (1 << CP0TCBd_CurVPE);
    if (other_tc == other->current_tc) {
        newval = (other->active_tc.CP0_TCBind & ~mask) | (arg1 & mask);
        other->active_tc.CP0_TCBind = newval;
    } else {
        newval = (other->tcs[other_tc].CP0_TCBind & ~mask) | (arg1 & mask);
        other->tcs[other_tc].CP0_TCBind = newval;
    }
}

void helper_mtc0_tcrestart(CPUMIPSState *env, target_ulong arg1)
{
    env->active_tc.PC = arg1;
    env->active_tc.CP0_TCStatus &= ~(1 << CP0TCSt_TDS);
    env->lladdr = 0ULL;
    /* MIPS16 not implemented. */
}

void helper_mttc0_tcrestart(CPUMIPSState *env, target_ulong arg1)
{
    int other_tc = env->CP0_VPEControl & (0xff << CP0VPECo_TargTC);
    CPUMIPSState *other = mips_cpu_map_tc(env, &other_tc);

    if (other_tc == other->current_tc) {
        other->active_tc.PC = arg1;
        other->active_tc.CP0_TCStatus &= ~(1 << CP0TCSt_TDS);
        other->lladdr = 0ULL;
        /* MIPS16 not implemented. */
    } else {
        other->tcs[other_tc].PC = arg1;
        other->tcs[other_tc].CP0_TCStatus &= ~(1 << CP0TCSt_TDS);
        other->lladdr = 0ULL;
        /* MIPS16 not implemented. */
    }
}

void helper_mtc0_tchalt(CPUMIPSState *env, target_ulong arg1)
{
    MIPSCPU *cpu = mips_env_get_cpu(env);

    env->active_tc.CP0_TCHalt = arg1 & 0x1;

    // TODO: Halt TC / Restart (if allocated+active) TC.
    if (env->active_tc.CP0_TCHalt & 1) {
        mips_tc_sleep(cpu, env->current_tc);
    } else {
        mips_tc_wake(cpu, env->current_tc);
    }
}

void helper_mttc0_tchalt(CPUMIPSState *env, target_ulong arg1)
{
    int other_tc = env->CP0_VPEControl & (0xff << CP0VPECo_TargTC);
    CPUMIPSState *other = mips_cpu_map_tc(env, &other_tc);
    MIPSCPU *other_cpu = mips_env_get_cpu(other);

    // TODO: Halt TC / Restart (if allocated+active) TC.

    if (other_tc == other->current_tc)
        other->active_tc.CP0_TCHalt = arg1;
    else
        other->tcs[other_tc].CP0_TCHalt = arg1;

    if (arg1 & 1) {
        mips_tc_sleep(other_cpu, other_tc);
    } else {
        mips_tc_wake(other_cpu, other_tc);
    }
}

void helper_mtc0_tccontext(CPUMIPSState *env, target_ulong arg1)
{
    env->active_tc.CP0_TCContext = arg1;
}

void helper_mttc0_tccontext(CPUMIPSState *env, target_ulong arg1)
{
    int other_tc = env->CP0_VPEControl & (0xff << CP0VPECo_TargTC);
    CPUMIPSState *other = mips_cpu_map_tc(env, &other_tc);

    if (other_tc == other->current_tc)
        other->active_tc.CP0_TCContext = arg1;
    else
        other->tcs[other_tc].CP0_TCContext = arg1;
}

void helper_mtc0_tcschedule(CPUMIPSState *env, target_ulong arg1)
{
    env->active_tc.CP0_TCSchedule = arg1;
}

void helper_mttc0_tcschedule(CPUMIPSState *env, target_ulong arg1)
{
    int other_tc = env->CP0_VPEControl & (0xff << CP0VPECo_TargTC);
    CPUMIPSState *other = mips_cpu_map_tc(env, &other_tc);

    if (other_tc == other->current_tc)
        other->active_tc.CP0_TCSchedule = arg1;
    else
        other->tcs[other_tc].CP0_TCSchedule = arg1;
}

void helper_mtc0_tcschefback(CPUMIPSState *env, target_ulong arg1)
{
    env->active_tc.CP0_TCScheFBack = arg1;
}

void helper_mttc0_tcschefback(CPUMIPSState *env, target_ulong arg1)
{
    int other_tc = env->CP0_VPEControl & (0xff << CP0VPECo_TargTC);
    CPUMIPSState *other = mips_cpu_map_tc(env, &other_tc);

    if (other_tc == other->current_tc)
        other->active_tc.CP0_TCScheFBack = arg1;
    else
        other->tcs[other_tc].CP0_TCScheFBack = arg1;
}

void helper_mtc0_entrylo1(CPUMIPSState *env, target_ulong arg1)
{
    /* Large physaddr (PABITS) not implemented */
    /* 1k pages not implemented */
    env->CP0_EntryLo1 = arg1 & 0x3FFFFFFF;
}

void helper_mtc0_context(CPUMIPSState *env, target_ulong arg1)
{
    env->CP0_Context = (env->CP0_Context & 0x007FFFFF) | (arg1 & ~0x007FFFFF);
}

void helper_mtc0_pagemask(CPUMIPSState *env, target_ulong arg1)
{
    /* 1k pages not implemented */
    env->CP0_PageMask = arg1 & (0x1FFFFFFF & (TARGET_PAGE_MASK << 1));
}

void helper_mtc0_pagegrain(CPUMIPSState *env, target_ulong arg1)
{
    /* SmartMIPS not implemented */
    /* Large physaddr (PABITS) not implemented */
    /* 1k pages not implemented */
    env->CP0_PageGrain = 0;
}

void helper_mtc0_wired(CPUMIPSState *env, target_ulong arg1)
{
    env->CP0_Wired = arg1 % env->tlb->nb_tlb;
}

void helper_mtc0_srsconf0(CPUMIPSState *env, target_ulong arg1)
{
    env->CP0_SRSConf0 |= arg1 & env->CP0_SRSConf0_rw_bitmask;
}

void helper_mtc0_srsconf1(CPUMIPSState *env, target_ulong arg1)
{
    env->CP0_SRSConf1 |= arg1 & env->CP0_SRSConf1_rw_bitmask;
}

void helper_mtc0_srsconf2(CPUMIPSState *env, target_ulong arg1)
{
    env->CP0_SRSConf2 |= arg1 & env->CP0_SRSConf2_rw_bitmask;
}

void helper_mtc0_srsconf3(CPUMIPSState *env, target_ulong arg1)
{
    env->CP0_SRSConf3 |= arg1 & env->CP0_SRSConf3_rw_bitmask;
}

void helper_mtc0_srsconf4(CPUMIPSState *env, target_ulong arg1)
{
    env->CP0_SRSConf4 |= arg1 & env->CP0_SRSConf4_rw_bitmask;
}

void helper_mtc0_hwrena(CPUMIPSState *env, target_ulong arg1)
{
    env->CP0_HWREna = arg1 & 0x0000000F;
}

void helper_mtc0_count(CPUMIPSState *env, target_ulong arg1)
{
    cpu_mips_store_count(env, arg1);
}

void helper_mtc0_entryhi(CPUMIPSState *env, target_ulong arg1)
{
    target_ulong old, val;

    /* 1k pages not implemented */
    val = arg1 & ((TARGET_PAGE_MASK << 1) | 0xFF);
#if defined(TARGET_MIPS64)
    val &= env->SEGMask;
#endif
    old = env->CP0_EntryHi;
    env->CP0_EntryHi = val;
    if (env->CP0_Config3 & (1 << CP0C3_MT)) {
        sync_c0_entryhi(env, env->current_tc);
    }
    /* If the ASID changes, flush qemu's TLB.  */
    if ((old & 0xFF) != (val & 0xFF))
        cpu_mips_tlb_flush(env, 1);
}

void helper_mttc0_entryhi(CPUMIPSState *env, target_ulong arg1)
{
    int other_tc = env->CP0_VPEControl & (0xff << CP0VPECo_TargTC);
    CPUMIPSState *other = mips_cpu_map_tc(env, &other_tc);

    other->CP0_EntryHi = arg1;
    sync_c0_entryhi(other, other_tc);
}

void helper_mtc0_compare(CPUMIPSState *env, target_ulong arg1)
{
    cpu_mips_store_compare(env, arg1);
}

void helper_mtc0_status(CPUMIPSState *env, target_ulong arg1)
{
    uint32_t val, old;
    uint32_t mask = env->CP0_Status_rw_bitmask;

    val = arg1 & mask;
    old = env->CP0_Status;
    env->CP0_Status = (env->CP0_Status & ~mask) | val;
    if (env->CP0_Config3 & (1 << CP0C3_MT)) {
        sync_c0_status(env, env, env->current_tc);
    } else {
        compute_hflags(env);
    }

    if (qemu_loglevel_mask(CPU_LOG_EXEC)) {
        qemu_log("Status %08x (%08x) => %08x (%08x) Cause %08x",
                old, old & env->CP0_Cause & CP0Ca_IP_mask,
                val, val & env->CP0_Cause & CP0Ca_IP_mask,
                env->CP0_Cause);
        switch (env->hflags & MIPS_HFLAG_KSU) {
        case MIPS_HFLAG_UM: qemu_log(", UM\n"); break;
        case MIPS_HFLAG_SM: qemu_log(", SM\n"); break;
        case MIPS_HFLAG_KM: qemu_log("\n"); break;
        default: cpu_abort(env, "Invalid MMU mode!\n"); break;
        }
    }
}

void helper_mttc0_status(CPUMIPSState *env, target_ulong arg1)
{
    int other_tc = env->CP0_VPEControl & (0xff << CP0VPECo_TargTC);
    CPUMIPSState *other = mips_cpu_map_tc(env, &other_tc);

    other->CP0_Status = arg1 & ~0xf1000018;
    sync_c0_status(env, other, other_tc);
}

void helper_mtc0_intctl(CPUMIPSState *env, target_ulong arg1)
{
    /* vectored interrupts not implemented, no performance counters. */
    env->CP0_IntCtl = (env->CP0_IntCtl & ~0x000003e0) | (arg1 & 0x000003e0);
}

void helper_mtc0_srsctl(CPUMIPSState *env, target_ulong arg1)
{
    uint32_t mask = (0xf << CP0SRSCtl_ESS) | (0xf << CP0SRSCtl_PSS);
    env->CP0_SRSCtl = (env->CP0_SRSCtl & ~mask) | (arg1 & mask);
}

static void mtc0_cause(CPUMIPSState *cpu, target_ulong arg1)
{
    uint32_t mask = 0x00C00300;
    uint32_t old = cpu->CP0_Cause;
    int i;

    if (cpu->insn_flags & ISA_MIPS32R2) {
        mask |= 1 << CP0Ca_DC;
        mask |= 1 << CP0Ca_PCI;
    }

    cpu->CP0_Cause = (cpu->CP0_Cause & ~mask) | (arg1 & mask);

    if ((old ^ cpu->CP0_Cause) & (1 << CP0Ca_DC)) {
        if (cpu->CP0_Cause & (1 << CP0Ca_DC)) {
            cpu_mips_stop_count(cpu);
        } else {
            cpu_mips_start_count(cpu);
        }
    }

    /* Set/reset software interrupts */
    for (i = 0 ; i < 2 ; i++) {
        if ((old ^ cpu->CP0_Cause) & (1 << (CP0Ca_IP + i))) {
            cpu_mips_soft_irq(cpu, i, cpu->CP0_Cause & (1 << (CP0Ca_IP + i)));
        }
    }
}

void helper_mtc0_cause(CPUMIPSState *env, target_ulong arg1)
{
    mtc0_cause(env, arg1);
}

void helper_mttc0_cause(CPUMIPSState *env, target_ulong arg1)
{
    int other_tc = env->CP0_VPEControl & (0xff << CP0VPECo_TargTC);
    CPUMIPSState *other = mips_cpu_map_tc(env, &other_tc);

    mtc0_cause(other, arg1);
}

target_ulong helper_mftc0_epc(CPUMIPSState *env)
{
    int other_tc = env->CP0_VPEControl & (0xff << CP0VPECo_TargTC);
    CPUMIPSState *other = mips_cpu_map_tc(env, &other_tc);

    return other->CP0_EPC;
}

target_ulong helper_mftc0_ebase(CPUMIPSState *env)
{
    int other_tc = env->CP0_VPEControl & (0xff << CP0VPECo_TargTC);
    CPUMIPSState *other = mips_cpu_map_tc(env, &other_tc);

    return other->CP0_EBase;
}

void helper_mtc0_ebase(CPUMIPSState *env, target_ulong arg1)
{
    /* vectored interrupts not implemented */
    env->CP0_EBase = (env->CP0_EBase & ~0x3FFFF000) | (arg1 & 0x3FFFF000);
}

void helper_mttc0_ebase(CPUMIPSState *env, target_ulong arg1)
{
    int other_tc = env->CP0_VPEControl & (0xff << CP0VPECo_TargTC);
    CPUMIPSState *other = mips_cpu_map_tc(env, &other_tc);
    other->CP0_EBase = (other->CP0_EBase & ~0x3FFFF000) | (arg1 & 0x3FFFF000);
}

target_ulong helper_mftc0_configx(CPUMIPSState *env, target_ulong idx)
{
    int other_tc = env->CP0_VPEControl & (0xff << CP0VPECo_TargTC);
    CPUMIPSState *other = mips_cpu_map_tc(env, &other_tc);

    switch (idx) {
    case 0: return other->CP0_Config0;
    case 1: return other->CP0_Config1;
    case 2: return other->CP0_Config2;
    case 3: return other->CP0_Config3;
    /* 4 and 5 are reserved.  */
    case 6: return other->CP0_Config6;
    case 7: return other->CP0_Config7;
    default:
        break;
    }
    return 0;
}

void helper_mtc0_config0(CPUMIPSState *env, target_ulong arg1)
{
    env->CP0_Config0 = (env->CP0_Config0 & 0x81FFFFF8) | (arg1 & 0x00000007);
}

void helper_mtc0_config2(CPUMIPSState *env, target_ulong arg1)
{
    /* tertiary/secondary caches not implemented */
    env->CP0_Config2 = (env->CP0_Config2 & 0x8FFF0FFF);
}

void helper_mtc0_lladdr(CPUMIPSState *env, target_ulong arg1)
{
    target_long mask = env->CP0_LLAddr_rw_bitmask;
    arg1 = arg1 << env->CP0_LLAddr_shift;
    env->lladdr = (env->lladdr & ~mask) | (arg1 & mask);
}

void helper_mtc0_watchlo(CPUMIPSState *env, target_ulong arg1, uint32_t sel)
{
    /* Watch exceptions for instructions, data loads, data stores
       not implemented. */
    env->CP0_WatchLo[sel] = (arg1 & ~0x7);
}

void helper_mtc0_watchhi(CPUMIPSState *env, target_ulong arg1, uint32_t sel)
{
    env->CP0_WatchHi[sel] = (arg1 & 0x40FF0FF8);
    env->CP0_WatchHi[sel] &= ~(env->CP0_WatchHi[sel] & arg1 & 0x7);
}

void helper_mtc0_xcontext(CPUMIPSState *env, target_ulong arg1)
{
    target_ulong mask = (1ULL << (env->SEGBITS - 7)) - 1;
    env->CP0_XContext = (env->CP0_XContext & mask) | (arg1 & ~mask);
}

void helper_mtc0_framemask(CPUMIPSState *env, target_ulong arg1)
{
    env->CP0_Framemask = arg1; /* XXX */
}

void helper_mtc0_debug(CPUMIPSState *env, target_ulong arg1)
{
    env->CP0_Debug = (env->CP0_Debug & 0x8C03FC1F) | (arg1 & 0x13300120);
    if (arg1 & (1 << CP0DB_DM))
        env->hflags |= MIPS_HFLAG_DM;
    else
        env->hflags &= ~MIPS_HFLAG_DM;
}

void helper_mttc0_debug(CPUMIPSState *env, target_ulong arg1)
{
    int other_tc = env->CP0_VPEControl & (0xff << CP0VPECo_TargTC);
    uint32_t val = arg1 & ((1 << CP0DB_SSt) | (1 << CP0DB_Halt));
    CPUMIPSState *other = mips_cpu_map_tc(env, &other_tc);

    /* XXX: Might be wrong, check with EJTAG spec. */
    if (other_tc == other->current_tc)
        other->active_tc.CP0_Debug_tcstatus = val;
    else
        other->tcs[other_tc].CP0_Debug_tcstatus = val;
    other->CP0_Debug = (other->CP0_Debug &
                     ((1 << CP0DB_SSt) | (1 << CP0DB_Halt))) |
                     (arg1 & ~((1 << CP0DB_SSt) | (1 << CP0DB_Halt)));
}

void helper_mtc0_performance0(CPUMIPSState *env, target_ulong arg1)
{
    env->CP0_Performance0 = arg1 & 0x000007ff;
}

void helper_mtc0_taglo(CPUMIPSState *env, target_ulong arg1)
{
    env->CP0_TagLo = arg1 & 0xFFFFFCF6;
}

void helper_mtc0_datalo(CPUMIPSState *env, target_ulong arg1)
{
    env->CP0_DataLo = arg1; /* XXX */
}

void helper_mtc0_taghi(CPUMIPSState *env, target_ulong arg1)
{
    env->CP0_TagHi = arg1; /* XXX */
}

void helper_mtc0_datahi(CPUMIPSState *env, target_ulong arg1)
{
    env->CP0_DataHi = arg1; /* XXX */
}

/* MIPS MT functions */
target_ulong helper_mftgpr(CPUMIPSState *env, uint32_t sel)
{
    int other_tc = env->CP0_VPEControl & (0xff << CP0VPECo_TargTC);
    CPUMIPSState *other = mips_cpu_map_tc(env, &other_tc);

    if (other_tc == other->current_tc)
        return other->active_tc.gpr[sel];
    else
        return other->tcs[other_tc].gpr[sel];
}

target_ulong helper_mftlo(CPUMIPSState *env, uint32_t sel)
{
    int other_tc = env->CP0_VPEControl & (0xff << CP0VPECo_TargTC);
    CPUMIPSState *other = mips_cpu_map_tc(env, &other_tc);

    if (other_tc == other->current_tc)
        return other->active_tc.LO[sel];
    else
        return other->tcs[other_tc].LO[sel];
}

target_ulong helper_mfthi(CPUMIPSState *env, uint32_t sel)
{
    int other_tc = env->CP0_VPEControl & (0xff << CP0VPECo_TargTC);
    CPUMIPSState *other = mips_cpu_map_tc(env, &other_tc);

    if (other_tc == other->current_tc)
        return other->active_tc.HI[sel];
    else
        return other->tcs[other_tc].HI[sel];
}

target_ulong helper_mftacx(CPUMIPSState *env, uint32_t sel)
{
    int other_tc = env->CP0_VPEControl & (0xff << CP0VPECo_TargTC);
    CPUMIPSState *other = mips_cpu_map_tc(env, &other_tc);

    if (other_tc == other->current_tc)
        return other->active_tc.ACX[sel];
    else
        return other->tcs[other_tc].ACX[sel];
}

target_ulong helper_mftdsp(CPUMIPSState *env)
{
    int other_tc = env->CP0_VPEControl & (0xff << CP0VPECo_TargTC);
    CPUMIPSState *other = mips_cpu_map_tc(env, &other_tc);

    if (other_tc == other->current_tc)
        return other->active_tc.DSPControl;
    else
        return other->tcs[other_tc].DSPControl;
}

void helper_mttgpr(CPUMIPSState *env, target_ulong arg1, uint32_t sel)
{
    int other_tc = env->CP0_VPEControl & (0xff << CP0VPECo_TargTC);
    CPUMIPSState *other = mips_cpu_map_tc(env, &other_tc);

    if (other_tc == other->current_tc)
        other->active_tc.gpr[sel] = arg1;
    else
        other->tcs[other_tc].gpr[sel] = arg1;
}

void helper_mttlo(CPUMIPSState *env, target_ulong arg1, uint32_t sel)
{
    int other_tc = env->CP0_VPEControl & (0xff << CP0VPECo_TargTC);
    CPUMIPSState *other = mips_cpu_map_tc(env, &other_tc);

    if (other_tc == other->current_tc)
        other->active_tc.LO[sel] = arg1;
    else
        other->tcs[other_tc].LO[sel] = arg1;
}

void helper_mtthi(CPUMIPSState *env, target_ulong arg1, uint32_t sel)
{
    int other_tc = env->CP0_VPEControl & (0xff << CP0VPECo_TargTC);
    CPUMIPSState *other = mips_cpu_map_tc(env, &other_tc);

    if (other_tc == other->current_tc)
        other->active_tc.HI[sel] = arg1;
    else
        other->tcs[other_tc].HI[sel] = arg1;
}

void helper_mttacx(CPUMIPSState *env, target_ulong arg1, uint32_t sel)
{
    int other_tc = env->CP0_VPEControl & (0xff << CP0VPECo_TargTC);
    CPUMIPSState *other = mips_cpu_map_tc(env, &other_tc);

    if (other_tc == other->current_tc)
        other->active_tc.ACX[sel] = arg1;
    else
        other->tcs[other_tc].ACX[sel] = arg1;
}

void helper_mttdsp(CPUMIPSState *env, target_ulong arg1)
{
    int other_tc = env->CP0_VPEControl & (0xff << CP0VPECo_TargTC);
    CPUMIPSState *other = mips_cpu_map_tc(env, &other_tc);

    if (other_tc == other->current_tc)
        other->active_tc.DSPControl = arg1;
    else
        other->tcs[other_tc].DSPControl = arg1;
}

/* MIPS MT functions */
target_ulong helper_dmt(void)
{
    // TODO
     return 0;
}

target_ulong helper_emt(void)
{
    // TODO
    return 0;
}

target_ulong helper_dvpe(CPUMIPSState *env)
{
    CPUState *other_cs = first_cpu;
    target_ulong prev = env->mvp->CP0_MVPControl;

    do {
        MIPSCPU *other_cpu = MIPS_CPU(other_cs);
        /* Turn off all VPEs except the one executing the dvpe.  */
        if (&other_cpu->env != env) {
            other_cpu->env.mvp->CP0_MVPControl &= ~(1 << CP0MVPCo_EVP);
            mips_vpe_sleep(other_cpu);
        }
        other_cs = other_cs->next_cpu;
    } while (other_cs);
    return prev;
}

target_ulong helper_evpe(CPUMIPSState *env)
{
    CPUState *other_cs = first_cpu;
    target_ulong prev = env->mvp->CP0_MVPControl;

    do {
        MIPSCPU *other_cpu = MIPS_CPU(other_cs);

        if (&other_cpu->env != env
            /* If the VPE is WFI, don't disturb its sleep.  */
            && !mips_vpe_is_wfi(other_cpu)) {
            /* Enable the VPE.  */
            other_cpu->env.mvp->CP0_MVPControl |= (1 << CP0MVPCo_EVP);
            mips_vpe_wake(other_cpu); /* And wake it up.  */
        }
        other_cs = other_cs->next_cpu;
    } while (other_cs);
    return prev;
}
#endif /* !CONFIG_USER_ONLY */

void helper_fork(target_ulong arg1, target_ulong arg2)
{
    fprintf(stderr, "%s:%u - %s\n", __FILE__, __LINE__, __func__);
    // arg1 = rt, arg2 = rs
<<<<<<< HEAD
    //arg1 = 0;
=======
>>>>>>> b0932e06
    // TODO: store to TC register
}

target_ulong helper_yield(CPUMIPSState *env, target_ulong arg)
{
    target_long arg1 = arg;

    if (arg1 < 0) {
        /* No scheduling policy implemented. */
        if (arg1 != -2) {
            if (env->CP0_VPEControl & (1 << CP0VPECo_YSI) &&
                env->active_tc.CP0_TCStatus & (1 << CP0TCSt_DT)) {
                env->CP0_VPEControl &= ~(0x7 << CP0VPECo_EXCPT);
                env->CP0_VPEControl |= 4 << CP0VPECo_EXCPT;
                helper_raise_exception(env, EXCP_THREAD);
            }
        }
    } else if (arg1 == 0) {
        if (0 /* TODO: TC underflow */) {
            env->CP0_VPEControl &= ~(0x7 << CP0VPECo_EXCPT);
            helper_raise_exception(env, EXCP_THREAD);
        } else {
            // TODO: Deallocate TC
        }
    } else if (arg1 > 0) {
        /* Yield qualifier inputs not implemented. */
        env->CP0_VPEControl &= ~(0x7 << CP0VPECo_EXCPT);
        env->CP0_VPEControl |= 2 << CP0VPECo_EXCPT;
        helper_raise_exception(env, EXCP_THREAD);
    }
    return env->CP0_YQMask;
}

#ifndef CONFIG_USER_ONLY
/* TLB management */
static void cpu_mips_tlb_flush (CPUMIPSState *env, int flush_global)
{
    /* Flush qemu's TLB and discard all shadowed entries.  */
    tlb_flush (env, flush_global);
    env->tlb->tlb_in_use = env->tlb->nb_tlb;
}

static void r4k_mips_tlb_flush_extra (CPUMIPSState *env, int first)
{
    /* Discard entries from env->tlb[first] onwards.  */
    while (env->tlb->tlb_in_use > first) {
        r4k_invalidate_tlb(env, --env->tlb->tlb_in_use, 0);
    }
}

static void r4k_fill_tlb(CPUMIPSState *env, int idx)
{
    r4k_tlb_t *tlb;

    /* XXX: detect conflicting TLBs and raise a MCHECK exception when needed */
    tlb = &env->tlb->mmu.r4k.tlb[idx];
    tlb->VPN = env->CP0_EntryHi & (TARGET_PAGE_MASK << 1);
#if defined(TARGET_MIPS64)
    tlb->VPN &= env->SEGMask;
#endif
    tlb->ASID = env->CP0_EntryHi & 0xFF;
    tlb->PageMask = env->CP0_PageMask;
    tlb->G = env->CP0_EntryLo0 & env->CP0_EntryLo1 & 1;
    tlb->V0 = (env->CP0_EntryLo0 & 2) != 0;
    tlb->D0 = (env->CP0_EntryLo0 & 4) != 0;
    tlb->C0 = (env->CP0_EntryLo0 >> 3) & 0x7;
    tlb->PFN[0] = (env->CP0_EntryLo0 >> 6) << 12;
    tlb->V1 = (env->CP0_EntryLo1 & 2) != 0;
    tlb->D1 = (env->CP0_EntryLo1 & 4) != 0;
    tlb->C1 = (env->CP0_EntryLo1 >> 3) & 0x7;
    tlb->PFN[1] = (env->CP0_EntryLo1 >> 6) << 12;
}

void r4k_helper_tlbwi(CPUMIPSState *env)
{
    r4k_tlb_t *tlb;
    int idx;
    target_ulong VPN;
    uint8_t ASID;
    bool G, V0, D0, V1, D1;

    idx = (env->CP0_Index & ~0x80000000) % env->tlb->nb_tlb;
    tlb = &env->tlb->mmu.r4k.tlb[idx];
    VPN = env->CP0_EntryHi & (TARGET_PAGE_MASK << 1);
#if defined(TARGET_MIPS64)
    VPN &= env->SEGMask;
#endif
    ASID = env->CP0_EntryHi & 0xff;
    G = env->CP0_EntryLo0 & env->CP0_EntryLo1 & 1;
    V0 = (env->CP0_EntryLo0 & 2) != 0;
    D0 = (env->CP0_EntryLo0 & 4) != 0;
    V1 = (env->CP0_EntryLo1 & 2) != 0;
    D1 = (env->CP0_EntryLo1 & 4) != 0;

    /* Discard cached TLB entries, unless tlbwi is just upgrading access
       permissions on the current entry. */
    if (tlb->VPN != VPN || tlb->ASID != ASID || tlb->G != G ||
        (tlb->V0 && !V0) || (tlb->D0 && !D0) ||
        (tlb->V1 && !V1) || (tlb->D1 && !D1)) {
        r4k_mips_tlb_flush_extra(env, env->tlb->nb_tlb);
    }

    r4k_invalidate_tlb(env, idx, 0);
    r4k_fill_tlb(env, idx);
}

void r4k_helper_tlbwr(CPUMIPSState *env)
{
    int r = cpu_mips_get_random(env);

    r4k_invalidate_tlb(env, r, 1);
    r4k_fill_tlb(env, r);
}

void r4k_helper_tlbp(CPUMIPSState *env)
{
    r4k_tlb_t *tlb;
    target_ulong mask;
    target_ulong tag;
    target_ulong VPN;
    uint8_t ASID;
    int i;

    ASID = env->CP0_EntryHi & 0xFF;
    for (i = 0; i < env->tlb->nb_tlb; i++) {
        tlb = &env->tlb->mmu.r4k.tlb[i];
        /* 1k pages are not supported. */
        mask = tlb->PageMask | ~(TARGET_PAGE_MASK << 1);
        tag = env->CP0_EntryHi & ~mask;
        VPN = tlb->VPN & ~mask;
#if defined(TARGET_MIPS64)
        tag &= env->SEGMask;
#endif
        /* Check ASID, virtual page number & size */
        if ((tlb->G == 1 || tlb->ASID == ASID) && VPN == tag) {
            /* TLB match */
            env->CP0_Index = i;
            break;
        }
    }
    if (i == env->tlb->nb_tlb) {
        /* No match.  Discard any shadow entries, if any of them match.  */
        for (i = env->tlb->nb_tlb; i < env->tlb->tlb_in_use; i++) {
            tlb = &env->tlb->mmu.r4k.tlb[i];
            /* 1k pages are not supported. */
            mask = tlb->PageMask | ~(TARGET_PAGE_MASK << 1);
            tag = env->CP0_EntryHi & ~mask;
            VPN = tlb->VPN & ~mask;
#if defined(TARGET_MIPS64)
            tag &= env->SEGMask;
#endif
            /* Check ASID, virtual page number & size */
            if ((tlb->G == 1 || tlb->ASID == ASID) && VPN == tag) {
                r4k_mips_tlb_flush_extra (env, i);
                break;
            }
        }

        env->CP0_Index |= 0x80000000;
    }
}

void r4k_helper_tlbr(CPUMIPSState *env)
{
    r4k_tlb_t *tlb;
    uint8_t ASID;
    int idx;

    ASID = env->CP0_EntryHi & 0xFF;
    idx = (env->CP0_Index & ~0x80000000) % env->tlb->nb_tlb;
    tlb = &env->tlb->mmu.r4k.tlb[idx];

    /* If this will change the current ASID, flush qemu's TLB.  */
    if (ASID != tlb->ASID)
        cpu_mips_tlb_flush (env, 1);

    r4k_mips_tlb_flush_extra(env, env->tlb->nb_tlb);

    env->CP0_EntryHi = tlb->VPN | tlb->ASID;
    env->CP0_PageMask = tlb->PageMask;
    env->CP0_EntryLo0 = tlb->G | (tlb->V0 << 1) | (tlb->D0 << 2) |
                        (tlb->C0 << 3) | (tlb->PFN[0] >> 6);
    env->CP0_EntryLo1 = tlb->G | (tlb->V1 << 1) | (tlb->D1 << 2) |
                        (tlb->C1 << 3) | (tlb->PFN[1] >> 6);
}

void helper_tlbwi(CPUMIPSState *env)
{
    env->tlb->helper_tlbwi(env);
}

void helper_tlbwr(CPUMIPSState *env)
{
    env->tlb->helper_tlbwr(env);
}

void helper_tlbp(CPUMIPSState *env)
{
    env->tlb->helper_tlbp(env);
}

void helper_tlbr(CPUMIPSState *env)
{
    env->tlb->helper_tlbr(env);
}

/* Specials */
target_ulong helper_di(CPUMIPSState *env)
{
    target_ulong t0 = env->CP0_Status;

    env->CP0_Status = t0 & ~(1 << CP0St_IE);
    return t0;
}

target_ulong helper_ei(CPUMIPSState *env)
{
    target_ulong t0 = env->CP0_Status;

    env->CP0_Status = t0 | (1 << CP0St_IE);
    return t0;
}

static void debug_pre_eret(CPUMIPSState *env)
{
    if (qemu_loglevel_mask(CPU_LOG_EXEC)) {
        qemu_log("ERET: PC " TARGET_FMT_lx " EPC " TARGET_FMT_lx,
                env->active_tc.PC, env->CP0_EPC);
        if (env->CP0_Status & (1 << CP0St_ERL))
            qemu_log(" ErrorEPC " TARGET_FMT_lx, env->CP0_ErrorEPC);
        if (env->hflags & MIPS_HFLAG_DM)
            qemu_log(" DEPC " TARGET_FMT_lx, env->CP0_DEPC);
        qemu_log("\n");
    }
}

static void debug_post_eret(CPUMIPSState *env)
{
    if (qemu_loglevel_mask(CPU_LOG_EXEC)) {
        qemu_log("  =>  PC " TARGET_FMT_lx " EPC " TARGET_FMT_lx,
                env->active_tc.PC, env->CP0_EPC);
        if (env->CP0_Status & (1 << CP0St_ERL))
            qemu_log(" ErrorEPC " TARGET_FMT_lx, env->CP0_ErrorEPC);
        if (env->hflags & MIPS_HFLAG_DM)
            qemu_log(" DEPC " TARGET_FMT_lx, env->CP0_DEPC);
        switch (env->hflags & MIPS_HFLAG_KSU) {
        case MIPS_HFLAG_UM: qemu_log(", UM\n"); break;
        case MIPS_HFLAG_SM: qemu_log(", SM\n"); break;
        case MIPS_HFLAG_KM: qemu_log("\n"); break;
        default: cpu_abort(env, "Invalid MMU mode!\n"); break;
        }
    }
}

static void set_pc(CPUMIPSState *env, target_ulong error_pc)
{
    env->active_tc.PC = error_pc & ~(target_ulong)1;
    if (error_pc & 1) {
        env->hflags |= MIPS_HFLAG_M16;
    } else {
        env->hflags &= ~(MIPS_HFLAG_M16);
    }
}

void helper_eret(CPUMIPSState *env)
{
    debug_pre_eret(env);
    if (env->CP0_Status & (1 << CP0St_ERL)) {
        set_pc(env, env->CP0_ErrorEPC);
        env->CP0_Status &= ~(1 << CP0St_ERL);
    } else {
        set_pc(env, env->CP0_EPC);
        env->CP0_Status &= ~(1 << CP0St_EXL);
    }
    compute_hflags(env);
    debug_post_eret(env);
    env->lladdr = 1;
}

void helper_deret(CPUMIPSState *env)
{
    debug_pre_eret(env);
    set_pc(env, env->CP0_DEPC);

    env->hflags &= MIPS_HFLAG_DM;
    compute_hflags(env);
    debug_post_eret(env);
    env->lladdr = 1;
}
#endif /* !CONFIG_USER_ONLY */

target_ulong helper_rdhwr_cpunum(CPUMIPSState *env)
{
    if ((env->hflags & MIPS_HFLAG_CP0) ||
        (env->CP0_HWREna & (1 << 0)))
        return env->CP0_EBase & 0x3ff;
    else
        helper_raise_exception(env, EXCP_RI);

    return 0;
}

target_ulong helper_rdhwr_synci_step(CPUMIPSState *env)
{
    if ((env->hflags & MIPS_HFLAG_CP0) ||
        (env->CP0_HWREna & (1 << 1)))
        return env->SYNCI_Step;
    else
        helper_raise_exception(env, EXCP_RI);

    return 0;
}

target_ulong helper_rdhwr_cc(CPUMIPSState *env)
{
    if ((env->hflags & MIPS_HFLAG_CP0) ||
        (env->CP0_HWREna & (1 << 2)))
        return env->CP0_Count;
    else
        helper_raise_exception(env, EXCP_RI);

    return 0;
}

target_ulong helper_rdhwr_ccres(CPUMIPSState *env)
{
    if ((env->hflags & MIPS_HFLAG_CP0) ||
        (env->CP0_HWREna & (1 << 3)))
        return env->CCRes;
    else
        helper_raise_exception(env, EXCP_RI);

    return 0;
}

void helper_pmon(CPUMIPSState *env, int function)
{
    function /= 2;
    switch (function) {
    case 2: /* TODO: char inbyte(int waitflag); */
        if (env->active_tc.gpr[4] == 0)
            env->active_tc.gpr[2] = -1;
        /* Fall through */
    case 11: /* TODO: char inbyte (void); */
        env->active_tc.gpr[2] = -1;
        break;
    case 3:
    case 12:
        printf("%c", (char)(env->active_tc.gpr[4] & 0xFF));
        break;
    case 17:
        break;
#ifndef CONFIG_USER_ONLY
    case 158:
        {
            unsigned char *fmt = (void *)(uintptr_t)env->active_tc.gpr[4];
            printf("%s", fmt);
        }
        break;
#endif
    }
}

void QEMU_NORETURN helper_wait(CPUMIPSState *env)
{
    CPUState *cs = CPU(mips_env_get_cpu(env));

    cs->halted = 1;
    cpu_reset_interrupt(cs, CPU_INTERRUPT_WAKE);
    helper_raise_exception(env, EXCP_HLT);
}

#if !defined(CONFIG_USER_ONLY)

static void QEMU_NORETURN do_unaligned_access(CPUMIPSState *env,
                                              target_ulong addr, int is_write,
                                              int is_user, uintptr_t retaddr);

#define MMUSUFFIX _mmu
#define ALIGNED_ONLY

#define SHIFT 0
#include "exec/softmmu_template.h"

#define SHIFT 1
#include "exec/softmmu_template.h"

#define SHIFT 2
#include "exec/softmmu_template.h"

#define SHIFT 3
#include "exec/softmmu_template.h"

static void QEMU_NORETURN do_unaligned_access(CPUMIPSState *env, target_ulong addr,
                                              int is_write, int is_user, uintptr_t retaddr)
{
    env->CP0_BadVAddr = addr;
    do_raise_exception(env, (is_write == 1) ? EXCP_AdES : EXCP_AdEL, retaddr);
}

void tlb_fill(CPUMIPSState *env, target_ulong addr, int is_write, int mmu_idx,
              uintptr_t retaddr)
{
    int ret;

    ret = cpu_mips_handle_mmu_fault(env, addr, is_write, mmu_idx);
    if (ret) {
        do_raise_exception_err(env, env->exception_index,
                               env->error_code, retaddr);
    }
}

void mips_cpu_unassigned_access(CPUState *cs, hwaddr addr,
                                bool is_write, bool is_exec, int unused,
                                unsigned size)
{
    MIPSCPU *cpu = MIPS_CPU(cs);
    CPUMIPSState *env = &cpu->env;

    if (is_exec) {
        helper_raise_exception(env, EXCP_IBE);
    } else {
        helper_raise_exception(env, EXCP_DBE);
    }
}
#endif /* !CONFIG_USER_ONLY */

/* Complex FPU operations which may need stack space. */

#define FLOAT_TWO32 make_float32(1 << 30)
#define FLOAT_TWO64 make_float64(1ULL << 62)
#define FP_TO_INT32_OVERFLOW 0x7fffffff
#define FP_TO_INT64_OVERFLOW 0x7fffffffffffffffULL

/* convert MIPS rounding mode in FCR31 to IEEE library */
static unsigned int ieee_rm[] = {
    float_round_nearest_even,
    float_round_to_zero,
    float_round_up,
    float_round_down
};

static inline void restore_rounding_mode(CPUMIPSState *env)
{
    set_float_rounding_mode(ieee_rm[env->active_fpu.fcr31 & 3],
                            &env->active_fpu.fp_status);
}

static inline void restore_flush_mode(CPUMIPSState *env)
{
    set_flush_to_zero((env->active_fpu.fcr31 & (1 << 24)) != 0,
                      &env->active_fpu.fp_status);
}

target_ulong helper_cfc1(CPUMIPSState *env, uint32_t reg)
{
    target_ulong arg1;

    switch (reg) {
    case 0:
        arg1 = (int32_t)env->active_fpu.fcr0;
        break;
    case 25:
        arg1 = ((env->active_fpu.fcr31 >> 24) & 0xfe) | ((env->active_fpu.fcr31 >> 23) & 0x1);
        break;
    case 26:
        arg1 = env->active_fpu.fcr31 & 0x0003f07c;
        break;
    case 28:
        arg1 = (env->active_fpu.fcr31 & 0x00000f83) | ((env->active_fpu.fcr31 >> 22) & 0x4);
        break;
    default:
        arg1 = (int32_t)env->active_fpu.fcr31;
        break;
    }

    return arg1;
}

void helper_ctc1(CPUMIPSState *env, target_ulong arg1, uint32_t reg)
{
    switch(reg) {
    case 25:
        if (arg1 & 0xffffff00)
            return;
        env->active_fpu.fcr31 = (env->active_fpu.fcr31 & 0x017fffff) | ((arg1 & 0xfe) << 24) |
                     ((arg1 & 0x1) << 23);
        break;
    case 26:
        if (arg1 & 0x007c0000)
            return;
        env->active_fpu.fcr31 = (env->active_fpu.fcr31 & 0xfffc0f83) | (arg1 & 0x0003f07c);
        break;
    case 28:
        if (arg1 & 0x007c0000)
            return;
        env->active_fpu.fcr31 = (env->active_fpu.fcr31 & 0xfefff07c) | (arg1 & 0x00000f83) |
                     ((arg1 & 0x4) << 22);
        break;
    case 31:
        if (arg1 & 0x007c0000)
            return;
        env->active_fpu.fcr31 = arg1;
        break;
    default:
        return;
    }
    /* set rounding mode */
    restore_rounding_mode(env);
    /* set flush-to-zero mode */
    restore_flush_mode(env);
    set_float_exception_flags(0, &env->active_fpu.fp_status);
    if ((GET_FP_ENABLE(env->active_fpu.fcr31) | 0x20) & GET_FP_CAUSE(env->active_fpu.fcr31)) {
        do_raise_exception(env, EXCP_FPE, GETPC());
    }
}

static int ieee_ex_to_mips(int xcpt)
{
    int ret = 0;
    if (xcpt) {
        if (xcpt & float_flag_invalid) {
            ret |= FP_INVALID;
        }
        if (xcpt & float_flag_overflow) {
            ret |= FP_OVERFLOW;
        }
        if (xcpt & float_flag_underflow) {
            ret |= FP_UNDERFLOW;
        }
        if (xcpt & float_flag_divbyzero) {
            ret |= FP_DIV0;
        }
        if (xcpt & float_flag_inexact) {
            ret |= FP_INEXACT;
        }
    }
    return ret;
}

static inline void update_fcr31(CPUMIPSState *env, uintptr_t pc)
{
    int tmp = ieee_ex_to_mips(get_float_exception_flags(&env->active_fpu.fp_status));

    SET_FP_CAUSE(env->active_fpu.fcr31, tmp);

    if (tmp) {
        set_float_exception_flags(0, &env->active_fpu.fp_status);

        if (GET_FP_ENABLE(env->active_fpu.fcr31) & tmp) {
            do_raise_exception(env, EXCP_FPE, pc);
        } else {
            UPDATE_FP_FLAGS(env->active_fpu.fcr31, tmp);
        }
    }
}

/* Float support.
   Single precition routines have a "s" suffix, double precision a
   "d" suffix, 32bit integer "w", 64bit integer "l", paired single "ps",
   paired single lower "pl", paired single upper "pu".  */

/* unary operations, modifying fp status  */
uint64_t helper_float_sqrt_d(CPUMIPSState *env, uint64_t fdt0)
{
    fdt0 = float64_sqrt(fdt0, &env->active_fpu.fp_status);
    update_fcr31(env, GETPC());
    return fdt0;
}

uint32_t helper_float_sqrt_s(CPUMIPSState *env, uint32_t fst0)
{
    fst0 = float32_sqrt(fst0, &env->active_fpu.fp_status);
    update_fcr31(env, GETPC());
    return fst0;
}

uint64_t helper_float_cvtd_s(CPUMIPSState *env, uint32_t fst0)
{
    uint64_t fdt2;

    fdt2 = float32_to_float64(fst0, &env->active_fpu.fp_status);
    update_fcr31(env, GETPC());
    return fdt2;
}

uint64_t helper_float_cvtd_w(CPUMIPSState *env, uint32_t wt0)
{
    uint64_t fdt2;

    fdt2 = int32_to_float64(wt0, &env->active_fpu.fp_status);
    update_fcr31(env, GETPC());
    return fdt2;
}

uint64_t helper_float_cvtd_l(CPUMIPSState *env, uint64_t dt0)
{
    uint64_t fdt2;

    fdt2 = int64_to_float64(dt0, &env->active_fpu.fp_status);
    update_fcr31(env, GETPC());
    return fdt2;
}

uint64_t helper_float_cvtl_d(CPUMIPSState *env, uint64_t fdt0)
{
    uint64_t dt2;

    dt2 = float64_to_int64(fdt0, &env->active_fpu.fp_status);
    if (get_float_exception_flags(&env->active_fpu.fp_status)
        & (float_flag_invalid | float_flag_overflow)) {
        dt2 = FP_TO_INT64_OVERFLOW;
    }
    update_fcr31(env, GETPC());
    return dt2;
}

uint64_t helper_float_cvtl_s(CPUMIPSState *env, uint32_t fst0)
{
    uint64_t dt2;

    dt2 = float32_to_int64(fst0, &env->active_fpu.fp_status);
    if (get_float_exception_flags(&env->active_fpu.fp_status)
        & (float_flag_invalid | float_flag_overflow)) {
        dt2 = FP_TO_INT64_OVERFLOW;
    }
    update_fcr31(env, GETPC());
    return dt2;
}

uint64_t helper_float_cvtps_pw(CPUMIPSState *env, uint64_t dt0)
{
    uint32_t fst2;
    uint32_t fsth2;

    fst2 = int32_to_float32(dt0 & 0XFFFFFFFF, &env->active_fpu.fp_status);
    fsth2 = int32_to_float32(dt0 >> 32, &env->active_fpu.fp_status);
    update_fcr31(env, GETPC());
    return ((uint64_t)fsth2 << 32) | fst2;
}

uint64_t helper_float_cvtpw_ps(CPUMIPSState *env, uint64_t fdt0)
{
    uint32_t wt2;
    uint32_t wth2;
    int excp, excph;

    wt2 = float32_to_int32(fdt0 & 0XFFFFFFFF, &env->active_fpu.fp_status);
    excp = get_float_exception_flags(&env->active_fpu.fp_status);
    if (excp & (float_flag_overflow | float_flag_invalid)) {
        wt2 = FP_TO_INT32_OVERFLOW;
    }

    set_float_exception_flags(0, &env->active_fpu.fp_status);
    wth2 = float32_to_int32(fdt0 >> 32, &env->active_fpu.fp_status);
    excph = get_float_exception_flags(&env->active_fpu.fp_status);
    if (excph & (float_flag_overflow | float_flag_invalid)) {
        wth2 = FP_TO_INT32_OVERFLOW;
    }

    set_float_exception_flags(excp | excph, &env->active_fpu.fp_status);
    update_fcr31(env, GETPC());

    return ((uint64_t)wth2 << 32) | wt2;
}

uint32_t helper_float_cvts_d(CPUMIPSState *env, uint64_t fdt0)
{
    uint32_t fst2;

    fst2 = float64_to_float32(fdt0, &env->active_fpu.fp_status);
    update_fcr31(env, GETPC());
    return fst2;
}

uint32_t helper_float_cvts_w(CPUMIPSState *env, uint32_t wt0)
{
    uint32_t fst2;

    fst2 = int32_to_float32(wt0, &env->active_fpu.fp_status);
    update_fcr31(env, GETPC());
    return fst2;
}

uint32_t helper_float_cvts_l(CPUMIPSState *env, uint64_t dt0)
{
    uint32_t fst2;

    fst2 = int64_to_float32(dt0, &env->active_fpu.fp_status);
    update_fcr31(env, GETPC());
    return fst2;
}

uint32_t helper_float_cvts_pl(CPUMIPSState *env, uint32_t wt0)
{
    uint32_t wt2;

    wt2 = wt0;
    update_fcr31(env, GETPC());
    return wt2;
}

uint32_t helper_float_cvts_pu(CPUMIPSState *env, uint32_t wth0)
{
    uint32_t wt2;

    wt2 = wth0;
    update_fcr31(env, GETPC());
    return wt2;
}

uint32_t helper_float_cvtw_s(CPUMIPSState *env, uint32_t fst0)
{
    uint32_t wt2;

    wt2 = float32_to_int32(fst0, &env->active_fpu.fp_status);
    update_fcr31(env, GETPC());
    if (get_float_exception_flags(&env->active_fpu.fp_status)
        & (float_flag_invalid | float_flag_overflow)) {
        wt2 = FP_TO_INT32_OVERFLOW;
    }
    return wt2;
}

uint32_t helper_float_cvtw_d(CPUMIPSState *env, uint64_t fdt0)
{
    uint32_t wt2;

    wt2 = float64_to_int32(fdt0, &env->active_fpu.fp_status);
    if (get_float_exception_flags(&env->active_fpu.fp_status)
        & (float_flag_invalid | float_flag_overflow)) {
        wt2 = FP_TO_INT32_OVERFLOW;
    }
    update_fcr31(env, GETPC());
    return wt2;
}

uint64_t helper_float_roundl_d(CPUMIPSState *env, uint64_t fdt0)
{
    uint64_t dt2;

    set_float_rounding_mode(float_round_nearest_even, &env->active_fpu.fp_status);
    dt2 = float64_to_int64(fdt0, &env->active_fpu.fp_status);
    restore_rounding_mode(env);
    if (get_float_exception_flags(&env->active_fpu.fp_status)
        & (float_flag_invalid | float_flag_overflow)) {
        dt2 = FP_TO_INT64_OVERFLOW;
    }
    update_fcr31(env, GETPC());
    return dt2;
}

uint64_t helper_float_roundl_s(CPUMIPSState *env, uint32_t fst0)
{
    uint64_t dt2;

    set_float_rounding_mode(float_round_nearest_even, &env->active_fpu.fp_status);
    dt2 = float32_to_int64(fst0, &env->active_fpu.fp_status);
    restore_rounding_mode(env);
    if (get_float_exception_flags(&env->active_fpu.fp_status)
        & (float_flag_invalid | float_flag_overflow)) {
        dt2 = FP_TO_INT64_OVERFLOW;
    }
    update_fcr31(env, GETPC());
    return dt2;
}

uint32_t helper_float_roundw_d(CPUMIPSState *env, uint64_t fdt0)
{
    uint32_t wt2;

    set_float_rounding_mode(float_round_nearest_even, &env->active_fpu.fp_status);
    wt2 = float64_to_int32(fdt0, &env->active_fpu.fp_status);
    restore_rounding_mode(env);
    if (get_float_exception_flags(&env->active_fpu.fp_status)
        & (float_flag_invalid | float_flag_overflow)) {
        wt2 = FP_TO_INT32_OVERFLOW;
    }
    update_fcr31(env, GETPC());
    return wt2;
}

uint32_t helper_float_roundw_s(CPUMIPSState *env, uint32_t fst0)
{
    uint32_t wt2;

    set_float_rounding_mode(float_round_nearest_even, &env->active_fpu.fp_status);
    wt2 = float32_to_int32(fst0, &env->active_fpu.fp_status);
    restore_rounding_mode(env);
    if (get_float_exception_flags(&env->active_fpu.fp_status)
        & (float_flag_invalid | float_flag_overflow)) {
        wt2 = FP_TO_INT32_OVERFLOW;
    }
    update_fcr31(env, GETPC());
    return wt2;
}

uint64_t helper_float_truncl_d(CPUMIPSState *env, uint64_t fdt0)
{
    uint64_t dt2;

    dt2 = float64_to_int64_round_to_zero(fdt0, &env->active_fpu.fp_status);
    if (get_float_exception_flags(&env->active_fpu.fp_status)
        & (float_flag_invalid | float_flag_overflow)) {
        dt2 = FP_TO_INT64_OVERFLOW;
    }
    update_fcr31(env, GETPC());
    return dt2;
}

uint64_t helper_float_truncl_s(CPUMIPSState *env, uint32_t fst0)
{
    uint64_t dt2;

    dt2 = float32_to_int64_round_to_zero(fst0, &env->active_fpu.fp_status);
    if (get_float_exception_flags(&env->active_fpu.fp_status)
        & (float_flag_invalid | float_flag_overflow)) {
        dt2 = FP_TO_INT64_OVERFLOW;
    }
    update_fcr31(env, GETPC());
    return dt2;
}

uint32_t helper_float_truncw_d(CPUMIPSState *env, uint64_t fdt0)
{
    uint32_t wt2;

    wt2 = float64_to_int32_round_to_zero(fdt0, &env->active_fpu.fp_status);
    if (get_float_exception_flags(&env->active_fpu.fp_status)
        & (float_flag_invalid | float_flag_overflow)) {
        wt2 = FP_TO_INT32_OVERFLOW;
    }
    update_fcr31(env, GETPC());
    return wt2;
}

uint32_t helper_float_truncw_s(CPUMIPSState *env, uint32_t fst0)
{
    uint32_t wt2;

    wt2 = float32_to_int32_round_to_zero(fst0, &env->active_fpu.fp_status);
    if (get_float_exception_flags(&env->active_fpu.fp_status)
        & (float_flag_invalid | float_flag_overflow)) {
        wt2 = FP_TO_INT32_OVERFLOW;
    }
    update_fcr31(env, GETPC());
    return wt2;
}

uint64_t helper_float_ceill_d(CPUMIPSState *env, uint64_t fdt0)
{
    uint64_t dt2;

    set_float_rounding_mode(float_round_up, &env->active_fpu.fp_status);
    dt2 = float64_to_int64(fdt0, &env->active_fpu.fp_status);
    restore_rounding_mode(env);
    if (get_float_exception_flags(&env->active_fpu.fp_status)
        & (float_flag_invalid | float_flag_overflow)) {
        dt2 = FP_TO_INT64_OVERFLOW;
    }
    update_fcr31(env, GETPC());
    return dt2;
}

uint64_t helper_float_ceill_s(CPUMIPSState *env, uint32_t fst0)
{
    uint64_t dt2;

    set_float_rounding_mode(float_round_up, &env->active_fpu.fp_status);
    dt2 = float32_to_int64(fst0, &env->active_fpu.fp_status);
    restore_rounding_mode(env);
    if (get_float_exception_flags(&env->active_fpu.fp_status)
        & (float_flag_invalid | float_flag_overflow)) {
        dt2 = FP_TO_INT64_OVERFLOW;
    }
    update_fcr31(env, GETPC());
    return dt2;
}

uint32_t helper_float_ceilw_d(CPUMIPSState *env, uint64_t fdt0)
{
    uint32_t wt2;

    set_float_rounding_mode(float_round_up, &env->active_fpu.fp_status);
    wt2 = float64_to_int32(fdt0, &env->active_fpu.fp_status);
    restore_rounding_mode(env);
    if (get_float_exception_flags(&env->active_fpu.fp_status)
        & (float_flag_invalid | float_flag_overflow)) {
        wt2 = FP_TO_INT32_OVERFLOW;
    }
    update_fcr31(env, GETPC());
    return wt2;
}

uint32_t helper_float_ceilw_s(CPUMIPSState *env, uint32_t fst0)
{
    uint32_t wt2;

    set_float_rounding_mode(float_round_up, &env->active_fpu.fp_status);
    wt2 = float32_to_int32(fst0, &env->active_fpu.fp_status);
    restore_rounding_mode(env);
    if (get_float_exception_flags(&env->active_fpu.fp_status)
        & (float_flag_invalid | float_flag_overflow)) {
        wt2 = FP_TO_INT32_OVERFLOW;
    }
    update_fcr31(env, GETPC());
    return wt2;
}

uint64_t helper_float_floorl_d(CPUMIPSState *env, uint64_t fdt0)
{
    uint64_t dt2;

    set_float_rounding_mode(float_round_down, &env->active_fpu.fp_status);
    dt2 = float64_to_int64(fdt0, &env->active_fpu.fp_status);
    restore_rounding_mode(env);
    if (get_float_exception_flags(&env->active_fpu.fp_status)
        & (float_flag_invalid | float_flag_overflow)) {
        dt2 = FP_TO_INT64_OVERFLOW;
    }
    update_fcr31(env, GETPC());
    return dt2;
}

uint64_t helper_float_floorl_s(CPUMIPSState *env, uint32_t fst0)
{
    uint64_t dt2;

    set_float_rounding_mode(float_round_down, &env->active_fpu.fp_status);
    dt2 = float32_to_int64(fst0, &env->active_fpu.fp_status);
    restore_rounding_mode(env);
    if (get_float_exception_flags(&env->active_fpu.fp_status)
        & (float_flag_invalid | float_flag_overflow)) {
        dt2 = FP_TO_INT64_OVERFLOW;
    }
    update_fcr31(env, GETPC());
    return dt2;
}

uint32_t helper_float_floorw_d(CPUMIPSState *env, uint64_t fdt0)
{
    uint32_t wt2;

    set_float_rounding_mode(float_round_down, &env->active_fpu.fp_status);
    wt2 = float64_to_int32(fdt0, &env->active_fpu.fp_status);
    restore_rounding_mode(env);
    if (get_float_exception_flags(&env->active_fpu.fp_status)
        & (float_flag_invalid | float_flag_overflow)) {
        wt2 = FP_TO_INT32_OVERFLOW;
    }
    update_fcr31(env, GETPC());
    return wt2;
}

uint32_t helper_float_floorw_s(CPUMIPSState *env, uint32_t fst0)
{
    uint32_t wt2;

    set_float_rounding_mode(float_round_down, &env->active_fpu.fp_status);
    wt2 = float32_to_int32(fst0, &env->active_fpu.fp_status);
    restore_rounding_mode(env);
    if (get_float_exception_flags(&env->active_fpu.fp_status)
        & (float_flag_invalid | float_flag_overflow)) {
        wt2 = FP_TO_INT32_OVERFLOW;
    }
    update_fcr31(env, GETPC());
    return wt2;
}

/* unary operations, not modifying fp status  */
#define FLOAT_UNOP(name)                                       \
uint64_t helper_float_ ## name ## _d(uint64_t fdt0)                \
{                                                              \
    return float64_ ## name(fdt0);                             \
}                                                              \
uint32_t helper_float_ ## name ## _s(uint32_t fst0)                \
{                                                              \
    return float32_ ## name(fst0);                             \
}                                                              \
uint64_t helper_float_ ## name ## _ps(uint64_t fdt0)               \
{                                                              \
    uint32_t wt0;                                              \
    uint32_t wth0;                                             \
                                                               \
    wt0 = float32_ ## name(fdt0 & 0XFFFFFFFF);                 \
    wth0 = float32_ ## name(fdt0 >> 32);                       \
    return ((uint64_t)wth0 << 32) | wt0;                       \
}
FLOAT_UNOP(abs)
FLOAT_UNOP(chs)
#undef FLOAT_UNOP

/* MIPS specific unary operations */
uint64_t helper_float_recip_d(CPUMIPSState *env, uint64_t fdt0)
{
    uint64_t fdt2;

    fdt2 = float64_div(float64_one, fdt0, &env->active_fpu.fp_status);
    update_fcr31(env, GETPC());
    return fdt2;
}

uint32_t helper_float_recip_s(CPUMIPSState *env, uint32_t fst0)
{
    uint32_t fst2;

    fst2 = float32_div(float32_one, fst0, &env->active_fpu.fp_status);
    update_fcr31(env, GETPC());
    return fst2;
}

uint64_t helper_float_rsqrt_d(CPUMIPSState *env, uint64_t fdt0)
{
    uint64_t fdt2;

    fdt2 = float64_sqrt(fdt0, &env->active_fpu.fp_status);
    fdt2 = float64_div(float64_one, fdt2, &env->active_fpu.fp_status);
    update_fcr31(env, GETPC());
    return fdt2;
}

uint32_t helper_float_rsqrt_s(CPUMIPSState *env, uint32_t fst0)
{
    uint32_t fst2;

    fst2 = float32_sqrt(fst0, &env->active_fpu.fp_status);
    fst2 = float32_div(float32_one, fst2, &env->active_fpu.fp_status);
    update_fcr31(env, GETPC());
    return fst2;
}

uint64_t helper_float_recip1_d(CPUMIPSState *env, uint64_t fdt0)
{
    uint64_t fdt2;

    fdt2 = float64_div(float64_one, fdt0, &env->active_fpu.fp_status);
    update_fcr31(env, GETPC());
    return fdt2;
}

uint32_t helper_float_recip1_s(CPUMIPSState *env, uint32_t fst0)
{
    uint32_t fst2;

    fst2 = float32_div(float32_one, fst0, &env->active_fpu.fp_status);
    update_fcr31(env, GETPC());
    return fst2;
}

uint64_t helper_float_recip1_ps(CPUMIPSState *env, uint64_t fdt0)
{
    uint32_t fst2;
    uint32_t fsth2;

    fst2 = float32_div(float32_one, fdt0 & 0XFFFFFFFF, &env->active_fpu.fp_status);
    fsth2 = float32_div(float32_one, fdt0 >> 32, &env->active_fpu.fp_status);
    update_fcr31(env, GETPC());
    return ((uint64_t)fsth2 << 32) | fst2;
}

uint64_t helper_float_rsqrt1_d(CPUMIPSState *env, uint64_t fdt0)
{
    uint64_t fdt2;

    fdt2 = float64_sqrt(fdt0, &env->active_fpu.fp_status);
    fdt2 = float64_div(float64_one, fdt2, &env->active_fpu.fp_status);
    update_fcr31(env, GETPC());
    return fdt2;
}

uint32_t helper_float_rsqrt1_s(CPUMIPSState *env, uint32_t fst0)
{
    uint32_t fst2;

    fst2 = float32_sqrt(fst0, &env->active_fpu.fp_status);
    fst2 = float32_div(float32_one, fst2, &env->active_fpu.fp_status);
    update_fcr31(env, GETPC());
    return fst2;
}

uint64_t helper_float_rsqrt1_ps(CPUMIPSState *env, uint64_t fdt0)
{
    uint32_t fst2;
    uint32_t fsth2;

    fst2 = float32_sqrt(fdt0 & 0XFFFFFFFF, &env->active_fpu.fp_status);
    fsth2 = float32_sqrt(fdt0 >> 32, &env->active_fpu.fp_status);
    fst2 = float32_div(float32_one, fst2, &env->active_fpu.fp_status);
    fsth2 = float32_div(float32_one, fsth2, &env->active_fpu.fp_status);
    update_fcr31(env, GETPC());
    return ((uint64_t)fsth2 << 32) | fst2;
}

#define FLOAT_OP(name, p) void helper_float_##name##_##p(CPUMIPSState *env)

/* binary operations */
#define FLOAT_BINOP(name)                                          \
uint64_t helper_float_ ## name ## _d(CPUMIPSState *env,            \
                                     uint64_t fdt0, uint64_t fdt1) \
{                                                                  \
    uint64_t dt2;                                                  \
                                                                   \
    dt2 = float64_ ## name (fdt0, fdt1, &env->active_fpu.fp_status);     \
    update_fcr31(env, GETPC());                                    \
    return dt2;                                                    \
}                                                                  \
                                                                   \
uint32_t helper_float_ ## name ## _s(CPUMIPSState *env,            \
                                     uint32_t fst0, uint32_t fst1) \
{                                                                  \
    uint32_t wt2;                                                  \
                                                                   \
    wt2 = float32_ ## name (fst0, fst1, &env->active_fpu.fp_status);     \
    update_fcr31(env, GETPC());                                    \
    return wt2;                                                    \
}                                                                  \
                                                                   \
uint64_t helper_float_ ## name ## _ps(CPUMIPSState *env,           \
                                      uint64_t fdt0,               \
                                      uint64_t fdt1)               \
{                                                                  \
    uint32_t fst0 = fdt0 & 0XFFFFFFFF;                             \
    uint32_t fsth0 = fdt0 >> 32;                                   \
    uint32_t fst1 = fdt1 & 0XFFFFFFFF;                             \
    uint32_t fsth1 = fdt1 >> 32;                                   \
    uint32_t wt2;                                                  \
    uint32_t wth2;                                                 \
                                                                   \
    wt2 = float32_ ## name (fst0, fst1, &env->active_fpu.fp_status);     \
    wth2 = float32_ ## name (fsth0, fsth1, &env->active_fpu.fp_status);  \
    update_fcr31(env, GETPC());                                    \
    return ((uint64_t)wth2 << 32) | wt2;                           \
}

FLOAT_BINOP(add)
FLOAT_BINOP(sub)
FLOAT_BINOP(mul)
FLOAT_BINOP(div)
#undef FLOAT_BINOP

#define UNFUSED_FMA(prefix, a, b, c, flags)                          \
{                                                                    \
    a = prefix##_mul(a, b, &env->active_fpu.fp_status);              \
    if ((flags) & float_muladd_negate_c) {                           \
        a = prefix##_sub(a, c, &env->active_fpu.fp_status);          \
    } else {                                                         \
        a = prefix##_add(a, c, &env->active_fpu.fp_status);          \
    }                                                                \
    if ((flags) & float_muladd_negate_result) {                      \
        a = prefix##_chs(a);                                         \
    }                                                                \
}

/* FMA based operations */
#define FLOAT_FMA(name, type)                                        \
uint64_t helper_float_ ## name ## _d(CPUMIPSState *env,              \
                                     uint64_t fdt0, uint64_t fdt1,   \
                                     uint64_t fdt2)                  \
{                                                                    \
    UNFUSED_FMA(float64, fdt0, fdt1, fdt2, type);                    \
    update_fcr31(env, GETPC());                                      \
    return fdt0;                                                     \
}                                                                    \
                                                                     \
uint32_t helper_float_ ## name ## _s(CPUMIPSState *env,              \
                                     uint32_t fst0, uint32_t fst1,   \
                                     uint32_t fst2)                  \
{                                                                    \
    UNFUSED_FMA(float32, fst0, fst1, fst2, type);                    \
    update_fcr31(env, GETPC());                                      \
    return fst0;                                                     \
}                                                                    \
                                                                     \
uint64_t helper_float_ ## name ## _ps(CPUMIPSState *env,             \
                                      uint64_t fdt0, uint64_t fdt1,  \
                                      uint64_t fdt2)                 \
{                                                                    \
    uint32_t fst0 = fdt0 & 0XFFFFFFFF;                               \
    uint32_t fsth0 = fdt0 >> 32;                                     \
    uint32_t fst1 = fdt1 & 0XFFFFFFFF;                               \
    uint32_t fsth1 = fdt1 >> 32;                                     \
    uint32_t fst2 = fdt2 & 0XFFFFFFFF;                               \
    uint32_t fsth2 = fdt2 >> 32;                                     \
                                                                     \
    UNFUSED_FMA(float32, fst0, fst1, fst2, type);                    \
    UNFUSED_FMA(float32, fsth0, fsth1, fsth2, type);                 \
    update_fcr31(env, GETPC());                                      \
    return ((uint64_t)fsth0 << 32) | fst0;                           \
}
FLOAT_FMA(madd, 0)
FLOAT_FMA(msub, float_muladd_negate_c)
FLOAT_FMA(nmadd, float_muladd_negate_result)
FLOAT_FMA(nmsub, float_muladd_negate_result | float_muladd_negate_c)
#undef FLOAT_FMA

/* MIPS specific binary operations */
uint64_t helper_float_recip2_d(CPUMIPSState *env, uint64_t fdt0, uint64_t fdt2)
{
    fdt2 = float64_mul(fdt0, fdt2, &env->active_fpu.fp_status);
    fdt2 = float64_chs(float64_sub(fdt2, float64_one, &env->active_fpu.fp_status));
    update_fcr31(env, GETPC());
    return fdt2;
}

uint32_t helper_float_recip2_s(CPUMIPSState *env, uint32_t fst0, uint32_t fst2)
{
    fst2 = float32_mul(fst0, fst2, &env->active_fpu.fp_status);
    fst2 = float32_chs(float32_sub(fst2, float32_one, &env->active_fpu.fp_status));
    update_fcr31(env, GETPC());
    return fst2;
}

uint64_t helper_float_recip2_ps(CPUMIPSState *env, uint64_t fdt0, uint64_t fdt2)
{
    uint32_t fst0 = fdt0 & 0XFFFFFFFF;
    uint32_t fsth0 = fdt0 >> 32;
    uint32_t fst2 = fdt2 & 0XFFFFFFFF;
    uint32_t fsth2 = fdt2 >> 32;

    fst2 = float32_mul(fst0, fst2, &env->active_fpu.fp_status);
    fsth2 = float32_mul(fsth0, fsth2, &env->active_fpu.fp_status);
    fst2 = float32_chs(float32_sub(fst2, float32_one, &env->active_fpu.fp_status));
    fsth2 = float32_chs(float32_sub(fsth2, float32_one, &env->active_fpu.fp_status));
    update_fcr31(env, GETPC());
    return ((uint64_t)fsth2 << 32) | fst2;
}

uint64_t helper_float_rsqrt2_d(CPUMIPSState *env, uint64_t fdt0, uint64_t fdt2)
{
    fdt2 = float64_mul(fdt0, fdt2, &env->active_fpu.fp_status);
    fdt2 = float64_sub(fdt2, float64_one, &env->active_fpu.fp_status);
    fdt2 = float64_chs(float64_div(fdt2, FLOAT_TWO64, &env->active_fpu.fp_status));
    update_fcr31(env, GETPC());
    return fdt2;
}

uint32_t helper_float_rsqrt2_s(CPUMIPSState *env, uint32_t fst0, uint32_t fst2)
{
    fst2 = float32_mul(fst0, fst2, &env->active_fpu.fp_status);
    fst2 = float32_sub(fst2, float32_one, &env->active_fpu.fp_status);
    fst2 = float32_chs(float32_div(fst2, FLOAT_TWO32, &env->active_fpu.fp_status));
    update_fcr31(env, GETPC());
    return fst2;
}

uint64_t helper_float_rsqrt2_ps(CPUMIPSState *env, uint64_t fdt0, uint64_t fdt2)
{
    uint32_t fst0 = fdt0 & 0XFFFFFFFF;
    uint32_t fsth0 = fdt0 >> 32;
    uint32_t fst2 = fdt2 & 0XFFFFFFFF;
    uint32_t fsth2 = fdt2 >> 32;

    fst2 = float32_mul(fst0, fst2, &env->active_fpu.fp_status);
    fsth2 = float32_mul(fsth0, fsth2, &env->active_fpu.fp_status);
    fst2 = float32_sub(fst2, float32_one, &env->active_fpu.fp_status);
    fsth2 = float32_sub(fsth2, float32_one, &env->active_fpu.fp_status);
    fst2 = float32_chs(float32_div(fst2, FLOAT_TWO32, &env->active_fpu.fp_status));
    fsth2 = float32_chs(float32_div(fsth2, FLOAT_TWO32, &env->active_fpu.fp_status));
    update_fcr31(env, GETPC());
    return ((uint64_t)fsth2 << 32) | fst2;
}

uint64_t helper_float_addr_ps(CPUMIPSState *env, uint64_t fdt0, uint64_t fdt1)
{
    uint32_t fst0 = fdt0 & 0XFFFFFFFF;
    uint32_t fsth0 = fdt0 >> 32;
    uint32_t fst1 = fdt1 & 0XFFFFFFFF;
    uint32_t fsth1 = fdt1 >> 32;
    uint32_t fst2;
    uint32_t fsth2;

    fst2 = float32_add (fst0, fsth0, &env->active_fpu.fp_status);
    fsth2 = float32_add (fst1, fsth1, &env->active_fpu.fp_status);
    update_fcr31(env, GETPC());
    return ((uint64_t)fsth2 << 32) | fst2;
}

uint64_t helper_float_mulr_ps(CPUMIPSState *env, uint64_t fdt0, uint64_t fdt1)
{
    uint32_t fst0 = fdt0 & 0XFFFFFFFF;
    uint32_t fsth0 = fdt0 >> 32;
    uint32_t fst1 = fdt1 & 0XFFFFFFFF;
    uint32_t fsth1 = fdt1 >> 32;
    uint32_t fst2;
    uint32_t fsth2;

    fst2 = float32_mul (fst0, fsth0, &env->active_fpu.fp_status);
    fsth2 = float32_mul (fst1, fsth1, &env->active_fpu.fp_status);
    update_fcr31(env, GETPC());
    return ((uint64_t)fsth2 << 32) | fst2;
}

/* compare operations */
#define FOP_COND_D(op, cond)                                   \
void helper_cmp_d_ ## op(CPUMIPSState *env, uint64_t fdt0,     \
                         uint64_t fdt1, int cc)                \
{                                                              \
    int c;                                                     \
    c = cond;                                                  \
    update_fcr31(env, GETPC());                                \
    if (c)                                                     \
        SET_FP_COND(cc, env->active_fpu);                      \
    else                                                       \
        CLEAR_FP_COND(cc, env->active_fpu);                    \
}                                                              \
void helper_cmpabs_d_ ## op(CPUMIPSState *env, uint64_t fdt0,  \
                            uint64_t fdt1, int cc)             \
{                                                              \
    int c;                                                     \
    fdt0 = float64_abs(fdt0);                                  \
    fdt1 = float64_abs(fdt1);                                  \
    c = cond;                                                  \
    update_fcr31(env, GETPC());                                \
    if (c)                                                     \
        SET_FP_COND(cc, env->active_fpu);                      \
    else                                                       \
        CLEAR_FP_COND(cc, env->active_fpu);                    \
}

/* NOTE: the comma operator will make "cond" to eval to false,
 * but float64_unordered_quiet() is still called. */
FOP_COND_D(f,   (float64_unordered_quiet(fdt1, fdt0, &env->active_fpu.fp_status), 0))
FOP_COND_D(un,  float64_unordered_quiet(fdt1, fdt0, &env->active_fpu.fp_status))
FOP_COND_D(eq,  float64_eq_quiet(fdt0, fdt1, &env->active_fpu.fp_status))
FOP_COND_D(ueq, float64_unordered_quiet(fdt1, fdt0, &env->active_fpu.fp_status)  || float64_eq_quiet(fdt0, fdt1, &env->active_fpu.fp_status))
FOP_COND_D(olt, float64_lt_quiet(fdt0, fdt1, &env->active_fpu.fp_status))
FOP_COND_D(ult, float64_unordered_quiet(fdt1, fdt0, &env->active_fpu.fp_status)  || float64_lt_quiet(fdt0, fdt1, &env->active_fpu.fp_status))
FOP_COND_D(ole, float64_le_quiet(fdt0, fdt1, &env->active_fpu.fp_status))
FOP_COND_D(ule, float64_unordered_quiet(fdt1, fdt0, &env->active_fpu.fp_status)  || float64_le_quiet(fdt0, fdt1, &env->active_fpu.fp_status))
/* NOTE: the comma operator will make "cond" to eval to false,
 * but float64_unordered() is still called. */
FOP_COND_D(sf,  (float64_unordered(fdt1, fdt0, &env->active_fpu.fp_status), 0))
FOP_COND_D(ngle,float64_unordered(fdt1, fdt0, &env->active_fpu.fp_status))
FOP_COND_D(seq, float64_eq(fdt0, fdt1, &env->active_fpu.fp_status))
FOP_COND_D(ngl, float64_unordered(fdt1, fdt0, &env->active_fpu.fp_status)  || float64_eq(fdt0, fdt1, &env->active_fpu.fp_status))
FOP_COND_D(lt,  float64_lt(fdt0, fdt1, &env->active_fpu.fp_status))
FOP_COND_D(nge, float64_unordered(fdt1, fdt0, &env->active_fpu.fp_status)  || float64_lt(fdt0, fdt1, &env->active_fpu.fp_status))
FOP_COND_D(le,  float64_le(fdt0, fdt1, &env->active_fpu.fp_status))
FOP_COND_D(ngt, float64_unordered(fdt1, fdt0, &env->active_fpu.fp_status)  || float64_le(fdt0, fdt1, &env->active_fpu.fp_status))

#define FOP_COND_S(op, cond)                                   \
void helper_cmp_s_ ## op(CPUMIPSState *env, uint32_t fst0,     \
                         uint32_t fst1, int cc)                \
{                                                              \
    int c;                                                     \
    c = cond;                                                  \
    update_fcr31(env, GETPC());                                \
    if (c)                                                     \
        SET_FP_COND(cc, env->active_fpu);                      \
    else                                                       \
        CLEAR_FP_COND(cc, env->active_fpu);                    \
}                                                              \
void helper_cmpabs_s_ ## op(CPUMIPSState *env, uint32_t fst0,  \
                            uint32_t fst1, int cc)             \
{                                                              \
    int c;                                                     \
    fst0 = float32_abs(fst0);                                  \
    fst1 = float32_abs(fst1);                                  \
    c = cond;                                                  \
    update_fcr31(env, GETPC());                                \
    if (c)                                                     \
        SET_FP_COND(cc, env->active_fpu);                      \
    else                                                       \
        CLEAR_FP_COND(cc, env->active_fpu);                    \
}

/* NOTE: the comma operator will make "cond" to eval to false,
 * but float32_unordered_quiet() is still called. */
FOP_COND_S(f,   (float32_unordered_quiet(fst1, fst0, &env->active_fpu.fp_status), 0))
FOP_COND_S(un,  float32_unordered_quiet(fst1, fst0, &env->active_fpu.fp_status))
FOP_COND_S(eq,  float32_eq_quiet(fst0, fst1, &env->active_fpu.fp_status))
FOP_COND_S(ueq, float32_unordered_quiet(fst1, fst0, &env->active_fpu.fp_status)  || float32_eq_quiet(fst0, fst1, &env->active_fpu.fp_status))
FOP_COND_S(olt, float32_lt_quiet(fst0, fst1, &env->active_fpu.fp_status))
FOP_COND_S(ult, float32_unordered_quiet(fst1, fst0, &env->active_fpu.fp_status)  || float32_lt_quiet(fst0, fst1, &env->active_fpu.fp_status))
FOP_COND_S(ole, float32_le_quiet(fst0, fst1, &env->active_fpu.fp_status))
FOP_COND_S(ule, float32_unordered_quiet(fst1, fst0, &env->active_fpu.fp_status)  || float32_le_quiet(fst0, fst1, &env->active_fpu.fp_status))
/* NOTE: the comma operator will make "cond" to eval to false,
 * but float32_unordered() is still called. */
FOP_COND_S(sf,  (float32_unordered(fst1, fst0, &env->active_fpu.fp_status), 0))
FOP_COND_S(ngle,float32_unordered(fst1, fst0, &env->active_fpu.fp_status))
FOP_COND_S(seq, float32_eq(fst0, fst1, &env->active_fpu.fp_status))
FOP_COND_S(ngl, float32_unordered(fst1, fst0, &env->active_fpu.fp_status)  || float32_eq(fst0, fst1, &env->active_fpu.fp_status))
FOP_COND_S(lt,  float32_lt(fst0, fst1, &env->active_fpu.fp_status))
FOP_COND_S(nge, float32_unordered(fst1, fst0, &env->active_fpu.fp_status)  || float32_lt(fst0, fst1, &env->active_fpu.fp_status))
FOP_COND_S(le,  float32_le(fst0, fst1, &env->active_fpu.fp_status))
FOP_COND_S(ngt, float32_unordered(fst1, fst0, &env->active_fpu.fp_status)  || float32_le(fst0, fst1, &env->active_fpu.fp_status))

#define FOP_COND_PS(op, condl, condh)                           \
void helper_cmp_ps_ ## op(CPUMIPSState *env, uint64_t fdt0,     \
                          uint64_t fdt1, int cc)                \
{                                                               \
    uint32_t fst0, fsth0, fst1, fsth1;                          \
    int ch, cl;                                                 \
    fst0 = fdt0 & 0XFFFFFFFF;                                   \
    fsth0 = fdt0 >> 32;                                         \
    fst1 = fdt1 & 0XFFFFFFFF;                                   \
    fsth1 = fdt1 >> 32;                                         \
    cl = condl;                                                 \
    ch = condh;                                                 \
    update_fcr31(env, GETPC());                                 \
    if (cl)                                                     \
        SET_FP_COND(cc, env->active_fpu);                       \
    else                                                        \
        CLEAR_FP_COND(cc, env->active_fpu);                     \
    if (ch)                                                     \
        SET_FP_COND(cc + 1, env->active_fpu);                   \
    else                                                        \
        CLEAR_FP_COND(cc + 1, env->active_fpu);                 \
}                                                               \
void helper_cmpabs_ps_ ## op(CPUMIPSState *env, uint64_t fdt0,  \
                             uint64_t fdt1, int cc)             \
{                                                               \
    uint32_t fst0, fsth0, fst1, fsth1;                          \
    int ch, cl;                                                 \
    fst0 = float32_abs(fdt0 & 0XFFFFFFFF);                      \
    fsth0 = float32_abs(fdt0 >> 32);                            \
    fst1 = float32_abs(fdt1 & 0XFFFFFFFF);                      \
    fsth1 = float32_abs(fdt1 >> 32);                            \
    cl = condl;                                                 \
    ch = condh;                                                 \
    update_fcr31(env, GETPC());                                 \
    if (cl)                                                     \
        SET_FP_COND(cc, env->active_fpu);                       \
    else                                                        \
        CLEAR_FP_COND(cc, env->active_fpu);                     \
    if (ch)                                                     \
        SET_FP_COND(cc + 1, env->active_fpu);                   \
    else                                                        \
        CLEAR_FP_COND(cc + 1, env->active_fpu);                 \
}

/* NOTE: the comma operator will make "cond" to eval to false,
 * but float32_unordered_quiet() is still called. */
FOP_COND_PS(f,   (float32_unordered_quiet(fst1, fst0, &env->active_fpu.fp_status), 0),
                 (float32_unordered_quiet(fsth1, fsth0, &env->active_fpu.fp_status), 0))
FOP_COND_PS(un,  float32_unordered_quiet(fst1, fst0, &env->active_fpu.fp_status),
                 float32_unordered_quiet(fsth1, fsth0, &env->active_fpu.fp_status))
FOP_COND_PS(eq,  float32_eq_quiet(fst0, fst1, &env->active_fpu.fp_status),
                 float32_eq_quiet(fsth0, fsth1, &env->active_fpu.fp_status))
FOP_COND_PS(ueq, float32_unordered_quiet(fst1, fst0, &env->active_fpu.fp_status)    || float32_eq_quiet(fst0, fst1, &env->active_fpu.fp_status),
                 float32_unordered_quiet(fsth1, fsth0, &env->active_fpu.fp_status)  || float32_eq_quiet(fsth0, fsth1, &env->active_fpu.fp_status))
FOP_COND_PS(olt, float32_lt_quiet(fst0, fst1, &env->active_fpu.fp_status),
                 float32_lt_quiet(fsth0, fsth1, &env->active_fpu.fp_status))
FOP_COND_PS(ult, float32_unordered_quiet(fst1, fst0, &env->active_fpu.fp_status)    || float32_lt_quiet(fst0, fst1, &env->active_fpu.fp_status),
                 float32_unordered_quiet(fsth1, fsth0, &env->active_fpu.fp_status)  || float32_lt_quiet(fsth0, fsth1, &env->active_fpu.fp_status))
FOP_COND_PS(ole, float32_le_quiet(fst0, fst1, &env->active_fpu.fp_status),
                 float32_le_quiet(fsth0, fsth1, &env->active_fpu.fp_status))
FOP_COND_PS(ule, float32_unordered_quiet(fst1, fst0, &env->active_fpu.fp_status)    || float32_le_quiet(fst0, fst1, &env->active_fpu.fp_status),
                 float32_unordered_quiet(fsth1, fsth0, &env->active_fpu.fp_status)  || float32_le_quiet(fsth0, fsth1, &env->active_fpu.fp_status))
/* NOTE: the comma operator will make "cond" to eval to false,
 * but float32_unordered() is still called. */
FOP_COND_PS(sf,  (float32_unordered(fst1, fst0, &env->active_fpu.fp_status), 0),
                 (float32_unordered(fsth1, fsth0, &env->active_fpu.fp_status), 0))
FOP_COND_PS(ngle,float32_unordered(fst1, fst0, &env->active_fpu.fp_status),
                 float32_unordered(fsth1, fsth0, &env->active_fpu.fp_status))
FOP_COND_PS(seq, float32_eq(fst0, fst1, &env->active_fpu.fp_status),
                 float32_eq(fsth0, fsth1, &env->active_fpu.fp_status))
FOP_COND_PS(ngl, float32_unordered(fst1, fst0, &env->active_fpu.fp_status)    || float32_eq(fst0, fst1, &env->active_fpu.fp_status),
                 float32_unordered(fsth1, fsth0, &env->active_fpu.fp_status)  || float32_eq(fsth0, fsth1, &env->active_fpu.fp_status))
FOP_COND_PS(lt,  float32_lt(fst0, fst1, &env->active_fpu.fp_status),
                 float32_lt(fsth0, fsth1, &env->active_fpu.fp_status))
FOP_COND_PS(nge, float32_unordered(fst1, fst0, &env->active_fpu.fp_status)    || float32_lt(fst0, fst1, &env->active_fpu.fp_status),
                 float32_unordered(fsth1, fsth0, &env->active_fpu.fp_status)  || float32_lt(fsth0, fsth1, &env->active_fpu.fp_status))
FOP_COND_PS(le,  float32_le(fst0, fst1, &env->active_fpu.fp_status),
                 float32_le(fsth0, fsth1, &env->active_fpu.fp_status))
FOP_COND_PS(ngt, float32_unordered(fst1, fst0, &env->active_fpu.fp_status)    || float32_le(fst0, fst1, &env->active_fpu.fp_status),
                 float32_unordered(fsth1, fsth0, &env->active_fpu.fp_status)  || float32_le(fsth0, fsth1, &env->active_fpu.fp_status))<|MERGE_RESOLUTION|>--- conflicted
+++ resolved
@@ -1737,11 +1737,8 @@
 {
     fprintf(stderr, "%s:%u - %s\n", __FILE__, __LINE__, __func__);
     // arg1 = rt, arg2 = rs
-<<<<<<< HEAD
-    //arg1 = 0;
-=======
->>>>>>> b0932e06
-    // TODO: store to TC register
+    // TODO: store to TC register, assert to detect test cases.
+    g_assert_not_reached();
 }
 
 target_ulong helper_yield(CPUMIPSState *env, target_ulong arg)
