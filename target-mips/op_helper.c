--- conflicted
+++ resolved
@@ -2324,13 +2324,8 @@
     }
 }
 
-<<<<<<< HEAD
-void QEMU_NORETURN cpu_unassigned_access(CPUMIPSState *env, target_phys_addr_t addr,
+void QEMU_NORETURN cpu_unassigned_access(CPUMIPSState *env, hwaddr addr,
                                          int is_write, int is_exec, int unused, int size)
-=======
-void cpu_unassigned_access(CPUMIPSState *env, hwaddr addr,
-                           int is_write, int is_exec, int unused, int size)
->>>>>>> a8170e5e
 {
     if (is_exec)
         helper_raise_exception(env, EXCP_IBE);
