#include "hw/hw.h"
#include "hw/boards.h"

#include "exec-all.h"

<<<<<<< HEAD
void register_machines(void)
{
    qemu_register_machine(&mips_malta_machine);
    qemu_register_machine(&mips_magnum_machine);
    qemu_register_machine(&mips_pica61_machine);
    qemu_register_machine(&mips_mipssim_machine);
    qemu_register_mips_machines();
#if !defined(TARGET_MIPS64)
    qemu_register_ar7_machines();
#endif
}

=======
>>>>>>> f80f9ec9
static void save_tc(QEMUFile *f, TCState *tc)
{
    int i;

    /* Save active TC */
    for(i = 0; i < 32; i++)
        qemu_put_betls(f, &tc->gpr[i]);
    qemu_put_betls(f, &tc->PC);
    for(i = 0; i < MIPS_DSP_ACC; i++)
        qemu_put_betls(f, &tc->HI[i]);
    for(i = 0; i < MIPS_DSP_ACC; i++)
        qemu_put_betls(f, &tc->LO[i]);
    for(i = 0; i < MIPS_DSP_ACC; i++)
        qemu_put_betls(f, &tc->ACX[i]);
    qemu_put_betls(f, &tc->DSPControl);
    qemu_put_sbe32s(f, &tc->CP0_TCStatus);
    qemu_put_sbe32s(f, &tc->CP0_TCBind);
    qemu_put_betls(f, &tc->CP0_TCHalt);
    qemu_put_betls(f, &tc->CP0_TCContext);
    qemu_put_betls(f, &tc->CP0_TCSchedule);
    qemu_put_betls(f, &tc->CP0_TCScheFBack);
    qemu_put_sbe32s(f, &tc->CP0_Debug_tcstatus);
}

static void save_fpu(QEMUFile *f, CPUMIPSFPUContext *fpu)
{
    int i;

    for(i = 0; i < 32; i++)
        qemu_put_be64s(f, &fpu->fpr[i].d);
    qemu_put_s8s(f, &fpu->fp_status.float_detect_tininess);
    qemu_put_s8s(f, &fpu->fp_status.float_rounding_mode);
    qemu_put_s8s(f, &fpu->fp_status.float_exception_flags);
    qemu_put_be32s(f, &fpu->fcr0);
    qemu_put_be32s(f, &fpu->fcr31);
}

void cpu_save(QEMUFile *f, void *opaque)
{
    CPUState *env = opaque;
    // TODO: i is too small?
    int i;

    /* Save active TC */
    save_tc(f, &env->active_tc);

    /* Save active FPU */
    save_fpu(f, &env->active_fpu);

    /* Save MVP */
    qemu_put_sbe32s(f, &env->mvp->CP0_MVPControl);
    qemu_put_sbe32s(f, &env->mvp->CP0_MVPConf0);
    qemu_put_sbe32s(f, &env->mvp->CP0_MVPConf1);

    /* Save TLB */
    qemu_put_be32s(f, &env->tlb->nb_tlb);
    qemu_put_be32s(f, &env->tlb->tlb_in_use);
    for(i = 0; i < MIPS_TLB_MAX; i++) {
        uint16_t flags = ((env->tlb->mmu.r4k.tlb[i].G << 10) |
                          (env->tlb->mmu.r4k.tlb[i].C0 << 7) |
                          (env->tlb->mmu.r4k.tlb[i].C1 << 4) |
                          (env->tlb->mmu.r4k.tlb[i].V0 << 3) |
                          (env->tlb->mmu.r4k.tlb[i].V1 << 2) |
                          (env->tlb->mmu.r4k.tlb[i].D0 << 1) |
                          (env->tlb->mmu.r4k.tlb[i].D1 << 0));

        qemu_put_betls(f, &env->tlb->mmu.r4k.tlb[i].VPN);
        qemu_put_be32s(f, &env->tlb->mmu.r4k.tlb[i].PageMask);
        qemu_put_8s(f, &env->tlb->mmu.r4k.tlb[i].ASID);
        qemu_put_be16s(f, &flags);
        qemu_put_betls(f, &env->tlb->mmu.r4k.tlb[i].PFN[0]);
        qemu_put_betls(f, &env->tlb->mmu.r4k.tlb[i].PFN[1]);
    }

    /* Save CPU metastate */
    qemu_put_be32s(f, &env->current_tc);
    qemu_put_be32s(f, &env->current_fpu);
    qemu_put_sbe32s(f, &env->error_code);
    qemu_put_be32s(f, &env->hflags);
    qemu_put_betls(f, &env->btarget);
    i = env->bcond;
    qemu_put_sbe32s(f, &i);

    /* Save remaining CP1 registers */
    qemu_put_sbe32s(f, &env->CP0_Index);
    qemu_put_sbe32s(f, &env->CP0_Random);
    qemu_put_sbe32s(f, &env->CP0_VPEControl);
    qemu_put_sbe32s(f, &env->CP0_VPEConf0);
    qemu_put_sbe32s(f, &env->CP0_VPEConf1);
    qemu_put_betls(f, &env->CP0_YQMask);
    qemu_put_betls(f, &env->CP0_VPESchedule);
    qemu_put_betls(f, &env->CP0_VPEScheFBack);
    qemu_put_sbe32s(f, &env->CP0_VPEOpt);
    qemu_put_betls(f, &env->CP0_EntryLo0);
    qemu_put_betls(f, &env->CP0_EntryLo1);
    qemu_put_betls(f, &env->CP0_Context);
    qemu_put_sbe32s(f, &env->CP0_PageMask);
    qemu_put_sbe32s(f, &env->CP0_PageGrain);
    qemu_put_sbe32s(f, &env->CP0_Wired);
    qemu_put_sbe32s(f, &env->CP0_SRSConf0);
    qemu_put_sbe32s(f, &env->CP0_SRSConf1);
    qemu_put_sbe32s(f, &env->CP0_SRSConf2);
    qemu_put_sbe32s(f, &env->CP0_SRSConf3);
    qemu_put_sbe32s(f, &env->CP0_SRSConf4);
    qemu_put_sbe32s(f, &env->CP0_HWREna);
    qemu_put_betls(f, &env->CP0_BadVAddr);
    qemu_put_sbe32s(f, &env->CP0_Count);
    qemu_put_betls(f, &env->CP0_EntryHi);
    qemu_put_sbe32s(f, &env->CP0_Compare);
    qemu_put_sbe32s(f, &env->CP0_Status);
    qemu_put_sbe32s(f, &env->CP0_IntCtl);
    qemu_put_sbe32s(f, &env->CP0_SRSCtl);
    qemu_put_sbe32s(f, &env->CP0_SRSMap);
    qemu_put_sbe32s(f, &env->CP0_Cause);
    qemu_put_betls(f, &env->CP0_EPC);
    qemu_put_sbe32s(f, &env->CP0_PRid);
    qemu_put_sbe32s(f, &env->CP0_EBase);
    qemu_put_sbe32s(f, &env->CP0_Config0);
    qemu_put_sbe32s(f, &env->CP0_Config1);
    qemu_put_sbe32s(f, &env->CP0_Config2);
    qemu_put_sbe32s(f, &env->CP0_Config3);
    qemu_put_sbe32s(f, &env->CP0_Config6);
    qemu_put_sbe32s(f, &env->CP0_Config7);
    qemu_put_betls(f, &env->CP0_LLAddr);
    for(i = 0; i < 8; i++)
        qemu_put_betls(f, &env->CP0_WatchLo[i]);
    for(i = 0; i < 8; i++)
        qemu_put_sbe32s(f, &env->CP0_WatchHi[i]);
    qemu_put_betls(f, &env->CP0_XContext);
    qemu_put_sbe32s(f, &env->CP0_Framemask);
    qemu_put_sbe32s(f, &env->CP0_Debug);
    qemu_put_betls(f, &env->CP0_DEPC);
    qemu_put_sbe32s(f, &env->CP0_Performance0);
    qemu_put_sbe32s(f, &env->CP0_TagLo);
    qemu_put_sbe32s(f, &env->CP0_DataLo);
    qemu_put_sbe32s(f, &env->CP0_TagHi);
    qemu_put_sbe32s(f, &env->CP0_DataHi);
    qemu_put_betls(f, &env->CP0_ErrorEPC);
    qemu_put_sbe32s(f, &env->CP0_DESAVE);

    /* Save inactive TC state */
    for (i = 0; i < MIPS_SHADOW_SET_MAX; i++)
        save_tc(f, &env->tcs[i]);
    for (i = 0; i < MIPS_FPU_MAX; i++)
        save_fpu(f, &env->fpus[i]);
}

static void load_tc(QEMUFile *f, TCState *tc)
{
    int i;

    /* Save active TC */
    for(i = 0; i < 32; i++)
        qemu_get_betls(f, &tc->gpr[i]);
    qemu_get_betls(f, &tc->PC);
    for(i = 0; i < MIPS_DSP_ACC; i++)
        qemu_get_betls(f, &tc->HI[i]);
    for(i = 0; i < MIPS_DSP_ACC; i++)
        qemu_get_betls(f, &tc->LO[i]);
    for(i = 0; i < MIPS_DSP_ACC; i++)
        qemu_get_betls(f, &tc->ACX[i]);
    qemu_get_betls(f, &tc->DSPControl);
    qemu_get_sbe32s(f, &tc->CP0_TCStatus);
    qemu_get_sbe32s(f, &tc->CP0_TCBind);
    qemu_get_betls(f, &tc->CP0_TCHalt);
    qemu_get_betls(f, &tc->CP0_TCContext);
    qemu_get_betls(f, &tc->CP0_TCSchedule);
    qemu_get_betls(f, &tc->CP0_TCScheFBack);
    qemu_get_sbe32s(f, &tc->CP0_Debug_tcstatus);
}

static void load_fpu(QEMUFile *f, CPUMIPSFPUContext *fpu)
{
    int i;

    for(i = 0; i < 32; i++)
        qemu_get_be64s(f, &fpu->fpr[i].d);
    qemu_get_s8s(f, &fpu->fp_status.float_detect_tininess);
    qemu_get_s8s(f, &fpu->fp_status.float_rounding_mode);
    qemu_get_s8s(f, &fpu->fp_status.float_exception_flags);
    qemu_get_be32s(f, &fpu->fcr0);
    qemu_get_be32s(f, &fpu->fcr31);
}

int cpu_load(QEMUFile *f, void *opaque, int version_id)
{
    CPUState *env = opaque;
    int i;

    if (version_id != 3)
        return -EINVAL;

    /* Load active TC */
    load_tc(f, &env->active_tc);

    /* Load active FPU */
    load_fpu(f, &env->active_fpu);

    /* Load MVP */
    qemu_get_sbe32s(f, &env->mvp->CP0_MVPControl);
    qemu_get_sbe32s(f, &env->mvp->CP0_MVPConf0);
    qemu_get_sbe32s(f, &env->mvp->CP0_MVPConf1);

    /* Load TLB */
    qemu_get_be32s(f, &env->tlb->nb_tlb);
    qemu_get_be32s(f, &env->tlb->tlb_in_use);
    for(i = 0; i < MIPS_TLB_MAX; i++) {
        uint16_t flags;

        qemu_get_betls(f, &env->tlb->mmu.r4k.tlb[i].VPN);
        qemu_get_be32s(f, &env->tlb->mmu.r4k.tlb[i].PageMask);
        qemu_get_8s(f, &env->tlb->mmu.r4k.tlb[i].ASID);
        qemu_get_be16s(f, &flags);
        env->tlb->mmu.r4k.tlb[i].G = (flags >> 10) & 1;
        env->tlb->mmu.r4k.tlb[i].C0 = (flags >> 7) & 3;
        env->tlb->mmu.r4k.tlb[i].C1 = (flags >> 4) & 3;
        env->tlb->mmu.r4k.tlb[i].V0 = (flags >> 3) & 1;
        env->tlb->mmu.r4k.tlb[i].V1 = (flags >> 2) & 1;
        env->tlb->mmu.r4k.tlb[i].D0 = (flags >> 1) & 1;
        env->tlb->mmu.r4k.tlb[i].D1 = (flags >> 0) & 1;
        qemu_get_betls(f, &env->tlb->mmu.r4k.tlb[i].PFN[0]);
        qemu_get_betls(f, &env->tlb->mmu.r4k.tlb[i].PFN[1]);
    }

    /* Load CPU metastate */
    qemu_get_be32s(f, &env->current_tc);
    qemu_get_be32s(f, &env->current_fpu);
    qemu_get_sbe32s(f, &env->error_code);
    qemu_get_be32s(f, &env->hflags);
    qemu_get_betls(f, &env->btarget);
    qemu_get_sbe32s(f, &i);
    env->bcond = i;

    /* Load remaining CP1 registers */
    qemu_get_sbe32s(f, &env->CP0_Index);
    qemu_get_sbe32s(f, &env->CP0_Random);
    qemu_get_sbe32s(f, &env->CP0_VPEControl);
    qemu_get_sbe32s(f, &env->CP0_VPEConf0);
    qemu_get_sbe32s(f, &env->CP0_VPEConf1);
    qemu_get_betls(f, &env->CP0_YQMask);
    qemu_get_betls(f, &env->CP0_VPESchedule);
    qemu_get_betls(f, &env->CP0_VPEScheFBack);
    qemu_get_sbe32s(f, &env->CP0_VPEOpt);
    qemu_get_betls(f, &env->CP0_EntryLo0);
    qemu_get_betls(f, &env->CP0_EntryLo1);
    qemu_get_betls(f, &env->CP0_Context);
    qemu_get_sbe32s(f, &env->CP0_PageMask);
    qemu_get_sbe32s(f, &env->CP0_PageGrain);
    qemu_get_sbe32s(f, &env->CP0_Wired);
    qemu_get_sbe32s(f, &env->CP0_SRSConf0);
    qemu_get_sbe32s(f, &env->CP0_SRSConf1);
    qemu_get_sbe32s(f, &env->CP0_SRSConf2);
    qemu_get_sbe32s(f, &env->CP0_SRSConf3);
    qemu_get_sbe32s(f, &env->CP0_SRSConf4);
    qemu_get_sbe32s(f, &env->CP0_HWREna);
    qemu_get_betls(f, &env->CP0_BadVAddr);
    qemu_get_sbe32s(f, &env->CP0_Count);
    qemu_get_betls(f, &env->CP0_EntryHi);
    qemu_get_sbe32s(f, &env->CP0_Compare);
    qemu_get_sbe32s(f, &env->CP0_Status);
    qemu_get_sbe32s(f, &env->CP0_IntCtl);
    qemu_get_sbe32s(f, &env->CP0_SRSCtl);
    qemu_get_sbe32s(f, &env->CP0_SRSMap);
    qemu_get_sbe32s(f, &env->CP0_Cause);
    qemu_get_betls(f, &env->CP0_EPC);
    qemu_get_sbe32s(f, &env->CP0_PRid);
    qemu_get_sbe32s(f, &env->CP0_EBase);
    qemu_get_sbe32s(f, &env->CP0_Config0);
    qemu_get_sbe32s(f, &env->CP0_Config1);
    qemu_get_sbe32s(f, &env->CP0_Config2);
    qemu_get_sbe32s(f, &env->CP0_Config3);
    qemu_get_sbe32s(f, &env->CP0_Config6);
    qemu_get_sbe32s(f, &env->CP0_Config7);
    qemu_get_betls(f, &env->CP0_LLAddr);
    for(i = 0; i < 8; i++)
        qemu_get_betls(f, &env->CP0_WatchLo[i]);
    for(i = 0; i < 8; i++)
        qemu_get_sbe32s(f, &env->CP0_WatchHi[i]);
    qemu_get_betls(f, &env->CP0_XContext);
    qemu_get_sbe32s(f, &env->CP0_Framemask);
    qemu_get_sbe32s(f, &env->CP0_Debug);
    qemu_get_betls(f, &env->CP0_DEPC);
    qemu_get_sbe32s(f, &env->CP0_Performance0);
    qemu_get_sbe32s(f, &env->CP0_TagLo);
    qemu_get_sbe32s(f, &env->CP0_DataLo);
    qemu_get_sbe32s(f, &env->CP0_TagHi);
    qemu_get_sbe32s(f, &env->CP0_DataHi);
    qemu_get_betls(f, &env->CP0_ErrorEPC);
    qemu_get_sbe32s(f, &env->CP0_DESAVE);

    /* Load inactive TC state */
    for (i = 0; i < MIPS_SHADOW_SET_MAX; i++)
        load_tc(f, &env->tcs[i]);
    for (i = 0; i < MIPS_FPU_MAX; i++)
        load_fpu(f, &env->fpus[i]);

    /* XXX: ensure compatiblity for halted bit ? */
    tlb_flush(env, 1);
    return 0;
}<|MERGE_RESOLUTION|>--- conflicted
+++ resolved
@@ -3,21 +3,6 @@
 
 #include "exec-all.h"
 
-<<<<<<< HEAD
-void register_machines(void)
-{
-    qemu_register_machine(&mips_malta_machine);
-    qemu_register_machine(&mips_magnum_machine);
-    qemu_register_machine(&mips_pica61_machine);
-    qemu_register_machine(&mips_mipssim_machine);
-    qemu_register_mips_machines();
-#if !defined(TARGET_MIPS64)
-    qemu_register_ar7_machines();
-#endif
-}
-
-=======
->>>>>>> f80f9ec9
 static void save_tc(QEMUFile *f, TCState *tc)
 {
     int i;
