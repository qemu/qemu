--- conflicted
+++ resolved
@@ -354,12 +354,7 @@
         cpu_abort(env1, "Trying to execute code outside RAM or ROM at 0x" TARGET_FMT_lx "\n", addr);
 #endif
     }
-<<<<<<< HEAD
-    p = (void *)(uintptr_t)addr
-        + env1->tlb_table[mmu_idx][page_index].addend;
-=======
     p = (void *)((uintptr_t)addr + env1->tlb_table[mmu_idx][page_index].addend);
->>>>>>> ff74c5a9
     return qemu_ram_addr_from_host_nofail(p);
 }
 #endif
