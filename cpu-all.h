--- conflicted
+++ resolved
@@ -203,14 +203,9 @@
 #define h2g_valid(x) 1
 #else
 #define h2g_valid(x) ({ \
-<<<<<<< HEAD
     uintptr_t __guest = (uintptr_t)(x) - GUEST_BASE; \
-    __guest < (1ul << TARGET_VIRT_ADDR_SPACE_BITS); \
-=======
-    unsigned long __guest = (unsigned long)(x) - GUEST_BASE; \
     (__guest < (1ul << TARGET_VIRT_ADDR_SPACE_BITS)) && \
     (!RESERVED_VA || (__guest < RESERVED_VA)); \
->>>>>>> 5cbdb3a3
 })
 #endif
 
