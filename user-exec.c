--- conflicted
+++ resolved
@@ -453,12 +453,8 @@
     ucontext_t *uc = puc;
 #else
     struct ucontext *uc = puc;
-<<<<<<< HEAD
-    uintptr_t pc;
-=======
 #endif
     unsigned long pc;
->>>>>>> adb22040
     int is_write;
 
 #if defined(__NetBSD__)
