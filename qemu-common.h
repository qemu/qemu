--- conflicted
+++ resolved
@@ -100,19 +100,11 @@
 #ifdef _WIN32
 #define fsync _commit
 #if !defined(lseek)
-<<<<<<< HEAD
-#define lseek _lseeki64
-#endif
-int qemu_ftruncate64(int, int64_t);
-#if !defined(ftruncate)
-#define ftruncate qemu_ftruncate64
-=======
 # define lseek _lseeki64
 #endif
 int qemu_ftruncate64(int, int64_t);
 #if !defined(ftruncate)
 # define ftruncate qemu_ftruncate64
->>>>>>> a348f108
 #endif
 
 static inline char *realpath(const char *path, char *resolved_path)
