/*
 * QEMU monitor
 *
 * Copyright (c) 2003-2004 Fabrice Bellard
 *
 * Permission is hereby granted, free of charge, to any person obtaining a copy
 * of this software and associated documentation files (the "Software"), to deal
 * in the Software without restriction, including without limitation the rights
 * to use, copy, modify, merge, publish, distribute, sublicense, and/or sell
 * copies of the Software, and to permit persons to whom the Software is
 * furnished to do so, subject to the following conditions:
 *
 * The above copyright notice and this permission notice shall be included in
 * all copies or substantial portions of the Software.
 *
 * THE SOFTWARE IS PROVIDED "AS IS", WITHOUT WARRANTY OF ANY KIND, EXPRESS OR
 * IMPLIED, INCLUDING BUT NOT LIMITED TO THE WARRANTIES OF MERCHANTABILITY,
 * FITNESS FOR A PARTICULAR PURPOSE AND NONINFRINGEMENT. IN NO EVENT SHALL
 * THE AUTHORS OR COPYRIGHT HOLDERS BE LIABLE FOR ANY CLAIM, DAMAGES OR OTHER
 * LIABILITY, WHETHER IN AN ACTION OF CONTRACT, TORT OR OTHERWISE, ARISING FROM,
 * OUT OF OR IN CONNECTION WITH THE SOFTWARE OR THE USE OR OTHER DEALINGS IN
 * THE SOFTWARE.
 */
#include <dirent.h>
#include "hw/hw.h"
#include "hw/qdev.h"
#include "hw/usb.h"
#include "hw/pcmcia.h"
#include "hw/pc.h"
#include "hw/pci.h"
#include "hw/watchdog.h"
#include "hw/loader.h"
#include "gdbstub.h"
#include "net.h"
#include "net/slirp.h"
#include "qemu-char.h"
#include "sysemu.h"
#include "monitor.h"
#include "readline.h"
#include "console.h"
#include "block.h"
#include "audio/audio.h"
#include "disas.h"
#include "balloon.h"
#include "qemu-timer.h"
#include "migration.h"
#include "kvm.h"
#include "acl.h"
#include "qint.h"
#include "qfloat.h"
#include "qlist.h"
#include "qdict.h"
#include "qbool.h"
#include "qstring.h"
#include "qerror.h"
#include "qjson.h"
#include "json-streamer.h"
#include "json-parser.h"
#include "osdep.h"

//#define DEBUG
//#define DEBUG_COMPLETION

/*
 * Supported types:
 *
 * 'F'          filename
 * 'B'          block device name
 * 's'          string (accept optional quote)
 * 'i'          32 bit integer
 * 'l'          target long (32 or 64 bit)
 * 'M'          just like 'l', except in user mode the value is
 *              multiplied by 2^20 (think Mebibyte)
 * 'b'          double
 *              user mode accepts an optional G, g, M, m, K, k suffix,
 *              which multiplies the value by 2^30 for suffixes G and
 *              g, 2^20 for M and m, 2^10 for K and k
 * 'T'          double
 *              user mode accepts an optional ms, us, ns suffix,
 *              which divides the value by 1e3, 1e6, 1e9, respectively
 * '/'          optional gdb-like print format (like "/10x")
 *
 * '?'          optional type (for all types, except '/')
 * '.'          other form of optional type (for 'i' and 'l')
 * '-'          optional parameter (eg. '-f')
 *
 */

typedef struct MonitorCompletionData MonitorCompletionData;
struct MonitorCompletionData {
    Monitor *mon;
    void (*user_print)(Monitor *mon, const QObject *data);
};

typedef struct mon_cmd_t {
    const char *name;
    const char *args_type;
    const char *params;
    const char *help;
    void (*user_print)(Monitor *mon, const QObject *data);
    union {
        void (*info)(Monitor *mon);
        void (*info_new)(Monitor *mon, QObject **ret_data);
        int  (*info_async)(Monitor *mon, MonitorCompletion *cb, void *opaque);
        void (*cmd)(Monitor *mon, const QDict *qdict);
        int  (*cmd_new)(Monitor *mon, const QDict *params, QObject **ret_data);
        int  (*cmd_async)(Monitor *mon, const QDict *params,
                          MonitorCompletion *cb, void *opaque);
    } mhandler;
    int async;
} mon_cmd_t;

/* file descriptors passed via SCM_RIGHTS */
typedef struct mon_fd_t mon_fd_t;
struct mon_fd_t {
    char *name;
    int fd;
    QLIST_ENTRY(mon_fd_t) next;
};

typedef struct MonitorControl {
    QObject *id;
    JSONMessageParser parser;
    int command_mode;
} MonitorControl;

struct Monitor {
    CharDriverState *chr;
    int mux_out;
    int reset_seen;
    int flags;
    int suspend_cnt;
    uint8_t outbuf[1024];
    int outbuf_index;
    ReadLineState *rs;
    MonitorControl *mc;
    CPUState *mon_cpu;
    BlockDriverCompletionFunc *password_completion_cb;
    void *password_opaque;
#ifdef CONFIG_DEBUG_MONITOR
    int print_calls_nr;
#endif
    QError *error;
    QLIST_HEAD(,mon_fd_t) fds;
    QLIST_ENTRY(Monitor) entry;
};

#ifdef CONFIG_DEBUG_MONITOR
#define MON_DEBUG(fmt, ...) do {    \
    fprintf(stderr, "Monitor: ");       \
    fprintf(stderr, fmt, ## __VA_ARGS__); } while (0)

static inline void mon_print_count_inc(Monitor *mon)
{
    mon->print_calls_nr++;
}

static inline void mon_print_count_init(Monitor *mon)
{
    mon->print_calls_nr = 0;
}

static inline int mon_print_count_get(const Monitor *mon)
{
    return mon->print_calls_nr;
}

#else /* !CONFIG_DEBUG_MONITOR */
#define MON_DEBUG(fmt, ...) do { } while (0)
static inline void mon_print_count_inc(Monitor *mon) { }
static inline void mon_print_count_init(Monitor *mon) { }
static inline int mon_print_count_get(const Monitor *mon) { return 0; }
#endif /* CONFIG_DEBUG_MONITOR */

static QLIST_HEAD(mon_list, Monitor) mon_list;

static const mon_cmd_t mon_cmds[];
static const mon_cmd_t info_cmds[];

Monitor *cur_mon = NULL;

static void monitor_command_cb(Monitor *mon, const char *cmdline,
                               void *opaque);

static inline int qmp_cmd_mode(const Monitor *mon)
{
    return (mon->mc ? mon->mc->command_mode : 0);
}

/* Return true if in control mode, false otherwise */
static inline int monitor_ctrl_mode(const Monitor *mon)
{
    return (mon->flags & MONITOR_USE_CONTROL);
}

static void monitor_read_command(Monitor *mon, int show_prompt)
{
    if (!mon->rs)
        return;

    readline_start(mon->rs, "(qemu) ", 0, monitor_command_cb, NULL);
    if (show_prompt)
        readline_show_prompt(mon->rs);
}

static int monitor_read_password(Monitor *mon, ReadLineFunc *readline_func,
                                 void *opaque)
{
    if (monitor_ctrl_mode(mon)) {
        qemu_error_new(QERR_MISSING_PARAMETER, "password");
        return -EINVAL;
    } else if (mon->rs) {
        readline_start(mon->rs, "Password: ", 1, readline_func, opaque);
        /* prompt is printed on return from the command handler */
        return 0;
    } else {
        monitor_printf(mon, "terminal does not support password prompting\n");
        return -ENOTTY;
    }
}

void monitor_flush(Monitor *mon)
{
    if (mon && mon->outbuf_index != 0 && !mon->mux_out) {
        qemu_chr_write(mon->chr, mon->outbuf, mon->outbuf_index);
        mon->outbuf_index = 0;
    }
}

/* flush at every end of line or if the buffer is full */
static void monitor_puts(Monitor *mon, const char *str)
{
    char c;

    for(;;) {
        c = *str++;
        if (c == '\0')
            break;
        if (c == '\n')
            mon->outbuf[mon->outbuf_index++] = '\r';
        mon->outbuf[mon->outbuf_index++] = c;
        if (mon->outbuf_index >= (sizeof(mon->outbuf) - 1)
            || c == '\n')
            monitor_flush(mon);
    }
}

void monitor_vprintf(Monitor *mon, const char *fmt, va_list ap)
{
    char buf[4096];

    if (!mon)
        return;

    mon_print_count_inc(mon);

    if (monitor_ctrl_mode(mon)) {
        return;
    }

    vsnprintf(buf, sizeof(buf), fmt, ap);
    monitor_puts(mon, buf);
}

void monitor_printf(Monitor *mon, const char *fmt, ...)
{
    va_list ap;
    va_start(ap, fmt);
    monitor_vprintf(mon, fmt, ap);
    va_end(ap);
}

void monitor_print_filename(Monitor *mon, const char *filename)
{
    int i;

    for (i = 0; filename[i]; i++) {
        switch (filename[i]) {
        case ' ':
        case '"':
        case '\\':
            monitor_printf(mon, "\\%c", filename[i]);
            break;
        case '\t':
            monitor_printf(mon, "\\t");
            break;
        case '\r':
            monitor_printf(mon, "\\r");
            break;
        case '\n':
            monitor_printf(mon, "\\n");
            break;
        default:
            monitor_printf(mon, "%c", filename[i]);
            break;
        }
    }
}

static int monitor_fprintf(FILE *stream, const char *fmt, ...)
{
    va_list ap;
    va_start(ap, fmt);
    monitor_vprintf((Monitor *)stream, fmt, ap);
    va_end(ap);
    return 0;
}

static void monitor_user_noop(Monitor *mon, const QObject *data) { }

static inline int monitor_handler_ported(const mon_cmd_t *cmd)
{
    return cmd->user_print != NULL;
}

static inline bool monitor_handler_is_async(const mon_cmd_t *cmd)
{
    return cmd->async != 0;
}

static inline int monitor_has_error(const Monitor *mon)
{
    return mon->error != NULL;
}

static void monitor_json_emitter(Monitor *mon, const QObject *data)
{
    QString *json;

    json = qobject_to_json(data);
    assert(json != NULL);

    qstring_append_chr(json, '\n');
    monitor_puts(mon, qstring_get_str(json));

    QDECREF(json);
}

static void monitor_protocol_emitter(Monitor *mon, QObject *data)
{
    QDict *qmp;

    qmp = qdict_new();

    if (!monitor_has_error(mon)) {
        /* success response */
        if (data) {
            qobject_incref(data);
            qdict_put_obj(qmp, "return", data);
        } else {
            /* return an empty QDict by default */
            qdict_put(qmp, "return", qdict_new());
        }
    } else {
        /* error response */
        qdict_put(mon->error->error, "desc", qerror_human(mon->error));
        qdict_put(qmp, "error", mon->error->error);
        QINCREF(mon->error->error);
        QDECREF(mon->error);
        mon->error = NULL;
    }

    if (mon->mc->id) {
        qdict_put_obj(qmp, "id", mon->mc->id);
        mon->mc->id = NULL;
    }

    monitor_json_emitter(mon, QOBJECT(qmp));
    QDECREF(qmp);
}

static void timestamp_put(QDict *qdict)
{
    int err;
    QObject *obj;
    qemu_timeval tv;

    err = qemu_gettimeofday(&tv);
    if (err < 0)
        return;

    obj = qobject_from_jsonf("{ 'seconds': %" PRId64 ", "
                                "'microseconds': %" PRId64 " }",
                                (int64_t) tv.tv_sec, (int64_t) tv.tv_usec);
    qdict_put_obj(qdict, "timestamp", obj);
}

/**
 * monitor_protocol_event(): Generate a Monitor event
 *
 * Event-specific data can be emitted through the (optional) 'data' parameter.
 */
void monitor_protocol_event(MonitorEvent event, QObject *data)
{
    QDict *qmp;
    const char *event_name;
    Monitor *mon;

    assert(event < QEVENT_MAX);

    switch (event) {
        case QEVENT_DEBUG:
            event_name = "DEBUG";
            break;
        case QEVENT_SHUTDOWN:
            event_name = "SHUTDOWN";
            break;
        case QEVENT_RESET:
            event_name = "RESET";
            break;
        case QEVENT_POWERDOWN:
            event_name = "POWERDOWN";
            break;
        case QEVENT_STOP:
            event_name = "STOP";
            break;
        case QEVENT_VNC_CONNECTED:
            event_name = "VNC_CONNECTED";
            break;
        case QEVENT_VNC_INITIALIZED:
            event_name = "VNC_INITIALIZED";
            break;
        case QEVENT_VNC_DISCONNECTED:
            event_name = "VNC_DISCONNECTED";
            break;
        case QEVENT_BLOCK_IO_ERROR:
            event_name = "BLOCK_IO_ERROR";
            break;
        default:
            abort();
            break;
    }

    qmp = qdict_new();
    timestamp_put(qmp);
    qdict_put(qmp, "event", qstring_from_str(event_name));
    if (data) {
        qobject_incref(data);
        qdict_put_obj(qmp, "data", data);
    }

    QLIST_FOREACH(mon, &mon_list, entry) {
        if (monitor_ctrl_mode(mon) && qmp_cmd_mode(mon)) {
            monitor_json_emitter(mon, QOBJECT(qmp));
        }
    }
    QDECREF(qmp);
}

static int do_qmp_capabilities(Monitor *mon, const QDict *params,
                               QObject **ret_data)
{
    /* Will setup QMP capabilities in the future */
    if (monitor_ctrl_mode(mon)) {
        mon->mc->command_mode = 1;
    }

    return 0;
}

static int compare_cmd(const char *name, const char *list)
{
    const char *p, *pstart;
    int len;
    len = strlen(name);
    p = list;
    for(;;) {
        pstart = p;
        p = strchr(p, '|');
        if (!p)
            p = pstart + strlen(pstart);
        if ((p - pstart) == len && !memcmp(pstart, name, len))
            return 1;
        if (*p == '\0')
            break;
        p++;
    }
    return 0;
}

static void help_cmd_dump(Monitor *mon, const mon_cmd_t *cmds,
                          const char *prefix, const char *name)
{
    const mon_cmd_t *cmd;

    for(cmd = cmds; cmd->name != NULL; cmd++) {
        if (!name || !strcmp(name, cmd->name))
            monitor_printf(mon, "%s%s %s -- %s\n", prefix, cmd->name,
                           cmd->params, cmd->help);
    }
}

static void help_cmd(Monitor *mon, const char *name)
{
    if (name && !strcmp(name, "info")) {
        help_cmd_dump(mon, info_cmds, "info ", NULL);
    } else {
        help_cmd_dump(mon, mon_cmds, "", name);
        if (name && !strcmp(name, "log")) {
            const CPULogItem *item;
            monitor_printf(mon, "Log items (comma separated):\n");
            monitor_printf(mon, "%-10s %s\n", "none", "remove all logs");
            for(item = cpu_log_items; item->mask != 0; item++) {
                monitor_printf(mon, "%-10s %s\n", item->name, item->help);
            }
        }
    }
}

static void do_help_cmd(Monitor *mon, const QDict *qdict)
{
    help_cmd(mon, qdict_get_try_str(qdict, "name"));
}

static void do_commit(Monitor *mon, const QDict *qdict)
{
    int all_devices;
    DriveInfo *dinfo;
    const char *device = qdict_get_str(qdict, "device");

    all_devices = !strcmp(device, "all");
    QTAILQ_FOREACH(dinfo, &drives, next) {
        if (!all_devices)
            if (strcmp(bdrv_get_device_name(dinfo->bdrv), device))
                continue;
        bdrv_commit(dinfo->bdrv);
    }
}

static void user_monitor_complete(void *opaque, QObject *ret_data)
{
    MonitorCompletionData *data = (MonitorCompletionData *)opaque; 

    if (ret_data) {
        data->user_print(data->mon, ret_data);
    }
    monitor_resume(data->mon);
    qemu_free(data);
}

static void qmp_monitor_complete(void *opaque, QObject *ret_data)
{
    monitor_protocol_emitter(opaque, ret_data);
}

static void qmp_async_cmd_handler(Monitor *mon, const mon_cmd_t *cmd,
                                  const QDict *params)
{
    cmd->mhandler.cmd_async(mon, params, qmp_monitor_complete, mon);
}

static void qmp_async_info_handler(Monitor *mon, const mon_cmd_t *cmd)
{
    cmd->mhandler.info_async(mon, qmp_monitor_complete, mon);
}

static void user_async_cmd_handler(Monitor *mon, const mon_cmd_t *cmd,
                                   const QDict *params)
{
    int ret;

    MonitorCompletionData *cb_data = qemu_malloc(sizeof(*cb_data));
    cb_data->mon = mon;
    cb_data->user_print = cmd->user_print;
    monitor_suspend(mon);
    ret = cmd->mhandler.cmd_async(mon, params,
                                  user_monitor_complete, cb_data);
    if (ret < 0) {
        monitor_resume(mon);
        qemu_free(cb_data);
    }
}

static void user_async_info_handler(Monitor *mon, const mon_cmd_t *cmd)
{
    int ret;

    MonitorCompletionData *cb_data = qemu_malloc(sizeof(*cb_data));
    cb_data->mon = mon;
    cb_data->user_print = cmd->user_print;
    monitor_suspend(mon);
    ret = cmd->mhandler.info_async(mon, user_monitor_complete, cb_data);
    if (ret < 0) {
        monitor_resume(mon);
        qemu_free(cb_data);
    }
}

static int do_info(Monitor *mon, const QDict *qdict, QObject **ret_data)
{
    const mon_cmd_t *cmd;
    const char *item = qdict_get_try_str(qdict, "item");

    if (!item) {
        assert(monitor_ctrl_mode(mon) == 0);
        goto help;
    }

    for (cmd = info_cmds; cmd->name != NULL; cmd++) {
        if (compare_cmd(item, cmd->name))
            break;
    }

    if (cmd->name == NULL) {
        if (monitor_ctrl_mode(mon)) {
            qemu_error_new(QERR_COMMAND_NOT_FOUND, item);
            return -1;
        }
        goto help;
    }

    if (monitor_handler_is_async(cmd)) {
        if (monitor_ctrl_mode(mon)) {
            qmp_async_info_handler(mon, cmd);
        } else {
            user_async_info_handler(mon, cmd);
        }
        /*
         * Indicate that this command is asynchronous and will not return any
         * data (not even empty).  Instead, the data will be returned via a
         * completion callback.
         */
        *ret_data = qobject_from_jsonf("{ '__mon_async': 'return' }");
    } else if (monitor_handler_ported(cmd)) {
        cmd->mhandler.info_new(mon, ret_data);

        if (!monitor_ctrl_mode(mon)) {
            /*
             * User Protocol function is called here, Monitor Protocol is
             * handled by monitor_call_handler()
             */
            if (*ret_data)
                cmd->user_print(mon, *ret_data);
        }
    } else {
        if (monitor_ctrl_mode(mon)) {
            /* handler not converted yet */
            qemu_error_new(QERR_COMMAND_NOT_FOUND, item);
            return -1;
        } else {
            cmd->mhandler.info(mon);
        }
    }

    return 0;

help:
    help_cmd(mon, "info");
    return 0;
}

static void do_info_version_print(Monitor *mon, const QObject *data)
{
    QDict *qdict;

    qdict = qobject_to_qdict(data);

    monitor_printf(mon, "%s%s\n", qdict_get_str(qdict, "qemu"),
                                  qdict_get_str(qdict, "package"));
}

/**
 * do_info_version(): Show QEMU version
 *
 * Return a QDict with the following information:
 *
 * - "qemu": QEMU's version
 * - "package": package's version
 *
 * Example:
 *
 * { "qemu": "0.11.50", "package": "" }
 */
static void do_info_version(Monitor *mon, QObject **ret_data)
{
    *ret_data = qobject_from_jsonf("{ 'qemu': %s, 'package': %s }",
                                   QEMU_VERSION, QEMU_PKGVERSION);
}

static void do_info_name_print(Monitor *mon, const QObject *data)
{
    QDict *qdict;

    qdict = qobject_to_qdict(data);
    if (qdict_size(qdict) == 0) {
        return;
    }

    monitor_printf(mon, "%s\n", qdict_get_str(qdict, "name"));
}

/**
 * do_info_name(): Show VM name
 *
 * Return a QDict with the following information:
 *
 * - "name": VM's name (optional)
 *
 * Example:
 *
 * { "name": "qemu-name" }
 */
static void do_info_name(Monitor *mon, QObject **ret_data)
{
    *ret_data = qemu_name ? qobject_from_jsonf("{'name': %s }", qemu_name) :
                            qobject_from_jsonf("{}");
}

static QObject *get_cmd_dict(const char *name)
{
    const char *p;

    /* Remove '|' from some commands */
    p = strchr(name, '|');
    if (p) {
        p++;
    } else {
        p = name;
    }

    return qobject_from_jsonf("{ 'name': %s }", p);
}

/**
 * do_info_commands(): List QMP available commands
 *
 * Each command is represented by a QDict, the returned QObject is a QList
 * of all commands.
 *
 * The QDict contains:
 *
 * - "name": command's name
 *
 * Example:
 *
 * { [ { "name": "query-balloon" }, { "name": "system_powerdown" } ] }
 */
static void do_info_commands(Monitor *mon, QObject **ret_data)
{
    QList *cmd_list;
    const mon_cmd_t *cmd;

    cmd_list = qlist_new();

    for (cmd = mon_cmds; cmd->name != NULL; cmd++) {
        if (monitor_handler_ported(cmd) && !compare_cmd(cmd->name, "info")) {
            qlist_append_obj(cmd_list, get_cmd_dict(cmd->name));
        }
    }

    for (cmd = info_cmds; cmd->name != NULL; cmd++) {
        if (monitor_handler_ported(cmd)) {
            char buf[128];
            snprintf(buf, sizeof(buf), "query-%s", cmd->name);
            qlist_append_obj(cmd_list, get_cmd_dict(buf));
        }
    }

    *ret_data = QOBJECT(cmd_list);
}

#if defined(TARGET_I386)
static void do_info_hpet_print(Monitor *mon, const QObject *data)
{
    monitor_printf(mon, "HPET is %s by QEMU\n",
                   qdict_get_bool(qobject_to_qdict(data), "enabled") ?
                   "enabled" : "disabled");
}

/**
 * do_info_hpet(): Show HPET state
 *
 * Return a QDict with the following information:
 *
 * - "enabled": true if hpet if enabled, false otherwise
 *
 * Example:
 *
 * { "enabled": true }
 */
static void do_info_hpet(Monitor *mon, QObject **ret_data)
{
    *ret_data = qobject_from_jsonf("{ 'enabled': %i }", !no_hpet);
}
#endif

static void do_info_uuid_print(Monitor *mon, const QObject *data)
{
    monitor_printf(mon, "%s\n", qdict_get_str(qobject_to_qdict(data), "UUID"));
}

/**
 * do_info_uuid(): Show VM UUID
 *
 * Return a QDict with the following information:
 *
 * - "UUID": Universally Unique Identifier
 *
 * Example:
 *
 * { "UUID": "550e8400-e29b-41d4-a716-446655440000" }
 */
static void do_info_uuid(Monitor *mon, QObject **ret_data)
{
    char uuid[64];

    snprintf(uuid, sizeof(uuid), UUID_FMT, qemu_uuid[0], qemu_uuid[1],
                   qemu_uuid[2], qemu_uuid[3], qemu_uuid[4], qemu_uuid[5],
                   qemu_uuid[6], qemu_uuid[7], qemu_uuid[8], qemu_uuid[9],
                   qemu_uuid[10], qemu_uuid[11], qemu_uuid[12], qemu_uuid[13],
                   qemu_uuid[14], qemu_uuid[15]);
    *ret_data = qobject_from_jsonf("{ 'UUID': %s }", uuid);
}

/* get the current CPU defined by the user */
static int mon_set_cpu(int cpu_index)
{
    CPUState *env;

    for(env = first_cpu; env != NULL; env = env->next_cpu) {
        if (env->cpu_index == cpu_index) {
            cur_mon->mon_cpu = env;
            return 0;
        }
    }
    return -1;
}

static CPUState *mon_get_cpu(void)
{
    if (!cur_mon->mon_cpu) {
        mon_set_cpu(0);
    }
    cpu_synchronize_state(cur_mon->mon_cpu);
    return cur_mon->mon_cpu;
}

static void do_info_registers(Monitor *mon)
{
    CPUState *env;
    env = mon_get_cpu();
#ifdef TARGET_I386
    cpu_dump_state(env, (FILE *)mon, monitor_fprintf,
                   X86_DUMP_FPU);
#else
    cpu_dump_state(env, (FILE *)mon, monitor_fprintf,
                   0);
#endif
}

static void print_cpu_iter(QObject *obj, void *opaque)
{
    QDict *cpu;
    int active = ' ';
    Monitor *mon = opaque;

    assert(qobject_type(obj) == QTYPE_QDICT);
    cpu = qobject_to_qdict(obj);

    if (qdict_get_bool(cpu, "current")) {
        active = '*';
    }

    monitor_printf(mon, "%c CPU #%d: ", active, (int)qdict_get_int(cpu, "CPU"));

#if defined(TARGET_I386)
    monitor_printf(mon, "pc=0x" TARGET_FMT_lx,
                   (target_ulong) qdict_get_int(cpu, "pc"));
#elif defined(TARGET_PPC)
    monitor_printf(mon, "nip=0x" TARGET_FMT_lx,
                   (target_long) qdict_get_int(cpu, "nip"));
#elif defined(TARGET_SPARC)
    monitor_printf(mon, "pc=0x " TARGET_FMT_lx,
                   (target_long) qdict_get_int(cpu, "pc"));
    monitor_printf(mon, "npc=0x" TARGET_FMT_lx,
                   (target_long) qdict_get_int(cpu, "npc"));
#elif defined(TARGET_MIPS)
    monitor_printf(mon, "PC=0x" TARGET_FMT_lx,
                   (target_long) qdict_get_int(cpu, "PC"));
#endif

    if (qdict_get_bool(cpu, "halted")) {
        monitor_printf(mon, " (halted)");
    }

    monitor_printf(mon, "\n");
}

static void monitor_print_cpus(Monitor *mon, const QObject *data)
{
    QList *cpu_list;

    assert(qobject_type(data) == QTYPE_QLIST);
    cpu_list = qobject_to_qlist(data);
    qlist_iter(cpu_list, print_cpu_iter, mon);
}

/**
 * do_info_cpus(): Show CPU information
 *
 * Return a QList. Each CPU is represented by a QDict, which contains:
 *
 * - "cpu": CPU index
 * - "current": true if this is the current CPU, false otherwise
 * - "halted": true if the cpu is halted, false otherwise
 * - Current program counter. The key's name depends on the architecture:
 *      "pc": i386/x86)64
 *      "nip": PPC
 *      "pc" and "npc": sparc
 *      "PC": mips
 *
 * Example:
 *
 * [ { "CPU": 0, "current": true, "halted": false, "pc": 3227107138 },
 *   { "CPU": 1, "current": false, "halted": true, "pc": 7108165 } ]
 */
static void do_info_cpus(Monitor *mon, QObject **ret_data)
{
    CPUState *env;
    QList *cpu_list;

    cpu_list = qlist_new();

    /* just to set the default cpu if not already done */
    mon_get_cpu();

    for(env = first_cpu; env != NULL; env = env->next_cpu) {
        QDict *cpu;
        QObject *obj;

        cpu_synchronize_state(env);

        obj = qobject_from_jsonf("{ 'CPU': %d, 'current': %i, 'halted': %i }",
                                 env->cpu_index, env == mon->mon_cpu,
                                 env->halted);

        cpu = qobject_to_qdict(obj);

#if defined(TARGET_I386)
        qdict_put(cpu, "pc", qint_from_int(env->eip + env->segs[R_CS].base));
#elif defined(TARGET_PPC)
        qdict_put(cpu, "nip", qint_from_int(env->nip));
#elif defined(TARGET_SPARC)
        qdict_put(cpu, "pc", qint_from_int(env->pc));
        qdict_put(cpu, "npc", qint_from_int(env->npc));
#elif defined(TARGET_MIPS)
        qdict_put(cpu, "PC", qint_from_int(env->active_tc.PC));
#endif

        qlist_append(cpu_list, cpu);
    }

    *ret_data = QOBJECT(cpu_list);
}

static int do_cpu_set(Monitor *mon, const QDict *qdict, QObject **ret_data)
{
    int index = qdict_get_int(qdict, "index");
    if (mon_set_cpu(index) < 0) {
        qemu_error_new(QERR_INVALID_PARAMETER, "index");
        return -1;
    }
    return 0;
}

static void do_info_jit(Monitor *mon)
{
    dump_exec_info((FILE *)mon, monitor_fprintf);
}

static void do_info_history(Monitor *mon)
{
    int i;
    const char *str;

    if (!mon->rs)
        return;
    i = 0;
    for(;;) {
        str = readline_get_history(mon->rs, i);
        if (!str)
            break;
        monitor_printf(mon, "%d: '%s'\n", i, str);
        i++;
    }
}

#if defined(TARGET_PPC)
/* XXX: not implemented in other targets */
static void do_info_cpu_stats(Monitor *mon)
{
    CPUState *env;

    env = mon_get_cpu();
    cpu_dump_statistics(env, (FILE *)mon, &monitor_fprintf, 0);
}
#endif

/**
 * do_quit(): Quit QEMU execution
 */
<<<<<<< HEAD
static void QEMU_NORETURN do_quit(Monitor *mon, const QDict *qdict, QObject **ret_data)
=======
static int do_quit(Monitor *mon, const QDict *qdict, QObject **ret_data)
>>>>>>> 238431a9
{
    exit(0);
    return 0;
}

static int eject_device(Monitor *mon, BlockDriverState *bs, int force)
{
    if (bdrv_is_inserted(bs)) {
        if (!force) {
            if (!bdrv_is_removable(bs)) {
                qemu_error_new(QERR_DEVICE_NOT_REMOVABLE,
                               bdrv_get_device_name(bs));
                return -1;
            }
            if (bdrv_is_locked(bs)) {
                qemu_error_new(QERR_DEVICE_LOCKED, bdrv_get_device_name(bs));
                return -1;
            }
        }
        bdrv_close(bs);
    }
    return 0;
}

static int do_eject(Monitor *mon, const QDict *qdict, QObject **ret_data)
{
    BlockDriverState *bs;
    int force = qdict_get_int(qdict, "force");
    const char *filename = qdict_get_str(qdict, "device");

    bs = bdrv_find(filename);
    if (!bs) {
        qemu_error_new(QERR_DEVICE_NOT_FOUND, filename);
        return -1;
    }
    return eject_device(mon, bs, force);
}

static int do_block_set_passwd(Monitor *mon, const QDict *qdict,
                                QObject **ret_data)
{
    BlockDriverState *bs;

    bs = bdrv_find(qdict_get_str(qdict, "device"));
    if (!bs) {
        qemu_error_new(QERR_DEVICE_NOT_FOUND, qdict_get_str(qdict, "device"));
        return -1;
    }

    if (bdrv_set_key(bs, qdict_get_str(qdict, "password")) < 0) {
        qemu_error_new(QERR_INVALID_PASSWORD);
        return -1;
    }

    return 0;
}

static int do_change_block(Monitor *mon, const char *device,
                           const char *filename, const char *fmt)
{
    BlockDriverState *bs;
    BlockDriver *drv = NULL;

    bs = bdrv_find(device);
    if (!bs) {
        qemu_error_new(QERR_DEVICE_NOT_FOUND, device);
        return -1;
    }
    if (fmt) {
        drv = bdrv_find_whitelisted_format(fmt);
        if (!drv) {
            qemu_error_new(QERR_INVALID_BLOCK_FORMAT, fmt);
            return -1;
        }
    }
    if (eject_device(mon, bs, 0) < 0) {
        return -1;
    }
    if (bdrv_open2(bs, filename, BDRV_O_RDWR, drv) < 0) {
        return -1;
    }
    return monitor_read_bdrv_key_start(mon, bs, NULL, NULL);
}

static int change_vnc_password(const char *password)
{
    if (vnc_display_password(NULL, password) < 0) {
        qemu_error_new(QERR_SET_PASSWD_FAILED);
        return -1;
    }

    return 0;
}

static void change_vnc_password_cb(Monitor *mon, const char *password,
                                   void *opaque)
{
    change_vnc_password(password);
    monitor_read_command(mon, 1);
}

static int do_change_vnc(Monitor *mon, const char *target, const char *arg)
{
    if (strcmp(target, "passwd") == 0 ||
        strcmp(target, "password") == 0) {
        if (arg) {
            char password[9];
            strncpy(password, arg, sizeof(password));
            password[sizeof(password) - 1] = '\0';
            return change_vnc_password(password);
        } else {
            return monitor_read_password(mon, change_vnc_password_cb, NULL);
        }
    } else {
        if (vnc_display_open(NULL, target) < 0) {
            qemu_error_new(QERR_VNC_SERVER_FAILED, target);
            return -1;
        }
    }

    return 0;
}

/**
 * do_change(): Change a removable medium, or VNC configuration
 */
static int do_change(Monitor *mon, const QDict *qdict, QObject **ret_data)
{
    const char *device = qdict_get_str(qdict, "device");
    const char *target = qdict_get_str(qdict, "target");
    const char *arg = qdict_get_try_str(qdict, "arg");
    int ret;

    if (strcmp(device, "vnc") == 0) {
        ret = do_change_vnc(mon, target, arg);
    } else {
        ret = do_change_block(mon, device, target, arg);
    }

    return ret;
}

static void do_screen_dump(Monitor *mon, const QDict *qdict)
{
    vga_hw_screen_dump(qdict_get_str(qdict, "filename"));
}

static void do_logfile(Monitor *mon, const QDict *qdict)
{
    cpu_set_log_filename(qdict_get_str(qdict, "filename"));
}

static void do_log(Monitor *mon, const QDict *qdict)
{
    int mask;
    const char *items = qdict_get_str(qdict, "items");

    if (!strcmp(items, "none")) {
        mask = 0;
    } else {
        mask = cpu_str_to_log_mask(items);
        if (!mask) {
            help_cmd(mon, "log");
            return;
        }
    }
    cpu_set_log(mask);
}

static void do_singlestep(Monitor *mon, const QDict *qdict)
{
    const char *option = qdict_get_try_str(qdict, "option");
    if (!option || !strcmp(option, "on")) {
        singlestep = 1;
    } else if (!strcmp(option, "off")) {
        singlestep = 0;
    } else {
        monitor_printf(mon, "unexpected option %s\n", option);
    }
}

/**
 * do_stop(): Stop VM execution
 */
static int do_stop(Monitor *mon, const QDict *qdict, QObject **ret_data)
{
    vm_stop(EXCP_INTERRUPT);
    return 0;
}

static void encrypted_bdrv_it(void *opaque, BlockDriverState *bs);

struct bdrv_iterate_context {
    Monitor *mon;
    int err;
};

/**
 * do_cont(): Resume emulation.
 */
static int do_cont(Monitor *mon, const QDict *qdict, QObject **ret_data)
{
    struct bdrv_iterate_context context = { mon, 0 };

    bdrv_iterate(encrypted_bdrv_it, &context);
    /* only resume the vm if all keys are set and valid */
    if (!context.err) {
        vm_start();
        return 0;
    } else {
        return -1;
    }
}

static void bdrv_key_cb(void *opaque, int err)
{
    Monitor *mon = opaque;

    /* another key was set successfully, retry to continue */
    if (!err)
        do_cont(mon, NULL, NULL);
}

static void encrypted_bdrv_it(void *opaque, BlockDriverState *bs)
{
    struct bdrv_iterate_context *context = opaque;

    if (!context->err && bdrv_key_required(bs)) {
        context->err = -EBUSY;
        monitor_read_bdrv_key_start(context->mon, bs, bdrv_key_cb,
                                    context->mon);
    }
}

static void do_gdbserver(Monitor *mon, const QDict *qdict)
{
    const char *device = qdict_get_try_str(qdict, "device");
    if (!device)
        device = "tcp::" DEFAULT_GDBSTUB_PORT;
    if (gdbserver_start(device) < 0) {
        monitor_printf(mon, "Could not open gdbserver on device '%s'\n",
                       device);
    } else if (strcmp(device, "none") == 0) {
        monitor_printf(mon, "Disabled gdbserver\n");
    } else {
        monitor_printf(mon, "Waiting for gdb connection on device '%s'\n",
                       device);
    }
}

static void do_watchdog_action(Monitor *mon, const QDict *qdict)
{
    const char *action = qdict_get_str(qdict, "action");
    if (select_watchdog_action(action) == -1) {
        monitor_printf(mon, "Unknown watchdog action '%s'\n", action);
    }
}

static void monitor_printc(Monitor *mon, int c)
{
    monitor_printf(mon, "'");
    switch(c) {
    case '\'':
        monitor_printf(mon, "\\'");
        break;
    case '\\':
        monitor_printf(mon, "\\\\");
        break;
    case '\n':
        monitor_printf(mon, "\\n");
        break;
    case '\r':
        monitor_printf(mon, "\\r");
        break;
    default:
        if (c >= 32 && c <= 126) {
            monitor_printf(mon, "%c", c);
        } else {
            monitor_printf(mon, "\\x%02x", c);
        }
        break;
    }
    monitor_printf(mon, "'");
}

static void memory_dump(Monitor *mon, int count, int format, int wsize,
                        target_phys_addr_t addr, int is_physical)
{
    CPUState *env;
    int l, line_size, i, max_digits, len;
    uint8_t buf[16];
    uint64_t v;

    if (format == 'i') {
        int flags;
        flags = 0;
        env = mon_get_cpu();
        if (!is_physical)
            return;
#ifdef TARGET_I386
        if (wsize == 2) {
            flags = 1;
        } else if (wsize == 4) {
            flags = 0;
        } else {
            /* as default we use the current CS size */
            flags = 0;
            if (env) {
#ifdef TARGET_X86_64
                if ((env->efer & MSR_EFER_LMA) &&
                    (env->segs[R_CS].flags & DESC_L_MASK))
                    flags = 2;
                else
#endif
                if (!(env->segs[R_CS].flags & DESC_B_MASK))
                    flags = 1;
            }
        }
#endif
        monitor_disas(mon, env, addr, count, is_physical, flags);
        return;
    }

    len = wsize * count;
    if (wsize == 1)
        line_size = 8;
    else
        line_size = 16;
    max_digits = 0;

    switch(format) {
    case 'o':
        max_digits = (wsize * 8 + 2) / 3;
        break;
    default:
    case 'x':
        max_digits = (wsize * 8) / 4;
        break;
    case 'u':
    case 'd':
        max_digits = (wsize * 8 * 10 + 32) / 33;
        break;
    case 'c':
        wsize = 1;
        break;
    }

    while (len > 0) {
        if (is_physical)
            monitor_printf(mon, TARGET_FMT_plx ":", addr);
        else
            monitor_printf(mon, TARGET_FMT_lx ":", (target_ulong)addr);
        l = len;
        if (l > line_size)
            l = line_size;
        if (is_physical) {
            cpu_physical_memory_rw(addr, buf, l, 0);
        } else {
            env = mon_get_cpu();
            if (cpu_memory_rw_debug(env, addr, buf, l, 0) < 0) {
                monitor_printf(mon, " Cannot access memory\n");
                break;
            }
        }
        i = 0;
        while (i < l) {
            switch(wsize) {
            default:
            case 1:
                v = ldub_raw(buf + i);
                break;
            case 2:
                v = lduw_raw(buf + i);
                break;
            case 4:
                v = (uint32_t)ldl_raw(buf + i);
                break;
            case 8:
                v = ldq_raw(buf + i);
                break;
            }
            monitor_printf(mon, " ");
            switch(format) {
            case 'o':
                monitor_printf(mon, "%#*" PRIo64, max_digits, v);
                break;
            case 'x':
                monitor_printf(mon, "0x%0*" PRIx64, max_digits, v);
                break;
            case 'u':
                monitor_printf(mon, "%*" PRIu64, max_digits, v);
                break;
            case 'd':
                monitor_printf(mon, "%*" PRId64, max_digits, v);
                break;
            case 'c':
                monitor_printc(mon, v);
                break;
            }
            i += wsize;
        }
        monitor_printf(mon, "\n");
        addr += l;
        len -= l;
    }
}

static void do_memory_dump(Monitor *mon, const QDict *qdict)
{
    int count = qdict_get_int(qdict, "count");
    int format = qdict_get_int(qdict, "format");
    int size = qdict_get_int(qdict, "size");
    target_long addr = qdict_get_int(qdict, "addr");

    memory_dump(mon, count, format, size, addr, 0);
}

static void do_physical_memory_dump(Monitor *mon, const QDict *qdict)
{
    int count = qdict_get_int(qdict, "count");
    int format = qdict_get_int(qdict, "format");
    int size = qdict_get_int(qdict, "size");
    target_phys_addr_t addr = qdict_get_int(qdict, "addr");

    memory_dump(mon, count, format, size, addr, 1);
}

static void do_print(Monitor *mon, const QDict *qdict)
{
    int format = qdict_get_int(qdict, "format");
    target_phys_addr_t val = qdict_get_int(qdict, "val");

#if TARGET_PHYS_ADDR_BITS == 32
    switch(format) {
    case 'o':
        monitor_printf(mon, "%#o", val);
        break;
    case 'x':
        monitor_printf(mon, "%#x", val);
        break;
    case 'u':
        monitor_printf(mon, "%u", val);
        break;
    default:
    case 'd':
        monitor_printf(mon, "%d", val);
        break;
    case 'c':
        monitor_printc(mon, val);
        break;
    }
#else
    switch(format) {
    case 'o':
        monitor_printf(mon, "%#" PRIo64, val);
        break;
    case 'x':
        monitor_printf(mon, "%#" PRIx64, val);
        break;
    case 'u':
        monitor_printf(mon, "%" PRIu64, val);
        break;
    default:
    case 'd':
        monitor_printf(mon, "%" PRId64, val);
        break;
    case 'c':
        monitor_printc(mon, val);
        break;
    }
#endif
    monitor_printf(mon, "\n");
}

static int do_memory_save(Monitor *mon, const QDict *qdict, QObject **ret_data)
{
    FILE *f;
    uint32_t size = qdict_get_int(qdict, "size");
    const char *filename = qdict_get_str(qdict, "filename");
    target_long addr = qdict_get_int(qdict, "val");
    uint32_t l;
    CPUState *env;
    uint8_t buf[1024];
    int ret = -1;

    env = mon_get_cpu();

    f = fopen(filename, "wb");
    if (!f) {
        qemu_error_new(QERR_OPEN_FILE_FAILED, filename);
        return -1;
    }
    while (size != 0) {
        l = sizeof(buf);
        if (l > size)
            l = size;
        cpu_memory_rw_debug(env, addr, buf, l, 0);
        if (fwrite(buf, 1, l, f) != l) {
            monitor_printf(mon, "fwrite() error in do_memory_save\n");
            goto exit;
        }
        addr += l;
        size -= l;
    }

    ret = 0;

exit:
    fclose(f);
    return ret;
}

static int do_physical_memory_save(Monitor *mon, const QDict *qdict,
                                    QObject **ret_data)
{
    FILE *f;
    uint32_t l;
    uint8_t buf[1024];
    uint32_t size = qdict_get_int(qdict, "size");
    const char *filename = qdict_get_str(qdict, "filename");
    target_phys_addr_t addr = qdict_get_int(qdict, "val");
    int ret = -1;

    f = fopen(filename, "wb");
    if (!f) {
        qemu_error_new(QERR_OPEN_FILE_FAILED, filename);
        return -1;
    }
    while (size != 0) {
        l = sizeof(buf);
        if (l > size)
            l = size;
        cpu_physical_memory_rw(addr, buf, l, 0);
        if (fwrite(buf, 1, l, f) != l) {
            monitor_printf(mon, "fwrite() error in do_physical_memory_save\n");
            goto exit;
        }
        fflush(f);
        addr += l;
        size -= l;
    }

    ret = 0;

exit:
    fclose(f);
    return ret;
}

static void do_sum(Monitor *mon, const QDict *qdict)
{
    uint32_t addr;
    uint8_t buf[1];
    uint16_t sum;
    uint32_t start = qdict_get_int(qdict, "start");
    uint32_t size = qdict_get_int(qdict, "size");

    sum = 0;
    for(addr = start; addr < (start + size); addr++) {
        cpu_physical_memory_rw(addr, buf, 1, 0);
        /* BSD sum algorithm ('sum' Unix command) */
        sum = (sum >> 1) | (sum << 15);
        sum += buf[0];
    }
    monitor_printf(mon, "%05d\n", sum);
}

typedef struct {
    int keycode;
    const char *name;
} KeyDef;

static const KeyDef key_defs[] = {
    { 0x2a, "shift" },
    { 0x36, "shift_r" },

    { 0x38, "alt" },
    { 0xb8, "alt_r" },
    { 0x64, "altgr" },
    { 0xe4, "altgr_r" },
    { 0x1d, "ctrl" },
    { 0x9d, "ctrl_r" },

    { 0xdd, "menu" },

    { 0x01, "esc" },

    { 0x02, "1" },
    { 0x03, "2" },
    { 0x04, "3" },
    { 0x05, "4" },
    { 0x06, "5" },
    { 0x07, "6" },
    { 0x08, "7" },
    { 0x09, "8" },
    { 0x0a, "9" },
    { 0x0b, "0" },
    { 0x0c, "minus" },
    { 0x0d, "equal" },
    { 0x0e, "backspace" },

    { 0x0f, "tab" },
    { 0x10, "q" },
    { 0x11, "w" },
    { 0x12, "e" },
    { 0x13, "r" },
    { 0x14, "t" },
    { 0x15, "y" },
    { 0x16, "u" },
    { 0x17, "i" },
    { 0x18, "o" },
    { 0x19, "p" },

    { 0x1c, "ret" },

    { 0x1e, "a" },
    { 0x1f, "s" },
    { 0x20, "d" },
    { 0x21, "f" },
    { 0x22, "g" },
    { 0x23, "h" },
    { 0x24, "j" },
    { 0x25, "k" },
    { 0x26, "l" },

    { 0x2c, "z" },
    { 0x2d, "x" },
    { 0x2e, "c" },
    { 0x2f, "v" },
    { 0x30, "b" },
    { 0x31, "n" },
    { 0x32, "m" },
    { 0x33, "comma" },
    { 0x34, "dot" },
    { 0x35, "slash" },

    { 0x37, "asterisk" },

    { 0x39, "spc" },
    { 0x3a, "caps_lock" },
    { 0x3b, "f1" },
    { 0x3c, "f2" },
    { 0x3d, "f3" },
    { 0x3e, "f4" },
    { 0x3f, "f5" },
    { 0x40, "f6" },
    { 0x41, "f7" },
    { 0x42, "f8" },
    { 0x43, "f9" },
    { 0x44, "f10" },
    { 0x45, "num_lock" },
    { 0x46, "scroll_lock" },

    { 0xb5, "kp_divide" },
    { 0x37, "kp_multiply" },
    { 0x4a, "kp_subtract" },
    { 0x4e, "kp_add" },
    { 0x9c, "kp_enter" },
    { 0x53, "kp_decimal" },
    { 0x54, "sysrq" },

    { 0x52, "kp_0" },
    { 0x4f, "kp_1" },
    { 0x50, "kp_2" },
    { 0x51, "kp_3" },
    { 0x4b, "kp_4" },
    { 0x4c, "kp_5" },
    { 0x4d, "kp_6" },
    { 0x47, "kp_7" },
    { 0x48, "kp_8" },
    { 0x49, "kp_9" },

    { 0x56, "<" },

    { 0x57, "f11" },
    { 0x58, "f12" },

    { 0xb7, "print" },

    { 0xc7, "home" },
    { 0xc9, "pgup" },
    { 0xd1, "pgdn" },
    { 0xcf, "end" },

    { 0xcb, "left" },
    { 0xc8, "up" },
    { 0xd0, "down" },
    { 0xcd, "right" },

    { 0xd2, "insert" },
    { 0xd3, "delete" },
#if defined(TARGET_SPARC) && !defined(TARGET_SPARC64)
    { 0xf0, "stop" },
    { 0xf1, "again" },
    { 0xf2, "props" },
    { 0xf3, "undo" },
    { 0xf4, "front" },
    { 0xf5, "copy" },
    { 0xf6, "open" },
    { 0xf7, "paste" },
    { 0xf8, "find" },
    { 0xf9, "cut" },
    { 0xfa, "lf" },
    { 0xfb, "help" },
    { 0xfc, "meta_l" },
    { 0xfd, "meta_r" },
    { 0xfe, "compose" },
#endif
    { 0, NULL },
};

static int get_keycode(const char *key)
{
    const KeyDef *p;
    char *endp;
    int ret;

    for(p = key_defs; p->name != NULL; p++) {
        if (!strcmp(key, p->name))
            return p->keycode;
    }
    if (strstart(key, "0x", NULL)) {
        ret = strtoul(key, &endp, 0);
        if (*endp == '\0' && ret >= 0x01 && ret <= 0xff)
            return ret;
    }
    return -1;
}

#define MAX_KEYCODES 16
static uint8_t keycodes[MAX_KEYCODES];
static int nb_pending_keycodes;
static QEMUTimer *key_timer;

static void release_keys(void *opaque)
{
    int keycode;

    while (nb_pending_keycodes > 0) {
        nb_pending_keycodes--;
        keycode = keycodes[nb_pending_keycodes];
        if (keycode & 0x80)
            kbd_put_keycode(0xe0);
        kbd_put_keycode(keycode | 0x80);
    }
}

static void do_sendkey(Monitor *mon, const QDict *qdict)
{
    char keyname_buf[16];
    char *separator;
    int keyname_len, keycode, i;
    const char *string = qdict_get_str(qdict, "string");
    int has_hold_time = qdict_haskey(qdict, "hold_time");
    int hold_time = qdict_get_try_int(qdict, "hold_time", -1);

    if (nb_pending_keycodes > 0) {
        qemu_del_timer(key_timer);
        release_keys(NULL);
    }
    if (!has_hold_time)
        hold_time = 100;
    i = 0;
    while (1) {
        separator = strchr(string, '-');
        keyname_len = separator ? separator - string : strlen(string);
        if (keyname_len > 0) {
            pstrcpy(keyname_buf, sizeof(keyname_buf), string);
            if (keyname_len > sizeof(keyname_buf) - 1) {
                monitor_printf(mon, "invalid key: '%s...'\n", keyname_buf);
                return;
            }
            if (i == MAX_KEYCODES) {
                monitor_printf(mon, "too many keys\n");
                return;
            }
            keyname_buf[keyname_len] = 0;
            keycode = get_keycode(keyname_buf);
            if (keycode < 0) {
                monitor_printf(mon, "unknown key: '%s'\n", keyname_buf);
                return;
            }
            keycodes[i++] = keycode;
        }
        if (!separator)
            break;
        string = separator + 1;
    }
    nb_pending_keycodes = i;
    /* key down events */
    for (i = 0; i < nb_pending_keycodes; i++) {
        keycode = keycodes[i];
        if (keycode & 0x80)
            kbd_put_keycode(0xe0);
        kbd_put_keycode(keycode & 0x7f);
    }
    /* delayed key up events */
    qemu_mod_timer(key_timer, qemu_get_clock(vm_clock) +
                   muldiv64(get_ticks_per_sec(), hold_time, 1000));
}

static int mouse_button_state;

static void do_mouse_move(Monitor *mon, const QDict *qdict)
{
    int dx, dy, dz;
    const char *dx_str = qdict_get_str(qdict, "dx_str");
    const char *dy_str = qdict_get_str(qdict, "dy_str");
    const char *dz_str = qdict_get_try_str(qdict, "dz_str");
    dx = strtol(dx_str, NULL, 0);
    dy = strtol(dy_str, NULL, 0);
    dz = 0;
    if (dz_str)
        dz = strtol(dz_str, NULL, 0);
    kbd_mouse_event(dx, dy, dz, mouse_button_state);
}

static void do_mouse_button(Monitor *mon, const QDict *qdict)
{
    int button_state = qdict_get_int(qdict, "button_state");
    mouse_button_state = button_state;
    kbd_mouse_event(0, 0, 0, mouse_button_state);
}

static void do_ioport_read(Monitor *mon, const QDict *qdict)
{
    int size = qdict_get_int(qdict, "size");
    int addr = qdict_get_int(qdict, "addr");
    int has_index = qdict_haskey(qdict, "index");
    uint32_t val;
    int suffix;

    if (has_index) {
        int index = qdict_get_int(qdict, "index");
        cpu_outb(addr & IOPORTS_MASK, index & 0xff);
        addr++;
    }
    addr &= 0xffff;

    switch(size) {
    default:
    case 1:
        val = cpu_inb(addr);
        suffix = 'b';
        break;
    case 2:
        val = cpu_inw(addr);
        suffix = 'w';
        break;
    case 4:
        val = cpu_inl(addr);
        suffix = 'l';
        break;
    }
    monitor_printf(mon, "port%c[0x%04x] = %#0*x\n",
                   suffix, addr, size * 2, val);
}

static void do_ioport_write(Monitor *mon, const QDict *qdict)
{
    int size = qdict_get_int(qdict, "size");
    int addr = qdict_get_int(qdict, "addr");
    int val = qdict_get_int(qdict, "val");

    addr &= IOPORTS_MASK;

    switch (size) {
    default:
    case 1:
        cpu_outb(addr, val);
        break;
    case 2:
        cpu_outw(addr, val);
        break;
    case 4:
        cpu_outl(addr, val);
        break;
    }
}

static void do_boot_set(Monitor *mon, const QDict *qdict)
{
    int res;
    const char *bootdevice = qdict_get_str(qdict, "bootdevice");

    res = qemu_boot_set(bootdevice);
    if (res == 0) {
        monitor_printf(mon, "boot device list now set to %s\n", bootdevice);
    } else if (res > 0) {
        monitor_printf(mon, "setting boot device list failed\n");
    } else {
        monitor_printf(mon, "no function defined to set boot device list for "
                       "this architecture\n");
    }
}

/**
 * do_system_reset(): Issue a machine reset
 */
static int do_system_reset(Monitor *mon, const QDict *qdict,
                           QObject **ret_data)
{
    qemu_system_reset_request();
    return 0;
}

/**
 * do_system_powerdown(): Issue a machine powerdown
 */
static int do_system_powerdown(Monitor *mon, const QDict *qdict,
                               QObject **ret_data)
{
    qemu_system_powerdown_request();
    return 0;
}

#if defined(TARGET_I386)
static void print_pte(Monitor *mon, uint32_t addr, uint32_t pte, uint32_t mask)
{
    monitor_printf(mon, "%08x: %08x %c%c%c%c%c%c%c%c\n",
                   addr,
                   pte & mask,
                   pte & PG_GLOBAL_MASK ? 'G' : '-',
                   pte & PG_PSE_MASK ? 'P' : '-',
                   pte & PG_DIRTY_MASK ? 'D' : '-',
                   pte & PG_ACCESSED_MASK ? 'A' : '-',
                   pte & PG_PCD_MASK ? 'C' : '-',
                   pte & PG_PWT_MASK ? 'T' : '-',
                   pte & PG_USER_MASK ? 'U' : '-',
                   pte & PG_RW_MASK ? 'W' : '-');
}

static void tlb_info(Monitor *mon)
{
    CPUState *env;
    int l1, l2;
    uint32_t pgd, pde, pte;

    env = mon_get_cpu();

    if (!(env->cr[0] & CR0_PG_MASK)) {
        monitor_printf(mon, "PG disabled\n");
        return;
    }
    pgd = env->cr[3] & ~0xfff;
    for(l1 = 0; l1 < 1024; l1++) {
        cpu_physical_memory_read(pgd + l1 * 4, (uint8_t *)&pde, 4);
        pde = le32_to_cpu(pde);
        if (pde & PG_PRESENT_MASK) {
            if ((pde & PG_PSE_MASK) && (env->cr[4] & CR4_PSE_MASK)) {
                print_pte(mon, (l1 << 22), pde, ~((1 << 20) - 1));
            } else {
                for(l2 = 0; l2 < 1024; l2++) {
                    cpu_physical_memory_read((pde & ~0xfff) + l2 * 4,
                                             (uint8_t *)&pte, 4);
                    pte = le32_to_cpu(pte);
                    if (pte & PG_PRESENT_MASK) {
                        print_pte(mon, (l1 << 22) + (l2 << 12),
                                  pte & ~PG_PSE_MASK,
                                  ~0xfff);
                    }
                }
            }
        }
    }
}

static void mem_print(Monitor *mon, uint32_t *pstart, int *plast_prot,
                      uint32_t end, int prot)
{
    int prot1;
    prot1 = *plast_prot;
    if (prot != prot1) {
        if (*pstart != -1) {
            monitor_printf(mon, "%08x-%08x %08x %c%c%c\n",
                           *pstart, end, end - *pstart,
                           prot1 & PG_USER_MASK ? 'u' : '-',
                           'r',
                           prot1 & PG_RW_MASK ? 'w' : '-');
        }
        if (prot != 0)
            *pstart = end;
        else
            *pstart = -1;
        *plast_prot = prot;
    }
}

static void mem_info(Monitor *mon)
{
    CPUState *env;
    int l1, l2, prot, last_prot;
    uint32_t pgd, pde, pte, start, end;

    env = mon_get_cpu();

    if (!(env->cr[0] & CR0_PG_MASK)) {
        monitor_printf(mon, "PG disabled\n");
        return;
    }
    pgd = env->cr[3] & ~0xfff;
    last_prot = 0;
    start = -1;
    for(l1 = 0; l1 < 1024; l1++) {
        cpu_physical_memory_read(pgd + l1 * 4, (uint8_t *)&pde, 4);
        pde = le32_to_cpu(pde);
        end = l1 << 22;
        if (pde & PG_PRESENT_MASK) {
            if ((pde & PG_PSE_MASK) && (env->cr[4] & CR4_PSE_MASK)) {
                prot = pde & (PG_USER_MASK | PG_RW_MASK | PG_PRESENT_MASK);
                mem_print(mon, &start, &last_prot, end, prot);
            } else {
                for(l2 = 0; l2 < 1024; l2++) {
                    cpu_physical_memory_read((pde & ~0xfff) + l2 * 4,
                                             (uint8_t *)&pte, 4);
                    pte = le32_to_cpu(pte);
                    end = (l1 << 22) + (l2 << 12);
                    if (pte & PG_PRESENT_MASK) {
                        prot = pte & (PG_USER_MASK | PG_RW_MASK | PG_PRESENT_MASK);
                    } else {
                        prot = 0;
                    }
                    mem_print(mon, &start, &last_prot, end, prot);
                }
            }
        } else {
            prot = 0;
            mem_print(mon, &start, &last_prot, end, prot);
        }
    }
}
#endif

#if defined(TARGET_SH4)

static void print_tlb(Monitor *mon, int idx, tlb_t *tlb)
{
    monitor_printf(mon, " tlb%i:\t"
                   "asid=%hhu vpn=%x\tppn=%x\tsz=%hhu size=%u\t"
                   "v=%hhu shared=%hhu cached=%hhu prot=%hhu "
                   "dirty=%hhu writethrough=%hhu\n",
                   idx,
                   tlb->asid, tlb->vpn, tlb->ppn, tlb->sz, tlb->size,
                   tlb->v, tlb->sh, tlb->c, tlb->pr,
                   tlb->d, tlb->wt);
}

static void tlb_info(Monitor *mon)
{
    CPUState *env = mon_get_cpu();
    int i;

    monitor_printf (mon, "ITLB:\n");
    for (i = 0 ; i < ITLB_SIZE ; i++)
        print_tlb (mon, i, &env->itlb[i]);
    monitor_printf (mon, "UTLB:\n");
    for (i = 0 ; i < UTLB_SIZE ; i++)
        print_tlb (mon, i, &env->utlb[i]);
}

#endif

static void do_info_kvm_print(Monitor *mon, const QObject *data)
{
    QDict *qdict;

    qdict = qobject_to_qdict(data);

    monitor_printf(mon, "kvm support: ");
    if (qdict_get_bool(qdict, "present")) {
        monitor_printf(mon, "%s\n", qdict_get_bool(qdict, "enabled") ?
                                    "enabled" : "disabled");
    } else {
        monitor_printf(mon, "not compiled\n");
    }
}

/**
 * do_info_kvm(): Show KVM information
 *
 * Return a QDict with the following information:
 *
 * - "enabled": true if KVM support is enabled, false otherwise
 * - "present": true if QEMU has KVM support, false otherwise
 *
 * Example:
 *
 * { "enabled": true, "present": true }
 */
static void do_info_kvm(Monitor *mon, QObject **ret_data)
{
#ifdef CONFIG_KVM
    *ret_data = qobject_from_jsonf("{ 'enabled': %i, 'present': true }",
                                   kvm_enabled());
#else
    *ret_data = qobject_from_jsonf("{ 'enabled': false, 'present': false }");
#endif
}

static void do_info_numa(Monitor *mon)
{
    int i;
    CPUState *env;

    monitor_printf(mon, "%d nodes\n", nb_numa_nodes);
    for (i = 0; i < nb_numa_nodes; i++) {
        monitor_printf(mon, "node %d cpus:", i);
        for (env = first_cpu; env != NULL; env = env->next_cpu) {
            if (env->numa_node == i) {
                monitor_printf(mon, " %d", env->cpu_index);
            }
        }
        monitor_printf(mon, "\n");
        monitor_printf(mon, "node %d size: %" PRId64 " MB\n", i,
            node_mem[i] >> 20);
    }
}

#ifdef CONFIG_PROFILER

int64_t qemu_time;
int64_t dev_time;

static void do_info_profile(Monitor *mon)
{
    int64_t total;
    total = qemu_time;
    if (total == 0)
        total = 1;
    monitor_printf(mon, "async time  %" PRId64 " (%0.3f)\n",
                   dev_time, dev_time / (double)get_ticks_per_sec());
    monitor_printf(mon, "qemu time   %" PRId64 " (%0.3f)\n",
                   qemu_time, qemu_time / (double)get_ticks_per_sec());
    qemu_time = 0;
    dev_time = 0;
}
#else
static void do_info_profile(Monitor *mon)
{
    monitor_printf(mon, "Internal profiler not compiled\n");
}
#endif

/* Capture support */
static QLIST_HEAD (capture_list_head, CaptureState) capture_head;

static void do_info_capture(Monitor *mon)
{
    int i;
    CaptureState *s;

    for (s = capture_head.lh_first, i = 0; s; s = s->entries.le_next, ++i) {
        monitor_printf(mon, "[%d]: ", i);
        s->ops.info (s->opaque);
    }
}

#ifdef HAS_AUDIO
static void do_stop_capture(Monitor *mon, const QDict *qdict)
{
    int i;
    int n = qdict_get_int(qdict, "n");
    CaptureState *s;

    for (s = capture_head.lh_first, i = 0; s; s = s->entries.le_next, ++i) {
        if (i == n) {
            s->ops.destroy (s->opaque);
            QLIST_REMOVE (s, entries);
            qemu_free (s);
            return;
        }
    }
}

static void do_wav_capture(Monitor *mon, const QDict *qdict)
{
    const char *path = qdict_get_str(qdict, "path");
    int has_freq = qdict_haskey(qdict, "freq");
    int freq = qdict_get_try_int(qdict, "freq", -1);
    int has_bits = qdict_haskey(qdict, "bits");
    int bits = qdict_get_try_int(qdict, "bits", -1);
    int has_channels = qdict_haskey(qdict, "nchannels");
    int nchannels = qdict_get_try_int(qdict, "nchannels", -1);
    CaptureState *s;

    s = qemu_mallocz (sizeof (*s));

    freq = has_freq ? freq : 44100;
    bits = has_bits ? bits : 16;
    nchannels = has_channels ? nchannels : 2;

    if (wav_start_capture (s, path, freq, bits, nchannels)) {
        monitor_printf(mon, "Faied to add wave capture\n");
        qemu_free (s);
    }
    QLIST_INSERT_HEAD (&capture_head, s, entries);
}
#endif

#if defined(TARGET_I386)
static void do_inject_nmi(Monitor *mon, const QDict *qdict)
{
    CPUState *env;
    int cpu_index = qdict_get_int(qdict, "cpu_index");

    for (env = first_cpu; env != NULL; env = env->next_cpu)
        if (env->cpu_index == cpu_index) {
            cpu_interrupt(env, CPU_INTERRUPT_NMI);
            break;
        }
}
#endif

static void do_info_status_print(Monitor *mon, const QObject *data)
{
    QDict *qdict;

    qdict = qobject_to_qdict(data);

    monitor_printf(mon, "VM status: ");
    if (qdict_get_bool(qdict, "running")) {
        monitor_printf(mon, "running");
        if (qdict_get_bool(qdict, "singlestep")) {
            monitor_printf(mon, " (single step mode)");
        }
    } else {
        monitor_printf(mon, "paused");
    }

    monitor_printf(mon, "\n");
}

/**
 * do_info_status(): VM status
 *
 * Return a QDict with the following information:
 *
 * - "running": true if the VM is running, or false if it is paused
 * - "singlestep": true if the VM is in single step mode, false otherwise
 *
 * Example:
 *
 * { "running": true, "singlestep": false }
 */
static void do_info_status(Monitor *mon, QObject **ret_data)
{
    *ret_data = qobject_from_jsonf("{ 'running': %i, 'singlestep': %i }",
                                    vm_running, singlestep);
}

static void print_balloon_stat(const char *key, QObject *obj, void *opaque)
{
    Monitor *mon = opaque;

    if (strcmp(key, "actual"))
        monitor_printf(mon, ",%s=%" PRId64, key,
                       qint_get_int(qobject_to_qint(obj)));
}

static void monitor_print_balloon(Monitor *mon, const QObject *data)
{
    QDict *qdict;

    qdict = qobject_to_qdict(data);
    if (!qdict_haskey(qdict, "actual"))
        return;

    monitor_printf(mon, "balloon: actual=%" PRId64,
                   qdict_get_int(qdict, "actual") >> 20);
    qdict_iter(qdict, print_balloon_stat, mon);
    monitor_printf(mon, "\n");
}

/**
 * do_info_balloon(): Balloon information
 *
 * Make an asynchronous request for balloon info.  When the request completes
 * a QDict will be returned according to the following specification:
 *
 * - "actual": current balloon value in bytes
 * The following fields may or may not be present:
 * - "mem_swapped_in": Amount of memory swapped in (bytes)
 * - "mem_swapped_out": Amount of memory swapped out (bytes)
 * - "major_page_faults": Number of major faults
 * - "minor_page_faults": Number of minor faults
 * - "free_mem": Total amount of free and unused memory (bytes)
 * - "total_mem": Total amount of available memory (bytes)
 *
 * Example:
 *
 * { "actual": 1073741824, "mem_swapped_in": 0, "mem_swapped_out": 0,
 *   "major_page_faults": 142, "minor_page_faults": 239245,
 *   "free_mem": 1014185984, "total_mem": 1044668416 }
 */
static int do_info_balloon(Monitor *mon, MonitorCompletion cb, void *opaque)
{
    int ret;

    if (kvm_enabled() && !kvm_has_sync_mmu()) {
        qemu_error_new(QERR_KVM_MISSING_CAP, "synchronous MMU", "balloon");
        return -1;
    }

    ret = qemu_balloon_status(cb, opaque);
    if (!ret) {
        qemu_error_new(QERR_DEVICE_NOT_ACTIVE, "balloon");
        return -1;
    }

    cb(opaque, NULL);
    return 0;
}

/**
 * do_balloon(): Request VM to change its memory allocation
 */
static int do_balloon(Monitor *mon, const QDict *params,
                       MonitorCompletion cb, void *opaque)
{
    int ret;

    if (kvm_enabled() && !kvm_has_sync_mmu()) {
        qemu_error_new(QERR_KVM_MISSING_CAP, "synchronous MMU", "balloon");
        return -1;
    }

    ret = qemu_balloon(qdict_get_int(params, "value"), cb, opaque);
    if (ret == 0) {
        qemu_error_new(QERR_DEVICE_NOT_ACTIVE, "balloon");
        return -1;
    }

    return 0;
}

static qemu_acl *find_acl(Monitor *mon, const char *name)
{
    qemu_acl *acl = qemu_acl_find(name);

    if (!acl) {
        monitor_printf(mon, "acl: unknown list '%s'\n", name);
    }
    return acl;
}

static void do_acl_show(Monitor *mon, const QDict *qdict)
{
    const char *aclname = qdict_get_str(qdict, "aclname");
    qemu_acl *acl = find_acl(mon, aclname);
    qemu_acl_entry *entry;
    int i = 0;

    if (acl) {
        monitor_printf(mon, "policy: %s\n",
                       acl->defaultDeny ? "deny" : "allow");
        QTAILQ_FOREACH(entry, &acl->entries, next) {
            i++;
            monitor_printf(mon, "%d: %s %s\n", i,
                           entry->deny ? "deny" : "allow", entry->match);
        }
    }
}

static void do_acl_reset(Monitor *mon, const QDict *qdict)
{
    const char *aclname = qdict_get_str(qdict, "aclname");
    qemu_acl *acl = find_acl(mon, aclname);

    if (acl) {
        qemu_acl_reset(acl);
        monitor_printf(mon, "acl: removed all rules\n");
    }
}

static void do_acl_policy(Monitor *mon, const QDict *qdict)
{
    const char *aclname = qdict_get_str(qdict, "aclname");
    const char *policy = qdict_get_str(qdict, "policy");
    qemu_acl *acl = find_acl(mon, aclname);

    if (acl) {
        if (strcmp(policy, "allow") == 0) {
            acl->defaultDeny = 0;
            monitor_printf(mon, "acl: policy set to 'allow'\n");
        } else if (strcmp(policy, "deny") == 0) {
            acl->defaultDeny = 1;
            monitor_printf(mon, "acl: policy set to 'deny'\n");
        } else {
            monitor_printf(mon, "acl: unknown policy '%s', "
                           "expected 'deny' or 'allow'\n", policy);
        }
    }
}

static void do_acl_add(Monitor *mon, const QDict *qdict)
{
    const char *aclname = qdict_get_str(qdict, "aclname");
    const char *match = qdict_get_str(qdict, "match");
    const char *policy = qdict_get_str(qdict, "policy");
    int has_index = qdict_haskey(qdict, "index");
    int index = qdict_get_try_int(qdict, "index", -1);
    qemu_acl *acl = find_acl(mon, aclname);
    int deny, ret;

    if (acl) {
        if (strcmp(policy, "allow") == 0) {
            deny = 0;
        } else if (strcmp(policy, "deny") == 0) {
            deny = 1;
        } else {
            monitor_printf(mon, "acl: unknown policy '%s', "
                           "expected 'deny' or 'allow'\n", policy);
            return;
        }
        if (has_index)
            ret = qemu_acl_insert(acl, deny, match, index);
        else
            ret = qemu_acl_append(acl, deny, match);
        if (ret < 0)
            monitor_printf(mon, "acl: unable to add acl entry\n");
        else
            monitor_printf(mon, "acl: added rule at position %d\n", ret);
    }
}

static void do_acl_remove(Monitor *mon, const QDict *qdict)
{
    const char *aclname = qdict_get_str(qdict, "aclname");
    const char *match = qdict_get_str(qdict, "match");
    qemu_acl *acl = find_acl(mon, aclname);
    int ret;

    if (acl) {
        ret = qemu_acl_remove(acl, match);
        if (ret < 0)
            monitor_printf(mon, "acl: no matching acl entry\n");
        else
            monitor_printf(mon, "acl: removed rule at position %d\n", ret);
    }
}

#if defined(TARGET_I386)
static void do_inject_mce(Monitor *mon, const QDict *qdict)
{
    CPUState *cenv;
    int cpu_index = qdict_get_int(qdict, "cpu_index");
    int bank = qdict_get_int(qdict, "bank");
    uint64_t status = qdict_get_int(qdict, "status");
    uint64_t mcg_status = qdict_get_int(qdict, "mcg_status");
    uint64_t addr = qdict_get_int(qdict, "addr");
    uint64_t misc = qdict_get_int(qdict, "misc");

    for (cenv = first_cpu; cenv != NULL; cenv = cenv->next_cpu)
        if (cenv->cpu_index == cpu_index && cenv->mcg_cap) {
            cpu_inject_x86_mce(cenv, bank, status, mcg_status, addr, misc);
            break;
        }
}
#endif

static int do_getfd(Monitor *mon, const QDict *qdict, QObject **ret_data)
{
    const char *fdname = qdict_get_str(qdict, "fdname");
    mon_fd_t *monfd;
    int fd;

    fd = qemu_chr_get_msgfd(mon->chr);
    if (fd == -1) {
        qemu_error_new(QERR_FD_NOT_SUPPLIED);
        return -1;
    }

    if (qemu_isdigit(fdname[0])) {
        qemu_error_new(QERR_INVALID_PARAMETER, "fdname");
        return -1;
    }

    fd = dup(fd);
    if (fd == -1) {
        if (errno == EMFILE)
            qemu_error_new(QERR_TOO_MANY_FILES);
        else
            qemu_error_new(QERR_UNDEFINED_ERROR);
        return -1;
    }

    QLIST_FOREACH(monfd, &mon->fds, next) {
        if (strcmp(monfd->name, fdname) != 0) {
            continue;
        }

        close(monfd->fd);
        monfd->fd = fd;
        return 0;
    }

    monfd = qemu_mallocz(sizeof(mon_fd_t));
    monfd->name = qemu_strdup(fdname);
    monfd->fd = fd;

    QLIST_INSERT_HEAD(&mon->fds, monfd, next);
    return 0;
}

static int do_closefd(Monitor *mon, const QDict *qdict, QObject **ret_data)
{
    const char *fdname = qdict_get_str(qdict, "fdname");
    mon_fd_t *monfd;

    QLIST_FOREACH(monfd, &mon->fds, next) {
        if (strcmp(monfd->name, fdname) != 0) {
            continue;
        }

        QLIST_REMOVE(monfd, next);
        close(monfd->fd);
        qemu_free(monfd->name);
        qemu_free(monfd);
        return 0;
    }

    qemu_error_new(QERR_FD_NOT_FOUND, fdname);
    return -1;
}

static void do_loadvm(Monitor *mon, const QDict *qdict)
{
    int saved_vm_running  = vm_running;
    const char *name = qdict_get_str(qdict, "name");

    vm_stop(0);

    if (load_vmstate(mon, name) >= 0 && saved_vm_running)
        vm_start();
}

int monitor_get_fd(Monitor *mon, const char *fdname)
{
    mon_fd_t *monfd;

    QLIST_FOREACH(monfd, &mon->fds, next) {
        int fd;

        if (strcmp(monfd->name, fdname) != 0) {
            continue;
        }

        fd = monfd->fd;

        /* caller takes ownership of fd */
        QLIST_REMOVE(monfd, next);
        qemu_free(monfd->name);
        qemu_free(monfd);

        return fd;
    }

    return -1;
}

static const mon_cmd_t mon_cmds[] = {
#include "qemu-monitor.h"
    { NULL, NULL, },
};

/* Please update qemu-monitor.hx when adding or changing commands */
static const mon_cmd_t info_cmds[] = {
    {
        .name       = "version",
        .args_type  = "",
        .params     = "",
        .help       = "show the version of QEMU",
        .user_print = do_info_version_print,
        .mhandler.info_new = do_info_version,
    },
    {
        .name       = "commands",
        .args_type  = "",
        .params     = "",
        .help       = "list QMP available commands",
        .user_print = monitor_user_noop,
        .mhandler.info_new = do_info_commands,
    },
    {
        .name       = "network",
        .args_type  = "",
        .params     = "",
        .help       = "show the network state",
        .mhandler.info = do_info_network,
    },
    {
        .name       = "chardev",
        .args_type  = "",
        .params     = "",
        .help       = "show the character devices",
        .user_print = qemu_chr_info_print,
        .mhandler.info_new = qemu_chr_info,
    },
    {
        .name       = "block",
        .args_type  = "",
        .params     = "",
        .help       = "show the block devices",
        .user_print = bdrv_info_print,
        .mhandler.info_new = bdrv_info,
    },
    {
        .name       = "blockstats",
        .args_type  = "",
        .params     = "",
        .help       = "show block device statistics",
        .user_print = bdrv_stats_print,
        .mhandler.info_new = bdrv_info_stats,
    },
    {
        .name       = "registers",
        .args_type  = "",
        .params     = "",
        .help       = "show the cpu registers",
        .mhandler.info = do_info_registers,
    },
    {
        .name       = "cpus",
        .args_type  = "",
        .params     = "",
        .help       = "show infos for each CPU",
        .user_print = monitor_print_cpus,
        .mhandler.info_new = do_info_cpus,
    },
    {
        .name       = "history",
        .args_type  = "",
        .params     = "",
        .help       = "show the command line history",
        .mhandler.info = do_info_history,
    },
    {
        .name       = "irq",
        .args_type  = "",
        .params     = "",
        .help       = "show the interrupts statistics (if available)",
        .mhandler.info = irq_info,
    },
    {
        .name       = "pic",
        .args_type  = "",
        .params     = "",
        .help       = "show i8259 (PIC) state",
        .mhandler.info = pic_info,
    },
    {
        .name       = "pci",
        .args_type  = "",
        .params     = "",
        .help       = "show PCI info",
        .user_print = do_pci_info_print,
        .mhandler.info_new = do_pci_info,
    },
#if defined(TARGET_I386) || defined(TARGET_SH4)
    {
        .name       = "tlb",
        .args_type  = "",
        .params     = "",
        .help       = "show virtual to physical memory mappings",
        .mhandler.info = tlb_info,
    },
#endif
#if defined(TARGET_I386)
    {
        .name       = "mem",
        .args_type  = "",
        .params     = "",
        .help       = "show the active virtual memory mappings",
        .mhandler.info = mem_info,
    },
    {
        .name       = "hpet",
        .args_type  = "",
        .params     = "",
        .help       = "show state of HPET",
        .user_print = do_info_hpet_print,
        .mhandler.info_new = do_info_hpet,
    },
#endif
    {
        .name       = "jit",
        .args_type  = "",
        .params     = "",
        .help       = "show dynamic compiler info",
        .mhandler.info = do_info_jit,
    },
    {
        .name       = "kvm",
        .args_type  = "",
        .params     = "",
        .help       = "show KVM information",
        .user_print = do_info_kvm_print,
        .mhandler.info_new = do_info_kvm,
    },
    {
        .name       = "numa",
        .args_type  = "",
        .params     = "",
        .help       = "show NUMA information",
        .mhandler.info = do_info_numa,
    },
    {
        .name       = "usb",
        .args_type  = "",
        .params     = "",
        .help       = "show guest USB devices",
        .mhandler.info = usb_info,
    },
    {
        .name       = "usbhost",
        .args_type  = "",
        .params     = "",
        .help       = "show host USB devices",
        .mhandler.info = usb_host_info,
    },
    {
        .name       = "profile",
        .args_type  = "",
        .params     = "",
        .help       = "show profiling information",
        .mhandler.info = do_info_profile,
    },
    {
        .name       = "capture",
        .args_type  = "",
        .params     = "",
        .help       = "show capture information",
        .mhandler.info = do_info_capture,
    },
    {
        .name       = "snapshots",
        .args_type  = "",
        .params     = "",
        .help       = "show the currently saved VM snapshots",
        .mhandler.info = do_info_snapshots,
    },
    {
        .name       = "status",
        .args_type  = "",
        .params     = "",
        .help       = "show the current VM status (running|paused)",
        .user_print = do_info_status_print,
        .mhandler.info_new = do_info_status,
    },
    {
        .name       = "pcmcia",
        .args_type  = "",
        .params     = "",
        .help       = "show guest PCMCIA status",
        .mhandler.info = pcmcia_info,
    },
    {
        .name       = "mice",
        .args_type  = "",
        .params     = "",
        .help       = "show which guest mouse is receiving events",
        .user_print = do_info_mice_print,
        .mhandler.info_new = do_info_mice,
    },
    {
        .name       = "vnc",
        .args_type  = "",
        .params     = "",
        .help       = "show the vnc server status",
        .user_print = do_info_vnc_print,
        .mhandler.info_new = do_info_vnc,
    },
    {
        .name       = "name",
        .args_type  = "",
        .params     = "",
        .help       = "show the current VM name",
        .user_print = do_info_name_print,
        .mhandler.info_new = do_info_name,
    },
    {
        .name       = "uuid",
        .args_type  = "",
        .params     = "",
        .help       = "show the current VM UUID",
        .user_print = do_info_uuid_print,
        .mhandler.info_new = do_info_uuid,
    },
#if defined(TARGET_PPC)
    {
        .name       = "cpustats",
        .args_type  = "",
        .params     = "",
        .help       = "show CPU statistics",
        .mhandler.info = do_info_cpu_stats,
    },
#endif
#if defined(CONFIG_SLIRP)
    {
        .name       = "usernet",
        .args_type  = "",
        .params     = "",
        .help       = "show user network stack connection states",
        .mhandler.info = do_info_usernet,
    },
#endif
    {
        .name       = "migrate",
        .args_type  = "",
        .params     = "",
        .help       = "show migration status",
        .user_print = do_info_migrate_print,
        .mhandler.info_new = do_info_migrate,
    },
    {
        .name       = "balloon",
        .args_type  = "",
        .params     = "",
        .help       = "show balloon information",
        .user_print = monitor_print_balloon,
        .mhandler.info_async = do_info_balloon,
        .async      = 1,
    },
    {
        .name       = "qtree",
        .args_type  = "",
        .params     = "",
        .help       = "show device tree",
        .mhandler.info = do_info_qtree,
    },
    {
        .name       = "qdm",
        .args_type  = "",
        .params     = "",
        .help       = "show qdev device model list",
        .mhandler.info = do_info_qdm,
    },
    {
        .name       = "roms",
        .args_type  = "",
        .params     = "",
        .help       = "show roms",
        .mhandler.info = do_info_roms,
    },
    {
        .name       = NULL,
    },
};

/*******************************************************************/

static const char *pch;
static jmp_buf expr_env;

#define MD_TLONG 0
#define MD_I32   1

typedef struct MonitorDef {
    const char *name;
    int offset;
    target_long (*get_value)(const struct MonitorDef *md, int val);
    int type;
} MonitorDef;

#if defined(TARGET_I386)
static target_long monitor_get_pc (const struct MonitorDef *md, int val)
{
    CPUState *env = mon_get_cpu();
    return env->eip + env->segs[R_CS].base;
}
#endif

#if defined(TARGET_PPC)
static target_long monitor_get_ccr (const struct MonitorDef *md, int val)
{
    CPUState *env = mon_get_cpu();
    unsigned int u;
    int i;

    u = 0;
    for (i = 0; i < 8; i++)
        u |= env->crf[i] << (32 - (4 * i));

    return u;
}

static target_long monitor_get_msr (const struct MonitorDef *md, int val)
{
    CPUState *env = mon_get_cpu();
    return env->msr;
}

static target_long monitor_get_xer (const struct MonitorDef *md, int val)
{
    CPUState *env = mon_get_cpu();
    return env->xer;
}

static target_long monitor_get_decr (const struct MonitorDef *md, int val)
{
    CPUState *env = mon_get_cpu();
    return cpu_ppc_load_decr(env);
}

static target_long monitor_get_tbu (const struct MonitorDef *md, int val)
{
    CPUState *env = mon_get_cpu();
    return cpu_ppc_load_tbu(env);
}

static target_long monitor_get_tbl (const struct MonitorDef *md, int val)
{
    CPUState *env = mon_get_cpu();
    return cpu_ppc_load_tbl(env);
}
#endif

#if defined(TARGET_SPARC)
#ifndef TARGET_SPARC64
static target_long monitor_get_psr (const struct MonitorDef *md, int val)
{
    CPUState *env = mon_get_cpu();
    return GET_PSR(env);
}
#endif

static target_long monitor_get_reg(const struct MonitorDef *md, int val)
{
    CPUState *env = mon_get_cpu();
    return env->regwptr[val];
}
#endif

static const MonitorDef monitor_defs[] = {
#ifdef TARGET_I386

#define SEG(name, seg) \
    { name, offsetof(CPUState, segs[seg].selector), NULL, MD_I32 },\
    { name ".base", offsetof(CPUState, segs[seg].base) },\
    { name ".limit", offsetof(CPUState, segs[seg].limit), NULL, MD_I32 },

    { "eax", offsetof(CPUState, regs[0]) },
    { "ecx", offsetof(CPUState, regs[1]) },
    { "edx", offsetof(CPUState, regs[2]) },
    { "ebx", offsetof(CPUState, regs[3]) },
    { "esp|sp", offsetof(CPUState, regs[4]) },
    { "ebp|fp", offsetof(CPUState, regs[5]) },
    { "esi", offsetof(CPUState, regs[6]) },
    { "edi", offsetof(CPUState, regs[7]) },
#ifdef TARGET_X86_64
    { "r8", offsetof(CPUState, regs[8]) },
    { "r9", offsetof(CPUState, regs[9]) },
    { "r10", offsetof(CPUState, regs[10]) },
    { "r11", offsetof(CPUState, regs[11]) },
    { "r12", offsetof(CPUState, regs[12]) },
    { "r13", offsetof(CPUState, regs[13]) },
    { "r14", offsetof(CPUState, regs[14]) },
    { "r15", offsetof(CPUState, regs[15]) },
#endif
    { "eflags", offsetof(CPUState, eflags) },
    { "eip", offsetof(CPUState, eip) },
    SEG("cs", R_CS)
    SEG("ds", R_DS)
    SEG("es", R_ES)
    SEG("ss", R_SS)
    SEG("fs", R_FS)
    SEG("gs", R_GS)
    { "pc", 0, monitor_get_pc, },
#elif defined(TARGET_PPC)
    /* General purpose registers */
    { "r0", offsetof(CPUState, gpr[0]) },
    { "r1", offsetof(CPUState, gpr[1]) },
    { "r2", offsetof(CPUState, gpr[2]) },
    { "r3", offsetof(CPUState, gpr[3]) },
    { "r4", offsetof(CPUState, gpr[4]) },
    { "r5", offsetof(CPUState, gpr[5]) },
    { "r6", offsetof(CPUState, gpr[6]) },
    { "r7", offsetof(CPUState, gpr[7]) },
    { "r8", offsetof(CPUState, gpr[8]) },
    { "r9", offsetof(CPUState, gpr[9]) },
    { "r10", offsetof(CPUState, gpr[10]) },
    { "r11", offsetof(CPUState, gpr[11]) },
    { "r12", offsetof(CPUState, gpr[12]) },
    { "r13", offsetof(CPUState, gpr[13]) },
    { "r14", offsetof(CPUState, gpr[14]) },
    { "r15", offsetof(CPUState, gpr[15]) },
    { "r16", offsetof(CPUState, gpr[16]) },
    { "r17", offsetof(CPUState, gpr[17]) },
    { "r18", offsetof(CPUState, gpr[18]) },
    { "r19", offsetof(CPUState, gpr[19]) },
    { "r20", offsetof(CPUState, gpr[20]) },
    { "r21", offsetof(CPUState, gpr[21]) },
    { "r22", offsetof(CPUState, gpr[22]) },
    { "r23", offsetof(CPUState, gpr[23]) },
    { "r24", offsetof(CPUState, gpr[24]) },
    { "r25", offsetof(CPUState, gpr[25]) },
    { "r26", offsetof(CPUState, gpr[26]) },
    { "r27", offsetof(CPUState, gpr[27]) },
    { "r28", offsetof(CPUState, gpr[28]) },
    { "r29", offsetof(CPUState, gpr[29]) },
    { "r30", offsetof(CPUState, gpr[30]) },
    { "r31", offsetof(CPUState, gpr[31]) },
    /* Floating point registers */
    { "f0", offsetof(CPUState, fpr[0]) },
    { "f1", offsetof(CPUState, fpr[1]) },
    { "f2", offsetof(CPUState, fpr[2]) },
    { "f3", offsetof(CPUState, fpr[3]) },
    { "f4", offsetof(CPUState, fpr[4]) },
    { "f5", offsetof(CPUState, fpr[5]) },
    { "f6", offsetof(CPUState, fpr[6]) },
    { "f7", offsetof(CPUState, fpr[7]) },
    { "f8", offsetof(CPUState, fpr[8]) },
    { "f9", offsetof(CPUState, fpr[9]) },
    { "f10", offsetof(CPUState, fpr[10]) },
    { "f11", offsetof(CPUState, fpr[11]) },
    { "f12", offsetof(CPUState, fpr[12]) },
    { "f13", offsetof(CPUState, fpr[13]) },
    { "f14", offsetof(CPUState, fpr[14]) },
    { "f15", offsetof(CPUState, fpr[15]) },
    { "f16", offsetof(CPUState, fpr[16]) },
    { "f17", offsetof(CPUState, fpr[17]) },
    { "f18", offsetof(CPUState, fpr[18]) },
    { "f19", offsetof(CPUState, fpr[19]) },
    { "f20", offsetof(CPUState, fpr[20]) },
    { "f21", offsetof(CPUState, fpr[21]) },
    { "f22", offsetof(CPUState, fpr[22]) },
    { "f23", offsetof(CPUState, fpr[23]) },
    { "f24", offsetof(CPUState, fpr[24]) },
    { "f25", offsetof(CPUState, fpr[25]) },
    { "f26", offsetof(CPUState, fpr[26]) },
    { "f27", offsetof(CPUState, fpr[27]) },
    { "f28", offsetof(CPUState, fpr[28]) },
    { "f29", offsetof(CPUState, fpr[29]) },
    { "f30", offsetof(CPUState, fpr[30]) },
    { "f31", offsetof(CPUState, fpr[31]) },
    { "fpscr", offsetof(CPUState, fpscr) },
    /* Next instruction pointer */
    { "nip|pc", offsetof(CPUState, nip) },
    { "lr", offsetof(CPUState, lr) },
    { "ctr", offsetof(CPUState, ctr) },
    { "decr", 0, &monitor_get_decr, },
    { "ccr", 0, &monitor_get_ccr, },
    /* Machine state register */
    { "msr", 0, &monitor_get_msr, },
    { "xer", 0, &monitor_get_xer, },
    { "tbu", 0, &monitor_get_tbu, },
    { "tbl", 0, &monitor_get_tbl, },
#if defined(TARGET_PPC64)
    /* Address space register */
    { "asr", offsetof(CPUState, asr) },
#endif
    /* Segment registers */
    { "sdr1", offsetof(CPUState, sdr1) },
    { "sr0", offsetof(CPUState, sr[0]) },
    { "sr1", offsetof(CPUState, sr[1]) },
    { "sr2", offsetof(CPUState, sr[2]) },
    { "sr3", offsetof(CPUState, sr[3]) },
    { "sr4", offsetof(CPUState, sr[4]) },
    { "sr5", offsetof(CPUState, sr[5]) },
    { "sr6", offsetof(CPUState, sr[6]) },
    { "sr7", offsetof(CPUState, sr[7]) },
    { "sr8", offsetof(CPUState, sr[8]) },
    { "sr9", offsetof(CPUState, sr[9]) },
    { "sr10", offsetof(CPUState, sr[10]) },
    { "sr11", offsetof(CPUState, sr[11]) },
    { "sr12", offsetof(CPUState, sr[12]) },
    { "sr13", offsetof(CPUState, sr[13]) },
    { "sr14", offsetof(CPUState, sr[14]) },
    { "sr15", offsetof(CPUState, sr[15]) },
    /* Too lazy to put BATs and SPRs ... */
#elif defined(TARGET_SPARC)
    { "g0", offsetof(CPUState, gregs[0]) },
    { "g1", offsetof(CPUState, gregs[1]) },
    { "g2", offsetof(CPUState, gregs[2]) },
    { "g3", offsetof(CPUState, gregs[3]) },
    { "g4", offsetof(CPUState, gregs[4]) },
    { "g5", offsetof(CPUState, gregs[5]) },
    { "g6", offsetof(CPUState, gregs[6]) },
    { "g7", offsetof(CPUState, gregs[7]) },
    { "o0", 0, monitor_get_reg },
    { "o1", 1, monitor_get_reg },
    { "o2", 2, monitor_get_reg },
    { "o3", 3, monitor_get_reg },
    { "o4", 4, monitor_get_reg },
    { "o5", 5, monitor_get_reg },
    { "o6", 6, monitor_get_reg },
    { "o7", 7, monitor_get_reg },
    { "l0", 8, monitor_get_reg },
    { "l1", 9, monitor_get_reg },
    { "l2", 10, monitor_get_reg },
    { "l3", 11, monitor_get_reg },
    { "l4", 12, monitor_get_reg },
    { "l5", 13, monitor_get_reg },
    { "l6", 14, monitor_get_reg },
    { "l7", 15, monitor_get_reg },
    { "i0", 16, monitor_get_reg },
    { "i1", 17, monitor_get_reg },
    { "i2", 18, monitor_get_reg },
    { "i3", 19, monitor_get_reg },
    { "i4", 20, monitor_get_reg },
    { "i5", 21, monitor_get_reg },
    { "i6", 22, monitor_get_reg },
    { "i7", 23, monitor_get_reg },
    { "pc", offsetof(CPUState, pc) },
    { "npc", offsetof(CPUState, npc) },
    { "y", offsetof(CPUState, y) },
#ifndef TARGET_SPARC64
    { "psr", 0, &monitor_get_psr, },
    { "wim", offsetof(CPUState, wim) },
#endif
    { "tbr", offsetof(CPUState, tbr) },
    { "fsr", offsetof(CPUState, fsr) },
    { "f0", offsetof(CPUState, fpr[0]) },
    { "f1", offsetof(CPUState, fpr[1]) },
    { "f2", offsetof(CPUState, fpr[2]) },
    { "f3", offsetof(CPUState, fpr[3]) },
    { "f4", offsetof(CPUState, fpr[4]) },
    { "f5", offsetof(CPUState, fpr[5]) },
    { "f6", offsetof(CPUState, fpr[6]) },
    { "f7", offsetof(CPUState, fpr[7]) },
    { "f8", offsetof(CPUState, fpr[8]) },
    { "f9", offsetof(CPUState, fpr[9]) },
    { "f10", offsetof(CPUState, fpr[10]) },
    { "f11", offsetof(CPUState, fpr[11]) },
    { "f12", offsetof(CPUState, fpr[12]) },
    { "f13", offsetof(CPUState, fpr[13]) },
    { "f14", offsetof(CPUState, fpr[14]) },
    { "f15", offsetof(CPUState, fpr[15]) },
    { "f16", offsetof(CPUState, fpr[16]) },
    { "f17", offsetof(CPUState, fpr[17]) },
    { "f18", offsetof(CPUState, fpr[18]) },
    { "f19", offsetof(CPUState, fpr[19]) },
    { "f20", offsetof(CPUState, fpr[20]) },
    { "f21", offsetof(CPUState, fpr[21]) },
    { "f22", offsetof(CPUState, fpr[22]) },
    { "f23", offsetof(CPUState, fpr[23]) },
    { "f24", offsetof(CPUState, fpr[24]) },
    { "f25", offsetof(CPUState, fpr[25]) },
    { "f26", offsetof(CPUState, fpr[26]) },
    { "f27", offsetof(CPUState, fpr[27]) },
    { "f28", offsetof(CPUState, fpr[28]) },
    { "f29", offsetof(CPUState, fpr[29]) },
    { "f30", offsetof(CPUState, fpr[30]) },
    { "f31", offsetof(CPUState, fpr[31]) },
#ifdef TARGET_SPARC64
    { "f32", offsetof(CPUState, fpr[32]) },
    { "f34", offsetof(CPUState, fpr[34]) },
    { "f36", offsetof(CPUState, fpr[36]) },
    { "f38", offsetof(CPUState, fpr[38]) },
    { "f40", offsetof(CPUState, fpr[40]) },
    { "f42", offsetof(CPUState, fpr[42]) },
    { "f44", offsetof(CPUState, fpr[44]) },
    { "f46", offsetof(CPUState, fpr[46]) },
    { "f48", offsetof(CPUState, fpr[48]) },
    { "f50", offsetof(CPUState, fpr[50]) },
    { "f52", offsetof(CPUState, fpr[52]) },
    { "f54", offsetof(CPUState, fpr[54]) },
    { "f56", offsetof(CPUState, fpr[56]) },
    { "f58", offsetof(CPUState, fpr[58]) },
    { "f60", offsetof(CPUState, fpr[60]) },
    { "f62", offsetof(CPUState, fpr[62]) },
    { "asi", offsetof(CPUState, asi) },
    { "pstate", offsetof(CPUState, pstate) },
    { "cansave", offsetof(CPUState, cansave) },
    { "canrestore", offsetof(CPUState, canrestore) },
    { "otherwin", offsetof(CPUState, otherwin) },
    { "wstate", offsetof(CPUState, wstate) },
    { "cleanwin", offsetof(CPUState, cleanwin) },
    { "fprs", offsetof(CPUState, fprs) },
#endif
#endif
    { NULL },
};

static void QEMU_NORETURN expr_error(Monitor *mon, const char *msg)
{
    monitor_printf(mon, "%s\n", msg);
    longjmp(expr_env, 1);
}

/* return 0 if OK, -1 if not found */
static int get_monitor_def(target_long *pval, const char *name)
{
    const MonitorDef *md;
    void *ptr;

    for(md = monitor_defs; md->name != NULL; md++) {
        if (compare_cmd(name, md->name)) {
            if (md->get_value) {
                *pval = md->get_value(md, md->offset);
            } else {
                CPUState *env = mon_get_cpu();
                ptr = (uint8_t *)env + md->offset;
                switch(md->type) {
                case MD_I32:
                    *pval = *(int32_t *)ptr;
                    break;
                case MD_TLONG:
                    *pval = *(target_long *)ptr;
                    break;
                default:
                    *pval = 0;
                    break;
                }
            }
            return 0;
        }
    }
    return -1;
}

static void next(void)
{
    if (*pch != '\0') {
        pch++;
        while (qemu_isspace(*pch))
            pch++;
    }
}

static int64_t expr_sum(Monitor *mon);

static int64_t expr_unary(Monitor *mon)
{
    int64_t n;
    char *p;
    int ret;

    switch(*pch) {
    case '+':
        next();
        n = expr_unary(mon);
        break;
    case '-':
        next();
        n = -expr_unary(mon);
        break;
    case '~':
        next();
        n = ~expr_unary(mon);
        break;
    case '(':
        next();
        n = expr_sum(mon);
        if (*pch != ')') {
            expr_error(mon, "')' expected");
        }
        next();
        break;
    case '\'':
        pch++;
        if (*pch == '\0')
            expr_error(mon, "character constant expected");
        n = *pch;
        pch++;
        if (*pch != '\'')
            expr_error(mon, "missing terminating \' character");
        next();
        break;
    case '$':
        {
            char buf[128], *q;
            target_long reg=0;

            pch++;
            q = buf;
            while ((*pch >= 'a' && *pch <= 'z') ||
                   (*pch >= 'A' && *pch <= 'Z') ||
                   (*pch >= '0' && *pch <= '9') ||
                   *pch == '_' || *pch == '.') {
                if ((q - buf) < sizeof(buf) - 1)
                    *q++ = *pch;
                pch++;
            }
            while (qemu_isspace(*pch))
                pch++;
            *q = 0;
            ret = get_monitor_def(&reg, buf);
            if (ret < 0)
                expr_error(mon, "unknown register");
            n = reg;
        }
        break;
    case '\0':
        expr_error(mon, "unexpected end of expression");
        n = 0;
        break;
    default:
#if TARGET_PHYS_ADDR_BITS > 32
        n = strtoull(pch, &p, 0);
#else
        n = strtoul(pch, &p, 0);
#endif
        if (pch == p) {
            expr_error(mon, "invalid char in expression");
        }
        pch = p;
        while (qemu_isspace(*pch))
            pch++;
        break;
    }
    return n;
}


static int64_t expr_prod(Monitor *mon)
{
    int64_t val, val2;
    int op;

    val = expr_unary(mon);
    for(;;) {
        op = *pch;
        if (op != '*' && op != '/' && op != '%')
            break;
        next();
        val2 = expr_unary(mon);
        switch(op) {
        default:
        case '*':
            val *= val2;
            break;
        case '/':
        case '%':
            if (val2 == 0)
                expr_error(mon, "division by zero");
            if (op == '/')
                val /= val2;
            else
                val %= val2;
            break;
        }
    }
    return val;
}

static int64_t expr_logic(Monitor *mon)
{
    int64_t val, val2;
    int op;

    val = expr_prod(mon);
    for(;;) {
        op = *pch;
        if (op != '&' && op != '|' && op != '^')
            break;
        next();
        val2 = expr_prod(mon);
        switch(op) {
        default:
        case '&':
            val &= val2;
            break;
        case '|':
            val |= val2;
            break;
        case '^':
            val ^= val2;
            break;
        }
    }
    return val;
}

static int64_t expr_sum(Monitor *mon)
{
    int64_t val, val2;
    int op;

    val = expr_logic(mon);
    for(;;) {
        op = *pch;
        if (op != '+' && op != '-')
            break;
        next();
        val2 = expr_logic(mon);
        if (op == '+')
            val += val2;
        else
            val -= val2;
    }
    return val;
}

static int get_expr(Monitor *mon, int64_t *pval, const char **pp)
{
    pch = *pp;
    if (setjmp(expr_env)) {
        *pp = pch;
        return -1;
    }
    while (qemu_isspace(*pch))
        pch++;
    *pval = expr_sum(mon);
    *pp = pch;
    return 0;
}

static int get_double(Monitor *mon, double *pval, const char **pp)
{
    const char *p = *pp;
    char *tailp;
    double d;

    d = strtod(p, &tailp);
    if (tailp == p) {
        monitor_printf(mon, "Number expected\n");
        return -1;
    }
    if (d != d || d - d != 0) {
        /* NaN or infinity */
        monitor_printf(mon, "Bad number\n");
        return -1;
    }
    *pval = d;
    *pp = tailp;
    return 0;
}

static int get_str(char *buf, int buf_size, const char **pp)
{
    const char *p;
    char *q;
    int c;

    q = buf;
    p = *pp;
    while (qemu_isspace(*p))
        p++;
    if (*p == '\0') {
    fail:
        *q = '\0';
        *pp = p;
        return -1;
    }
    if (*p == '\"') {
        p++;
        while (*p != '\0' && *p != '\"') {
            if (*p == '\\') {
                p++;
                c = *p++;
                switch(c) {
                case 'n':
                    c = '\n';
                    break;
                case 'r':
                    c = '\r';
                    break;
                case '\\':
                case '\'':
                case '\"':
                    break;
                default:
                    qemu_printf("unsupported escape code: '\\%c'\n", c);
                    goto fail;
                }
                if ((q - buf) < buf_size - 1) {
                    *q++ = c;
                }
            } else {
                if ((q - buf) < buf_size - 1) {
                    *q++ = *p;
                }
                p++;
            }
        }
        if (*p != '\"') {
            qemu_printf("unterminated string\n");
            goto fail;
        }
        p++;
    } else {
        while (*p != '\0' && !qemu_isspace(*p)) {
            if ((q - buf) < buf_size - 1) {
                *q++ = *p;
            }
            p++;
        }
    }
    *q = '\0';
    *pp = p;
    return 0;
}

/*
 * Store the command-name in cmdname, and return a pointer to
 * the remaining of the command string.
 */
static const char *get_command_name(const char *cmdline,
                                    char *cmdname, size_t nlen)
{
    size_t len;
    const char *p, *pstart;

    p = cmdline;
    while (qemu_isspace(*p))
        p++;
    if (*p == '\0')
        return NULL;
    pstart = p;
    while (*p != '\0' && *p != '/' && !qemu_isspace(*p))
        p++;
    len = p - pstart;
    if (len > nlen - 1)
        len = nlen - 1;
    memcpy(cmdname, pstart, len);
    cmdname[len] = '\0';
    return p;
}

/**
 * Read key of 'type' into 'key' and return the current
 * 'type' pointer.
 */
static char *key_get_info(const char *type, char **key)
{
    size_t len;
    char *p, *str;

    if (*type == ',')
        type++;

    p = strchr(type, ':');
    if (!p) {
        *key = NULL;
        return NULL;
    }
    len = p - type;

    str = qemu_malloc(len + 1);
    memcpy(str, type, len);
    str[len] = '\0';

    *key = str;
    return ++p;
}

static int default_fmt_format = 'x';
static int default_fmt_size = 4;

#define MAX_ARGS 16

static int is_valid_option(const char *c, const char *typestr)
{
    char option[3];
  
    option[0] = '-';
    option[1] = *c;
    option[2] = '\0';
  
    typestr = strstr(typestr, option);
    return (typestr != NULL);
}

static const mon_cmd_t *monitor_find_command(const char *cmdname)
{
    const mon_cmd_t *cmd;

    for (cmd = mon_cmds; cmd->name != NULL; cmd++) {
        if (compare_cmd(cmdname, cmd->name)) {
            return cmd;
        }
    }

    return NULL;
}

static const mon_cmd_t *monitor_parse_command(Monitor *mon,
                                              const char *cmdline,
                                              QDict *qdict)
{
    const char *p, *typestr;
    int c;
    const mon_cmd_t *cmd;
    char cmdname[256];
    char buf[1024];
    char *key;

#ifdef DEBUG
    monitor_printf(mon, "command='%s'\n", cmdline);
#endif

    /* extract the command name */
    p = get_command_name(cmdline, cmdname, sizeof(cmdname));
    if (!p)
        return NULL;

    cmd = monitor_find_command(cmdname);
    if (!cmd) {
        monitor_printf(mon, "unknown command: '%s'\n", cmdname);
        return NULL;
    }

    /* parse the parameters */
    typestr = cmd->args_type;
    for(;;) {
        typestr = key_get_info(typestr, &key);
        if (!typestr)
            break;
        c = *typestr;
        typestr++;
        switch(c) {
        case 'F':
        case 'B':
        case 's':
            {
                int ret;

                while (qemu_isspace(*p))
                    p++;
                if (*typestr == '?') {
                    typestr++;
                    if (*p == '\0') {
                        /* no optional string: NULL argument */
                        break;
                    }
                }
                ret = get_str(buf, sizeof(buf), &p);
                if (ret < 0) {
                    switch(c) {
                    case 'F':
                        monitor_printf(mon, "%s: filename expected\n",
                                       cmdname);
                        break;
                    case 'B':
                        monitor_printf(mon, "%s: block device name expected\n",
                                       cmdname);
                        break;
                    default:
                        monitor_printf(mon, "%s: string expected\n", cmdname);
                        break;
                    }
                    goto fail;
                }
                qdict_put(qdict, key, qstring_from_str(buf));
            }
            break;
        case '/':
            {
                int count, format, size;

                while (qemu_isspace(*p))
                    p++;
                if (*p == '/') {
                    /* format found */
                    p++;
                    count = 1;
                    if (qemu_isdigit(*p)) {
                        count = 0;
                        while (qemu_isdigit(*p)) {
                            count = count * 10 + (*p - '0');
                            p++;
                        }
                    }
                    size = -1;
                    format = -1;
                    for(;;) {
                        switch(*p) {
                        case 'o':
                        case 'd':
                        case 'u':
                        case 'x':
                        case 'i':
                        case 'c':
                            format = *p++;
                            break;
                        case 'b':
                            size = 1;
                            p++;
                            break;
                        case 'h':
                            size = 2;
                            p++;
                            break;
                        case 'w':
                            size = 4;
                            p++;
                            break;
                        case 'g':
                        case 'L':
                            size = 8;
                            p++;
                            break;
                        default:
                            goto next;
                        }
                    }
                next:
                    if (*p != '\0' && !qemu_isspace(*p)) {
                        monitor_printf(mon, "invalid char in format: '%c'\n",
                                       *p);
                        goto fail;
                    }
                    if (format < 0)
                        format = default_fmt_format;
                    if (format != 'i') {
                        /* for 'i', not specifying a size gives -1 as size */
                        if (size < 0)
                            size = default_fmt_size;
                        default_fmt_size = size;
                    }
                    default_fmt_format = format;
                } else {
                    count = 1;
                    format = default_fmt_format;
                    if (format != 'i') {
                        size = default_fmt_size;
                    } else {
                        size = -1;
                    }
                }
                qdict_put(qdict, "count", qint_from_int(count));
                qdict_put(qdict, "format", qint_from_int(format));
                qdict_put(qdict, "size", qint_from_int(size));
            }
            break;
        case 'i':
        case 'l':
        case 'M':
            {
                int64_t val;

                while (qemu_isspace(*p))
                    p++;
                if (*typestr == '?' || *typestr == '.') {
                    if (*typestr == '?') {
                        if (*p == '\0') {
                            typestr++;
                            break;
                        }
                    } else {
                        if (*p == '.') {
                            p++;
                            while (qemu_isspace(*p))
                                p++;
                        } else {
                            typestr++;
                            break;
                        }
                    }
                    typestr++;
                }
                if (get_expr(mon, &val, &p))
                    goto fail;
                /* Check if 'i' is greater than 32-bit */
                if ((c == 'i') && ((val >> 32) & 0xffffffff)) {
                    monitor_printf(mon, "\'%s\' has failed: ", cmdname);
                    monitor_printf(mon, "integer is for 32-bit values\n");
                    goto fail;
                } else if (c == 'M') {
                    val <<= 20;
                }
                qdict_put(qdict, key, qint_from_int(val));
            }
            break;
        case 'b':
        case 'T':
            {
                double val;

                while (qemu_isspace(*p))
                    p++;
                if (*typestr == '?') {
                    typestr++;
                    if (*p == '\0') {
                        break;
                    }
                }
                if (get_double(mon, &val, &p) < 0) {
                    goto fail;
                }
                if (c == 'b' && *p) {
                    switch (*p) {
                    case 'K': case 'k':
                        val *= 1 << 10; p++; break;
                    case 'M': case 'm':
                        val *= 1 << 20; p++; break;
                    case 'G': case 'g':
                        val *= 1 << 30; p++; break;
                    }
                }
                if (c == 'T' && p[0] && p[1] == 's') {
                    switch (*p) {
                    case 'm':
                        val /= 1e3; p += 2; break;
                    case 'u':
                        val /= 1e6; p += 2; break;
                    case 'n':
                        val /= 1e9; p += 2; break;
                    }
                }
                if (*p && !qemu_isspace(*p)) {
                    monitor_printf(mon, "Unknown unit suffix\n");
                    goto fail;
                }
                qdict_put(qdict, key, qfloat_from_double(val));
            }
            break;
        case '-':
            {
                const char *tmp = p;
                int has_option, skip_key = 0;
                /* option */

                c = *typestr++;
                if (c == '\0')
                    goto bad_type;
                while (qemu_isspace(*p))
                    p++;
                has_option = 0;
                if (*p == '-') {
                    p++;
                    if(c != *p) {
                        if(!is_valid_option(p, typestr)) {
                  
                            monitor_printf(mon, "%s: unsupported option -%c\n",
                                           cmdname, *p);
                            goto fail;
                        } else {
                            skip_key = 1;
                        }
                    }
                    if(skip_key) {
                        p = tmp;
                    } else {
                        p++;
                        has_option = 1;
                    }
                }
                qdict_put(qdict, key, qint_from_int(has_option));
            }
            break;
        default:
        bad_type:
            monitor_printf(mon, "%s: unknown type '%c'\n", cmdname, c);
            goto fail;
        }
        qemu_free(key);
        key = NULL;
    }
    /* check that all arguments were parsed */
    while (qemu_isspace(*p))
        p++;
    if (*p != '\0') {
        monitor_printf(mon, "%s: extraneous characters at the end of line\n",
                       cmdname);
        goto fail;
    }

    return cmd;

fail:
    qemu_free(key);
    return NULL;
}

static void monitor_print_error(Monitor *mon)
{
    qerror_print(mon->error);
    QDECREF(mon->error);
    mon->error = NULL;
}

static int is_async_return(const QObject *data)
{
    if (data && qobject_type(data) == QTYPE_QDICT) {
        return qdict_haskey(qobject_to_qdict(data), "__mon_async");
    }

    return 0;
}

static void handler_audit(Monitor *mon, const mon_cmd_t *cmd, int ret)
{
    if (ret && !monitor_has_error(mon)) {
        /*
         * If it returns failure, it must have passed on error.
         *
         * Action: Report an internal error to the client if in QMP.
         */
        if (monitor_ctrl_mode(mon)) {
            qemu_error_new(QERR_UNDEFINED_ERROR);
        }
        MON_DEBUG("command '%s' returned failure but did not pass an error\n",
                  cmd->name);
    }

#ifdef CONFIG_DEBUG_MONITOR
    if (!ret && monitor_has_error(mon)) {
        /*
         * If it returns success, it must not have passed an error.
         *
         * Action: Report the passed error to the client.
         */
        MON_DEBUG("command '%s' returned success but passed an error\n",
                  cmd->name);
    }

    if (mon_print_count_get(mon) > 0 && strcmp(cmd->name, "info") != 0) {
        /*
         * Handlers should not call Monitor print functions.
         *
         * Action: Ignore them in QMP.
         *
         * (XXX: we don't check any 'info' or 'query' command here
         * because the user print function _is_ called by do_info(), hence
         * we will trigger this check. This problem will go away when we
         * make 'query' commands real and kill do_info())
         */
        MON_DEBUG("command '%s' called print functions %d time(s)\n",
                  cmd->name, mon_print_count_get(mon));
    }
#endif
}

static void monitor_call_handler(Monitor *mon, const mon_cmd_t *cmd,
                                 const QDict *params)
{
    int ret;
    QObject *data = NULL;

    mon_print_count_init(mon);

    ret = cmd->mhandler.cmd_new(mon, params, &data);
    handler_audit(mon, cmd, ret);

    if (is_async_return(data)) {
        /*
         * Asynchronous commands have no initial return data but they can
         * generate errors.  Data is returned via the async completion handler.
         */
        if (monitor_ctrl_mode(mon) && monitor_has_error(mon)) {
            monitor_protocol_emitter(mon, NULL);
        }
    } else if (monitor_ctrl_mode(mon)) {
        /* Monitor Protocol */
        monitor_protocol_emitter(mon, data);
    } else {
        /* User Protocol */
         if (data)
            cmd->user_print(mon, data);
    }

    qobject_decref(data);
}

static void handle_user_command(Monitor *mon, const char *cmdline)
{
    QDict *qdict;
    const mon_cmd_t *cmd;

    qdict = qdict_new();

    cmd = monitor_parse_command(mon, cmdline, qdict);
    if (!cmd)
        goto out;

    qemu_errors_to_mon(mon);

    if (monitor_handler_is_async(cmd)) {
        user_async_cmd_handler(mon, cmd, qdict);
    } else if (monitor_handler_ported(cmd)) {
        monitor_call_handler(mon, cmd, qdict);
    } else {
        cmd->mhandler.cmd(mon, qdict);
    }

    if (monitor_has_error(mon))
        monitor_print_error(mon);

    qemu_errors_to_previous();

out:
    QDECREF(qdict);
}

static void cmd_completion(const char *name, const char *list)
{
    const char *p, *pstart;
    char cmd[128];
    int len;

    p = list;
    for(;;) {
        pstart = p;
        p = strchr(p, '|');
        if (!p)
            p = pstart + strlen(pstart);
        len = p - pstart;
        if (len > sizeof(cmd) - 2)
            len = sizeof(cmd) - 2;
        memcpy(cmd, pstart, len);
        cmd[len] = '\0';
        if (name[0] == '\0' || !strncmp(name, cmd, strlen(name))) {
            readline_add_completion(cur_mon->rs, cmd);
        }
        if (*p == '\0')
            break;
        p++;
    }
}

static void file_completion(const char *input)
{
    DIR *ffs;
    struct dirent *d;
    char path[1024];
    char file[1024], file_prefix[1024];
    int input_path_len;
    const char *p;

    p = strrchr(input, '/');
    if (!p) {
        input_path_len = 0;
        pstrcpy(file_prefix, sizeof(file_prefix), input);
        pstrcpy(path, sizeof(path), ".");
    } else {
        input_path_len = p - input + 1;
        memcpy(path, input, input_path_len);
        if (input_path_len > sizeof(path) - 1)
            input_path_len = sizeof(path) - 1;
        path[input_path_len] = '\0';
        pstrcpy(file_prefix, sizeof(file_prefix), p + 1);
    }
#ifdef DEBUG_COMPLETION
    monitor_printf(cur_mon, "input='%s' path='%s' prefix='%s'\n",
                   input, path, file_prefix);
#endif
    ffs = opendir(path);
    if (!ffs)
        return;
    for(;;) {
        struct stat sb;
        d = readdir(ffs);
        if (!d)
            break;
        if (strstart(d->d_name, file_prefix, NULL)) {
            memcpy(file, input, input_path_len);
            if (input_path_len < sizeof(file))
                pstrcpy(file + input_path_len, sizeof(file) - input_path_len,
                        d->d_name);
            /* stat the file to find out if it's a directory.
             * In that case add a slash to speed up typing long paths
             */
            stat(file, &sb);
            if(S_ISDIR(sb.st_mode))
                pstrcat(file, sizeof(file), "/");
            readline_add_completion(cur_mon->rs, file);
        }
    }
    closedir(ffs);
}

static void block_completion_it(void *opaque, BlockDriverState *bs)
{
    const char *name = bdrv_get_device_name(bs);
    const char *input = opaque;

    if (input[0] == '\0' ||
        !strncmp(name, (char *)input, strlen(input))) {
        readline_add_completion(cur_mon->rs, name);
    }
}

/* NOTE: this parser is an approximate form of the real command parser */
static void parse_cmdline(const char *cmdline,
                         int *pnb_args, char **args)
{
    const char *p;
    int nb_args, ret;
    char buf[1024];

    p = cmdline;
    nb_args = 0;
    for(;;) {
        while (qemu_isspace(*p))
            p++;
        if (*p == '\0')
            break;
        if (nb_args >= MAX_ARGS)
            break;
        ret = get_str(buf, sizeof(buf), &p);
        args[nb_args] = qemu_strdup(buf);
        nb_args++;
        if (ret < 0)
            break;
    }
    *pnb_args = nb_args;
}

static const char *next_arg_type(const char *typestr)
{
    const char *p = strchr(typestr, ':');
    return (p != NULL ? ++p : typestr);
}

static void monitor_find_completion(const char *cmdline)
{
    const char *cmdname;
    char *args[MAX_ARGS];
    int nb_args, i, len;
    const char *ptype, *str;
    const mon_cmd_t *cmd;
    const KeyDef *key;

    parse_cmdline(cmdline, &nb_args, args);
#ifdef DEBUG_COMPLETION
    for(i = 0; i < nb_args; i++) {
        monitor_printf(cur_mon, "arg%d = '%s'\n", i, (char *)args[i]);
    }
#endif

    /* if the line ends with a space, it means we want to complete the
       next arg */
    len = strlen(cmdline);
    if (len > 0 && qemu_isspace(cmdline[len - 1])) {
        if (nb_args >= MAX_ARGS)
            return;
        args[nb_args++] = qemu_strdup("");
    }
    if (nb_args <= 1) {
        /* command completion */
        if (nb_args == 0)
            cmdname = "";
        else
            cmdname = args[0];
        readline_set_completion_index(cur_mon->rs, strlen(cmdname));
        for(cmd = mon_cmds; cmd->name != NULL; cmd++) {
            cmd_completion(cmdname, cmd->name);
        }
    } else {
        /* find the command */
        for(cmd = mon_cmds; cmd->name != NULL; cmd++) {
            if (compare_cmd(args[0], cmd->name))
                goto found;
        }
        return;
    found:
        ptype = next_arg_type(cmd->args_type);
        for(i = 0; i < nb_args - 2; i++) {
            if (*ptype != '\0') {
                ptype = next_arg_type(ptype);
                while (*ptype == '?')
                    ptype = next_arg_type(ptype);
            }
        }
        str = args[nb_args - 1];
        if (*ptype == '-' && ptype[1] != '\0') {
            ptype += 2;
        }
        switch(*ptype) {
        case 'F':
            /* file completion */
            readline_set_completion_index(cur_mon->rs, strlen(str));
            file_completion(str);
            break;
        case 'B':
            /* block device name completion */
            readline_set_completion_index(cur_mon->rs, strlen(str));
            bdrv_iterate(block_completion_it, (void *)str);
            break;
        case 's':
            /* XXX: more generic ? */
            if (!strcmp(cmd->name, "info")) {
                readline_set_completion_index(cur_mon->rs, strlen(str));
                for(cmd = info_cmds; cmd->name != NULL; cmd++) {
                    cmd_completion(str, cmd->name);
                }
            } else if (!strcmp(cmd->name, "sendkey")) {
                char *sep = strrchr(str, '-');
                if (sep)
                    str = sep + 1;
                readline_set_completion_index(cur_mon->rs, strlen(str));
                for(key = key_defs; key->name != NULL; key++) {
                    cmd_completion(str, key->name);
                }
            } else if (!strcmp(cmd->name, "help|?")) {
                readline_set_completion_index(cur_mon->rs, strlen(str));
                for (cmd = mon_cmds; cmd->name != NULL; cmd++) {
                    cmd_completion(str, cmd->name);
                }
            }
            break;
        default:
            break;
        }
    }
    for(i = 0; i < nb_args; i++)
        qemu_free(args[i]);
}

static int monitor_can_read(void *opaque)
{
    Monitor *mon = opaque;

    return (mon->suspend_cnt == 0) ? 1 : 0;
}

typedef struct CmdArgs {
    QString *name;
    int type;
    int flag;
    int optional;
} CmdArgs;

static int check_opt(const CmdArgs *cmd_args, const char *name, QDict *args)
{
    if (!cmd_args->optional) {
        qemu_error_new(QERR_MISSING_PARAMETER, name);
        return -1;
    }

    if (cmd_args->type == '-') {
        /* handlers expect a value, they need to be changed */
        qdict_put(args, name, qint_from_int(0));
    }

    return 0;
}

static int check_arg(const CmdArgs *cmd_args, QDict *args)
{
    QObject *value;
    const char *name;

    name = qstring_get_str(cmd_args->name);

    if (!args) {
        return check_opt(cmd_args, name, args);
    }

    value = qdict_get(args, name);
    if (!value) {
        return check_opt(cmd_args, name, args);
    }

    switch (cmd_args->type) {
        case 'F':
        case 'B':
        case 's':
            if (qobject_type(value) != QTYPE_QSTRING) {
                qemu_error_new(QERR_INVALID_PARAMETER_TYPE, name, "string");
                return -1;
            }
            break;
        case '/': {
            int i;
            const char *keys[] = { "count", "format", "size", NULL };

            for (i = 0; keys[i]; i++) {
                QObject *obj = qdict_get(args, keys[i]);
                if (!obj) {
                    qemu_error_new(QERR_MISSING_PARAMETER, name);
                    return -1;
                }
                if (qobject_type(obj) != QTYPE_QINT) {
                    qemu_error_new(QERR_INVALID_PARAMETER_TYPE, name, "int");
                    return -1;
                }
            }
            break;
        }
        case 'i':
        case 'l':
        case 'M':
            if (qobject_type(value) != QTYPE_QINT) {
                qemu_error_new(QERR_INVALID_PARAMETER_TYPE, name, "int");
                return -1;
            }
            break;
        case 'b':
        case 'T':
            if (qobject_type(value) != QTYPE_QINT && qobject_type(value) != QTYPE_QFLOAT) {
                qemu_error_new(QERR_INVALID_PARAMETER_TYPE, name, "number");
                return -1;
            }
            break;
        case '-':
            if (qobject_type(value) != QTYPE_QINT &&
                qobject_type(value) != QTYPE_QBOOL) {
                qemu_error_new(QERR_INVALID_PARAMETER_TYPE, name, "bool");
                return -1;
            }
            if (qobject_type(value) == QTYPE_QBOOL) {
                /* handlers expect a QInt, they need to be changed */
                qdict_put(args, name,
                         qint_from_int(qbool_get_int(qobject_to_qbool(value))));
            }
            break;
        default:
            /* impossible */
            abort();
    }

    return 0;
}

static void cmd_args_init(CmdArgs *cmd_args)
{
    cmd_args->name = qstring_new();
    cmd_args->type = cmd_args->flag = cmd_args->optional = 0;
}

/*
 * This is not trivial, we have to parse Monitor command's argument
 * type syntax to be able to check the arguments provided by clients.
 *
 * In the near future we will be using an array for that and will be
 * able to drop all this parsing...
 */
static int monitor_check_qmp_args(const mon_cmd_t *cmd, QDict *args)
{
    int err;
    const char *p;
    CmdArgs cmd_args;

    if (cmd->args_type == NULL) {
        return (qdict_size(args) == 0 ? 0 : -1);
    }

    err = 0;
    cmd_args_init(&cmd_args);

    for (p = cmd->args_type;; p++) {
        if (*p == ':') {
            cmd_args.type = *++p;
            p++;
            if (cmd_args.type == '-') {
                cmd_args.flag = *p++;
                cmd_args.optional = 1;
            } else if (*p == '?') {
                cmd_args.optional = 1;
                p++;
            }

            assert(*p == ',' || *p == '\0');
            err = check_arg(&cmd_args, args);

            QDECREF(cmd_args.name);
            cmd_args_init(&cmd_args);

            if (err < 0) {
                break;
            }
        } else {
            qstring_append_chr(cmd_args.name, *p);
        }

        if (*p == '\0') {
            break;
        }
    }

    QDECREF(cmd_args.name);
    return err;
}

static int invalid_qmp_mode(const Monitor *mon, const char *cmd_name)
{
    int is_cap = compare_cmd(cmd_name, "qmp_capabilities");
    return (qmp_cmd_mode(mon) ? is_cap : !is_cap);
}

static void handle_qmp_command(JSONMessageParser *parser, QList *tokens)
{
    int err;
    QObject *obj;
    QDict *input, *args;
    const mon_cmd_t *cmd;
    Monitor *mon = cur_mon;
    const char *cmd_name, *info_item;

    args = NULL;
    qemu_errors_to_mon(mon);

    obj = json_parser_parse(tokens, NULL);
    if (!obj) {
        // FIXME: should be triggered in json_parser_parse()
        qemu_error_new(QERR_JSON_PARSING);
        goto err_out;
    } else if (qobject_type(obj) != QTYPE_QDICT) {
        qemu_error_new(QERR_QMP_BAD_INPUT_OBJECT, "object");
        qobject_decref(obj);
        goto err_out;
    }

    input = qobject_to_qdict(obj);

    mon->mc->id = qdict_get(input, "id");
    qobject_incref(mon->mc->id);

    obj = qdict_get(input, "execute");
    if (!obj) {
        qemu_error_new(QERR_QMP_BAD_INPUT_OBJECT, "execute");
        goto err_input;
    } else if (qobject_type(obj) != QTYPE_QSTRING) {
        qemu_error_new(QERR_QMP_BAD_INPUT_OBJECT, "string");
        goto err_input;
    }

    cmd_name = qstring_get_str(qobject_to_qstring(obj));

    if (invalid_qmp_mode(mon, cmd_name)) {
        qemu_error_new(QERR_COMMAND_NOT_FOUND, cmd_name);
        goto err_input;
    }

    /*
     * XXX: We need this special case until we get info handlers
     * converted into 'query-' commands
     */
    if (compare_cmd(cmd_name, "info")) {
        qemu_error_new(QERR_COMMAND_NOT_FOUND, cmd_name);
        goto err_input;
    } else if (strstart(cmd_name, "query-", &info_item)) {
        cmd = monitor_find_command("info");
        qdict_put_obj(input, "arguments",
                      qobject_from_jsonf("{ 'item': %s }", info_item));
    } else {
        cmd = monitor_find_command(cmd_name);
        if (!cmd || !monitor_handler_ported(cmd)) {
            qemu_error_new(QERR_COMMAND_NOT_FOUND, cmd_name);
            goto err_input;
        }
    }

    obj = qdict_get(input, "arguments");
    if (!obj) {
        args = qdict_new();
    } else {
        args = qobject_to_qdict(obj);
        QINCREF(args);
    }

    QDECREF(input);

    err = monitor_check_qmp_args(cmd, args);
    if (err < 0) {
        goto err_out;
    }

    if (monitor_handler_is_async(cmd)) {
        qmp_async_cmd_handler(mon, cmd, args);
    } else {
        monitor_call_handler(mon, cmd, args);
    }
    goto out;

err_input:
    QDECREF(input);
err_out:
    monitor_protocol_emitter(mon, NULL);
out:
    QDECREF(args);
    qemu_errors_to_previous();
}

/**
 * monitor_control_read(): Read and handle QMP input
 */
static void monitor_control_read(void *opaque, const uint8_t *buf, int size)
{
    Monitor *old_mon = cur_mon;

    cur_mon = opaque;

    json_message_parser_feed(&cur_mon->mc->parser, (const char *) buf, size);

    cur_mon = old_mon;
}

static void monitor_read(void *opaque, const uint8_t *buf, int size)
{
    Monitor *old_mon = cur_mon;
    int i;

    cur_mon = opaque;

    if (cur_mon->rs) {
        for (i = 0; i < size; i++)
            readline_handle_byte(cur_mon->rs, buf[i]);
    } else {
        if (size == 0 || buf[size - 1] != 0)
            monitor_printf(cur_mon, "corrupted command\n");
        else
            handle_user_command(cur_mon, (char *)buf);
    }

    cur_mon = old_mon;
}

static void monitor_command_cb(Monitor *mon, const char *cmdline, void *opaque)
{
    monitor_suspend(mon);
    handle_user_command(mon, cmdline);
    monitor_resume(mon);
}

int monitor_suspend(Monitor *mon)
{
    if (!mon->rs)
        return -ENOTTY;
    mon->suspend_cnt++;
    return 0;
}

void monitor_resume(Monitor *mon)
{
    if (!mon->rs)
        return;
    if (--mon->suspend_cnt == 0)
        readline_show_prompt(mon->rs);
}

static QObject *get_qmp_greeting(void)
{
    QObject *ver;

    do_info_version(NULL, &ver);
    return qobject_from_jsonf("{'QMP':{'version': %p,'capabilities': []}}",ver);
}

/**
 * monitor_control_event(): Print QMP gretting
 */
static void monitor_control_event(void *opaque, int event)
{
    QObject *data;
    Monitor *mon = opaque;

    switch (event) {
    case CHR_EVENT_OPENED:
        mon->mc->command_mode = 0;
        json_message_parser_init(&mon->mc->parser, handle_qmp_command);
        data = get_qmp_greeting();
        monitor_json_emitter(mon, data);
        qobject_decref(data);
        break;
    case CHR_EVENT_CLOSED:
        json_message_parser_destroy(&mon->mc->parser);
        break;
    }
}

static void monitor_event(void *opaque, int event)
{
    Monitor *mon = opaque;

    switch (event) {
    case CHR_EVENT_MUX_IN:
        mon->mux_out = 0;
        if (mon->reset_seen) {
            readline_restart(mon->rs);
            monitor_resume(mon);
            monitor_flush(mon);
        } else {
            mon->suspend_cnt = 0;
        }
        break;

    case CHR_EVENT_MUX_OUT:
        if (mon->reset_seen) {
            if (mon->suspend_cnt == 0) {
                monitor_printf(mon, "\n");
            }
            monitor_flush(mon);
            monitor_suspend(mon);
        } else {
            mon->suspend_cnt++;
        }
        mon->mux_out = 1;
        break;

    case CHR_EVENT_OPENED:
        monitor_printf(mon, "QEMU %s monitor - type 'help' for more "
                       "information\n", QEMU_VERSION);
        if (!mon->mux_out) {
            readline_show_prompt(mon->rs);
        }
        mon->reset_seen = 1;
        break;
    }
}


/*
 * Local variables:
 *  c-indent-level: 4
 *  c-basic-offset: 4
 *  tab-width: 8
 * End:
 */

void monitor_init(CharDriverState *chr, int flags)
{
    static int is_first_init = 1;
    Monitor *mon;

    if (is_first_init) {
        key_timer = qemu_new_timer(vm_clock, release_keys, NULL);
        is_first_init = 0;
    }

    mon = qemu_mallocz(sizeof(*mon));

    mon->chr = chr;
    mon->flags = flags;
    if (flags & MONITOR_USE_READLINE) {
        mon->rs = readline_init(mon, monitor_find_completion);
        monitor_read_command(mon, 0);
    }

    if (monitor_ctrl_mode(mon)) {
        mon->mc = qemu_mallocz(sizeof(MonitorControl));
        /* Control mode requires special handlers */
        qemu_chr_add_handlers(chr, monitor_can_read, monitor_control_read,
                              monitor_control_event, mon);
    } else {
        qemu_chr_add_handlers(chr, monitor_can_read, monitor_read,
                              monitor_event, mon);
    }

    QLIST_INSERT_HEAD(&mon_list, mon, entry);
    if (!cur_mon || (flags & MONITOR_IS_DEFAULT))
        cur_mon = mon;
}

static void bdrv_password_cb(Monitor *mon, const char *password, void *opaque)
{
    BlockDriverState *bs = opaque;
    int ret = 0;

    if (bdrv_set_key(bs, password) != 0) {
        monitor_printf(mon, "invalid password\n");
        ret = -EPERM;
    }
    if (mon->password_completion_cb)
        mon->password_completion_cb(mon->password_opaque, ret);

    monitor_read_command(mon, 1);
}

int monitor_read_bdrv_key_start(Monitor *mon, BlockDriverState *bs,
                                BlockDriverCompletionFunc *completion_cb,
                                void *opaque)
{
    int err;

    if (!bdrv_key_required(bs)) {
        if (completion_cb)
            completion_cb(opaque, 0);
        return 0;
    }

    if (monitor_ctrl_mode(mon)) {
        qemu_error_new(QERR_DEVICE_ENCRYPTED, bdrv_get_device_name(bs));
        return -1;
    }

    monitor_printf(mon, "%s (%s) is encrypted.\n", bdrv_get_device_name(bs),
                   bdrv_get_encrypted_filename(bs));

    mon->password_completion_cb = completion_cb;
    mon->password_opaque = opaque;

    err = monitor_read_password(mon, bdrv_password_cb, bs);

    if (err && completion_cb)
        completion_cb(opaque, err);

    return err;
}

typedef struct QemuErrorSink QemuErrorSink;
struct QemuErrorSink {
    enum {
        ERR_SINK_FILE,
        ERR_SINK_MONITOR,
    } dest;
    union {
        FILE    *fp;
        Monitor *mon;
    };
    QemuErrorSink *previous;
};

static QemuErrorSink *qemu_error_sink;

void qemu_errors_to_file(FILE *fp)
{
    QemuErrorSink *sink;

    sink = qemu_mallocz(sizeof(*sink));
    sink->dest = ERR_SINK_FILE;
    sink->fp = fp;
    sink->previous = qemu_error_sink;
    qemu_error_sink = sink;
}

void qemu_errors_to_mon(Monitor *mon)
{
    QemuErrorSink *sink;

    sink = qemu_mallocz(sizeof(*sink));
    sink->dest = ERR_SINK_MONITOR;
    sink->mon = mon;
    sink->previous = qemu_error_sink;
    qemu_error_sink = sink;
}

void qemu_errors_to_previous(void)
{
    QemuErrorSink *sink;

    assert(qemu_error_sink != NULL);
    sink = qemu_error_sink;
    qemu_error_sink = sink->previous;
    qemu_free(sink);
}

void qemu_error(const char *fmt, ...)
{
    va_list args;

    assert(qemu_error_sink != NULL);
    switch (qemu_error_sink->dest) {
    case ERR_SINK_FILE:
        va_start(args, fmt);
        vfprintf(qemu_error_sink->fp, fmt, args);
        va_end(args);
        break;
    case ERR_SINK_MONITOR:
        va_start(args, fmt);
        monitor_vprintf(qemu_error_sink->mon, fmt, args);
        va_end(args);
        break;
    }
}

void qemu_error_internal(const char *file, int linenr, const char *func,
                         const char *fmt, ...)
{
    va_list va;
    QError *qerror;

    assert(qemu_error_sink != NULL);

    va_start(va, fmt);
    qerror = qerror_from_info(file, linenr, func, fmt, &va);
    va_end(va);

    switch (qemu_error_sink->dest) {
    case ERR_SINK_FILE:
        qerror_print(qerror);
        QDECREF(qerror);
        break;
    case ERR_SINK_MONITOR:
        /* report only the first error */
        if (!qemu_error_sink->mon->error) {
            qemu_error_sink->mon->error = qerror;
        } else {
            MON_DEBUG("Additional error report at %s:%d\n", qerror->file,
                      qerror->linenr);
            QDECREF(qerror);
        }
        break;
    }
}<|MERGE_RESOLUTION|>--- conflicted
+++ resolved
@@ -999,11 +999,7 @@
 /**
  * do_quit(): Quit QEMU execution
  */
-<<<<<<< HEAD
-static void QEMU_NORETURN do_quit(Monitor *mon, const QDict *qdict, QObject **ret_data)
-=======
 static int do_quit(Monitor *mon, const QDict *qdict, QObject **ret_data)
->>>>>>> 238431a9
 {
     exit(0);
     return 0;
