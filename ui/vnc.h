/*
 * QEMU VNC display driver
 *
 * Copyright (C) 2006 Anthony Liguori <anthony@codemonkey.ws>
 * Copyright (C) 2006 Fabrice Bellard
 * Copyright (C) 2009 Red Hat, Inc
 *
 * Permission is hereby granted, free of charge, to any person obtaining a copy
 * of this software and associated documentation files (the "Software"), to deal
 * in the Software without restriction, including without limitation the rights
 * to use, copy, modify, merge, publish, distribute, sublicense, and/or sell
 * copies of the Software, and to permit persons to whom the Software is
 * furnished to do so, subject to the following conditions:
 *
 * The above copyright notice and this permission notice shall be included in
 * all copies or substantial portions of the Software.
 *
 * THE SOFTWARE IS PROVIDED "AS IS", WITHOUT WARRANTY OF ANY KIND, EXPRESS OR
 * IMPLIED, INCLUDING BUT NOT LIMITED TO THE WARRANTIES OF MERCHANTABILITY,
 * FITNESS FOR A PARTICULAR PURPOSE AND NONINFRINGEMENT. IN NO EVENT SHALL
 * THE AUTHORS OR COPYRIGHT HOLDERS BE LIABLE FOR ANY CLAIM, DAMAGES OR OTHER
 * LIABILITY, WHETHER IN AN ACTION OF CONTRACT, TORT OR OTHERWISE, ARISING FROM,
 * OUT OF OR IN CONNECTION WITH THE SOFTWARE OR THE USE OR OTHER DEALINGS IN
 * THE SOFTWARE.
 */

#ifndef __QEMU_VNC_H
#define __QEMU_VNC_H

#include "qemu-common.h"
#include "qemu/queue.h"
#include "qemu/thread.h"
#include "ui/console.h"
#include "audio/audio.h"
#include "qemu/bitmap.h"
#include <zlib.h>
#include <stdbool.h>

#include "keymaps.h"
#include "vnc-palette.h"
#include "vnc-enc-zrle.h"
#include "qapi-types.h"

// #define _VNC_DEBUG 1

#ifdef _VNC_DEBUG
#define VNC_DEBUG(fmt, ...) do { fprintf(stderr, fmt, ## __VA_ARGS__); } while (0)
#else
#define VNC_DEBUG(fmt, ...) do { } while (0)
#endif

/*****************************************************************************
 *
 * Core data structures
 *
 *****************************************************************************/

typedef struct Buffer
{
    size_t capacity;
    size_t offset;
    uint8_t *buffer;
} Buffer;

typedef struct VncState VncState;
typedef struct VncJob VncJob;
typedef struct VncRect VncRect;
typedef struct VncRectEntry VncRectEntry;

typedef int VncReadEvent(VncState *vs, uint8_t *data, size_t len);

typedef void VncWritePixels(VncState *vs, void *data, int size);

typedef void VncSendHextileTile(VncState *vs,
                                int x, int y, int w, int h,
                                void *last_bg,
                                void *last_fg,
                                int *has_bg, int *has_fg);

/* VNC_DIRTY_PIXELS_PER_BIT is the number of dirty pixels represented
 * by one bit in the dirty bitmap, should be a power of 2 */
#define VNC_DIRTY_PIXELS_PER_BIT 16

/* VNC_MAX_WIDTH must be a multiple of VNC_DIRTY_PIXELS_PER_BIT. */

#define VNC_MAX_WIDTH ROUND_UP(2560, VNC_DIRTY_PIXELS_PER_BIT)
#define VNC_MAX_HEIGHT 2048

/* VNC_DIRTY_BITS is the number of bits in the dirty bitmap. */
#define VNC_DIRTY_BITS (VNC_MAX_WIDTH / VNC_DIRTY_PIXELS_PER_BIT)

/* VNC_DIRTY_BPL (BPL = bits per line) might be greater than
 * VNC_DIRTY_BITS due to alignment */
#define VNC_DIRTY_BPL(x) (sizeof((x)->dirty) / VNC_MAX_HEIGHT * BITS_PER_BYTE)

#define VNC_STAT_RECT  64
#define VNC_STAT_COLS (VNC_MAX_WIDTH / VNC_STAT_RECT)
#define VNC_STAT_ROWS (VNC_MAX_HEIGHT / VNC_STAT_RECT)

#define VNC_AUTH_CHALLENGE_SIZE 16

typedef struct VncDisplay VncDisplay;

#ifdef CONFIG_VNC_TLS
#include "vnc-tls.h"
#include "vnc-auth-vencrypt.h"
#endif
#ifdef CONFIG_VNC_SASL
#include "vnc-auth-sasl.h"
#endif
#ifdef CONFIG_VNC_WS
#include "vnc-ws.h"
#endif

struct VncRectStat
{
    /* time of last 10 updates, to find update frequency */
    struct timeval times[10];
    int idx;

    double freq;        /* Update frequency (in Hz) */
    bool updated;       /* Already updated during this refresh */
};

typedef struct VncRectStat VncRectStat;

struct VncSurface
{
    struct timeval last_freq_check;
<<<<<<< HEAD
    DECLARE_BITMAP(dirty[VNC_MAX_HEIGHT], VNC_DIRTY_BITS);
=======
    DECLARE_BITMAP(dirty[VNC_MAX_HEIGHT],
                   VNC_MAX_WIDTH / VNC_DIRTY_PIXELS_PER_BIT);
>>>>>>> 9d9de254
    VncRectStat stats[VNC_STAT_ROWS][VNC_STAT_COLS];
    pixman_image_t *fb;
    pixman_format_code_t format;
};

typedef enum VncShareMode {
    VNC_SHARE_MODE_CONNECTING = 1,
    VNC_SHARE_MODE_SHARED,
    VNC_SHARE_MODE_EXCLUSIVE,
    VNC_SHARE_MODE_DISCONNECTED,
} VncShareMode;

typedef enum VncSharePolicy {
    VNC_SHARE_POLICY_IGNORE = 1,
    VNC_SHARE_POLICY_ALLOW_EXCLUSIVE,
    VNC_SHARE_POLICY_FORCE_SHARED,
} VncSharePolicy;

struct VncDisplay
{
    QTAILQ_HEAD(, VncState) clients;
    int num_exclusive;
    VncSharePolicy share_policy;
    int lsock;
#ifdef CONFIG_VNC_WS
    int lwebsock;
    bool websocket;
    char *ws_display;
#endif
    DisplaySurface *ds;
    DisplayChangeListener dcl;
    kbd_layout_t *kbd_layout;
    int lock_key_sync;
    QemuMutex mutex;

    QEMUCursor *cursor;
    int cursor_msize;
    uint8_t *cursor_mask;

    struct VncSurface guest;   /* guest visible surface (aka ds->surface) */
    pixman_image_t *server;    /* vnc server surface */

    char *display;
    char *password;
    time_t expires;
    int auth;
    bool lossy;
    bool non_adaptive;
#ifdef CONFIG_VNC_TLS
    int subauth; /* Used by VeNCrypt */
    VncDisplayTLS tls;
#endif
#ifdef CONFIG_VNC_SASL
    VncDisplaySASL sasl;
#endif
};

typedef struct VncTight {
    int type;
    uint8_t quality;
    uint8_t compression;
    uint8_t pixel24;
    Buffer tight;
    Buffer tmp;
    Buffer zlib;
    Buffer gradient;
#ifdef CONFIG_VNC_JPEG
    Buffer jpeg;
#endif
#ifdef CONFIG_VNC_PNG
    Buffer png;
#endif
    int levels[4];
    z_stream stream[4];
} VncTight;

typedef struct VncHextile {
    VncSendHextileTile *send_tile;
} VncHextile;

typedef struct VncZlib {
    Buffer zlib;
    Buffer tmp;
    z_stream stream;
    int level;
} VncZlib;

typedef struct VncZrle {
    int type;
    Buffer fb;
    Buffer zrle;
    Buffer tmp;
    Buffer zlib;
    z_stream stream;
    VncPalette palette;
} VncZrle;

typedef struct VncZywrle {
    int buf[VNC_ZRLE_TILE_WIDTH * VNC_ZRLE_TILE_HEIGHT];
} VncZywrle;

struct VncRect
{
    int x;
    int y;
    int w;
    int h;
};

struct VncRectEntry
{
    struct VncRect rect;
    QLIST_ENTRY(VncRectEntry) next;
};

struct VncJob
{
    VncState *vs;

    QLIST_HEAD(, VncRectEntry) rectangles;
    QTAILQ_ENTRY(VncJob) next;
};

struct VncState
{
    int csock;

    DECLARE_BITMAP(dirty[VNC_MAX_HEIGHT], VNC_DIRTY_BITS);
    uint8_t **lossy_rect; /* Not an Array to avoid costly memcpy in
                           * vnc-jobs-async.c */

    VncDisplay *vd;
    int need_update;
    int force_update;
    uint32_t features;
    int absolute;
    int last_x;
    int last_y;
    uint32_t last_bmask;
    int client_width;
    int client_height;
    VncShareMode share_mode;

    uint32_t vnc_encoding;

    int major;
    int minor;

    int auth;
    char challenge[VNC_AUTH_CHALLENGE_SIZE];
#ifdef CONFIG_VNC_TLS
    int subauth; /* Used by VeNCrypt */
    VncStateTLS tls;
#endif
#ifdef CONFIG_VNC_SASL
    VncStateSASL sasl;
#endif
#ifdef CONFIG_VNC_WS
#ifdef CONFIG_VNC_TLS
    VncStateTLS ws_tls;
#endif /* CONFIG_VNC_TLS */
    bool encode_ws;
    bool websocket;
#endif /* CONFIG_VNC_WS */

    VncClientInfo *info;

    Buffer output;
    Buffer input;
#ifdef CONFIG_VNC_WS
    Buffer ws_input;
    Buffer ws_output;
#endif
    /* current output mode information */
    VncWritePixels *write_pixels;
    PixelFormat client_pf;
    pixman_format_code_t client_format;
    bool client_be;

    CaptureVoiceOut *audio_cap;
    struct audsettings as;

    VncReadEvent *read_handler;
    size_t read_handler_expect;
    /* input */
    uint8_t modifiers_state[256];
    QEMUPutLEDEntry *led;

    bool abort;
    bool initialized;
    QemuMutex output_mutex;
    QEMUBH *bh;
    Buffer jobs_buffer;

    /* Encoding specific, if you add something here, don't forget to
     *  update vnc_async_encoding_start()
     */
    VncTight tight;
    VncZlib zlib;
    VncHextile hextile;
    VncZrle zrle;
    VncZywrle zywrle;

    Notifier mouse_mode_notifier;

    QTAILQ_ENTRY(VncState) next;
};


/*****************************************************************************
 *
 * Authentication modes
 *
 *****************************************************************************/

enum {
    VNC_AUTH_INVALID = 0,
    VNC_AUTH_NONE = 1,
    VNC_AUTH_VNC = 2,
    VNC_AUTH_RA2 = 5,
    VNC_AUTH_RA2NE = 6,
    VNC_AUTH_TIGHT = 16,
    VNC_AUTH_ULTRA = 17,
    VNC_AUTH_TLS = 18,      /* Supported in GTK-VNC & VINO */
    VNC_AUTH_VENCRYPT = 19, /* Supported in GTK-VNC & VeNCrypt */
    VNC_AUTH_SASL = 20,     /* Supported in GTK-VNC & VINO */
};

enum {
    VNC_AUTH_VENCRYPT_PLAIN = 256,
    VNC_AUTH_VENCRYPT_TLSNONE = 257,
    VNC_AUTH_VENCRYPT_TLSVNC = 258,
    VNC_AUTH_VENCRYPT_TLSPLAIN = 259,
    VNC_AUTH_VENCRYPT_X509NONE = 260,
    VNC_AUTH_VENCRYPT_X509VNC = 261,
    VNC_AUTH_VENCRYPT_X509PLAIN = 262,
    VNC_AUTH_VENCRYPT_X509SASL = 263,
    VNC_AUTH_VENCRYPT_TLSSASL = 264,
};


/*****************************************************************************
 *
 * Encoding types
 *
 *****************************************************************************/

#define VNC_ENCODING_RAW                  0x00000000
#define VNC_ENCODING_COPYRECT             0x00000001
#define VNC_ENCODING_RRE                  0x00000002
#define VNC_ENCODING_CORRE                0x00000004
#define VNC_ENCODING_HEXTILE              0x00000005
#define VNC_ENCODING_ZLIB                 0x00000006
#define VNC_ENCODING_TIGHT                0x00000007
#define VNC_ENCODING_ZLIBHEX              0x00000008
#define VNC_ENCODING_TRLE                 0x0000000f
#define VNC_ENCODING_ZRLE                 0x00000010
#define VNC_ENCODING_ZYWRLE               0x00000011
#define VNC_ENCODING_COMPRESSLEVEL0       0xFFFFFF00 /* -256 */
#define VNC_ENCODING_QUALITYLEVEL0        0xFFFFFFE0 /* -32  */
#define VNC_ENCODING_XCURSOR              0xFFFFFF10 /* -240 */
#define VNC_ENCODING_RICH_CURSOR          0xFFFFFF11 /* -239 */
#define VNC_ENCODING_POINTER_POS          0xFFFFFF18 /* -232 */
#define VNC_ENCODING_LASTRECT             0xFFFFFF20 /* -224 */
#define VNC_ENCODING_DESKTOPRESIZE        0xFFFFFF21 /* -223 */
#define VNC_ENCODING_POINTER_TYPE_CHANGE  0XFFFFFEFF /* -257 */
#define VNC_ENCODING_EXT_KEY_EVENT        0XFFFFFEFE /* -258 */
#define VNC_ENCODING_AUDIO                0XFFFFFEFD /* -259 */
#define VNC_ENCODING_TIGHT_PNG            0xFFFFFEFC /* -260 */
#define VNC_ENCODING_LED_STATE            0XFFFFFEFB /* -261 */
#define VNC_ENCODING_WMVi                 0x574D5669

/*****************************************************************************
 *
 * Other tight constants
 *
 *****************************************************************************/

/*
 * Vendors known by TightVNC: standard VNC/RealVNC, TridiaVNC, and TightVNC.
 */

#define VNC_TIGHT_CCB_RESET_MASK   (0x0f)
#define VNC_TIGHT_CCB_TYPE_MASK    (0x0f << 4)
#define VNC_TIGHT_CCB_TYPE_FILL    (0x08 << 4)
#define VNC_TIGHT_CCB_TYPE_JPEG    (0x09 << 4)
#define VNC_TIGHT_CCB_TYPE_PNG     (0x0A << 4)
#define VNC_TIGHT_CCB_BASIC_MAX    (0x07 << 4)
#define VNC_TIGHT_CCB_BASIC_ZLIB   (0x03 << 4)
#define VNC_TIGHT_CCB_BASIC_FILTER (0x04 << 4)

/*****************************************************************************
 *
 * Features
 *
 *****************************************************************************/

#define VNC_FEATURE_RESIZE                   0
#define VNC_FEATURE_HEXTILE                  1
#define VNC_FEATURE_POINTER_TYPE_CHANGE      2
#define VNC_FEATURE_WMVI                     3
#define VNC_FEATURE_TIGHT                    4
#define VNC_FEATURE_ZLIB                     5
#define VNC_FEATURE_COPYRECT                 6
#define VNC_FEATURE_RICH_CURSOR              7
#define VNC_FEATURE_TIGHT_PNG                8
#define VNC_FEATURE_ZRLE                     9
#define VNC_FEATURE_ZYWRLE                  10
#define VNC_FEATURE_LED_STATE               11

#define VNC_FEATURE_RESIZE_MASK              (1 << VNC_FEATURE_RESIZE)
#define VNC_FEATURE_HEXTILE_MASK             (1 << VNC_FEATURE_HEXTILE)
#define VNC_FEATURE_POINTER_TYPE_CHANGE_MASK (1 << VNC_FEATURE_POINTER_TYPE_CHANGE)
#define VNC_FEATURE_WMVI_MASK                (1 << VNC_FEATURE_WMVI)
#define VNC_FEATURE_TIGHT_MASK               (1 << VNC_FEATURE_TIGHT)
#define VNC_FEATURE_ZLIB_MASK                (1 << VNC_FEATURE_ZLIB)
#define VNC_FEATURE_COPYRECT_MASK            (1 << VNC_FEATURE_COPYRECT)
#define VNC_FEATURE_RICH_CURSOR_MASK         (1 << VNC_FEATURE_RICH_CURSOR)
#define VNC_FEATURE_TIGHT_PNG_MASK           (1 << VNC_FEATURE_TIGHT_PNG)
#define VNC_FEATURE_ZRLE_MASK                (1 << VNC_FEATURE_ZRLE)
#define VNC_FEATURE_ZYWRLE_MASK              (1 << VNC_FEATURE_ZYWRLE)
#define VNC_FEATURE_LED_STATE_MASK           (1 << VNC_FEATURE_LED_STATE)


/* Client -> Server message IDs */
#define VNC_MSG_CLIENT_SET_PIXEL_FORMAT           0
#define VNC_MSG_CLIENT_SET_ENCODINGS              2
#define VNC_MSG_CLIENT_FRAMEBUFFER_UPDATE_REQUEST 3
#define VNC_MSG_CLIENT_KEY_EVENT                  4
#define VNC_MSG_CLIENT_POINTER_EVENT              5
#define VNC_MSG_CLIENT_CUT_TEXT                   6
#define VNC_MSG_CLIENT_VMWARE_0                   127
#define VNC_MSG_CLIENT_CALL_CONTROL               249
#define VNC_MSG_CLIENT_XVP                        250
#define VNC_MSG_CLIENT_SET_DESKTOP_SIZE           251
#define VNC_MSG_CLIENT_TIGHT                      252
#define VNC_MSG_CLIENT_GII                        253
#define VNC_MSG_CLIENT_VMWARE_1                   254
#define VNC_MSG_CLIENT_QEMU                       255

/* Server -> Client message IDs */
#define VNC_MSG_SERVER_FRAMEBUFFER_UPDATE         0
#define VNC_MSG_SERVER_SET_COLOUR_MAP_ENTRIES     1
#define VNC_MSG_SERVER_BELL                       2
#define VNC_MSG_SERVER_CUT_TEXT                   3
#define VNC_MSG_SERVER_VMWARE_0                   127
#define VNC_MSG_SERVER_CALL_CONTROL               249
#define VNC_MSG_SERVER_XVP                        250
#define VNC_MSG_SERVER_TIGHT                      252
#define VNC_MSG_SERVER_GII                        253
#define VNC_MSG_SERVER_VMWARE_1                   254
#define VNC_MSG_SERVER_QEMU                       255



/* QEMU client -> server message IDs */
#define VNC_MSG_CLIENT_QEMU_EXT_KEY_EVENT         0
#define VNC_MSG_CLIENT_QEMU_AUDIO                 1

/* QEMU server -> client message IDs */
#define VNC_MSG_SERVER_QEMU_AUDIO                 1



/* QEMU client -> server audio message IDs */
#define VNC_MSG_CLIENT_QEMU_AUDIO_ENABLE          0
#define VNC_MSG_CLIENT_QEMU_AUDIO_DISABLE         1
#define VNC_MSG_CLIENT_QEMU_AUDIO_SET_FORMAT      2

/* QEMU server -> client audio message IDs */
#define VNC_MSG_SERVER_QEMU_AUDIO_END             0
#define VNC_MSG_SERVER_QEMU_AUDIO_BEGIN           1
#define VNC_MSG_SERVER_QEMU_AUDIO_DATA            2


/*****************************************************************************
 *
 * Internal APIs
 *
 *****************************************************************************/

/* Event loop functions */
void vnc_client_read(void *opaque);
void vnc_client_write(void *opaque);

long vnc_client_read_buf(VncState *vs, void *data, size_t datalen);
long vnc_client_write_buf(VncState *vs, const void *data, size_t datalen);

/* Protocol I/O functions */
void vnc_write(VncState *vs, const void *data, size_t len);
void vnc_write_u32(VncState *vs, uint32_t value);
void vnc_write_s32(VncState *vs, int32_t value);
void vnc_write_u16(VncState *vs, uint16_t value);
void vnc_write_u8(VncState *vs, uint8_t value);
void vnc_flush(VncState *vs);
void vnc_read_when(VncState *vs, VncReadEvent *func, size_t expecting);
void vnc_disconnect_finish(VncState *vs);
void vnc_init_state(VncState *vs);


/* Buffer I/O functions */
uint32_t read_u32(uint8_t *data, size_t offset);

/* Protocol stage functions */
void vnc_client_error(VncState *vs);
int vnc_client_io_error(VncState *vs, int ret, int last_errno);

void start_client_init(VncState *vs);
void start_auth_vnc(VncState *vs);

/* Buffer management */
void buffer_reserve(Buffer *buffer, size_t len);
void buffer_reset(Buffer *buffer);
void buffer_free(Buffer *buffer);
void buffer_append(Buffer *buffer, const void *data, size_t len);
void buffer_advance(Buffer *buf, size_t len);
uint8_t *buffer_end(Buffer *buffer);


/* Misc helpers */

char *vnc_socket_local_addr(const char *format, int fd);
char *vnc_socket_remote_addr(const char *format, int fd);

static inline uint32_t vnc_has_feature(VncState *vs, int feature) {
    return (vs->features & (1 << feature));
}

/* Framebuffer */
void vnc_framebuffer_update(VncState *vs, int x, int y, int w, int h,
                            int32_t encoding);

/* server fb is in PIXMAN_x8r8g8b8 */
#define VNC_SERVER_FB_FORMAT PIXMAN_FORMAT(32, PIXMAN_TYPE_ARGB, 0, 8, 8, 8)
#define VNC_SERVER_FB_BITS   (PIXMAN_FORMAT_BPP(VNC_SERVER_FB_FORMAT))
#define VNC_SERVER_FB_BYTES  ((VNC_SERVER_FB_BITS+7)/8)

void *vnc_server_fb_ptr(VncDisplay *vd, int x, int y);
int vnc_server_fb_stride(VncDisplay *vd);

void vnc_convert_pixel(VncState *vs, uint8_t *buf, uint32_t v);
double vnc_update_freq(VncState *vs, int x, int y, int w, int h);
void vnc_sent_lossy_rect(VncState *vs, int x, int y, int w, int h);

/* Encodings */
int vnc_send_framebuffer_update(VncState *vs, int x, int y, int w, int h);

int vnc_raw_send_framebuffer_update(VncState *vs, int x, int y, int w, int h);

int vnc_hextile_send_framebuffer_update(VncState *vs, int x,
                                         int y, int w, int h);
void vnc_hextile_set_pixel_conversion(VncState *vs, int generic);

void *vnc_zlib_zalloc(void *x, unsigned items, unsigned size);
void vnc_zlib_zfree(void *x, void *addr);
int vnc_zlib_send_framebuffer_update(VncState *vs, int x, int y, int w, int h);
void vnc_zlib_clear(VncState *vs);

int vnc_tight_send_framebuffer_update(VncState *vs, int x, int y, int w, int h);
int vnc_tight_png_send_framebuffer_update(VncState *vs, int x, int y,
                                          int w, int h);
void vnc_tight_clear(VncState *vs);

int vnc_zrle_send_framebuffer_update(VncState *vs, int x, int y, int w, int h);
int vnc_zywrle_send_framebuffer_update(VncState *vs, int x, int y, int w, int h);
void vnc_zrle_clear(VncState *vs);

#endif /* __QEMU_VNC_H */<|MERGE_RESOLUTION|>--- conflicted
+++ resolved
@@ -127,12 +127,8 @@
 struct VncSurface
 {
     struct timeval last_freq_check;
-<<<<<<< HEAD
-    DECLARE_BITMAP(dirty[VNC_MAX_HEIGHT], VNC_DIRTY_BITS);
-=======
     DECLARE_BITMAP(dirty[VNC_MAX_HEIGHT],
                    VNC_MAX_WIDTH / VNC_DIRTY_PIXELS_PER_BIT);
->>>>>>> 9d9de254
     VncRectStat stats[VNC_STAT_ROWS][VNC_STAT_COLS];
     pixman_image_t *fb;
     pixman_format_code_t format;
