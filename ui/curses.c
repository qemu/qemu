/*
 * QEMU curses/ncurses display driver
 * 
 * Copyright (c) 2005 Andrzej Zaborowski  <balrog@zabor.org>
 * 
 * Permission is hereby granted, free of charge, to any person obtaining a copy
 * of this software and associated documentation files (the "Software"), to deal
 * in the Software without restriction, including without limitation the rights
 * to use, copy, modify, merge, publish, distribute, sublicense, and/or sell
 * copies of the Software, and to permit persons to whom the Software is
 * furnished to do so, subject to the following conditions:
 *
 * The above copyright notice and this permission notice shall be included in
 * all copies or substantial portions of the Software.
 *
 * THE SOFTWARE IS PROVIDED "AS IS", WITHOUT WARRANTY OF ANY KIND, EXPRESS OR
 * IMPLIED, INCLUDING BUT NOT LIMITED TO THE WARRANTIES OF MERCHANTABILITY,
 * FITNESS FOR A PARTICULAR PURPOSE AND NONINFRINGEMENT. IN NO EVENT SHALL
 * THE AUTHORS OR COPYRIGHT HOLDERS BE LIABLE FOR ANY CLAIM, DAMAGES OR OTHER
 * LIABILITY, WHETHER IN AN ACTION OF CONTRACT, TORT OR OTHERWISE, ARISING FROM,
 * OUT OF OR IN CONNECTION WITH THE SOFTWARE OR THE USE OR OTHER DEALINGS IN
 * THE SOFTWARE.
 */
#include <curses.h>

#ifndef _WIN32
#include <sys/ioctl.h>
#include <termios.h>
#endif

#include "qemu-common.h"
#include "ui/console.h"
#include "ui/input.h"
#include "sysemu/sysemu.h"

#define FONT_HEIGHT 16
#define FONT_WIDTH 8

static DisplayChangeListener *dcl;
static console_ch_t screen[160 * 100];
static WINDOW *screenpad = NULL;
static int width, height, gwidth, gheight, invalidate;
static int px, py, sminx, sminy, smaxx, smaxy;

static void curses_update(DisplayChangeListener *dcl,
                          int x, int y, int w, int h)
{
    chtype *line;

    line = ((chtype *) screen) + y * width;
    for (h += y; y < h; y ++, line += width)
        mvwaddchnstr(screenpad, y, 0, line, width);

    pnoutrefresh(screenpad, py, px, sminy, sminx, smaxy - 1, smaxx - 1);
    refresh();
}

static void curses_calc_pad(void)
{
    if (qemu_console_is_fixedsize(NULL)) {
        width = gwidth;
        height = gheight;
    } else {
        width = COLS;
        height = LINES;
    }

    if (screenpad)
        delwin(screenpad);

    clear();
    refresh();

    screenpad = newpad(height, width);

    if (width > COLS) {
        px = (width - COLS) / 2;
        sminx = 0;
        smaxx = COLS;
    } else {
        px = 0;
        sminx = (COLS - width) / 2;
        smaxx = sminx + width;
    }

    if (height > LINES) {
        py = (height - LINES) / 2;
        sminy = 0;
        smaxy = LINES;
    } else {
        py = 0;
        sminy = (LINES - height) / 2;
        smaxy = sminy + height;
    }
}

static void curses_resize(DisplayChangeListener *dcl,
                          int width, int height)
{
    if (width == gwidth && height == gheight) {
        return;
    }

    gwidth = width;
    gheight = height;

    curses_calc_pad();
}

#if !defined(_WIN32) && defined(SIGWINCH) && defined(KEY_RESIZE)
static volatile sig_atomic_t got_sigwinch;
static void curses_winch_check(void)
{
    struct winsize {
        unsigned short ws_row;
        unsigned short ws_col;
        unsigned short ws_xpixel;   /* unused */
        unsigned short ws_ypixel;   /* unused */
    } ws;

    if (!got_sigwinch) {
        return;
    }
    got_sigwinch = false;

    if (ioctl(1, TIOCGWINSZ, &ws) == -1) {
        return;
    }

    resize_term(ws.ws_row, ws.ws_col);
    invalidate = 1;
}

static void curses_winch_handler(int signum)
{
    got_sigwinch = true;
}

static void curses_winch_init(void)
{
    struct sigaction old, winch = {
        .sa_handler  = curses_winch_handler,
    };
    sigaction(SIGWINCH, &winch, &old);
}
#else
static void curses_winch_check(void) {}
static void curses_winch_init(void) {}
#endif

static void curses_cursor_position(DisplayChangeListener *dcl,
                                   int x, int y)
{
    if (x >= 0) {
        x = sminx + x - px;
        y = sminy + y - py;

        if (x >= 0 && y >= 0 && x < COLS && y < LINES) {
            move(y, x);
            curs_set(1);
            /* it seems that curs_set(1) must always be called before
             * curs_set(2) for the latter to have effect */
            if (!qemu_console_is_graphic(NULL)) {
                curs_set(2);
            }
            return;
        }
    }

    curs_set(0);
}

/* generic keyboard conversion */

#include "curses_keys.h"

static kbd_layout_t *kbd_layout = NULL;

static void curses_refresh(DisplayChangeListener *dcl)
{
    int chr, nextchr, keysym, keycode, keycode_alt;

    curses_winch_check();

    if (invalidate) {
        clear();
        refresh();
        curses_calc_pad();
        graphic_hw_invalidate(NULL);
        invalidate = 0;
    }

    graphic_hw_text_update(NULL, screen);

    nextchr = ERR;
    while (1) {
        /* while there are any pending key strokes to process */
        if (nextchr == ERR)
            chr = getch();
        else {
            chr = nextchr;
            nextchr = ERR;
        }

        if (chr == ERR)
            break;

#ifdef KEY_RESIZE
        /* this shouldn't occur when we use a custom SIGWINCH handler */
        if (chr == KEY_RESIZE) {
            clear();
            refresh();
            curses_calc_pad();
            curses_update(dcl, 0, 0, width, height);
            continue;
        }
#endif

        keycode = curses2keycode[chr];
        keycode_alt = 0;

        /* alt key */
        if (keycode == 1) {
            nextchr = getch();

            if (nextchr != ERR) {
                chr = nextchr;
                keycode_alt = ALT;
                keycode = curses2keycode[nextchr];
                nextchr = ERR;

                if (keycode != -1) {
                    keycode |= ALT;

                    /* process keys reserved for qemu */
                    if (keycode >= QEMU_KEY_CONSOLE0 &&
                            keycode < QEMU_KEY_CONSOLE0 + 9) {
                        erase();
                        wnoutrefresh(stdscr);
                        console_select(keycode - QEMU_KEY_CONSOLE0);

                        invalidate = 1;
                        continue;
                    }
                }
            }
        }

        if (kbd_layout) {
            keysym = -1;
            if (chr < CURSES_KEYS)
                keysym = curses2keysym[chr];

            if (keysym == -1) {
                if (chr < ' ') {
                    keysym = chr + '@';
                    if (keysym >= 'A' && keysym <= 'Z')
                        keysym += 'a' - 'A';
                    keysym |= KEYSYM_CNTRL;
                } else
                    keysym = chr;
            }

            keycode = keysym2scancode(kbd_layout, keysym & KEYSYM_MASK);
            if (keycode == 0)
                continue;

            keycode |= (keysym & ~KEYSYM_MASK) >> 16;
            keycode |= keycode_alt;
        }

        if (keycode == -1)
            continue;

        if (qemu_console_is_graphic(NULL)) {
            /* since terminals don't know about key press and release
             * events, we need to emit both for each key received */
            if (keycode & SHIFT) {
                qemu_input_event_send_key_number(NULL, SHIFT_CODE, true);
                qemu_input_event_send_key_delay(0);
            }
            if (keycode & CNTRL) {
                qemu_input_event_send_key_number(NULL, CNTRL_CODE, true);
                qemu_input_event_send_key_delay(0);
            }
            if (keycode & ALT) {
                qemu_input_event_send_key_number(NULL, ALT_CODE, true);
                qemu_input_event_send_key_delay(0);
            }
            if (keycode & ALTGR) {
                qemu_input_event_send_key_number(NULL, GREY | ALT_CODE, true);
                qemu_input_event_send_key_delay(0);
            }

            qemu_input_event_send_key_number(NULL, keycode & KEY_MASK, true);
<<<<<<< HEAD
            qemu_input_event_send_key_number(NULL, keycode & KEY_MASK, false);
=======
            qemu_input_event_send_key_delay(0);
            qemu_input_event_send_key_number(NULL, keycode & KEY_MASK, false);
            qemu_input_event_send_key_delay(0);
>>>>>>> 50809c8b

            if (keycode & ALTGR) {
                qemu_input_event_send_key_number(NULL, GREY | ALT_CODE, false);
                qemu_input_event_send_key_delay(0);
            }
            if (keycode & ALT) {
                qemu_input_event_send_key_number(NULL, ALT_CODE, false);
                qemu_input_event_send_key_delay(0);
            }
            if (keycode & CNTRL) {
                qemu_input_event_send_key_number(NULL, CNTRL_CODE, false);
                qemu_input_event_send_key_delay(0);
            }
            if (keycode & SHIFT) {
                qemu_input_event_send_key_number(NULL, SHIFT_CODE, false);
                qemu_input_event_send_key_delay(0);
            }
        } else {
            keysym = curses2qemu[chr];
            if (keysym == -1)
                keysym = chr;

            kbd_put_keysym(keysym);
        }
    }
}

static void curses_atexit(void)
{
    endwin();
}

static void curses_setup(void)
{
    int i, colour_default[8] = {
        COLOR_BLACK, COLOR_BLUE, COLOR_GREEN, COLOR_CYAN,
        COLOR_RED, COLOR_MAGENTA, COLOR_YELLOW, COLOR_WHITE,
    };

    /* input as raw as possible, let everything be interpreted
     * by the guest system */
    initscr(); noecho(); intrflush(stdscr, FALSE);
    nodelay(stdscr, TRUE); nonl(); keypad(stdscr, TRUE);
    start_color(); raw(); scrollok(stdscr, FALSE);

    for (i = 0; i < 64; i ++)
        init_pair(i, colour_default[i & 7], colour_default[i >> 3]);
}

static void curses_keyboard_setup(void)
{
#if defined(__APPLE__)
    /* always use generic keymaps */
    if (!keyboard_layout)
        keyboard_layout = "en-us";
#endif
    if(keyboard_layout) {
        kbd_layout = init_keyboard_layout(name2keysym, keyboard_layout);
        if (!kbd_layout)
            exit(1);
    }
}

static const DisplayChangeListenerOps dcl_ops = {
    .dpy_name        = "curses",
    .dpy_text_update = curses_update,
    .dpy_text_resize = curses_resize,
    .dpy_refresh     = curses_refresh,
    .dpy_text_cursor = curses_cursor_position,
};

void curses_display_init(DisplayState *ds, int full_screen)
{
#ifndef _WIN32
    if (!isatty(1)) {
        fprintf(stderr, "We need a terminal output\n");
        exit(1);
    }
#endif

    curses_setup();
    curses_keyboard_setup();
    atexit(curses_atexit);

    curses_winch_init();

    dcl = (DisplayChangeListener *) g_malloc0(sizeof(DisplayChangeListener));
    dcl->ops = &dcl_ops;
    register_displaychangelistener(dcl);

    invalidate = 1;
}<|MERGE_RESOLUTION|>--- conflicted
+++ resolved
@@ -293,13 +293,9 @@
             }
 
             qemu_input_event_send_key_number(NULL, keycode & KEY_MASK, true);
-<<<<<<< HEAD
-            qemu_input_event_send_key_number(NULL, keycode & KEY_MASK, false);
-=======
             qemu_input_event_send_key_delay(0);
             qemu_input_event_send_key_number(NULL, keycode & KEY_MASK, false);
             qemu_input_event_send_key_delay(0);
->>>>>>> 50809c8b
 
             if (keycode & ALTGR) {
                 qemu_input_event_send_key_number(NULL, GREY | ALT_CODE, false);
