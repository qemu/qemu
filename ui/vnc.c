--- conflicted
+++ resolved
@@ -2413,11 +2413,7 @@
         }
         break;
     default:
-<<<<<<< HEAD
-        fprintf(stderr, "Msg: %d\n", data[0]);
-=======
         VNC_DEBUG("Msg: %d\n", data[0]);
->>>>>>> adb22040
         vnc_client_error(vs);
         return -1;
     }
