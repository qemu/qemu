--- conflicted
+++ resolved
@@ -2743,17 +2743,10 @@
             if (!vd->non_adaptive) {
                 vnc_rect_updated(vd, x * VNC_DIRTY_PIXELS_PER_BIT,
                                  y, &tv);
-<<<<<<< HEAD
             }
             QTAILQ_FOREACH(vs, &vd->clients, next) {
                 set_bit(x, vs->dirty[y]);
             }
-=======
-            }
-            QTAILQ_FOREACH(vs, &vd->clients, next) {
-                set_bit(x, vs->dirty[y]);
-            }
->>>>>>> 50809c8b
             has_dirty++;
         }
 
