--- conflicted
+++ resolved
@@ -55,16 +55,12 @@
  * This way we will never overlap with our own libraries or binaries or stack
  * or anything else that QEMU maps.
  */
-<<<<<<< HEAD
-uintptr_t reserved_va = 0xf7000000;
-=======
 # ifdef TARGET_MIPS
 /* MIPS only supports 31 bits of virtual address space for user space */
-unsigned long reserved_va = 0x77000000;
+uintptr_t reserved_va = 0x77000000;
 # else
-unsigned long reserved_va = 0xf7000000;
+uintptr_t reserved_va = 0xf7000000;
 # endif
->>>>>>> 7cd5da7e
 #else
 uintptr_t reserved_va;
 #endif
