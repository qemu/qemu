/*
 *  qemu user main
 *
 *  Copyright (c) 2003-2008 Fabrice Bellard
 *
 *  This program is free software; you can redistribute it and/or modify
 *  it under the terms of the GNU General Public License as published by
 *  the Free Software Foundation; either version 2 of the License, or
 *  (at your option) any later version.
 *
 *  This program is distributed in the hope that it will be useful,
 *  but WITHOUT ANY WARRANTY; without even the implied warranty of
 *  MERCHANTABILITY or FITNESS FOR A PARTICULAR PURPOSE.  See the
 *  GNU General Public License for more details.
 *
 *  You should have received a copy of the GNU General Public License
 *  along with this program; if not, see <http://www.gnu.org/licenses/>.
 */

#include <sys/mman.h>
#include <sys/syscall.h>
#include <sys/resource.h>

#include "qemu-common.h"
#include "qemu.h"
#include "qemu/cache-utils.h"
#include "cpu.h"
#if defined(CONFIG_USER_ONLY) && defined(TARGET_X86_64)
#include "vsyscall.h"
#endif
#include "tcg.h"
#include "qemu/timer.h"
#include "qemu/envlist.h"
#include "elf.h"

char *exec_path;

int singlestep;
const char *filename;
const char *argv0;
int gdbstub_port;
envlist_t *envlist;
static const char *cpu_model;
unsigned long mmap_min_addr;
#if defined(CONFIG_USE_GUEST_BASE)
uintptr_t guest_base;
int have_guest_base;
#if (TARGET_LONG_BITS == 32) && (HOST_LONG_BITS == 64)
/*
 * When running 32-on-64 we should make sure we can fit all of the possible
 * guest address space into a contiguous chunk of virtual host memory.
 *
 * This way we will never overlap with our own libraries or binaries or stack
 * or anything else that QEMU maps.
 */
# ifdef TARGET_MIPS
/* MIPS only supports 31 bits of virtual address space for user space */
uintptr_t reserved_va = 0x77000000;
# else
uintptr_t reserved_va = 0xf7000000;
# endif
#else
uintptr_t reserved_va;
#endif
#endif

static void usage(void);

static const char *interp_prefix = CONFIG_QEMU_INTERP_PREFIX;
const char *qemu_uname_release = CONFIG_UNAME_RELEASE;

/* XXX: on x86 MAP_GROWSDOWN only works if ESP <= address + 32, so
   we allocate a bigger stack. Need a better solution, for example
   by remapping the process stack directly at the right place */
unsigned long guest_stack_size = 8 * 1024 * 1024UL;

void gemu_log(const char *fmt, ...)
{
    va_list ap;

    va_start(ap, fmt);
    vfprintf(stderr, fmt, ap);
    va_end(ap);
}

#if defined(TARGET_I386)
int cpu_get_pic_interrupt(CPUX86State *env)
{
    return -1;
}
#endif

/***********************************************************/
/* Helper routines for implementing atomic operations.  */

/* To implement exclusive operations we force all cpus to syncronise.
   We don't require a full sync, only that no cpus are executing guest code.
   The alternative is to map target atomic ops onto host equivalents,
   which requires quite a lot of per host/target work.  */
static pthread_mutex_t cpu_list_mutex = PTHREAD_MUTEX_INITIALIZER;
static pthread_mutex_t exclusive_lock = PTHREAD_MUTEX_INITIALIZER;
static pthread_cond_t exclusive_cond = PTHREAD_COND_INITIALIZER;
static pthread_cond_t exclusive_resume = PTHREAD_COND_INITIALIZER;
static int pending_cpus;

/* Make sure everything is in a consistent state for calling fork().  */
void fork_start(void)
{
    pthread_mutex_lock(&tcg_ctx.tb_ctx.tb_lock);
    pthread_mutex_lock(&exclusive_lock);
    mmap_fork_start();
}

void fork_end(int child)
{
    mmap_fork_end(child);
    if (child) {
        CPUState *cpu, *next_cpu;
        /* Child processes created by fork() only have a single thread.
           Discard information about the parent threads.  */
        CPU_FOREACH_SAFE(cpu, next_cpu) {
            if (cpu != thread_cpu) {
                QTAILQ_REMOVE(&cpus, thread_cpu, node);
            }
        }
        pending_cpus = 0;
        pthread_mutex_init(&exclusive_lock, NULL);
        pthread_mutex_init(&cpu_list_mutex, NULL);
        pthread_cond_init(&exclusive_cond, NULL);
        pthread_cond_init(&exclusive_resume, NULL);
        pthread_mutex_init(&tcg_ctx.tb_ctx.tb_lock, NULL);
        gdbserver_fork((CPUArchState *)thread_cpu->env_ptr);
    } else {
        pthread_mutex_unlock(&exclusive_lock);
        pthread_mutex_unlock(&tcg_ctx.tb_ctx.tb_lock);
    }
}

/* Wait for pending exclusive operations to complete.  The exclusive lock
   must be held.  */
static inline void exclusive_idle(void)
{
    while (pending_cpus) {
        pthread_cond_wait(&exclusive_resume, &exclusive_lock);
    }
}

/* Start an exclusive operation.
   Must only be called from outside cpu_arm_exec.   */
static inline void start_exclusive(void)
{
    CPUState *other_cpu;

    pthread_mutex_lock(&exclusive_lock);
    exclusive_idle();

    pending_cpus = 1;
    /* Make all other cpus stop executing.  */
    CPU_FOREACH(other_cpu) {
        if (other_cpu->running) {
            pending_cpus++;
            cpu_exit(other_cpu);
        }
    }
    if (pending_cpus > 1) {
        pthread_cond_wait(&exclusive_cond, &exclusive_lock);
    }
}

/* Finish an exclusive operation.  */
static inline void end_exclusive(void)
{
    pending_cpus = 0;
    pthread_cond_broadcast(&exclusive_resume);
    pthread_mutex_unlock(&exclusive_lock);
}

/* Wait for exclusive ops to finish, and begin cpu execution.  */
static inline void cpu_exec_start(CPUState *cpu)
{
    pthread_mutex_lock(&exclusive_lock);
    exclusive_idle();
    cpu->running = true;
    pthread_mutex_unlock(&exclusive_lock);
}

/* Mark cpu as not executing, and release pending exclusive ops.  */
static inline void cpu_exec_end(CPUState *cpu)
{
    pthread_mutex_lock(&exclusive_lock);
    cpu->running = false;
    if (pending_cpus > 1) {
        pending_cpus--;
        if (pending_cpus == 1) {
            pthread_cond_signal(&exclusive_cond);
        }
    }
    exclusive_idle();
    pthread_mutex_unlock(&exclusive_lock);
}

void cpu_list_lock(void)
{
    pthread_mutex_lock(&cpu_list_mutex);
}

void cpu_list_unlock(void)
{
    pthread_mutex_unlock(&cpu_list_mutex);
}


#ifdef TARGET_I386
/***********************************************************/
/* CPUX86 core interface */

void cpu_smm_update(CPUX86State *env)
{
}

uint64_t cpu_get_tsc(CPUX86State *env)
{
    return cpu_get_real_ticks();
}

static void write_dt(void *ptr, unsigned long addr, unsigned long limit,
                     int flags)
{
    unsigned int e1, e2;
    uint32_t *p;
    e1 = (addr << 16) | (limit & 0xffff);
    e2 = ((addr >> 16) & 0xff) | (addr & 0xff000000) | (limit & 0x000f0000);
    e2 |= flags;
    p = ptr;
    p[0] = tswap32(e1);
    p[1] = tswap32(e2);
}

static uint64_t *idt_table;
#ifdef TARGET_X86_64
static void set_gate64(void *ptr, unsigned int type, unsigned int dpl,
                       uint64_t addr, unsigned int sel)
{
    uint32_t *p, e1, e2;
    e1 = (addr & 0xffff) | (sel << 16);
    e2 = (addr & 0xffff0000) | 0x8000 | (dpl << 13) | (type << 8);
    p = ptr;
    p[0] = tswap32(e1);
    p[1] = tswap32(e2);
    p[2] = tswap32(addr >> 32);
    p[3] = 0;
}
/* only dpl matters as we do only user space emulation */
static void set_idt(int n, unsigned int dpl)
{
    set_gate64(idt_table + n * 2, 0, dpl, 0, 0);
}
#else
static void set_gate(void *ptr, unsigned int type, unsigned int dpl,
                     uint32_t addr, unsigned int sel)
{
    uint32_t *p, e1, e2;
    e1 = (addr & 0xffff) | (sel << 16);
    e2 = (addr & 0xffff0000) | 0x8000 | (dpl << 13) | (type << 8);
    p = ptr;
    p[0] = tswap32(e1);
    p[1] = tswap32(e2);
}

/* only dpl matters as we do only user space emulation */
static void set_idt(int n, unsigned int dpl)
{
    set_gate(idt_table + n, 0, dpl, 0, 0);
}
#endif

void cpu_loop(CPUX86State *env)
{
    CPUState *cs = CPU(x86_env_get_cpu(env));
    int trapnr;
    abi_ulong pc;
    target_siginfo_t info;
#ifdef TARGET_X86_64
    int syscall_num;
#endif

    for(;;) {
        trapnr = cpu_x86_exec(env);
        switch(trapnr) {
        case 0x80:
            /* linux syscall from int $0x80 */
            env->regs[R_EAX] = do_syscall(env,
                                          env->regs[R_EAX],
                                          env->regs[R_EBX],
                                          env->regs[R_ECX],
                                          env->regs[R_EDX],
                                          env->regs[R_ESI],
                                          env->regs[R_EDI],
                                          env->regs[R_EBP],
                                          0, 0);
            break;
#ifndef TARGET_ABI32
        case EXCP_SYSCALL:
            /* linux syscall from syscall instruction */
            env->regs[R_EAX] = do_syscall(env,
                                          env->regs[R_EAX],
                                          env->regs[R_EDI],
                                          env->regs[R_ESI],
                                          env->regs[R_EDX],
                                          env->regs[10],
                                          env->regs[8],
                                          env->regs[9],
                                          0, 0);
            env->eip = env->exception_next_eip;
            break;
#endif
#ifdef TARGET_X86_64
        case EXCP_VSYSCALL:
            switch (env->eip) {
            case TARGET_VSYSCALL_ADDR(__NR_vgettimeofday):
                syscall_num = __NR_gettimeofday;
                break;
            case TARGET_VSYSCALL_ADDR(__NR_vtime):
#ifdef __NR_time
                syscall_num = __NR_time;
#else
                /* XXX: not yet implemented (arm eabi host) */
                cpu_abort(env, "Unimplemented vsyscall vtime");
#endif
                break;
            case TARGET_VSYSCALL_ADDR(__NR_vgetcpu):
                /* XXX: not yet implemented */
                cpu_abort(env, "Unimplemented vsyscall vgetcpu");
                break;
            default:
                cpu_abort(env,
                          "Invalid vsyscall to address " TARGET_FMT_lx "\n",
                          env->eip);
            }
            env->regs[R_EAX] = do_syscall(env,
                                          syscall_num,
                                          env->regs[R_EDI],
                                          env->regs[R_ESI],
                                          env->regs[R_EDX],
                                          env->regs[10],
                                          env->regs[8],
                                          env->regs[9],
                                          0, 0);
            /* simulate a ret */
            env->eip = ldq(env->regs[R_ESP]);
            env->regs[R_ESP] += 8;
            break;
#endif
        case EXCP0B_NOSEG:
        case EXCP0C_STACK:
            info.si_signo = SIGBUS;
            info.si_errno = 0;
            info.si_code = TARGET_SI_KERNEL;
            info._sifields._sigfault._addr = 0;
            queue_signal(env, info.si_signo, &info);
            break;
        case EXCP0D_GPF:
            /* XXX: potential problem if ABI32 */
#ifndef TARGET_X86_64
            if (env->eflags & VM_MASK) {
                handle_vm86_fault(env);
            } else
#endif
            {
                info.si_signo = SIGSEGV;
                info.si_errno = 0;
                info.si_code = TARGET_SI_KERNEL;
                info._sifields._sigfault._addr = 0;
                queue_signal(env, info.si_signo, &info);
            }
            break;
        case EXCP0E_PAGE:
            info.si_signo = SIGSEGV;
            info.si_errno = 0;
            if (!(env->error_code & 1))
                info.si_code = TARGET_SEGV_MAPERR;
            else
                info.si_code = TARGET_SEGV_ACCERR;
            info._sifields._sigfault._addr = env->cr[2];
            queue_signal(env, info.si_signo, &info);
            break;
        case EXCP00_DIVZ:
#ifndef TARGET_X86_64
            if (env->eflags & VM_MASK) {
                handle_vm86_trap(env, trapnr);
            } else
#endif
            {
                /* division by zero */
                info.si_signo = SIGFPE;
                info.si_errno = 0;
                info.si_code = TARGET_FPE_INTDIV;
                info._sifields._sigfault._addr = env->eip;
                queue_signal(env, info.si_signo, &info);
            }
            break;
        case EXCP01_DB:
        case EXCP03_INT3:
#ifndef TARGET_X86_64
            if (env->eflags & VM_MASK) {
                handle_vm86_trap(env, trapnr);
            } else
#endif
            {
                info.si_signo = SIGTRAP;
                info.si_errno = 0;
                if (trapnr == EXCP01_DB) {
                    info.si_code = TARGET_TRAP_BRKPT;
                    info._sifields._sigfault._addr = env->eip;
                } else {
                    info.si_code = TARGET_SI_KERNEL;
                    info._sifields._sigfault._addr = 0;
                }
                queue_signal(env, info.si_signo, &info);
            }
            break;
        case EXCP04_INTO:
        case EXCP05_BOUND:
#ifndef TARGET_X86_64
            if (env->eflags & VM_MASK) {
                handle_vm86_trap(env, trapnr);
            } else
#endif
            {
                info.si_signo = SIGSEGV;
                info.si_errno = 0;
                info.si_code = TARGET_SI_KERNEL;
                info._sifields._sigfault._addr = 0;
                queue_signal(env, info.si_signo, &info);
            }
            break;
        case EXCP06_ILLOP:
            info.si_signo = SIGILL;
            info.si_errno = 0;
            info.si_code = TARGET_ILL_ILLOPN;
            info._sifields._sigfault._addr = env->eip;
            queue_signal(env, info.si_signo, &info);
            break;
        case EXCP_INTERRUPT:
            /* just indicate that signals should be handled asap */
            break;
        case EXCP_DEBUG:
            {
                int sig;

                sig = gdb_handlesig(cs, TARGET_SIGTRAP);
                if (sig)
                  {
                    info.si_signo = sig;
                    info.si_errno = 0;
                    info.si_code = TARGET_TRAP_BRKPT;
                    queue_signal(env, info.si_signo, &info);
                  }
            }
            break;
        default:
            pc = env->segs[R_CS].base + env->eip;
            fprintf(stderr, "qemu: 0x%08lx: unhandled CPU exception 0x%x - aborting\n",
                    (long)pc, trapnr);
            abort();
        }
        process_pending_signals(env);
    }
}
#endif

#ifdef TARGET_ARM

#define get_user_code_u32(x, gaddr, doswap)             \
    ({ abi_long __r = get_user_u32((x), (gaddr));       \
        if (!__r && (doswap)) {                         \
            (x) = bswap32(x);                           \
        }                                               \
        __r;                                            \
    })

#define get_user_code_u16(x, gaddr, doswap)             \
    ({ abi_long __r = get_user_u16((x), (gaddr));       \
        if (!__r && (doswap)) {                         \
            (x) = bswap16(x);                           \
        }                                               \
        __r;                                            \
    })

#ifdef TARGET_ABI32
/* Commpage handling -- there is no commpage for AArch64 */

/*
 * See the Linux kernel's Documentation/arm/kernel_user_helpers.txt
 * Input:
 * r0 = pointer to oldval
 * r1 = pointer to newval
 * r2 = pointer to target value
 *
 * Output:
 * r0 = 0 if *ptr was changed, non-0 if no exchange happened
 * C set if *ptr was changed, clear if no exchange happened
 *
 * Note segv's in kernel helpers are a bit tricky, we can set the
 * data address sensibly but the PC address is just the entry point.
 */
static void arm_kernel_cmpxchg64_helper(CPUARMState *env)
{
    uint64_t oldval, newval, val;
    uint32_t addr, cpsr;
    target_siginfo_t info;

    /* Based on the 32 bit code in do_kernel_trap */

    /* XXX: This only works between threads, not between processes.
       It's probably possible to implement this with native host
       operations. However things like ldrex/strex are much harder so
       there's not much point trying.  */
    start_exclusive();
    cpsr = cpsr_read(env);
    addr = env->regs[2];

    if (get_user_u64(oldval, env->regs[0])) {
        env->cp15.c6_data = env->regs[0];
        goto segv;
    };

    if (get_user_u64(newval, env->regs[1])) {
        env->cp15.c6_data = env->regs[1];
        goto segv;
    };

    if (get_user_u64(val, addr)) {
        env->cp15.c6_data = addr;
        goto segv;
    }

    if (val == oldval) {
        val = newval;

        if (put_user_u64(val, addr)) {
            env->cp15.c6_data = addr;
            goto segv;
        };

        env->regs[0] = 0;
        cpsr |= CPSR_C;
    } else {
        env->regs[0] = -1;
        cpsr &= ~CPSR_C;
    }
    cpsr_write(env, cpsr, CPSR_C);
    end_exclusive();
    return;

segv:
    end_exclusive();
    /* We get the PC of the entry address - which is as good as anything,
       on a real kernel what you get depends on which mode it uses. */
    info.si_signo = SIGSEGV;
    info.si_errno = 0;
    /* XXX: check env->error_code */
    info.si_code = TARGET_SEGV_MAPERR;
    info._sifields._sigfault._addr = env->cp15.c6_data;
    queue_signal(env, info.si_signo, &info);

    end_exclusive();
}

/* Handle a jump to the kernel code page.  */
static int
do_kernel_trap(CPUARMState *env)
{
    uint32_t addr;
    uint32_t cpsr;
    uint32_t val;

    switch (env->regs[15]) {
    case 0xffff0fa0: /* __kernel_memory_barrier */
        /* ??? No-op. Will need to do better for SMP.  */
        break;
    case 0xffff0fc0: /* __kernel_cmpxchg */
         /* XXX: This only works between threads, not between processes.
            It's probably possible to implement this with native host
            operations. However things like ldrex/strex are much harder so
            there's not much point trying.  */
        start_exclusive();
        cpsr = cpsr_read(env);
        addr = env->regs[2];
        /* FIXME: This should SEGV if the access fails.  */
        if (get_user_u32(val, addr))
            val = ~env->regs[0];
        if (val == env->regs[0]) {
            val = env->regs[1];
            /* FIXME: Check for segfaults.  */
            put_user_u32(val, addr);
            env->regs[0] = 0;
            cpsr |= CPSR_C;
        } else {
            env->regs[0] = -1;
            cpsr &= ~CPSR_C;
        }
        cpsr_write(env, cpsr, CPSR_C);
        end_exclusive();
        break;
    case 0xffff0fe0: /* __kernel_get_tls */
        env->regs[0] = env->cp15.c13_tls2;
        break;
    case 0xffff0f60: /* __kernel_cmpxchg64 */
        arm_kernel_cmpxchg64_helper(env);
        break;

    default:
        return 1;
    }
    /* Jump back to the caller.  */
    addr = env->regs[14];
    if (addr & 1) {
        env->thumb = 1;
        addr &= ~1;
    }
    env->regs[15] = addr;

    return 0;
}
#endif

static int do_strex(CPUARMState *env)
{
    uint32_t val;
    int size;
    int rc = 1;
    int segv = 0;
    uint32_t addr;
    start_exclusive();
    addr = env->exclusive_addr;
    if (addr != env->exclusive_test) {
        goto fail;
    }
    size = env->exclusive_info & 0xf;
    switch (size) {
    case 0:
        segv = get_user_u8(val, addr);
        break;
    case 1:
        segv = get_user_u16(val, addr);
        break;
    case 2:
    case 3:
        segv = get_user_u32(val, addr);
        break;
    default:
        abort();
    }
    if (segv) {
        env->cp15.c6_data = addr;
        goto done;
    }
    if (val != env->exclusive_val) {
        goto fail;
    }
    if (size == 3) {
        segv = get_user_u32(val, addr + 4);
        if (segv) {
            env->cp15.c6_data = addr + 4;
            goto done;
        }
        if (val != env->exclusive_high) {
            goto fail;
        }
    }
    val = env->regs[(env->exclusive_info >> 8) & 0xf];
    switch (size) {
    case 0:
        segv = put_user_u8(val, addr);
        break;
    case 1:
        segv = put_user_u16(val, addr);
        break;
    case 2:
    case 3:
        segv = put_user_u32(val, addr);
        break;
    }
    if (segv) {
        env->cp15.c6_data = addr;
        goto done;
    }
    if (size == 3) {
        val = env->regs[(env->exclusive_info >> 12) & 0xf];
        segv = put_user_u32(val, addr + 4);
        if (segv) {
            env->cp15.c6_data = addr + 4;
            goto done;
        }
    }
    rc = 0;
fail:
    env->regs[15] += 4;
    env->regs[(env->exclusive_info >> 4) & 0xf] = rc;
done:
    end_exclusive();
    return segv;
}

#ifdef TARGET_ABI32
void cpu_loop(CPUARMState *env)
{
    CPUState *cs = CPU(arm_env_get_cpu(env));
    int trapnr;
    unsigned int n, insn;
    target_siginfo_t info;
    uint32_t addr;

    for(;;) {
        cpu_exec_start(cs);
        trapnr = cpu_arm_exec(env);
        cpu_exec_end(cs);
        switch(trapnr) {
        case EXCP_UDEF:
            {
                TaskState *ts = env->opaque;
                uint32_t opcode;
                int rc;

                /* we handle the FPU emulation here, as Linux */
                /* we get the opcode */
                /* FIXME - what to do if get_user() fails? */
                get_user_code_u32(opcode, env->regs[15], env->bswap_code);

                rc = EmulateAll(opcode, &ts->fpa, env);
                if (rc == 0) { /* illegal instruction */
                    info.si_signo = SIGILL;
                    info.si_errno = 0;
                    info.si_code = TARGET_ILL_ILLOPN;
                    info._sifields._sigfault._addr = env->regs[15];
                    queue_signal(env, info.si_signo, &info);
                } else if (rc < 0) { /* FP exception */
                    int arm_fpe=0;

                    /* translate softfloat flags to FPSR flags */
                    if (-rc & float_flag_invalid)
                      arm_fpe |= BIT_IOC;
                    if (-rc & float_flag_divbyzero)
                      arm_fpe |= BIT_DZC;
                    if (-rc & float_flag_overflow)
                      arm_fpe |= BIT_OFC;
                    if (-rc & float_flag_underflow)
                      arm_fpe |= BIT_UFC;
                    if (-rc & float_flag_inexact)
                      arm_fpe |= BIT_IXC;

                    FPSR fpsr = ts->fpa.fpsr;
                    //printf("fpsr 0x%x, arm_fpe 0x%x\n",fpsr,arm_fpe);

                    if (fpsr & (arm_fpe << 16)) { /* exception enabled? */
                      info.si_signo = SIGFPE;
                      info.si_errno = 0;

                      /* ordered by priority, least first */
                      if (arm_fpe & BIT_IXC) info.si_code = TARGET_FPE_FLTRES;
                      if (arm_fpe & BIT_UFC) info.si_code = TARGET_FPE_FLTUND;
                      if (arm_fpe & BIT_OFC) info.si_code = TARGET_FPE_FLTOVF;
                      if (arm_fpe & BIT_DZC) info.si_code = TARGET_FPE_FLTDIV;
                      if (arm_fpe & BIT_IOC) info.si_code = TARGET_FPE_FLTINV;

                      info._sifields._sigfault._addr = env->regs[15];
                      queue_signal(env, info.si_signo, &info);
                    } else {
                      env->regs[15] += 4;
                    }

                    /* accumulate unenabled exceptions */
                    if ((!(fpsr & BIT_IXE)) && (arm_fpe & BIT_IXC))
                      fpsr |= BIT_IXC;
                    if ((!(fpsr & BIT_UFE)) && (arm_fpe & BIT_UFC))
                      fpsr |= BIT_UFC;
                    if ((!(fpsr & BIT_OFE)) && (arm_fpe & BIT_OFC))
                      fpsr |= BIT_OFC;
                    if ((!(fpsr & BIT_DZE)) && (arm_fpe & BIT_DZC))
                      fpsr |= BIT_DZC;
                    if ((!(fpsr & BIT_IOE)) && (arm_fpe & BIT_IOC))
                      fpsr |= BIT_IOC;
                    ts->fpa.fpsr=fpsr;
                } else { /* everything OK */
                    /* increment PC */
                    env->regs[15] += 4;
                }
            }
            break;
        case EXCP_SWI:
        case EXCP_BKPT:
            {
                env->eabi = 1;
                /* system call */
                if (trapnr == EXCP_BKPT) {
                    if (env->thumb) {
                        /* FIXME - what to do if get_user() fails? */
                        get_user_code_u16(insn, env->regs[15], env->bswap_code);
                        n = insn & 0xff;
                        env->regs[15] += 2;
                    } else {
                        /* FIXME - what to do if get_user() fails? */
                        get_user_code_u32(insn, env->regs[15], env->bswap_code);
                        n = (insn & 0xf) | ((insn >> 4) & 0xff0);
                        env->regs[15] += 4;
                    }
                } else {
                    if (env->thumb) {
                        /* FIXME - what to do if get_user() fails? */
                        get_user_code_u16(insn, env->regs[15] - 2,
                                          env->bswap_code);
                        n = insn & 0xff;
                    } else {
                        /* FIXME - what to do if get_user() fails? */
                        get_user_code_u32(insn, env->regs[15] - 4,
                                          env->bswap_code);
                        n = insn & 0xffffff;
                    }
                }

                if (n == ARM_NR_cacheflush) {
                    /* nop */
                } else if (n == ARM_NR_semihosting
                           || n == ARM_NR_thumb_semihosting) {
                    env->regs[0] = do_arm_semihosting (env);
                } else if (n == 0 || n >= ARM_SYSCALL_BASE || env->thumb) {
                    /* linux syscall */
                    if (env->thumb || n == 0) {
                        n = env->regs[7];
                    } else {
                        n -= ARM_SYSCALL_BASE;
                        env->eabi = 0;
                    }
                    if ( n > ARM_NR_BASE) {
                        switch (n) {
                        case ARM_NR_cacheflush:
                            /* nop */
                            break;
                        case ARM_NR_set_tls:
                            cpu_set_tls(env, env->regs[0]);
                            env->regs[0] = 0;
                            break;
                        default:
                            gemu_log("qemu: Unsupported ARM syscall: 0x%x\n",
                                     n);
                            env->regs[0] = -TARGET_ENOSYS;
                            break;
                        }
                    } else {
                        env->regs[0] = do_syscall(env,
                                                  n,
                                                  env->regs[0],
                                                  env->regs[1],
                                                  env->regs[2],
                                                  env->regs[3],
                                                  env->regs[4],
                                                  env->regs[5],
                                                  0, 0);
                    }
                } else {
                    goto error;
                }
            }
            break;
        case EXCP_INTERRUPT:
            /* just indicate that signals should be handled asap */
            break;
        case EXCP_PREFETCH_ABORT:
            addr = env->cp15.c6_insn;
            goto do_segv;
        case EXCP_DATA_ABORT:
            addr = env->cp15.c6_data;
        do_segv:
            {
                info.si_signo = SIGSEGV;
                info.si_errno = 0;
                /* XXX: check env->error_code */
                info.si_code = TARGET_SEGV_MAPERR;
                info._sifields._sigfault._addr = addr;
                queue_signal(env, info.si_signo, &info);
            }
            break;
        case EXCP_DEBUG:
            {
                int sig;

                sig = gdb_handlesig(cs, TARGET_SIGTRAP);
                if (sig)
                  {
                    info.si_signo = sig;
                    info.si_errno = 0;
                    info.si_code = TARGET_TRAP_BRKPT;
                    queue_signal(env, info.si_signo, &info);
                  }
            }
            break;
        case EXCP_KERNEL_TRAP:
            if (do_kernel_trap(env))
              goto error;
            break;
        case EXCP_STREX:
            if (do_strex(env)) {
                addr = env->cp15.c6_data;
                goto do_segv;
            }
            break;
        default:
        error:
            fprintf(stderr, "qemu: unhandled CPU exception 0x%x - aborting\n",
                    trapnr);
            cpu_dump_state(cs, stderr, fprintf, 0);
            abort();
        }
        process_pending_signals(env);
    }
}

#else

/* AArch64 main loop */
void cpu_loop(CPUARMState *env)
{
    CPUState *cs = CPU(arm_env_get_cpu(env));
    int trapnr, sig;
    target_siginfo_t info;
    uint32_t addr;

    for (;;) {
        cpu_exec_start(cs);
        trapnr = cpu_arm_exec(env);
        cpu_exec_end(cs);

        switch (trapnr) {
        case EXCP_SWI:
            env->xregs[0] = do_syscall(env,
                                       env->xregs[8],
                                       env->xregs[0],
                                       env->xregs[1],
                                       env->xregs[2],
                                       env->xregs[3],
                                       env->xregs[4],
                                       env->xregs[5],
                                       0, 0);
            break;
        case EXCP_INTERRUPT:
            /* just indicate that signals should be handled asap */
            break;
        case EXCP_UDEF:
            info.si_signo = SIGILL;
            info.si_errno = 0;
            info.si_code = TARGET_ILL_ILLOPN;
            info._sifields._sigfault._addr = env->pc;
            queue_signal(env, info.si_signo, &info);
            break;
        case EXCP_PREFETCH_ABORT:
            addr = env->cp15.c6_insn;
            goto do_segv;
        case EXCP_DATA_ABORT:
            addr = env->cp15.c6_data;
        do_segv:
            info.si_signo = SIGSEGV;
            info.si_errno = 0;
            /* XXX: check env->error_code */
            info.si_code = TARGET_SEGV_MAPERR;
            info._sifields._sigfault._addr = addr;
            queue_signal(env, info.si_signo, &info);
            break;
        case EXCP_DEBUG:
        case EXCP_BKPT:
            sig = gdb_handlesig(cs, TARGET_SIGTRAP);
            if (sig) {
                info.si_signo = sig;
                info.si_errno = 0;
                info.si_code = TARGET_TRAP_BRKPT;
                queue_signal(env, info.si_signo, &info);
            }
            break;
        case EXCP_STREX:
            if (do_strex(env)) {
                addr = env->cp15.c6_data;
                goto do_segv;
            }
            break;
        default:
            fprintf(stderr, "qemu: unhandled CPU exception 0x%x - aborting\n",
                    trapnr);
            cpu_dump_state(cs, stderr, fprintf, 0);
            abort();
        }
        process_pending_signals(env);
    }
}
#endif /* ndef TARGET_ABI32 */

#endif

#ifdef TARGET_UNICORE32

void cpu_loop(CPUUniCore32State *env)
{
    CPUState *cs = CPU(uc32_env_get_cpu(env));
    int trapnr;
    unsigned int n, insn;
    target_siginfo_t info;

    for (;;) {
        cpu_exec_start(cs);
        trapnr = uc32_cpu_exec(env);
        cpu_exec_end(cs);
        switch (trapnr) {
        case UC32_EXCP_PRIV:
            {
                /* system call */
                get_user_u32(insn, env->regs[31] - 4);
                n = insn & 0xffffff;

                if (n >= UC32_SYSCALL_BASE) {
                    /* linux syscall */
                    n -= UC32_SYSCALL_BASE;
                    if (n == UC32_SYSCALL_NR_set_tls) {
                            cpu_set_tls(env, env->regs[0]);
                            env->regs[0] = 0;
                    } else {
                        env->regs[0] = do_syscall(env,
                                                  n,
                                                  env->regs[0],
                                                  env->regs[1],
                                                  env->regs[2],
                                                  env->regs[3],
                                                  env->regs[4],
                                                  env->regs[5],
                                                  0, 0);
                    }
                } else {
                    goto error;
                }
            }
            break;
        case UC32_EXCP_DTRAP:
        case UC32_EXCP_ITRAP:
            info.si_signo = SIGSEGV;
            info.si_errno = 0;
            /* XXX: check env->error_code */
            info.si_code = TARGET_SEGV_MAPERR;
            info._sifields._sigfault._addr = env->cp0.c4_faultaddr;
            queue_signal(env, info.si_signo, &info);
            break;
        case EXCP_INTERRUPT:
            /* just indicate that signals should be handled asap */
            break;
        case EXCP_DEBUG:
            {
                int sig;

                sig = gdb_handlesig(cs, TARGET_SIGTRAP);
                if (sig) {
                    info.si_signo = sig;
                    info.si_errno = 0;
                    info.si_code = TARGET_TRAP_BRKPT;
                    queue_signal(env, info.si_signo, &info);
                }
            }
            break;
        default:
            goto error;
        }
        process_pending_signals(env);
    }

error:
    fprintf(stderr, "qemu: unhandled CPU exception 0x%x - aborting\n", trapnr);
    cpu_dump_state(cs, stderr, fprintf, 0);
    abort();
}
#endif

#ifdef TARGET_SPARC
#define SPARC64_STACK_BIAS 2047

//#define DEBUG_WIN

/* WARNING: dealing with register windows _is_ complicated. More info
   can be found at http://www.sics.se/~psm/sparcstack.html */
static inline int get_reg_index(CPUSPARCState *env, int cwp, int index)
{
    index = (index + cwp * 16) % (16 * env->nwindows);
    /* wrap handling : if cwp is on the last window, then we use the
       registers 'after' the end */
    if (index < 8 && env->cwp == env->nwindows - 1)
        index += 16 * env->nwindows;
    return index;
}

/* save the register window 'cwp1' */
static inline void save_window_offset(CPUSPARCState *env, int cwp1)
{
    unsigned int i;
    abi_ulong sp_ptr;

    sp_ptr = env->regbase[get_reg_index(env, cwp1, 6)];
#ifdef TARGET_SPARC64
    if (sp_ptr & 3)
        sp_ptr += SPARC64_STACK_BIAS;
#endif
#if defined(DEBUG_WIN)
    printf("win_overflow: sp_ptr=0x" TARGET_ABI_FMT_lx " save_cwp=%d\n",
           sp_ptr, cwp1);
#endif
    for(i = 0; i < 16; i++) {
        /* FIXME - what to do if put_user() fails? */
        put_user_ual(env->regbase[get_reg_index(env, cwp1, 8 + i)], sp_ptr);
        sp_ptr += sizeof(abi_ulong);
    }
}

static void save_window(CPUSPARCState *env)
{
#ifndef TARGET_SPARC64
    unsigned int new_wim;
    new_wim = ((env->wim >> 1) | (env->wim << (env->nwindows - 1))) &
        ((1LL << env->nwindows) - 1);
    save_window_offset(env, cpu_cwp_dec(env, env->cwp - 2));
    env->wim = new_wim;
#else
    save_window_offset(env, cpu_cwp_dec(env, env->cwp - 2));
    env->cansave++;
    env->canrestore--;
#endif
}

static void restore_window(CPUSPARCState *env)
{
#ifndef TARGET_SPARC64
    unsigned int new_wim;
#endif
    unsigned int i, cwp1;
    abi_ulong sp_ptr;

#ifndef TARGET_SPARC64
    new_wim = ((env->wim << 1) | (env->wim >> (env->nwindows - 1))) &
        ((1LL << env->nwindows) - 1);
#endif

    /* restore the invalid window */
    cwp1 = cpu_cwp_inc(env, env->cwp + 1);
    sp_ptr = env->regbase[get_reg_index(env, cwp1, 6)];
#ifdef TARGET_SPARC64
    if (sp_ptr & 3)
        sp_ptr += SPARC64_STACK_BIAS;
#endif
#if defined(DEBUG_WIN)
    printf("win_underflow: sp_ptr=0x" TARGET_ABI_FMT_lx " load_cwp=%d\n",
           sp_ptr, cwp1);
#endif
    for(i = 0; i < 16; i++) {
        /* FIXME - what to do if get_user() fails? */
        get_user_ual(env->regbase[get_reg_index(env, cwp1, 8 + i)], sp_ptr);
        sp_ptr += sizeof(abi_ulong);
    }
#ifdef TARGET_SPARC64
    env->canrestore++;
    if (env->cleanwin < env->nwindows - 1)
        env->cleanwin++;
    env->cansave--;
#else
    env->wim = new_wim;
#endif
}

static void flush_windows(CPUSPARCState *env)
{
    int offset, cwp1;

    offset = 1;
    for(;;) {
        /* if restore would invoke restore_window(), then we can stop */
        cwp1 = cpu_cwp_inc(env, env->cwp + offset);
#ifndef TARGET_SPARC64
        if (env->wim & (1 << cwp1))
            break;
#else
        if (env->canrestore == 0)
            break;
        env->cansave++;
        env->canrestore--;
#endif
        save_window_offset(env, cwp1);
        offset++;
    }
    cwp1 = cpu_cwp_inc(env, env->cwp + 1);
#ifndef TARGET_SPARC64
    /* set wim so that restore will reload the registers */
    env->wim = 1 << cwp1;
#endif
#if defined(DEBUG_WIN)
    printf("flush_windows: nb=%d\n", offset - 1);
#endif
}

void cpu_loop (CPUSPARCState *env)
{
    CPUState *cs = CPU(sparc_env_get_cpu(env));
    int trapnr;
    abi_long ret;
    target_siginfo_t info;

    while (1) {
        trapnr = cpu_sparc_exec (env);

        /* Compute PSR before exposing state.  */
        if (env->cc_op != CC_OP_FLAGS) {
            cpu_get_psr(env);
        }

        switch (trapnr) {
#ifndef TARGET_SPARC64
        case 0x88:
        case 0x90:
#else
        case 0x110:
        case 0x16d:
#endif
            ret = do_syscall (env, env->gregs[1],
                              env->regwptr[0], env->regwptr[1],
                              env->regwptr[2], env->regwptr[3],
                              env->regwptr[4], env->regwptr[5],
                              0, 0);
            if ((abi_ulong)ret >= (abi_ulong)(-515)) {
#if defined(TARGET_SPARC64) && !defined(TARGET_ABI32)
                env->xcc |= PSR_CARRY;
#else
                env->psr |= PSR_CARRY;
#endif
                ret = -ret;
            } else {
#if defined(TARGET_SPARC64) && !defined(TARGET_ABI32)
                env->xcc &= ~PSR_CARRY;
#else
                env->psr &= ~PSR_CARRY;
#endif
            }
            env->regwptr[0] = ret;
            /* next instruction */
            env->pc = env->npc;
            env->npc = env->npc + 4;
            break;
        case 0x83: /* flush windows */
#ifdef TARGET_ABI32
        case 0x103:
#endif
            flush_windows(env);
            /* next instruction */
            env->pc = env->npc;
            env->npc = env->npc + 4;
            break;
#ifndef TARGET_SPARC64
        case TT_WIN_OVF: /* window overflow */
            save_window(env);
            break;
        case TT_WIN_UNF: /* window underflow */
            restore_window(env);
            break;
        case TT_TFAULT:
        case TT_DFAULT:
            {
                info.si_signo = TARGET_SIGSEGV;
                info.si_errno = 0;
                /* XXX: check env->error_code */
                info.si_code = TARGET_SEGV_MAPERR;
                info._sifields._sigfault._addr = env->mmuregs[4];
                queue_signal(env, info.si_signo, &info);
            }
            break;
#else
        case TT_SPILL: /* window overflow */
            save_window(env);
            break;
        case TT_FILL: /* window underflow */
            restore_window(env);
            break;
        case TT_TFAULT:
        case TT_DFAULT:
            {
                info.si_signo = TARGET_SIGSEGV;
                info.si_errno = 0;
                /* XXX: check env->error_code */
                info.si_code = TARGET_SEGV_MAPERR;
                if (trapnr == TT_DFAULT)
                    info._sifields._sigfault._addr = env->dmmuregs[4];
                else
                    info._sifields._sigfault._addr = cpu_tsptr(env)->tpc;
                queue_signal(env, info.si_signo, &info);
            }
            break;
#ifndef TARGET_ABI32
        case 0x16e:
            flush_windows(env);
            sparc64_get_context(env);
            break;
        case 0x16f:
            flush_windows(env);
            sparc64_set_context(env);
            break;
#endif
#endif
        case EXCP_INTERRUPT:
            /* just indicate that signals should be handled asap */
            break;
        case TT_ILL_INSN:
            {
                info.si_signo = TARGET_SIGILL;
                info.si_errno = 0;
                info.si_code = TARGET_ILL_ILLOPC;
                info._sifields._sigfault._addr = env->pc;
                queue_signal(env, info.si_signo, &info);
            }
            break;
        case EXCP_DEBUG:
            {
                int sig;

                sig = gdb_handlesig(cs, TARGET_SIGTRAP);
                if (sig)
                  {
                    info.si_signo = sig;
                    info.si_errno = 0;
                    info.si_code = TARGET_TRAP_BRKPT;
                    queue_signal(env, info.si_signo, &info);
                  }
            }
            break;
        default:
            printf ("Unhandled trap: 0x%x\n", trapnr);
            cpu_dump_state(cs, stderr, fprintf, 0);
            exit (1);
        }
        process_pending_signals (env);
    }
}

#endif

#ifdef TARGET_PPC
static inline uint64_t cpu_ppc_get_tb(CPUPPCState *env)
{
    /* TO FIX */
    return 0;
}

uint64_t cpu_ppc_load_tbl(CPUPPCState *env)
{
    return cpu_ppc_get_tb(env);
}

uint32_t cpu_ppc_load_tbu(CPUPPCState *env)
{
    return cpu_ppc_get_tb(env) >> 32;
}

uint64_t cpu_ppc_load_atbl(CPUPPCState *env)
{
    return cpu_ppc_get_tb(env);
}

uint32_t cpu_ppc_load_atbu(CPUPPCState *env)
{
    return cpu_ppc_get_tb(env) >> 32;
}

uint32_t cpu_ppc601_load_rtcu(CPUPPCState *env)
__attribute__ (( alias ("cpu_ppc_load_tbu") ));

uint32_t cpu_ppc601_load_rtcl(CPUPPCState *env)
{
    return cpu_ppc_load_tbl(env) & 0x3FFFFF80;
}

/* XXX: to be fixed */
int ppc_dcr_read (ppc_dcr_t *dcr_env, int dcrn, uint32_t *valp)
{
    return -1;
}

int ppc_dcr_write (ppc_dcr_t *dcr_env, int dcrn, uint32_t val)
{
    return -1;
}

#define EXCP_DUMP(env, fmt, ...)                                        \
do {                                                                    \
    CPUState *cs = ENV_GET_CPU(env);                                    \
    fprintf(stderr, fmt , ## __VA_ARGS__);                              \
    cpu_dump_state(cs, stderr, fprintf, 0);                             \
    qemu_log(fmt, ## __VA_ARGS__);                                      \
    if (qemu_log_enabled()) {                                           \
        log_cpu_state(cs, 0);                                           \
    }                                                                   \
} while (0)

static int do_store_exclusive(CPUPPCState *env)
{
    target_ulong addr;
    target_ulong page_addr;
    target_ulong val;
    int flags;
    int segv = 0;

    addr = env->reserve_ea;
    page_addr = addr & TARGET_PAGE_MASK;
    start_exclusive();
    mmap_lock();
    flags = page_get_flags(page_addr);
    if ((flags & PAGE_READ) == 0) {
        segv = 1;
    } else {
        int reg = env->reserve_info & 0x1f;
        int size = (env->reserve_info >> 5) & 0xf;
        int stored = 0;

        if (addr == env->reserve_addr) {
            switch (size) {
            case 1: segv = get_user_u8(val, addr); break;
            case 2: segv = get_user_u16(val, addr); break;
            case 4: segv = get_user_u32(val, addr); break;
#if defined(TARGET_PPC64)
            case 8: segv = get_user_u64(val, addr); break;
#endif
            default: abort();
            }
            if (!segv && val == env->reserve_val) {
                val = env->gpr[reg];
                switch (size) {
                case 1: segv = put_user_u8(val, addr); break;
                case 2: segv = put_user_u16(val, addr); break;
                case 4: segv = put_user_u32(val, addr); break;
#if defined(TARGET_PPC64)
                case 8: segv = put_user_u64(val, addr); break;
#endif
                default: abort();
                }
                if (!segv) {
                    stored = 1;
                }
            }
        }
        env->crf[0] = (stored << 1) | xer_so;
        env->reserve_addr = (target_ulong)-1;
    }
    if (!segv) {
        env->nip += 4;
    }
    mmap_unlock();
    end_exclusive();
    return segv;
}

void cpu_loop(CPUPPCState *env)
{
    CPUState *cs = CPU(ppc_env_get_cpu(env));
    target_siginfo_t info;
    int trapnr;
    target_ulong ret;

    for(;;) {
        cpu_exec_start(cs);
        trapnr = cpu_ppc_exec(env);
        cpu_exec_end(cs);
        switch(trapnr) {
        case POWERPC_EXCP_NONE:
            /* Just go on */
            break;
        case POWERPC_EXCP_CRITICAL: /* Critical input                        */
            cpu_abort(env, "Critical interrupt while in user mode. "
                      "Aborting\n");
            break;
        case POWERPC_EXCP_MCHECK:   /* Machine check exception               */
            cpu_abort(env, "Machine check exception while in user mode. "
                      "Aborting\n");
            break;
        case POWERPC_EXCP_DSI:      /* Data storage exception                */
            EXCP_DUMP(env, "Invalid data memory access: 0x" TARGET_FMT_lx "\n",
                      env->spr[SPR_DAR]);
            /* XXX: check this. Seems bugged */
            switch (env->error_code & 0xFF000000) {
            case 0x40000000:
                info.si_signo = TARGET_SIGSEGV;
                info.si_errno = 0;
                info.si_code = TARGET_SEGV_MAPERR;
                break;
            case 0x04000000:
                info.si_signo = TARGET_SIGILL;
                info.si_errno = 0;
                info.si_code = TARGET_ILL_ILLADR;
                break;
            case 0x08000000:
                info.si_signo = TARGET_SIGSEGV;
                info.si_errno = 0;
                info.si_code = TARGET_SEGV_ACCERR;
                break;
            default:
                /* Let's send a regular segfault... */
                EXCP_DUMP(env, "Invalid segfault errno (%02x)\n",
                          env->error_code);
                info.si_signo = TARGET_SIGSEGV;
                info.si_errno = 0;
                info.si_code = TARGET_SEGV_MAPERR;
                break;
            }
            info._sifields._sigfault._addr = env->nip;
            queue_signal(env, info.si_signo, &info);
            break;
        case POWERPC_EXCP_ISI:      /* Instruction storage exception         */
            EXCP_DUMP(env, "Invalid instruction fetch: 0x\n" TARGET_FMT_lx
                      "\n", env->spr[SPR_SRR0]);
            /* XXX: check this */
            switch (env->error_code & 0xFF000000) {
            case 0x40000000:
                info.si_signo = TARGET_SIGSEGV;
            info.si_errno = 0;
                info.si_code = TARGET_SEGV_MAPERR;
                break;
            case 0x10000000:
            case 0x08000000:
                info.si_signo = TARGET_SIGSEGV;
                info.si_errno = 0;
                info.si_code = TARGET_SEGV_ACCERR;
                break;
            default:
                /* Let's send a regular segfault... */
                EXCP_DUMP(env, "Invalid segfault errno (%02x)\n",
                          env->error_code);
                info.si_signo = TARGET_SIGSEGV;
                info.si_errno = 0;
                info.si_code = TARGET_SEGV_MAPERR;
                break;
            }
            info._sifields._sigfault._addr = env->nip - 4;
            queue_signal(env, info.si_signo, &info);
            break;
        case POWERPC_EXCP_EXTERNAL: /* External input                        */
            cpu_abort(env, "External interrupt while in user mode. "
                      "Aborting\n");
            break;
        case POWERPC_EXCP_ALIGN:    /* Alignment exception                   */
            EXCP_DUMP(env, "Unaligned memory access\n");
            /* XXX: check this */
            info.si_signo = TARGET_SIGBUS;
            info.si_errno = 0;
            info.si_code = TARGET_BUS_ADRALN;
            info._sifields._sigfault._addr = env->nip - 4;
            queue_signal(env, info.si_signo, &info);
            break;
        case POWERPC_EXCP_PROGRAM:  /* Program exception                     */
            /* XXX: check this */
            switch (env->error_code & ~0xF) {
            case POWERPC_EXCP_FP:
                EXCP_DUMP(env, "Floating point program exception\n");
                info.si_signo = TARGET_SIGFPE;
                info.si_errno = 0;
                switch (env->error_code & 0xF) {
                case POWERPC_EXCP_FP_OX:
                    info.si_code = TARGET_FPE_FLTOVF;
                    break;
                case POWERPC_EXCP_FP_UX:
                    info.si_code = TARGET_FPE_FLTUND;
                    break;
                case POWERPC_EXCP_FP_ZX:
                case POWERPC_EXCP_FP_VXZDZ:
                    info.si_code = TARGET_FPE_FLTDIV;
                    break;
                case POWERPC_EXCP_FP_XX:
                    info.si_code = TARGET_FPE_FLTRES;
                    break;
                case POWERPC_EXCP_FP_VXSOFT:
                    info.si_code = TARGET_FPE_FLTINV;
                    break;
                case POWERPC_EXCP_FP_VXSNAN:
                case POWERPC_EXCP_FP_VXISI:
                case POWERPC_EXCP_FP_VXIDI:
                case POWERPC_EXCP_FP_VXIMZ:
                case POWERPC_EXCP_FP_VXVC:
                case POWERPC_EXCP_FP_VXSQRT:
                case POWERPC_EXCP_FP_VXCVI:
                    info.si_code = TARGET_FPE_FLTSUB;
                    break;
                default:
                    EXCP_DUMP(env, "Unknown floating point exception (%02x)\n",
                              env->error_code);
                    break;
                }
                break;
            case POWERPC_EXCP_INVAL:
                EXCP_DUMP(env, "Invalid instruction\n");
                info.si_signo = TARGET_SIGILL;
                info.si_errno = 0;
                switch (env->error_code & 0xF) {
                case POWERPC_EXCP_INVAL_INVAL:
                    info.si_code = TARGET_ILL_ILLOPC;
                    break;
                case POWERPC_EXCP_INVAL_LSWX:
                    info.si_code = TARGET_ILL_ILLOPN;
                    break;
                case POWERPC_EXCP_INVAL_SPR:
                    info.si_code = TARGET_ILL_PRVREG;
                    break;
                case POWERPC_EXCP_INVAL_FP:
                    info.si_code = TARGET_ILL_COPROC;
                    break;
                default:
                    EXCP_DUMP(env, "Unknown invalid operation (%02x)\n",
                              env->error_code & 0xF);
                    info.si_code = TARGET_ILL_ILLADR;
                    break;
                }
                break;
            case POWERPC_EXCP_PRIV:
                EXCP_DUMP(env, "Privilege violation\n");
                info.si_signo = TARGET_SIGILL;
                info.si_errno = 0;
                switch (env->error_code & 0xF) {
                case POWERPC_EXCP_PRIV_OPC:
                    info.si_code = TARGET_ILL_PRVOPC;
                    break;
                case POWERPC_EXCP_PRIV_REG:
                    info.si_code = TARGET_ILL_PRVREG;
                    break;
                default:
                    EXCP_DUMP(env, "Unknown privilege violation (%02x)\n",
                              env->error_code & 0xF);
                    info.si_code = TARGET_ILL_PRVOPC;
                    break;
                }
                break;
            case POWERPC_EXCP_TRAP:
                cpu_abort(env, "Tried to call a TRAP\n");
                break;
            default:
                /* Should not happen ! */
                cpu_abort(env, "Unknown program exception (%02x)\n",
                          env->error_code);
                break;
            }
            info._sifields._sigfault._addr = env->nip - 4;
            queue_signal(env, info.si_signo, &info);
            break;
        case POWERPC_EXCP_FPU:      /* Floating-point unavailable exception  */
            EXCP_DUMP(env, "No floating point allowed\n");
            info.si_signo = TARGET_SIGILL;
            info.si_errno = 0;
            info.si_code = TARGET_ILL_COPROC;
            info._sifields._sigfault._addr = env->nip - 4;
            queue_signal(env, info.si_signo, &info);
            break;
        case POWERPC_EXCP_SYSCALL:  /* System call exception                 */
            cpu_abort(env, "Syscall exception while in user mode. "
                      "Aborting\n");
            break;
        case POWERPC_EXCP_APU:      /* Auxiliary processor unavailable       */
            EXCP_DUMP(env, "No APU instruction allowed\n");
            info.si_signo = TARGET_SIGILL;
            info.si_errno = 0;
            info.si_code = TARGET_ILL_COPROC;
            info._sifields._sigfault._addr = env->nip - 4;
            queue_signal(env, info.si_signo, &info);
            break;
        case POWERPC_EXCP_DECR:     /* Decrementer exception                 */
            cpu_abort(env, "Decrementer interrupt while in user mode. "
                      "Aborting\n");
            break;
        case POWERPC_EXCP_FIT:      /* Fixed-interval timer interrupt        */
            cpu_abort(env, "Fix interval timer interrupt while in user mode. "
                      "Aborting\n");
            break;
        case POWERPC_EXCP_WDT:      /* Watchdog timer interrupt              */
            cpu_abort(env, "Watchdog timer interrupt while in user mode. "
                      "Aborting\n");
            break;
        case POWERPC_EXCP_DTLB:     /* Data TLB error                        */
            cpu_abort(env, "Data TLB exception while in user mode. "
                      "Aborting\n");
            break;
        case POWERPC_EXCP_ITLB:     /* Instruction TLB error                 */
            cpu_abort(env, "Instruction TLB exception while in user mode. "
                      "Aborting\n");
            break;
        case POWERPC_EXCP_SPEU:     /* SPE/embedded floating-point unavail.  */
            EXCP_DUMP(env, "No SPE/floating-point instruction allowed\n");
            info.si_signo = TARGET_SIGILL;
            info.si_errno = 0;
            info.si_code = TARGET_ILL_COPROC;
            info._sifields._sigfault._addr = env->nip - 4;
            queue_signal(env, info.si_signo, &info);
            break;
        case POWERPC_EXCP_EFPDI:    /* Embedded floating-point data IRQ      */
            cpu_abort(env, "Embedded floating-point data IRQ not handled\n");
            break;
        case POWERPC_EXCP_EFPRI:    /* Embedded floating-point round IRQ     */
            cpu_abort(env, "Embedded floating-point round IRQ not handled\n");
            break;
        case POWERPC_EXCP_EPERFM:   /* Embedded performance monitor IRQ      */
            cpu_abort(env, "Performance monitor exception not handled\n");
            break;
        case POWERPC_EXCP_DOORI:    /* Embedded doorbell interrupt           */
            cpu_abort(env, "Doorbell interrupt while in user mode. "
                       "Aborting\n");
            break;
        case POWERPC_EXCP_DOORCI:   /* Embedded doorbell critical interrupt  */
            cpu_abort(env, "Doorbell critical interrupt while in user mode. "
                      "Aborting\n");
            break;
        case POWERPC_EXCP_RESET:    /* System reset exception                */
            cpu_abort(env, "Reset interrupt while in user mode. "
                      "Aborting\n");
            break;
        case POWERPC_EXCP_DSEG:     /* Data segment exception                */
            cpu_abort(env, "Data segment exception while in user mode. "
                      "Aborting\n");
            break;
        case POWERPC_EXCP_ISEG:     /* Instruction segment exception         */
            cpu_abort(env, "Instruction segment exception "
                      "while in user mode. Aborting\n");
            break;
        /* PowerPC 64 with hypervisor mode support */
        case POWERPC_EXCP_HDECR:    /* Hypervisor decrementer exception      */
            cpu_abort(env, "Hypervisor decrementer interrupt "
                      "while in user mode. Aborting\n");
            break;
        case POWERPC_EXCP_TRACE:    /* Trace exception                       */
            /* Nothing to do:
             * we use this exception to emulate step-by-step execution mode.
             */
            break;
        /* PowerPC 64 with hypervisor mode support */
        case POWERPC_EXCP_HDSI:     /* Hypervisor data storage exception     */
            cpu_abort(env, "Hypervisor data storage exception "
                      "while in user mode. Aborting\n");
            break;
        case POWERPC_EXCP_HISI:     /* Hypervisor instruction storage excp   */
            cpu_abort(env, "Hypervisor instruction storage exception "
                      "while in user mode. Aborting\n");
            break;
        case POWERPC_EXCP_HDSEG:    /* Hypervisor data segment exception     */
            cpu_abort(env, "Hypervisor data segment exception "
                      "while in user mode. Aborting\n");
            break;
        case POWERPC_EXCP_HISEG:    /* Hypervisor instruction segment excp   */
            cpu_abort(env, "Hypervisor instruction segment exception "
                      "while in user mode. Aborting\n");
            break;
        case POWERPC_EXCP_VPU:      /* Vector unavailable exception          */
            EXCP_DUMP(env, "No Altivec instructions allowed\n");
            info.si_signo = TARGET_SIGILL;
            info.si_errno = 0;
            info.si_code = TARGET_ILL_COPROC;
            info._sifields._sigfault._addr = env->nip - 4;
            queue_signal(env, info.si_signo, &info);
            break;
        case POWERPC_EXCP_PIT:      /* Programmable interval timer IRQ       */
            cpu_abort(env, "Programmable interval timer interrupt "
                      "while in user mode. Aborting\n");
            break;
        case POWERPC_EXCP_IO:       /* IO error exception                    */
            cpu_abort(env, "IO error exception while in user mode. "
                      "Aborting\n");
            break;
        case POWERPC_EXCP_RUNM:     /* Run mode exception                    */
            cpu_abort(env, "Run mode exception while in user mode. "
                      "Aborting\n");
            break;
        case POWERPC_EXCP_EMUL:     /* Emulation trap exception              */
            cpu_abort(env, "Emulation trap exception not handled\n");
            break;
        case POWERPC_EXCP_IFTLB:    /* Instruction fetch TLB error           */
            cpu_abort(env, "Instruction fetch TLB exception "
                      "while in user-mode. Aborting");
            break;
        case POWERPC_EXCP_DLTLB:    /* Data load TLB miss                    */
            cpu_abort(env, "Data load TLB exception while in user-mode. "
                      "Aborting");
            break;
        case POWERPC_EXCP_DSTLB:    /* Data store TLB miss                   */
            cpu_abort(env, "Data store TLB exception while in user-mode. "
                      "Aborting");
            break;
        case POWERPC_EXCP_FPA:      /* Floating-point assist exception       */
            cpu_abort(env, "Floating-point assist exception not handled\n");
            break;
        case POWERPC_EXCP_IABR:     /* Instruction address breakpoint        */
            cpu_abort(env, "Instruction address breakpoint exception "
                      "not handled\n");
            break;
        case POWERPC_EXCP_SMI:      /* System management interrupt           */
            cpu_abort(env, "System management interrupt while in user mode. "
                      "Aborting\n");
            break;
        case POWERPC_EXCP_THERM:    /* Thermal interrupt                     */
            cpu_abort(env, "Thermal interrupt interrupt while in user mode. "
                      "Aborting\n");
            break;
        case POWERPC_EXCP_PERFM:   /* Embedded performance monitor IRQ      */
            cpu_abort(env, "Performance monitor exception not handled\n");
            break;
        case POWERPC_EXCP_VPUA:     /* Vector assist exception               */
            cpu_abort(env, "Vector assist exception not handled\n");
            break;
        case POWERPC_EXCP_SOFTP:    /* Soft patch exception                  */
            cpu_abort(env, "Soft patch exception not handled\n");
            break;
        case POWERPC_EXCP_MAINT:    /* Maintenance exception                 */
            cpu_abort(env, "Maintenance exception while in user mode. "
                      "Aborting\n");
            break;
        case POWERPC_EXCP_STOP:     /* stop translation                      */
            /* We did invalidate the instruction cache. Go on */
            break;
        case POWERPC_EXCP_BRANCH:   /* branch instruction:                   */
            /* We just stopped because of a branch. Go on */
            break;
        case POWERPC_EXCP_SYSCALL_USER:
            /* system call in user-mode emulation */
            /* WARNING:
             * PPC ABI uses overflow flag in cr0 to signal an error
             * in syscalls.
             */
            env->crf[0] &= ~0x1;
            ret = do_syscall(env, env->gpr[0], env->gpr[3], env->gpr[4],
                             env->gpr[5], env->gpr[6], env->gpr[7],
                             env->gpr[8], 0, 0);
            if (ret == (target_ulong)(-TARGET_QEMU_ESIGRETURN)) {
                /* Returning from a successful sigreturn syscall.
                   Avoid corrupting register state.  */
                break;
            }
            if (ret > (target_ulong)(-515)) {
                env->crf[0] |= 0x1;
                ret = -ret;
            }
            env->gpr[3] = ret;
            break;
        case POWERPC_EXCP_STCX:
            if (do_store_exclusive(env)) {
                info.si_signo = TARGET_SIGSEGV;
                info.si_errno = 0;
                info.si_code = TARGET_SEGV_MAPERR;
                info._sifields._sigfault._addr = env->nip;
                queue_signal(env, info.si_signo, &info);
            }
            break;
        case EXCP_DEBUG:
            {
                int sig;

                sig = gdb_handlesig(cs, TARGET_SIGTRAP);
                if (sig) {
                    info.si_signo = sig;
                    info.si_errno = 0;
                    info.si_code = TARGET_TRAP_BRKPT;
                    queue_signal(env, info.si_signo, &info);
                  }
            }
            break;
        case EXCP_INTERRUPT:
            /* just indicate that signals should be handled asap */
            break;
        default:
            cpu_abort(env, "Unknown exception 0x%d. Aborting\n", trapnr);
            break;
        }
        process_pending_signals(env);
    }
}
#endif

#ifdef TARGET_MIPS

# ifdef TARGET_ABI_MIPSO32
#  define MIPS_SYS(name, args) args,
static const uint8_t mips_syscall_args[] = {
	MIPS_SYS(sys_syscall	, 8)	/* 4000 */
	MIPS_SYS(sys_exit	, 1)
	MIPS_SYS(sys_fork	, 0)
	MIPS_SYS(sys_read	, 3)
	MIPS_SYS(sys_write	, 3)
	MIPS_SYS(sys_open	, 3)	/* 4005 */
	MIPS_SYS(sys_close	, 1)
	MIPS_SYS(sys_waitpid	, 3)
	MIPS_SYS(sys_creat	, 2)
	MIPS_SYS(sys_link	, 2)
	MIPS_SYS(sys_unlink	, 1)	/* 4010 */
	MIPS_SYS(sys_execve	, 0)
	MIPS_SYS(sys_chdir	, 1)
	MIPS_SYS(sys_time	, 1)
	MIPS_SYS(sys_mknod	, 3)
	MIPS_SYS(sys_chmod	, 2)	/* 4015 */
	MIPS_SYS(sys_lchown	, 3)
	MIPS_SYS(sys_ni_syscall	, 0)
	MIPS_SYS(sys_ni_syscall	, 0)	/* was sys_stat */
	MIPS_SYS(sys_lseek	, 3)
	MIPS_SYS(sys_getpid	, 0)	/* 4020 */
	MIPS_SYS(sys_mount	, 5)
	MIPS_SYS(sys_umount	, 1)
	MIPS_SYS(sys_setuid	, 1)
	MIPS_SYS(sys_getuid	, 0)
	MIPS_SYS(sys_stime	, 1)	/* 4025 */
	MIPS_SYS(sys_ptrace	, 4)
	MIPS_SYS(sys_alarm	, 1)
	MIPS_SYS(sys_ni_syscall	, 0)	/* was sys_fstat */
	MIPS_SYS(sys_pause	, 0)
	MIPS_SYS(sys_utime	, 2)	/* 4030 */
	MIPS_SYS(sys_ni_syscall	, 0)
	MIPS_SYS(sys_ni_syscall	, 0)
	MIPS_SYS(sys_access	, 2)
	MIPS_SYS(sys_nice	, 1)
	MIPS_SYS(sys_ni_syscall	, 0)	/* 4035 */
	MIPS_SYS(sys_sync	, 0)
	MIPS_SYS(sys_kill	, 2)
	MIPS_SYS(sys_rename	, 2)
	MIPS_SYS(sys_mkdir	, 2)
	MIPS_SYS(sys_rmdir	, 1)	/* 4040 */
	MIPS_SYS(sys_dup		, 1)
	MIPS_SYS(sys_pipe	, 0)
	MIPS_SYS(sys_times	, 1)
	MIPS_SYS(sys_ni_syscall	, 0)
	MIPS_SYS(sys_brk		, 1)	/* 4045 */
	MIPS_SYS(sys_setgid	, 1)
	MIPS_SYS(sys_getgid	, 0)
	MIPS_SYS(sys_ni_syscall	, 0)	/* was signal(2) */
	MIPS_SYS(sys_geteuid	, 0)
	MIPS_SYS(sys_getegid	, 0)	/* 4050 */
	MIPS_SYS(sys_acct	, 0)
	MIPS_SYS(sys_umount2	, 2)
	MIPS_SYS(sys_ni_syscall	, 0)
	MIPS_SYS(sys_ioctl	, 3)
	MIPS_SYS(sys_fcntl	, 3)	/* 4055 */
	MIPS_SYS(sys_ni_syscall	, 2)
	MIPS_SYS(sys_setpgid	, 2)
	MIPS_SYS(sys_ni_syscall	, 0)
	MIPS_SYS(sys_olduname	, 1)
	MIPS_SYS(sys_umask	, 1)	/* 4060 */
	MIPS_SYS(sys_chroot	, 1)
	MIPS_SYS(sys_ustat	, 2)
	MIPS_SYS(sys_dup2	, 2)
	MIPS_SYS(sys_getppid	, 0)
	MIPS_SYS(sys_getpgrp	, 0)	/* 4065 */
	MIPS_SYS(sys_setsid	, 0)
	MIPS_SYS(sys_sigaction	, 3)
	MIPS_SYS(sys_sgetmask	, 0)
	MIPS_SYS(sys_ssetmask	, 1)
	MIPS_SYS(sys_setreuid	, 2)	/* 4070 */
	MIPS_SYS(sys_setregid	, 2)
	MIPS_SYS(sys_sigsuspend	, 0)
	MIPS_SYS(sys_sigpending	, 1)
	MIPS_SYS(sys_sethostname	, 2)
	MIPS_SYS(sys_setrlimit	, 2)	/* 4075 */
	MIPS_SYS(sys_getrlimit	, 2)
	MIPS_SYS(sys_getrusage	, 2)
	MIPS_SYS(sys_gettimeofday, 2)
	MIPS_SYS(sys_settimeofday, 2)
	MIPS_SYS(sys_getgroups	, 2)	/* 4080 */
	MIPS_SYS(sys_setgroups	, 2)
	MIPS_SYS(sys_ni_syscall	, 0)	/* old_select */
	MIPS_SYS(sys_symlink	, 2)
	MIPS_SYS(sys_ni_syscall	, 0)	/* was sys_lstat */
	MIPS_SYS(sys_readlink	, 3)	/* 4085 */
	MIPS_SYS(sys_uselib	, 1)
	MIPS_SYS(sys_swapon	, 2)
	MIPS_SYS(sys_reboot	, 3)
	MIPS_SYS(old_readdir	, 3)
	MIPS_SYS(old_mmap	, 6)	/* 4090 */
	MIPS_SYS(sys_munmap	, 2)
	MIPS_SYS(sys_truncate	, 2)
	MIPS_SYS(sys_ftruncate	, 2)
	MIPS_SYS(sys_fchmod	, 2)
	MIPS_SYS(sys_fchown	, 3)	/* 4095 */
	MIPS_SYS(sys_getpriority	, 2)
	MIPS_SYS(sys_setpriority	, 3)
	MIPS_SYS(sys_ni_syscall	, 0)
	MIPS_SYS(sys_statfs	, 2)
	MIPS_SYS(sys_fstatfs	, 2)	/* 4100 */
	MIPS_SYS(sys_ni_syscall	, 0)	/* was ioperm(2) */
	MIPS_SYS(sys_socketcall	, 2)
	MIPS_SYS(sys_syslog	, 3)
	MIPS_SYS(sys_setitimer	, 3)
	MIPS_SYS(sys_getitimer	, 2)	/* 4105 */
	MIPS_SYS(sys_newstat	, 2)
	MIPS_SYS(sys_newlstat	, 2)
	MIPS_SYS(sys_newfstat	, 2)
	MIPS_SYS(sys_uname	, 1)
	MIPS_SYS(sys_ni_syscall	, 0)	/* 4110 was iopl(2) */
	MIPS_SYS(sys_vhangup	, 0)
	MIPS_SYS(sys_ni_syscall	, 0)	/* was sys_idle() */
	MIPS_SYS(sys_ni_syscall	, 0)	/* was sys_vm86 */
	MIPS_SYS(sys_wait4	, 4)
	MIPS_SYS(sys_swapoff	, 1)	/* 4115 */
	MIPS_SYS(sys_sysinfo	, 1)
	MIPS_SYS(sys_ipc		, 6)
	MIPS_SYS(sys_fsync	, 1)
	MIPS_SYS(sys_sigreturn	, 0)
	MIPS_SYS(sys_clone	, 6)	/* 4120 */
	MIPS_SYS(sys_setdomainname, 2)
	MIPS_SYS(sys_newuname	, 1)
	MIPS_SYS(sys_ni_syscall	, 0)	/* sys_modify_ldt */
	MIPS_SYS(sys_adjtimex	, 1)
	MIPS_SYS(sys_mprotect	, 3)	/* 4125 */
	MIPS_SYS(sys_sigprocmask	, 3)
	MIPS_SYS(sys_ni_syscall	, 0)	/* was create_module */
	MIPS_SYS(sys_init_module	, 5)
	MIPS_SYS(sys_delete_module, 1)
	MIPS_SYS(sys_ni_syscall	, 0)	/* 4130	was get_kernel_syms */
	MIPS_SYS(sys_quotactl	, 0)
	MIPS_SYS(sys_getpgid	, 1)
	MIPS_SYS(sys_fchdir	, 1)
	MIPS_SYS(sys_bdflush	, 2)
	MIPS_SYS(sys_sysfs	, 3)	/* 4135 */
	MIPS_SYS(sys_personality	, 1)
	MIPS_SYS(sys_ni_syscall	, 0)	/* for afs_syscall */
	MIPS_SYS(sys_setfsuid	, 1)
	MIPS_SYS(sys_setfsgid	, 1)
	MIPS_SYS(sys_llseek	, 5)	/* 4140 */
	MIPS_SYS(sys_getdents	, 3)
	MIPS_SYS(sys_select	, 5)
	MIPS_SYS(sys_flock	, 2)
	MIPS_SYS(sys_msync	, 3)
	MIPS_SYS(sys_readv	, 3)	/* 4145 */
	MIPS_SYS(sys_writev	, 3)
	MIPS_SYS(sys_cacheflush	, 3)
	MIPS_SYS(sys_cachectl	, 3)
	MIPS_SYS(sys_sysmips	, 4)
	MIPS_SYS(sys_ni_syscall	, 0)	/* 4150 */
	MIPS_SYS(sys_getsid	, 1)
	MIPS_SYS(sys_fdatasync	, 0)
	MIPS_SYS(sys_sysctl	, 1)
	MIPS_SYS(sys_mlock	, 2)
	MIPS_SYS(sys_munlock	, 2)	/* 4155 */
	MIPS_SYS(sys_mlockall	, 1)
	MIPS_SYS(sys_munlockall	, 0)
	MIPS_SYS(sys_sched_setparam, 2)
	MIPS_SYS(sys_sched_getparam, 2)
	MIPS_SYS(sys_sched_setscheduler, 3)	/* 4160 */
	MIPS_SYS(sys_sched_getscheduler, 1)
	MIPS_SYS(sys_sched_yield	, 0)
	MIPS_SYS(sys_sched_get_priority_max, 1)
	MIPS_SYS(sys_sched_get_priority_min, 1)
	MIPS_SYS(sys_sched_rr_get_interval, 2)	/* 4165 */
	MIPS_SYS(sys_nanosleep,	2)
	MIPS_SYS(sys_mremap	, 5)
	MIPS_SYS(sys_accept	, 3)
	MIPS_SYS(sys_bind	, 3)
	MIPS_SYS(sys_connect	, 3)	/* 4170 */
	MIPS_SYS(sys_getpeername	, 3)
	MIPS_SYS(sys_getsockname	, 3)
	MIPS_SYS(sys_getsockopt	, 5)
	MIPS_SYS(sys_listen	, 2)
	MIPS_SYS(sys_recv	, 4)	/* 4175 */
	MIPS_SYS(sys_recvfrom	, 6)
	MIPS_SYS(sys_recvmsg	, 3)
	MIPS_SYS(sys_send	, 4)
	MIPS_SYS(sys_sendmsg	, 3)
	MIPS_SYS(sys_sendto	, 6)	/* 4180 */
	MIPS_SYS(sys_setsockopt	, 5)
	MIPS_SYS(sys_shutdown	, 2)
	MIPS_SYS(sys_socket	, 3)
	MIPS_SYS(sys_socketpair	, 4)
	MIPS_SYS(sys_setresuid	, 3)	/* 4185 */
	MIPS_SYS(sys_getresuid	, 3)
	MIPS_SYS(sys_ni_syscall	, 0)	/* was sys_query_module */
	MIPS_SYS(sys_poll	, 3)
	MIPS_SYS(sys_nfsservctl	, 3)
	MIPS_SYS(sys_setresgid	, 3)	/* 4190 */
	MIPS_SYS(sys_getresgid	, 3)
	MIPS_SYS(sys_prctl	, 5)
	MIPS_SYS(sys_rt_sigreturn, 0)
	MIPS_SYS(sys_rt_sigaction, 4)
	MIPS_SYS(sys_rt_sigprocmask, 4)	/* 4195 */
	MIPS_SYS(sys_rt_sigpending, 2)
	MIPS_SYS(sys_rt_sigtimedwait, 4)
	MIPS_SYS(sys_rt_sigqueueinfo, 3)
	MIPS_SYS(sys_rt_sigsuspend, 0)
	MIPS_SYS(sys_pread64	, 6)	/* 4200 */
	MIPS_SYS(sys_pwrite64	, 6)
	MIPS_SYS(sys_chown	, 3)
	MIPS_SYS(sys_getcwd	, 2)
	MIPS_SYS(sys_capget	, 2)
	MIPS_SYS(sys_capset	, 2)	/* 4205 */
	MIPS_SYS(sys_sigaltstack	, 2)
	MIPS_SYS(sys_sendfile	, 4)
	MIPS_SYS(sys_ni_syscall	, 0)
	MIPS_SYS(sys_ni_syscall	, 0)
	MIPS_SYS(sys_mmap2	, 6)	/* 4210 */
	MIPS_SYS(sys_truncate64	, 4)
	MIPS_SYS(sys_ftruncate64	, 4)
	MIPS_SYS(sys_stat64	, 2)
	MIPS_SYS(sys_lstat64	, 2)
	MIPS_SYS(sys_fstat64	, 2)	/* 4215 */
	MIPS_SYS(sys_pivot_root	, 2)
	MIPS_SYS(sys_mincore	, 3)
	MIPS_SYS(sys_madvise	, 3)
	MIPS_SYS(sys_getdents64	, 3)
	MIPS_SYS(sys_fcntl64	, 3)	/* 4220 */
	MIPS_SYS(sys_ni_syscall	, 0)
	MIPS_SYS(sys_gettid	, 0)
	MIPS_SYS(sys_readahead	, 5)
	MIPS_SYS(sys_setxattr	, 5)
	MIPS_SYS(sys_lsetxattr	, 5)	/* 4225 */
	MIPS_SYS(sys_fsetxattr	, 5)
	MIPS_SYS(sys_getxattr	, 4)
	MIPS_SYS(sys_lgetxattr	, 4)
	MIPS_SYS(sys_fgetxattr	, 4)
	MIPS_SYS(sys_listxattr	, 3)	/* 4230 */
	MIPS_SYS(sys_llistxattr	, 3)
	MIPS_SYS(sys_flistxattr	, 3)
	MIPS_SYS(sys_removexattr	, 2)
	MIPS_SYS(sys_lremovexattr, 2)
	MIPS_SYS(sys_fremovexattr, 2)	/* 4235 */
	MIPS_SYS(sys_tkill	, 2)
	MIPS_SYS(sys_sendfile64	, 5)
	MIPS_SYS(sys_futex	, 6)
	MIPS_SYS(sys_sched_setaffinity, 3)
	MIPS_SYS(sys_sched_getaffinity, 3)	/* 4240 */
	MIPS_SYS(sys_io_setup	, 2)
	MIPS_SYS(sys_io_destroy	, 1)
	MIPS_SYS(sys_io_getevents, 5)
	MIPS_SYS(sys_io_submit	, 3)
	MIPS_SYS(sys_io_cancel	, 3)	/* 4245 */
	MIPS_SYS(sys_exit_group	, 1)
	MIPS_SYS(sys_lookup_dcookie, 3)
	MIPS_SYS(sys_epoll_create, 1)
	MIPS_SYS(sys_epoll_ctl	, 4)
	MIPS_SYS(sys_epoll_wait	, 3)	/* 4250 */
	MIPS_SYS(sys_remap_file_pages, 5)
	MIPS_SYS(sys_set_tid_address, 1)
	MIPS_SYS(sys_restart_syscall, 0)
	MIPS_SYS(sys_fadvise64_64, 7)
	MIPS_SYS(sys_statfs64	, 3)	/* 4255 */
	MIPS_SYS(sys_fstatfs64	, 2)
	MIPS_SYS(sys_timer_create, 3)
	MIPS_SYS(sys_timer_settime, 4)
	MIPS_SYS(sys_timer_gettime, 2)
	MIPS_SYS(sys_timer_getoverrun, 1)	/* 4260 */
	MIPS_SYS(sys_timer_delete, 1)
	MIPS_SYS(sys_clock_settime, 2)
	MIPS_SYS(sys_clock_gettime, 2)
	MIPS_SYS(sys_clock_getres, 2)
	MIPS_SYS(sys_clock_nanosleep, 4)	/* 4265 */
	MIPS_SYS(sys_tgkill	, 3)
	MIPS_SYS(sys_utimes	, 2)
	MIPS_SYS(sys_mbind	, 4)
	MIPS_SYS(sys_ni_syscall	, 0)	/* sys_get_mempolicy */
	MIPS_SYS(sys_ni_syscall	, 0)	/* 4270 sys_set_mempolicy */
	MIPS_SYS(sys_mq_open	, 4)
	MIPS_SYS(sys_mq_unlink	, 1)
	MIPS_SYS(sys_mq_timedsend, 5)
	MIPS_SYS(sys_mq_timedreceive, 5)
	MIPS_SYS(sys_mq_notify	, 2)	/* 4275 */
	MIPS_SYS(sys_mq_getsetattr, 3)
	MIPS_SYS(sys_ni_syscall	, 0)	/* sys_vserver */
	MIPS_SYS(sys_waitid	, 4)
	MIPS_SYS(sys_ni_syscall	, 0)	/* available, was setaltroot */
	MIPS_SYS(sys_add_key	, 5)
	MIPS_SYS(sys_request_key, 4)
	MIPS_SYS(sys_keyctl	, 5)
	MIPS_SYS(sys_set_thread_area, 1)
	MIPS_SYS(sys_inotify_init, 0)
	MIPS_SYS(sys_inotify_add_watch, 3) /* 4285 */
	MIPS_SYS(sys_inotify_rm_watch, 2)
	MIPS_SYS(sys_migrate_pages, 4)
	MIPS_SYS(sys_openat, 4)
	MIPS_SYS(sys_mkdirat, 3)
	MIPS_SYS(sys_mknodat, 4)	/* 4290 */
	MIPS_SYS(sys_fchownat, 5)
	MIPS_SYS(sys_futimesat, 3)
	MIPS_SYS(sys_fstatat64, 4)
	MIPS_SYS(sys_unlinkat, 3)
	MIPS_SYS(sys_renameat, 4)	/* 4295 */
	MIPS_SYS(sys_linkat, 5)
	MIPS_SYS(sys_symlinkat, 3)
	MIPS_SYS(sys_readlinkat, 4)
	MIPS_SYS(sys_fchmodat, 3)
	MIPS_SYS(sys_faccessat, 3)	/* 4300 */
	MIPS_SYS(sys_pselect6, 6)
	MIPS_SYS(sys_ppoll, 5)
	MIPS_SYS(sys_unshare, 1)
	MIPS_SYS(sys_splice, 6)
	MIPS_SYS(sys_sync_file_range, 7) /* 4305 */
	MIPS_SYS(sys_tee, 4)
	MIPS_SYS(sys_vmsplice, 4)
	MIPS_SYS(sys_move_pages, 6)
	MIPS_SYS(sys_set_robust_list, 2)
	MIPS_SYS(sys_get_robust_list, 3) /* 4310 */
	MIPS_SYS(sys_kexec_load, 4)
	MIPS_SYS(sys_getcpu, 3)
	MIPS_SYS(sys_epoll_pwait, 6)
	MIPS_SYS(sys_ioprio_set, 3)
	MIPS_SYS(sys_ioprio_get, 2)
        MIPS_SYS(sys_utimensat, 4)
        MIPS_SYS(sys_signalfd, 3)
        MIPS_SYS(sys_ni_syscall, 0)     /* was timerfd */
        MIPS_SYS(sys_eventfd, 1)
        MIPS_SYS(sys_fallocate, 6)      /* 4320 */
        MIPS_SYS(sys_timerfd_create, 2)
        MIPS_SYS(sys_timerfd_gettime, 2)
        MIPS_SYS(sys_timerfd_settime, 4)
        MIPS_SYS(sys_signalfd4, 4)
        MIPS_SYS(sys_eventfd2, 2)       /* 4325 */
        MIPS_SYS(sys_epoll_create1, 1)
        MIPS_SYS(sys_dup3, 3)
        MIPS_SYS(sys_pipe2, 2)
        MIPS_SYS(sys_inotify_init1, 1)
        MIPS_SYS(sys_preadv, 6)         /* 4330 */
        MIPS_SYS(sys_pwritev, 6)
        MIPS_SYS(sys_rt_tgsigqueueinfo, 4)
        MIPS_SYS(sys_perf_event_open, 5)
        MIPS_SYS(sys_accept4, 4)
        MIPS_SYS(sys_recvmmsg, 5)       /* 4335 */
        MIPS_SYS(sys_fanotify_init, 2)
        MIPS_SYS(sys_fanotify_mark, 6)
        MIPS_SYS(sys_prlimit64, 4)
        MIPS_SYS(sys_name_to_handle_at, 5)
        MIPS_SYS(sys_open_by_handle_at, 3) /* 4340 */
        MIPS_SYS(sys_clock_adjtime, 2)
        MIPS_SYS(sys_syncfs, 1)
};
#  undef MIPS_SYS
# endif /* O32 */

static int do_store_exclusive(CPUMIPSState *env)
{
    target_ulong addr;
    target_ulong page_addr;
    target_ulong val;
    int flags;
    int segv = 0;
    int reg;
    int d;

    addr = env->lladdr;
    page_addr = addr & TARGET_PAGE_MASK;
    start_exclusive();
    mmap_lock();
    flags = page_get_flags(page_addr);
    if ((flags & PAGE_READ) == 0) {
        segv = 1;
    } else {
        reg = env->llreg & 0x1f;
        d = (env->llreg & 0x20) != 0;
        if (d) {
            segv = get_user_s64(val, addr);
        } else {
            segv = get_user_s32(val, addr);
        }
        if (!segv) {
            if (val != env->llval) {
                env->active_tc.gpr[reg] = 0;
            } else {
                if (d) {
                    segv = put_user_u64(env->llnewval, addr);
                } else {
                    segv = put_user_u32(env->llnewval, addr);
                }
                if (!segv) {
                    env->active_tc.gpr[reg] = 1;
                }
            }
        }
    }
    env->lladdr = -1;
    if (!segv) {
        env->active_tc.PC += 4;
    }
    mmap_unlock();
    end_exclusive();
    return segv;
}

/* Break codes */
enum {
    BRK_OVERFLOW = 6,
    BRK_DIVZERO = 7
};

static int do_break(CPUMIPSState *env, target_siginfo_t *info,
                    unsigned int code)
{
    int ret = -1;

    switch (code) {
    case BRK_OVERFLOW:
    case BRK_DIVZERO:
        info->si_signo = TARGET_SIGFPE;
        info->si_errno = 0;
        info->si_code = (code == BRK_OVERFLOW) ? FPE_INTOVF : FPE_INTDIV;
        queue_signal(env, info->si_signo, &*info);
        ret = 0;
        break;
    default:
        break;
    }

    return ret;
}

void cpu_loop(CPUMIPSState *env)
{
    CPUState *cs = CPU(mips_env_get_cpu(env));
    target_siginfo_t info;
    int trapnr;
    abi_long ret;
# ifdef TARGET_ABI_MIPSO32
    unsigned int syscall_num;
# endif

    for(;;) {
        cpu_exec_start(cs);
        trapnr = cpu_mips_exec(env);
        cpu_exec_end(cs);
        switch(trapnr) {
        case EXCP_SYSCALL:
            env->active_tc.PC += 4;
# ifdef TARGET_ABI_MIPSO32
            syscall_num = env->active_tc.gpr[2] - 4000;
            if (syscall_num >= sizeof(mips_syscall_args)) {
                ret = -TARGET_ENOSYS;
            } else {
                int nb_args;
                abi_ulong sp_reg;
                abi_ulong arg5 = 0, arg6 = 0, arg7 = 0, arg8 = 0;

                nb_args = mips_syscall_args[syscall_num];
                sp_reg = env->active_tc.gpr[29];
                switch (nb_args) {
                /* these arguments are taken from the stack */
                case 8:
                    if ((ret = get_user_ual(arg8, sp_reg + 28)) != 0) {
                        goto done_syscall;
                    }
                case 7:
                    if ((ret = get_user_ual(arg7, sp_reg + 24)) != 0) {
                        goto done_syscall;
                    }
                case 6:
                    if ((ret = get_user_ual(arg6, sp_reg + 20)) != 0) {
                        goto done_syscall;
                    }
                case 5:
                    if ((ret = get_user_ual(arg5, sp_reg + 16)) != 0) {
                        goto done_syscall;
                    }
                default:
                    break;
                }
                ret = do_syscall(env, env->active_tc.gpr[2],
                                 env->active_tc.gpr[4],
                                 env->active_tc.gpr[5],
                                 env->active_tc.gpr[6],
                                 env->active_tc.gpr[7],
                                 arg5, arg6, arg7, arg8);
            }
done_syscall:
# else
            ret = do_syscall(env, env->active_tc.gpr[2],
                             env->active_tc.gpr[4], env->active_tc.gpr[5],
                             env->active_tc.gpr[6], env->active_tc.gpr[7],
                             env->active_tc.gpr[8], env->active_tc.gpr[9],
                             env->active_tc.gpr[10], env->active_tc.gpr[11]);
# endif /* O32 */
            if (ret == -TARGET_QEMU_ESIGRETURN) {
                /* Returning from a successful sigreturn syscall.
                   Avoid clobbering register state.  */
                break;
            }
            if ((abi_ulong)ret >= (abi_ulong)-1133) {
                env->active_tc.gpr[7] = 1; /* error flag */
                ret = -ret;
            } else {
                env->active_tc.gpr[7] = 0; /* error flag */
            }
            env->active_tc.gpr[2] = ret;
            break;
        case EXCP_TLBL:
        case EXCP_TLBS:
        case EXCP_AdEL:
        case EXCP_AdES:
            info.si_signo = TARGET_SIGSEGV;
            info.si_errno = 0;
            /* XXX: check env->error_code */
            info.si_code = TARGET_SEGV_MAPERR;
            info._sifields._sigfault._addr = env->CP0_BadVAddr;
            queue_signal(env, info.si_signo, &info);
            break;
        case EXCP_CpU:
        case EXCP_RI:
            info.si_signo = TARGET_SIGILL;
            info.si_errno = 0;
            info.si_code = 0;
            queue_signal(env, info.si_signo, &info);
            break;
        case EXCP_INTERRUPT:
            /* just indicate that signals should be handled asap */
            break;
        case EXCP_DEBUG:
            {
                int sig;

                sig = gdb_handlesig(cs, TARGET_SIGTRAP);
                if (sig)
                  {
                    info.si_signo = sig;
                    info.si_errno = 0;
                    info.si_code = TARGET_TRAP_BRKPT;
                    queue_signal(env, info.si_signo, &info);
                  }
            }
            break;
        case EXCP_SC:
            if (do_store_exclusive(env)) {
                info.si_signo = TARGET_SIGSEGV;
                info.si_errno = 0;
                info.si_code = TARGET_SEGV_MAPERR;
                info._sifields._sigfault._addr = env->active_tc.PC;
                queue_signal(env, info.si_signo, &info);
            }
            break;
        case EXCP_DSPDIS:
            info.si_signo = TARGET_SIGILL;
            info.si_errno = 0;
            info.si_code = TARGET_ILL_ILLOPC;
            queue_signal(env, info.si_signo, &info);
            break;
        /* The code below was inspired by the MIPS Linux kernel trap
         * handling code in arch/mips/kernel/traps.c.
         */
        case EXCP_BREAK:
            {
                abi_ulong trap_instr;
                unsigned int code;

                if (env->hflags & MIPS_HFLAG_M16) {
                    if (env->insn_flags & ASE_MICROMIPS) {
                        /* microMIPS mode */
                        ret = get_user_u16(trap_instr, env->active_tc.PC);
                        if (ret != 0) {
                            goto error;
                        }

                        if ((trap_instr >> 10) == 0x11) {
                            /* 16-bit instruction */
                            code = trap_instr & 0xf;
                        } else {
                            /* 32-bit instruction */
                            abi_ulong instr_lo;

                            ret = get_user_u16(instr_lo,
                                               env->active_tc.PC + 2);
                            if (ret != 0) {
                                goto error;
                            }
                            trap_instr = (trap_instr << 16) | instr_lo;
                            code = ((trap_instr >> 6) & ((1 << 20) - 1));
                            /* Unfortunately, microMIPS also suffers from
                               the old assembler bug...  */
                            if (code >= (1 << 10)) {
                                code >>= 10;
                            }
                        }
                    } else {
                        /* MIPS16e mode */
                        ret = get_user_u16(trap_instr, env->active_tc.PC);
                        if (ret != 0) {
                            goto error;
                        }
                        code = (trap_instr >> 6) & 0x3f;
                    }
                } else {
                    ret = get_user_ual(trap_instr, env->active_tc.PC);
                    if (ret != 0) {
                        goto error;
                    }

                    /* As described in the original Linux kernel code, the
                     * below checks on 'code' are to work around an old
                     * assembly bug.
                     */
                    code = ((trap_instr >> 6) & ((1 << 20) - 1));
                    if (code >= (1 << 10)) {
                        code >>= 10;
                    }
                }

                if (do_break(env, &info, code) != 0) {
                    goto error;
                }
            }
            break;
        case EXCP_TRAP:
            {
                abi_ulong trap_instr;
                unsigned int code = 0;

                if (env->hflags & MIPS_HFLAG_M16) {
                    /* microMIPS mode */
                    abi_ulong instr[2];

                    ret = get_user_u16(instr[0], env->active_tc.PC) ||
                          get_user_u16(instr[1], env->active_tc.PC + 2);

                    trap_instr = (instr[0] << 16) | instr[1];
                } else {
                    ret = get_user_ual(trap_instr, env->active_tc.PC);
                }

                if (ret != 0) {
                    goto error;
                }

                /* The immediate versions don't provide a code.  */
                if (!(trap_instr & 0xFC000000)) {
                    if (env->hflags & MIPS_HFLAG_M16) {
                        /* microMIPS mode */
                        code = ((trap_instr >> 12) & ((1 << 4) - 1));
                    } else {
                        code = ((trap_instr >> 6) & ((1 << 10) - 1));
                    }
                }

                if (do_break(env, &info, code) != 0) {
                    goto error;
                }
            }
            break;
        default:
error:
            fprintf(stderr, "qemu: unhandled CPU exception 0x%x - aborting\n",
                    trapnr);
            cpu_dump_state(cs, stderr, fprintf, 0);
            abort();
        }
        process_pending_signals(env);
    }
}
#endif

#ifdef TARGET_OPENRISC

void cpu_loop(CPUOpenRISCState *env)
{
    CPUState *cs = CPU(openrisc_env_get_cpu(env));
    int trapnr, gdbsig;

    for (;;) {
        trapnr = cpu_exec(env);
        gdbsig = 0;

        switch (trapnr) {
        case EXCP_RESET:
            qemu_log("\nReset request, exit, pc is %#x\n", env->pc);
            exit(1);
            break;
        case EXCP_BUSERR:
            qemu_log("\nBus error, exit, pc is %#x\n", env->pc);
            gdbsig = SIGBUS;
            break;
        case EXCP_DPF:
        case EXCP_IPF:
            cpu_dump_state(cs, stderr, fprintf, 0);
            gdbsig = TARGET_SIGSEGV;
            break;
        case EXCP_TICK:
            qemu_log("\nTick time interrupt pc is %#x\n", env->pc);
            break;
        case EXCP_ALIGN:
            qemu_log("\nAlignment pc is %#x\n", env->pc);
            gdbsig = SIGBUS;
            break;
        case EXCP_ILLEGAL:
            qemu_log("\nIllegal instructionpc is %#x\n", env->pc);
            gdbsig = SIGILL;
            break;
        case EXCP_INT:
            qemu_log("\nExternal interruptpc is %#x\n", env->pc);
            break;
        case EXCP_DTLBMISS:
        case EXCP_ITLBMISS:
            qemu_log("\nTLB miss\n");
            break;
        case EXCP_RANGE:
            qemu_log("\nRange\n");
            gdbsig = SIGSEGV;
            break;
        case EXCP_SYSCALL:
            env->pc += 4;   /* 0xc00; */
            env->gpr[11] = do_syscall(env,
                                      env->gpr[11], /* return value       */
                                      env->gpr[3],  /* r3 - r7 are params */
                                      env->gpr[4],
                                      env->gpr[5],
                                      env->gpr[6],
                                      env->gpr[7],
                                      env->gpr[8], 0, 0);
            break;
        case EXCP_FPE:
            qemu_log("\nFloating point error\n");
            break;
        case EXCP_TRAP:
            qemu_log("\nTrap\n");
            gdbsig = SIGTRAP;
            break;
        case EXCP_NR:
            qemu_log("\nNR\n");
            break;
        default:
            qemu_log("\nqemu: unhandled CPU exception %#x - aborting\n",
                     trapnr);
            cpu_dump_state(cs, stderr, fprintf, 0);
            gdbsig = TARGET_SIGILL;
            break;
        }
        if (gdbsig) {
            gdb_handlesig(cs, gdbsig);
            if (gdbsig != TARGET_SIGTRAP) {
                exit(1);
            }
        }

        process_pending_signals(env);
    }
}

#endif /* TARGET_OPENRISC */

#ifdef TARGET_SH4
void cpu_loop(CPUSH4State *env)
{
    CPUState *cs = CPU(sh_env_get_cpu(env));
    int trapnr, ret;
    target_siginfo_t info;

    while (1) {
        trapnr = cpu_sh4_exec (env);

        switch (trapnr) {
        case 0x160:
            env->pc += 2;
            ret = do_syscall(env,
                             env->gregs[3],
                             env->gregs[4],
                             env->gregs[5],
                             env->gregs[6],
                             env->gregs[7],
                             env->gregs[0],
                             env->gregs[1],
                             0, 0);
            env->gregs[0] = ret;
            break;
        case EXCP_INTERRUPT:
            /* just indicate that signals should be handled asap */
            break;
        case EXCP_DEBUG:
            {
                int sig;

                sig = gdb_handlesig(cs, TARGET_SIGTRAP);
                if (sig)
                  {
                    info.si_signo = sig;
                    info.si_errno = 0;
                    info.si_code = TARGET_TRAP_BRKPT;
                    queue_signal(env, info.si_signo, &info);
                  }
            }
            break;
	case 0xa0:
	case 0xc0:
            info.si_signo = SIGSEGV;
            info.si_errno = 0;
            info.si_code = TARGET_SEGV_MAPERR;
            info._sifields._sigfault._addr = env->tea;
            queue_signal(env, info.si_signo, &info);
	    break;

        default:
            printf ("Unhandled trap: 0x%x\n", trapnr);
            cpu_dump_state(cs, stderr, fprintf, 0);
            exit (1);
        }
        process_pending_signals (env);
    }
}
#endif

#ifdef TARGET_CRIS
void cpu_loop(CPUCRISState *env)
{
    CPUState *cs = CPU(cris_env_get_cpu(env));
    int trapnr, ret;
    target_siginfo_t info;

    while (1) {
        trapnr = cpu_cris_exec (env);
        switch (trapnr) {
        case 0xaa:
            {
                info.si_signo = SIGSEGV;
                info.si_errno = 0;
                /* XXX: check env->error_code */
                info.si_code = TARGET_SEGV_MAPERR;
                info._sifields._sigfault._addr = env->pregs[PR_EDA];
                queue_signal(env, info.si_signo, &info);
            }
            break;
	case EXCP_INTERRUPT:
	  /* just indicate that signals should be handled asap */
	  break;
        case EXCP_BREAK:
            ret = do_syscall(env, 
                             env->regs[9], 
                             env->regs[10], 
                             env->regs[11], 
                             env->regs[12], 
                             env->regs[13], 
                             env->pregs[7], 
                             env->pregs[11],
                             0, 0);
            env->regs[10] = ret;
            break;
        case EXCP_DEBUG:
            {
                int sig;

                sig = gdb_handlesig(cs, TARGET_SIGTRAP);
                if (sig)
                  {
                    info.si_signo = sig;
                    info.si_errno = 0;
                    info.si_code = TARGET_TRAP_BRKPT;
                    queue_signal(env, info.si_signo, &info);
                  }
            }
            break;
        default:
            printf ("Unhandled trap: 0x%x\n", trapnr);
            cpu_dump_state(cs, stderr, fprintf, 0);
            exit (1);
        }
        process_pending_signals (env);
    }
}
#endif

#ifdef TARGET_MICROBLAZE
void cpu_loop(CPUMBState *env)
{
    CPUState *cs = CPU(mb_env_get_cpu(env));
    int trapnr, ret;
    target_siginfo_t info;

    while (1) {
        trapnr = cpu_mb_exec (env);
        switch (trapnr) {
        case 0xaa:
            {
                info.si_signo = SIGSEGV;
                info.si_errno = 0;
                /* XXX: check env->error_code */
                info.si_code = TARGET_SEGV_MAPERR;
                info._sifields._sigfault._addr = 0;
                queue_signal(env, info.si_signo, &info);
            }
            break;
	case EXCP_INTERRUPT:
	  /* just indicate that signals should be handled asap */
	  break;
        case EXCP_BREAK:
            /* Return address is 4 bytes after the call.  */
            env->regs[14] += 4;
            env->sregs[SR_PC] = env->regs[14];
            ret = do_syscall(env, 
                             env->regs[12], 
                             env->regs[5], 
                             env->regs[6], 
                             env->regs[7], 
                             env->regs[8], 
                             env->regs[9], 
                             env->regs[10],
                             0, 0);
            env->regs[3] = ret;
            break;
        case EXCP_HW_EXCP:
            env->regs[17] = env->sregs[SR_PC] + 4;
            if (env->iflags & D_FLAG) {
                env->sregs[SR_ESR] |= 1 << 12;
                env->sregs[SR_PC] -= 4;
                /* FIXME: if branch was immed, replay the imm as well.  */
            }

            env->iflags &= ~(IMM_FLAG | D_FLAG);

            switch (env->sregs[SR_ESR] & 31) {
                case ESR_EC_DIVZERO:
                    info.si_signo = SIGFPE;
                    info.si_errno = 0;
                    info.si_code = TARGET_FPE_FLTDIV;
                    info._sifields._sigfault._addr = 0;
                    queue_signal(env, info.si_signo, &info);
                    break;
                case ESR_EC_FPU:
                    info.si_signo = SIGFPE;
                    info.si_errno = 0;
                    if (env->sregs[SR_FSR] & FSR_IO) {
                        info.si_code = TARGET_FPE_FLTINV;
                    }
                    if (env->sregs[SR_FSR] & FSR_DZ) {
                        info.si_code = TARGET_FPE_FLTDIV;
                    }
                    info._sifields._sigfault._addr = 0;
                    queue_signal(env, info.si_signo, &info);
                    break;
                default:
                    printf ("Unhandled hw-exception: 0x%x\n",
                            env->sregs[SR_ESR] & ESR_EC_MASK);
                    cpu_dump_state(cs, stderr, fprintf, 0);
                    exit (1);
                    break;
            }
            break;
        case EXCP_DEBUG:
            {
                int sig;

                sig = gdb_handlesig(cs, TARGET_SIGTRAP);
                if (sig)
                  {
                    info.si_signo = sig;
                    info.si_errno = 0;
                    info.si_code = TARGET_TRAP_BRKPT;
                    queue_signal(env, info.si_signo, &info);
                  }
            }
            break;
        default:
            printf ("Unhandled trap: 0x%x\n", trapnr);
            cpu_dump_state(cs, stderr, fprintf, 0);
            exit (1);
        }
        process_pending_signals (env);
    }
}
#endif

#ifdef TARGET_M68K

void cpu_loop(CPUM68KState *env)
{
    CPUState *cs = CPU(m68k_env_get_cpu(env));
    int trapnr;
    unsigned int n;
    target_siginfo_t info;
    TaskState *ts = env->opaque;

    for(;;) {
        trapnr = cpu_m68k_exec(env);
        switch(trapnr) {
        case EXCP_ILLEGAL:
            {
                if (ts->sim_syscalls) {
                    uint16_t nr;
                    nr = lduw(env->pc + 2);
                    env->pc += 4;
                    do_m68k_simcall(env, nr);
                } else {
                    goto do_sigill;
                }
            }
            break;
        case EXCP_HALT_INSN:
            /* Semihosing syscall.  */
            env->pc += 4;
            do_m68k_semihosting(env, env->dregs[0]);
            break;
        case EXCP_LINEA:
        case EXCP_LINEF:
        case EXCP_UNSUPPORTED:
        do_sigill:
            info.si_signo = SIGILL;
            info.si_errno = 0;
            info.si_code = TARGET_ILL_ILLOPN;
            info._sifields._sigfault._addr = env->pc;
            queue_signal(env, info.si_signo, &info);
            break;
        case EXCP_TRAP0:
            {
                ts->sim_syscalls = 0;
                n = env->dregs[0];
                env->pc += 2;
                env->dregs[0] = do_syscall(env,
                                          n,
                                          env->dregs[1],
                                          env->dregs[2],
                                          env->dregs[3],
                                          env->dregs[4],
                                          env->dregs[5],
                                          env->aregs[0],
                                          0, 0);
            }
            break;
        case EXCP_INTERRUPT:
            /* just indicate that signals should be handled asap */
            break;
        case EXCP_ACCESS:
            {
                info.si_signo = SIGSEGV;
                info.si_errno = 0;
                /* XXX: check env->error_code */
                info.si_code = TARGET_SEGV_MAPERR;
                info._sifields._sigfault._addr = env->mmu.ar;
                queue_signal(env, info.si_signo, &info);
            }
            break;
        case EXCP_DEBUG:
            {
                int sig;

                sig = gdb_handlesig(cs, TARGET_SIGTRAP);
                if (sig)
                  {
                    info.si_signo = sig;
                    info.si_errno = 0;
                    info.si_code = TARGET_TRAP_BRKPT;
                    queue_signal(env, info.si_signo, &info);
                  }
            }
            break;
        default:
            fprintf(stderr, "qemu: unhandled CPU exception 0x%x - aborting\n",
                    trapnr);
            cpu_dump_state(cs, stderr, fprintf, 0);
            abort();
        }
        process_pending_signals(env);
    }
}
#endif /* TARGET_M68K */

#ifdef TARGET_ALPHA
static void do_store_exclusive(CPUAlphaState *env, int reg, int quad)
{
    target_ulong addr, val, tmp;
    target_siginfo_t info;
    int ret = 0;

    addr = env->lock_addr;
    tmp = env->lock_st_addr;
    env->lock_addr = -1;
    env->lock_st_addr = 0;

    start_exclusive();
    mmap_lock();

    if (addr == tmp) {
        if (quad ? get_user_s64(val, addr) : get_user_s32(val, addr)) {
            goto do_sigsegv;
        }

        if (val == env->lock_value) {
            tmp = env->ir[reg];
            if (quad ? put_user_u64(tmp, addr) : put_user_u32(tmp, addr)) {
                goto do_sigsegv;
            }
            ret = 1;
        }
    }
    env->ir[reg] = ret;
    env->pc += 4;

    mmap_unlock();
    end_exclusive();
    return;

 do_sigsegv:
    mmap_unlock();
    end_exclusive();

    info.si_signo = TARGET_SIGSEGV;
    info.si_errno = 0;
    info.si_code = TARGET_SEGV_MAPERR;
    info._sifields._sigfault._addr = addr;
    queue_signal(env, TARGET_SIGSEGV, &info);
}

void cpu_loop(CPUAlphaState *env)
{
    CPUState *cs = CPU(alpha_env_get_cpu(env));
    int trapnr;
    target_siginfo_t info;
    abi_long sysret;

    while (1) {
        trapnr = cpu_alpha_exec (env);

        /* All of the traps imply a transition through PALcode, which
           implies an REI instruction has been executed.  Which means
           that the intr_flag should be cleared.  */
        env->intr_flag = 0;

        switch (trapnr) {
        case EXCP_RESET:
            fprintf(stderr, "Reset requested. Exit\n");
            exit(1);
            break;
        case EXCP_MCHK:
            fprintf(stderr, "Machine check exception. Exit\n");
            exit(1);
            break;
        case EXCP_SMP_INTERRUPT:
        case EXCP_CLK_INTERRUPT:
        case EXCP_DEV_INTERRUPT:
            fprintf(stderr, "External interrupt. Exit\n");
            exit(1);
            break;
        case EXCP_MMFAULT:
            env->lock_addr = -1;
            info.si_signo = TARGET_SIGSEGV;
            info.si_errno = 0;
            info.si_code = (page_get_flags(env->trap_arg0) & PAGE_VALID
                            ? TARGET_SEGV_ACCERR : TARGET_SEGV_MAPERR);
            info._sifields._sigfault._addr = env->trap_arg0;
            queue_signal(env, info.si_signo, &info);
            break;
        case EXCP_UNALIGN:
            env->lock_addr = -1;
            info.si_signo = TARGET_SIGBUS;
            info.si_errno = 0;
            info.si_code = TARGET_BUS_ADRALN;
            info._sifields._sigfault._addr = env->trap_arg0;
            queue_signal(env, info.si_signo, &info);
            break;
        case EXCP_OPCDEC:
        do_sigill:
            env->lock_addr = -1;
            info.si_signo = TARGET_SIGILL;
            info.si_errno = 0;
            info.si_code = TARGET_ILL_ILLOPC;
            info._sifields._sigfault._addr = env->pc;
            queue_signal(env, info.si_signo, &info);
            break;
        case EXCP_ARITH:
            env->lock_addr = -1;
            info.si_signo = TARGET_SIGFPE;
            info.si_errno = 0;
            info.si_code = TARGET_FPE_FLTINV;
            info._sifields._sigfault._addr = env->pc;
            queue_signal(env, info.si_signo, &info);
            break;
        case EXCP_FEN:
            /* No-op.  Linux simply re-enables the FPU.  */
            break;
        case EXCP_CALL_PAL:
            env->lock_addr = -1;
            switch (env->error_code) {
            case 0x80:
                /* BPT */
                info.si_signo = TARGET_SIGTRAP;
                info.si_errno = 0;
                info.si_code = TARGET_TRAP_BRKPT;
                info._sifields._sigfault._addr = env->pc;
                queue_signal(env, info.si_signo, &info);
                break;
            case 0x81:
                /* BUGCHK */
                info.si_signo = TARGET_SIGTRAP;
                info.si_errno = 0;
                info.si_code = 0;
                info._sifields._sigfault._addr = env->pc;
                queue_signal(env, info.si_signo, &info);
                break;
            case 0x83:
                /* CALLSYS */
                trapnr = env->ir[IR_V0];
                sysret = do_syscall(env, trapnr,
                                    env->ir[IR_A0], env->ir[IR_A1],
                                    env->ir[IR_A2], env->ir[IR_A3],
                                    env->ir[IR_A4], env->ir[IR_A5],
                                    0, 0);
                if (trapnr == TARGET_NR_sigreturn
                    || trapnr == TARGET_NR_rt_sigreturn) {
                    break;
                }
                /* Syscall writes 0 to V0 to bypass error check, similar
                   to how this is handled internal to Linux kernel.
                   (Ab)use trapnr temporarily as boolean indicating error.  */
                trapnr = (env->ir[IR_V0] != 0 && sysret < 0);
                env->ir[IR_V0] = (trapnr ? -sysret : sysret);
                env->ir[IR_A3] = trapnr;
                break;
            case 0x86:
                /* IMB */
                /* ??? We can probably elide the code using page_unprotect
                   that is checking for self-modifying code.  Instead we
                   could simply call tb_flush here.  Until we work out the
                   changes required to turn off the extra write protection,
                   this can be a no-op.  */
                break;
            case 0x9E:
                /* RDUNIQUE */
                /* Handled in the translator for usermode.  */
                abort();
            case 0x9F:
                /* WRUNIQUE */
                /* Handled in the translator for usermode.  */
                abort();
            case 0xAA:
                /* GENTRAP */
                info.si_signo = TARGET_SIGFPE;
                switch (env->ir[IR_A0]) {
                case TARGET_GEN_INTOVF:
                    info.si_code = TARGET_FPE_INTOVF;
                    break;
                case TARGET_GEN_INTDIV:
                    info.si_code = TARGET_FPE_INTDIV;
                    break;
                case TARGET_GEN_FLTOVF:
                    info.si_code = TARGET_FPE_FLTOVF;
                    break;
                case TARGET_GEN_FLTUND:
                    info.si_code = TARGET_FPE_FLTUND;
                    break;
                case TARGET_GEN_FLTINV:
                    info.si_code = TARGET_FPE_FLTINV;
                    break;
                case TARGET_GEN_FLTINE:
                    info.si_code = TARGET_FPE_FLTRES;
                    break;
                case TARGET_GEN_ROPRAND:
                    info.si_code = 0;
                    break;
                default:
                    info.si_signo = TARGET_SIGTRAP;
                    info.si_code = 0;
                    break;
                }
                info.si_errno = 0;
                info._sifields._sigfault._addr = env->pc;
                queue_signal(env, info.si_signo, &info);
                break;
            default:
                goto do_sigill;
            }
            break;
        case EXCP_DEBUG:
            info.si_signo = gdb_handlesig(cs, TARGET_SIGTRAP);
            if (info.si_signo) {
                env->lock_addr = -1;
                info.si_errno = 0;
                info.si_code = TARGET_TRAP_BRKPT;
                queue_signal(env, info.si_signo, &info);
            }
            break;
        case EXCP_STL_C:
        case EXCP_STQ_C:
            do_store_exclusive(env, env->error_code, trapnr - EXCP_STL_C);
            break;
        case EXCP_INTERRUPT:
            /* Just indicate that signals should be handled asap.  */
            break;
        default:
            printf ("Unhandled trap: 0x%x\n", trapnr);
            cpu_dump_state(cs, stderr, fprintf, 0);
            exit (1);
        }
        process_pending_signals (env);
    }
}
#endif /* TARGET_ALPHA */

#ifdef TARGET_S390X
void cpu_loop(CPUS390XState *env)
{
    CPUState *cs = CPU(s390_env_get_cpu(env));
    int trapnr, n, sig;
    target_siginfo_t info;
    target_ulong addr;

    while (1) {
        trapnr = cpu_s390x_exec(env);
        switch (trapnr) {
        case EXCP_INTERRUPT:
            /* Just indicate that signals should be handled asap.  */
            break;

        case EXCP_SVC:
            n = env->int_svc_code;
            if (!n) {
                /* syscalls > 255 */
                n = env->regs[1];
            }
            env->psw.addr += env->int_svc_ilen;
            env->regs[2] = do_syscall(env, n, env->regs[2], env->regs[3],
                                      env->regs[4], env->regs[5],
                                      env->regs[6], env->regs[7], 0, 0);
            break;

        case EXCP_DEBUG:
            sig = gdb_handlesig(cs, TARGET_SIGTRAP);
            if (sig) {
                n = TARGET_TRAP_BRKPT;
                goto do_signal_pc;
            }
            break;
        case EXCP_PGM:
            n = env->int_pgm_code;
            switch (n) {
            case PGM_OPERATION:
            case PGM_PRIVILEGED:
                sig = SIGILL;
                n = TARGET_ILL_ILLOPC;
                goto do_signal_pc;
            case PGM_PROTECTION:
            case PGM_ADDRESSING:
                sig = SIGSEGV;
                /* XXX: check env->error_code */
                n = TARGET_SEGV_MAPERR;
                addr = env->__excp_addr;
                goto do_signal;
            case PGM_EXECUTE:
            case PGM_SPECIFICATION:
            case PGM_SPECIAL_OP:
            case PGM_OPERAND:
            do_sigill_opn:
                sig = SIGILL;
                n = TARGET_ILL_ILLOPN;
                goto do_signal_pc;

            case PGM_FIXPT_OVERFLOW:
                sig = SIGFPE;
                n = TARGET_FPE_INTOVF;
                goto do_signal_pc;
            case PGM_FIXPT_DIVIDE:
                sig = SIGFPE;
                n = TARGET_FPE_INTDIV;
                goto do_signal_pc;

            case PGM_DATA:
                n = (env->fpc >> 8) & 0xff;
                if (n == 0xff) {
                    /* compare-and-trap */
                    goto do_sigill_opn;
                } else {
                    /* An IEEE exception, simulated or otherwise.  */
                    if (n & 0x80) {
                        n = TARGET_FPE_FLTINV;
                    } else if (n & 0x40) {
                        n = TARGET_FPE_FLTDIV;
                    } else if (n & 0x20) {
                        n = TARGET_FPE_FLTOVF;
                    } else if (n & 0x10) {
                        n = TARGET_FPE_FLTUND;
                    } else if (n & 0x08) {
                        n = TARGET_FPE_FLTRES;
                    } else {
                        /* ??? Quantum exception; BFP, DFP error.  */
                        goto do_sigill_opn;
                    }
                    sig = SIGFPE;
                    goto do_signal_pc;
                }

            default:
                fprintf(stderr, "Unhandled program exception: %#x\n", n);
                cpu_dump_state(cs, stderr, fprintf, 0);
                exit(1);
            }
            break;

        do_signal_pc:
            addr = env->psw.addr;
        do_signal:
            info.si_signo = sig;
            info.si_errno = 0;
            info.si_code = n;
            info._sifields._sigfault._addr = addr;
            queue_signal(env, info.si_signo, &info);
            break;

        default:
            fprintf(stderr, "Unhandled trap: 0x%x\n", trapnr);
            cpu_dump_state(cs, stderr, fprintf, 0);
            exit(1);
        }
        process_pending_signals (env);
    }
}

#endif /* TARGET_S390X */

THREAD CPUState *thread_cpu;

void task_settid(TaskState *ts)
{
    if (ts->ts_tid == 0) {
        ts->ts_tid = (pid_t)syscall(SYS_gettid);
    }
}

void stop_all_tasks(void)
{
    /*
     * We trust that when using NPTL, start_exclusive()
     * handles thread stopping correctly.
     */
    start_exclusive();
}

/* Assumes contents are already zeroed.  */
void init_task_state(TaskState *ts)
{
    int i;

    ts->used = 1;
    ts->first_free = ts->sigqueue_table;
    for (i = 0; i < MAX_SIGQUEUE_SIZE - 1; i++) {
        ts->sigqueue_table[i].next = &ts->sigqueue_table[i + 1];
    }
    ts->sigqueue_table[i].next = NULL;
}

CPUArchState *cpu_copy(CPUArchState *env)
{
    CPUArchState *new_env = cpu_init(cpu_model);
#if defined(TARGET_HAS_ICE)
    CPUBreakpoint *bp;
    CPUWatchpoint *wp;
#endif

    /* Reset non arch specific state */
    cpu_reset(ENV_GET_CPU(new_env));

    memcpy(new_env, env, sizeof(CPUArchState));

    /* Clone all break/watchpoints.
       Note: Once we support ptrace with hw-debug register access, make sure
       BP_CPU break/watchpoints are handled correctly on clone. */
    QTAILQ_INIT(&env->breakpoints);
    QTAILQ_INIT(&env->watchpoints);
#if defined(TARGET_HAS_ICE)
    QTAILQ_FOREACH(bp, &env->breakpoints, entry) {
        cpu_breakpoint_insert(new_env, bp->pc, bp->flags, NULL);
    }
    QTAILQ_FOREACH(wp, &env->watchpoints, entry) {
        cpu_watchpoint_insert(new_env, wp->vaddr, (~wp->len_mask) + 1,
                              wp->flags, NULL);
    }
#endif

    return new_env;
}

static void handle_arg_help(const char *arg)
{
    usage();
}

static void handle_arg_log(const char *arg)
{
    int mask;

    mask = qemu_str_to_log_mask(arg);
    if (!mask) {
        qemu_print_log_usage(stdout);
        exit(1);
    }
    qemu_set_log(mask);
}

static void handle_arg_log_filename(const char *arg)
{
    qemu_set_log_filename(arg);
}

static void handle_arg_set_env(const char *arg)
{
    char *r, *p, *token;
    r = p = strdup(arg);
    while ((token = strsep(&p, ",")) != NULL) {
        if (envlist_setenv(envlist, token) != 0) {
            usage();
        }
    }
    free(r);
}

static void handle_arg_unset_env(const char *arg)
{
    char *r, *p, *token;
    r = p = strdup(arg);
    while ((token = strsep(&p, ",")) != NULL) {
        if (envlist_unsetenv(envlist, token) != 0) {
            usage();
        }
    }
    free(r);
}

static void handle_arg_argv0(const char *arg)
{
    argv0 = strdup(arg);
}

static void handle_arg_stack_size(const char *arg)
{
    char *p;
    guest_stack_size = strtoul(arg, &p, 0);
    if (guest_stack_size == 0) {
        usage();
    }

    if (*p == 'M') {
        guest_stack_size *= 1024 * 1024;
    } else if (*p == 'k' || *p == 'K') {
        guest_stack_size *= 1024;
    }
}

static void handle_arg_ld_prefix(const char *arg)
{
    interp_prefix = strdup(arg);
}

static void handle_arg_pagesize(const char *arg)
{
    qemu_host_page_size = atoi(arg);
    if (qemu_host_page_size == 0 ||
        (qemu_host_page_size & (qemu_host_page_size - 1)) != 0) {
        fprintf(stderr, "page size must be a power of two\n");
        exit(1);
    }
}

static void handle_arg_gdb(const char *arg)
{
    gdbstub_port = atoi(arg);
}

static void handle_arg_uname(const char *arg)
{
    qemu_uname_release = strdup(arg);
}

static void handle_arg_cpu(const char *arg)
{
    cpu_model = strdup(arg);
    if (cpu_model == NULL || is_help_option(cpu_model)) {
        /* XXX: implement xxx_cpu_list for targets that still miss it */
#if defined(cpu_list_id)
        cpu_list_id(stdout, &fprintf, "");
#elif defined(cpu_list)
        cpu_list(stdout, &fprintf); /* deprecated */
#else
        /* TODO: add cpu selection for alpha, microblaze, unicore32, s390x. */
        printf("Target ignores cpu selection\n");
#endif
        exit(1);
    }
}

#if defined(CONFIG_USE_GUEST_BASE)
static void handle_arg_guest_base(const char *arg)
{
    guest_base = strtol(arg, NULL, 0);
    have_guest_base = 1;
}

static void handle_arg_reserved_va(const char *arg)
{
    char *p;
    int shift = 0;
    reserved_va = strtoul(arg, &p, 0);
    switch (*p) {
    case 'k':
    case 'K':
        shift = 10;
        break;
    case 'M':
        shift = 20;
        break;
    case 'G':
        shift = 30;
        break;
    }
    if (shift) {
        unsigned long unshifted = reserved_va;
        p++;
        reserved_va <<= shift;
        if (((reserved_va >> shift) != unshifted)
#if HOST_LONG_BITS > TARGET_VIRT_ADDR_SPACE_BITS
            || (reserved_va > (1ul << TARGET_VIRT_ADDR_SPACE_BITS))
#endif
            ) {
            fprintf(stderr, "Reserved virtual address too big\n");
            exit(1);
        }
    }
    if (*p) {
        fprintf(stderr, "Unrecognised -R size suffix '%s'\n", p);
        exit(1);
    }
}
#endif

static void handle_arg_singlestep(const char *arg)
{
    singlestep = 1;
}

static void handle_arg_strace(const char *arg)
{
    do_strace = 1;
}

static void handle_arg_version(const char *arg)
{
    printf("qemu-" TARGET_NAME " version " QEMU_VERSION QEMU_PKGVERSION
           ", Copyright (c) 2003-2008 Fabrice Bellard\n");
    exit(0);
}

struct qemu_argument {
    const char *argv;
    const char *env;
    bool has_arg;
    void (*handle_opt)(const char *arg);
    const char *example;
    const char *help;
};

static const struct qemu_argument arg_table[] = {
    {"h",          "",                 false, handle_arg_help,
     "",           "print this help"},
    {"g",          "QEMU_GDB",         true,  handle_arg_gdb,
     "port",       "wait gdb connection to 'port'"},
    {"L",          "QEMU_LD_PREFIX",   true,  handle_arg_ld_prefix,
     "path",       "set the elf interpreter prefix to 'path'"},
    {"s",          "QEMU_STACK_SIZE",  true,  handle_arg_stack_size,
     "size",       "set the stack size to 'size' bytes"},
    {"cpu",        "QEMU_CPU",         true,  handle_arg_cpu,
     "model",      "select CPU (-cpu help for list)"},
    {"E",          "QEMU_SET_ENV",     true,  handle_arg_set_env,
     "var=value",  "sets targets environment variable (see below)"},
    {"U",          "QEMU_UNSET_ENV",   true,  handle_arg_unset_env,
     "var",        "unsets targets environment variable (see below)"},
    {"0",          "QEMU_ARGV0",       true,  handle_arg_argv0,
     "argv0",      "forces target process argv[0] to be 'argv0'"},
    {"r",          "QEMU_UNAME",       true,  handle_arg_uname,
     "uname",      "set qemu uname release string to 'uname'"},
#if defined(CONFIG_USE_GUEST_BASE)
    {"B",          "QEMU_GUEST_BASE",  true,  handle_arg_guest_base,
     "address",    "set guest_base address to 'address'"},
    {"R",          "QEMU_RESERVED_VA", true,  handle_arg_reserved_va,
     "size",       "reserve 'size' bytes for guest virtual address space"},
#endif
    {"d",          "QEMU_LOG",         true,  handle_arg_log,
     "item[,...]", "enable logging of specified items "
     "(use '-d help' for a list of items)"},
    {"D",          "QEMU_LOG_FILENAME", true, handle_arg_log_filename,
     "logfile",     "write logs to 'logfile' (default stderr)"},
    {"p",          "QEMU_PAGESIZE",    true,  handle_arg_pagesize,
     "pagesize",   "set the host page size to 'pagesize'"},
    {"singlestep", "QEMU_SINGLESTEP",  false, handle_arg_singlestep,
     "",           "run in singlestep mode"},
    {"strace",     "QEMU_STRACE",      false, handle_arg_strace,
     "",           "log system calls"},
    {"version",    "QEMU_VERSION",     false, handle_arg_version,
     "",           "display version information and exit"},
    {NULL, NULL, false, NULL, NULL, NULL}
};

static void QEMU_NORETURN usage(void)
{
    const struct qemu_argument *arginfo;
    int maxarglen;
    int maxenvlen;

    printf("usage: qemu-" TARGET_NAME " [options] program [arguments...]\n"
           "Linux CPU emulator (compiled for " TARGET_NAME " emulation)\n"
           "\n"
           "Options and associated environment variables:\n"
           "\n");

    /* Calculate column widths. We must always have at least enough space
     * for the column header.
     */
    maxarglen = strlen("Argument");
    maxenvlen = strlen("Env-variable");

    for (arginfo = arg_table; arginfo->handle_opt != NULL; arginfo++) {
        int arglen = strlen(arginfo->argv);
        if (arginfo->has_arg) {
            arglen += strlen(arginfo->example) + 1;
        }
        if (strlen(arginfo->env) > maxenvlen) {
            maxenvlen = strlen(arginfo->env);
        }
        if (arglen > maxarglen) {
            maxarglen = arglen;
        }
    }

    printf("%-*s %-*s Description\n", maxarglen+1, "Argument",
            maxenvlen, "Env-variable");

    for (arginfo = arg_table; arginfo->handle_opt != NULL; arginfo++) {
        if (arginfo->has_arg) {
            printf("-%s %-*s %-*s %s\n", arginfo->argv,
                   (int)(maxarglen - strlen(arginfo->argv) - 1),
                   arginfo->example, maxenvlen, arginfo->env, arginfo->help);
        } else {
            printf("-%-*s %-*s %s\n", maxarglen, arginfo->argv,
                    maxenvlen, arginfo->env,
                    arginfo->help);
        }
    }

    printf("\n"
           "Defaults:\n"
           "QEMU_LD_PREFIX  = %s\n"
           "QEMU_STACK_SIZE = %ld byte\n",
           interp_prefix,
           guest_stack_size);

    printf("\n"
           "You can use -E and -U options or the QEMU_SET_ENV and\n"
           "QEMU_UNSET_ENV environment variables to set and unset\n"
           "environment variables for the target process.\n"
           "It is possible to provide several variables by separating them\n"
           "by commas in getsubopt(3) style. Additionally it is possible to\n"
           "provide the -E and -U options multiple times.\n"
           "The following lines are equivalent:\n"
           "    -E var1=val2 -E var2=val2 -U LD_PRELOAD -U LD_DEBUG\n"
           "    -E var1=val2,var2=val2 -U LD_PRELOAD,LD_DEBUG\n"
           "    QEMU_SET_ENV=var1=val2,var2=val2 QEMU_UNSET_ENV=LD_PRELOAD,LD_DEBUG\n"
           "Note that if you provide several changes to a single variable\n"
           "the last change will stay in effect.\n");

    exit(1);
}

static int parse_args(int argc, char **argv)
{
    const char *r;
    int optind;
    const struct qemu_argument *arginfo;

    for (arginfo = arg_table; arginfo->handle_opt != NULL; arginfo++) {
        if (arginfo->env == NULL) {
            continue;
        }

        r = getenv(arginfo->env);
        if (r != NULL) {
            arginfo->handle_opt(r);
        }
    }

    optind = 1;
    for (;;) {
        if (optind >= argc) {
            break;
        }
        r = argv[optind];
        if (r[0] != '-') {
            break;
        }
        optind++;
        r++;
        if (!strcmp(r, "-")) {
            break;
        }

        for (arginfo = arg_table; arginfo->handle_opt != NULL; arginfo++) {
            if (!strcmp(r, arginfo->argv)) {
                if (arginfo->has_arg) {
                    if (optind >= argc) {
                        usage();
                    }
                    arginfo->handle_opt(argv[optind]);
                    optind++;
                } else {
                    arginfo->handle_opt(NULL);
                }
                break;
            }
        }

        /* no option matched the current argv */
        if (arginfo->handle_opt == NULL) {
            usage();
        }
    }

    if (optind >= argc) {
        usage();
    }

    filename = argv[optind];
    exec_path = argv[optind];

    return optind;
}

int main(int argc, char **argv, char **envp)
{
    struct target_pt_regs regs1, *regs = &regs1;
    struct image_info info1, *info = &info1;
    struct linux_binprm bprm;
    TaskState *ts;
    CPUArchState *env;
    CPUState *cpu;
    int optind;
    char **target_environ, **wrk;
    char **target_argv;
    int target_argc;
    int i;
    int ret;
    int execfd;

    module_call_init(MODULE_INIT_QOM);

<<<<<<< HEAD
=======
    qemu_init_auxval(envp);
>>>>>>> 0a0ee0b9
    qemu_cache_utils_init();

    if ((envlist = envlist_create()) == NULL) {
        (void) fprintf(stderr, "Unable to allocate envlist\n");
        exit(1);
    }

    /* add current environment into the list */
    for (wrk = environ; *wrk != NULL; wrk++) {
        (void) envlist_setenv(envlist, *wrk);
    }

    /* Read the stack limit from the kernel.  If it's "unlimited",
       then we can do little else besides use the default.  */
    {
        struct rlimit lim;
        if (getrlimit(RLIMIT_STACK, &lim) == 0
            && lim.rlim_cur != RLIM_INFINITY
            && lim.rlim_cur == (target_long)lim.rlim_cur) {
            guest_stack_size = lim.rlim_cur;
        }
    }

    cpu_model = NULL;
#if defined(cpudef_setup)
    cpudef_setup(); /* parse cpu definitions in target config file (TBD) */
#endif

    optind = parse_args(argc, argv);

    /* Zero out regs */
    memset(regs, 0, sizeof(struct target_pt_regs));

    /* Zero out image_info */
    memset(info, 0, sizeof(struct image_info));

    memset(&bprm, 0, sizeof (bprm));

    /* Scan interp_prefix dir for replacement files. */
    init_paths(interp_prefix);

    init_qemu_uname_release();

    if (cpu_model == NULL) {
#if defined(TARGET_I386)
#ifdef TARGET_X86_64
        cpu_model = "qemu64";
#else
        cpu_model = "qemu32";
#endif
#elif defined(TARGET_ARM)
        cpu_model = "any";
#elif defined(TARGET_UNICORE32)
        cpu_model = "any";
#elif defined(TARGET_M68K)
        cpu_model = "any";
#elif defined(TARGET_SPARC)
#ifdef TARGET_SPARC64
        cpu_model = "TI UltraSparc II";
#else
        cpu_model = "Fujitsu MB86904";
#endif
#elif defined(TARGET_MIPS)
#if defined(TARGET_ABI_MIPSN32) || defined(TARGET_ABI_MIPSN64)
        cpu_model = "20Kc";
#else
        cpu_model = "24Kf";
#endif
#elif defined TARGET_OPENRISC
        cpu_model = "or1200";
#elif defined(TARGET_PPC)
#ifdef TARGET_PPC64
        cpu_model = "970fx";
#else
        cpu_model = "750";
#endif
#else
        cpu_model = "any";
#endif
    }
    tcg_exec_init(0);
    cpu_exec_init_all();
    /* NOTE: we need to init the CPU at this stage to get
       qemu_host_page_size */
    env = cpu_init(cpu_model);
    if (!env) {
        fprintf(stderr, "Unable to find CPU definition\n");
        exit(1);
    }
    cpu = ENV_GET_CPU(env);
    cpu_reset(cpu);

    thread_cpu = cpu;

    if (getenv("QEMU_STRACE")) {
        do_strace = 1;
    }

    target_environ = envlist_to_environ(envlist, NULL);
    envlist_free(envlist);

#if defined(CONFIG_USE_GUEST_BASE)
    /*
     * Now that page sizes are configured in cpu_init() we can do
     * proper page alignment for guest_base.
     */
    guest_base = HOST_PAGE_ALIGN(guest_base);

    if (reserved_va || have_guest_base) {
        guest_base = init_guest_space(guest_base, reserved_va, 0,
                                      have_guest_base);
        if (guest_base == (unsigned long)-1) {
            fprintf(stderr, "Unable to reserve 0x%lx bytes of virtual address "
                    "space for use as guest address space (check your virtual "
                    "memory ulimit setting or reserve less using -R option)\n",
                    reserved_va);
            exit(1);
        }

        if (reserved_va) {
            mmap_next_start = reserved_va;
        }
    }
#endif /* CONFIG_USE_GUEST_BASE */

    /*
     * Read in mmap_min_addr kernel parameter.  This value is used
     * When loading the ELF image to determine whether guest_base
     * is needed.  It is also used in mmap_find_vma.
     */
    {
        FILE *fp;

        if ((fp = fopen("/proc/sys/vm/mmap_min_addr", "r")) != NULL) {
            unsigned long tmp;
            if (fscanf(fp, "%lu", &tmp) == 1) {
                mmap_min_addr = tmp;
                qemu_log("host mmap_min_addr=0x%lx\n", mmap_min_addr);
            }
            fclose(fp);
        }
    }

    /*
     * Prepare copy of argv vector for target.
     */
    target_argc = argc - optind;
    target_argv = calloc(target_argc + 1, sizeof (char *));
    if (target_argv == NULL) {
	(void) fprintf(stderr, "Unable to allocate memory for target_argv\n");
	exit(1);
    }

    /*
     * If argv0 is specified (using '-0' switch) we replace
     * argv[0] pointer with the given one.
     */
    i = 0;
    if (argv0 != NULL) {
        target_argv[i++] = strdup(argv0);
    }
    for (; i < target_argc; i++) {
        target_argv[i] = strdup(argv[optind + i]);
    }
    target_argv[target_argc] = NULL;

    ts = g_malloc0 (sizeof(TaskState));
    init_task_state(ts);
    /* build Task State */
    ts->info = info;
    ts->bprm = &bprm;
    env->opaque = ts;
    task_settid(ts);

    execfd = qemu_getauxval(AT_EXECFD);
    if (execfd == 0) {
        execfd = open(filename, O_RDONLY);
        if (execfd < 0) {
            printf("Error while loading %s: %s\n", filename, strerror(errno));
            _exit(1);
        }
    }

    ret = loader_exec(execfd, filename, target_argv, target_environ, regs,
        info, &bprm);
    if (ret != 0) {
        printf("Error while loading %s: %s\n", filename, strerror(-ret));
        _exit(1);
    }

    for (wrk = target_environ; *wrk; wrk++) {
        free(*wrk);
    }

    free(target_environ);

    if (qemu_log_enabled()) {
#if defined(CONFIG_USE_GUEST_BASE)
        qemu_log("guest_base  0x%" PRIxPTR "\n", guest_base);
#endif
        log_page_dump();

        qemu_log("start_brk   0x" TARGET_ABI_FMT_lx "\n", info->start_brk);
        qemu_log("end_code    0x" TARGET_ABI_FMT_lx "\n", info->end_code);
        qemu_log("start_code  0x" TARGET_ABI_FMT_lx "\n",
                 info->start_code);
        qemu_log("start_data  0x" TARGET_ABI_FMT_lx "\n",
                 info->start_data);
        qemu_log("end_data    0x" TARGET_ABI_FMT_lx "\n", info->end_data);
        qemu_log("start_stack 0x" TARGET_ABI_FMT_lx "\n",
                 info->start_stack);
        qemu_log("brk         0x" TARGET_ABI_FMT_lx "\n", info->brk);
        qemu_log("entry       0x" TARGET_ABI_FMT_lx "\n", info->entry);
    }

    target_set_brk(info->brk);
    syscall_init();
    signal_init();

#if defined(CONFIG_USE_GUEST_BASE)
    /* Now that we've loaded the binary, GUEST_BASE is fixed.  Delay
       generating the prologue until now so that the prologue can take
       the real value of GUEST_BASE into account.  */
    tcg_prologue_init(&tcg_ctx);
#endif

#if defined(TARGET_I386)
    cpu_x86_set_cpl(env, 3);

    env->cr[0] = CR0_PG_MASK | CR0_WP_MASK | CR0_PE_MASK;
    env->hflags |= HF_PE_MASK;
    if (env->features[FEAT_1_EDX] & CPUID_SSE) {
        env->cr[4] |= CR4_OSFXSR_MASK;
        env->hflags |= HF_OSFXSR_MASK;
    }
#ifndef TARGET_ABI32
    /* enable 64 bit mode if possible */
    if (!(env->features[FEAT_8000_0001_EDX] & CPUID_EXT2_LM)) {
        fprintf(stderr, "The selected x86 CPU does not support 64 bit mode\n");
        exit(1);
    }
    env->cr[4] |= CR4_PAE_MASK;
    env->efer |= MSR_EFER_LMA | MSR_EFER_LME;
    env->hflags |= HF_LMA_MASK;
#endif

    /* flags setup : we activate the IRQs by default as in user mode */
    env->eflags |= IF_MASK;

    /* linux register setup */
#ifndef TARGET_ABI32
    env->regs[R_EAX] = regs->rax;
    env->regs[R_EBX] = regs->rbx;
    env->regs[R_ECX] = regs->rcx;
    env->regs[R_EDX] = regs->rdx;
    env->regs[R_ESI] = regs->rsi;
    env->regs[R_EDI] = regs->rdi;
    env->regs[R_EBP] = regs->rbp;
    env->regs[R_ESP] = regs->rsp;
    env->eip = regs->rip;
#else
    env->regs[R_EAX] = regs->eax;
    env->regs[R_EBX] = regs->ebx;
    env->regs[R_ECX] = regs->ecx;
    env->regs[R_EDX] = regs->edx;
    env->regs[R_ESI] = regs->esi;
    env->regs[R_EDI] = regs->edi;
    env->regs[R_EBP] = regs->ebp;
    env->regs[R_ESP] = regs->esp;
    env->eip = regs->eip;
#endif

    /* linux interrupt setup */
#ifndef TARGET_ABI32
    env->idt.limit = 511;
#else
    env->idt.limit = 255;
#endif
    env->idt.base = target_mmap(0, sizeof(uint64_t) * (env->idt.limit + 1),
                                PROT_READ|PROT_WRITE,
                                MAP_ANONYMOUS|MAP_PRIVATE, -1, 0);
    idt_table = g2h(env->idt.base);
    set_idt(0, 0);
    set_idt(1, 0);
    set_idt(2, 0);
    set_idt(3, 3);
    set_idt(4, 3);
    set_idt(5, 0);
    set_idt(6, 0);
    set_idt(7, 0);
    set_idt(8, 0);
    set_idt(9, 0);
    set_idt(10, 0);
    set_idt(11, 0);
    set_idt(12, 0);
    set_idt(13, 0);
    set_idt(14, 0);
    set_idt(15, 0);
    set_idt(16, 0);
    set_idt(17, 0);
    set_idt(18, 0);
    set_idt(19, 0);
    set_idt(0x80, 3);

    /* linux segment setup */
    {
        uint64_t *gdt_table;
        env->gdt.base = target_mmap(0, sizeof(uint64_t) * TARGET_GDT_ENTRIES,
                                    PROT_READ|PROT_WRITE,
                                    MAP_ANONYMOUS|MAP_PRIVATE, -1, 0);
        env->gdt.limit = sizeof(uint64_t) * TARGET_GDT_ENTRIES - 1;
        gdt_table = g2h(env->gdt.base);
#ifdef TARGET_ABI32
        write_dt(&gdt_table[__USER_CS >> 3], 0, 0xfffff,
                 DESC_G_MASK | DESC_B_MASK | DESC_P_MASK | DESC_S_MASK |
                 (3 << DESC_DPL_SHIFT) | (0xa << DESC_TYPE_SHIFT));
#else
        /* 64 bit code segment */
        write_dt(&gdt_table[__USER_CS >> 3], 0, 0xfffff,
                 DESC_G_MASK | DESC_B_MASK | DESC_P_MASK | DESC_S_MASK |
                 DESC_L_MASK |
                 (3 << DESC_DPL_SHIFT) | (0xa << DESC_TYPE_SHIFT));
#endif
        write_dt(&gdt_table[__USER_DS >> 3], 0, 0xfffff,
                 DESC_G_MASK | DESC_B_MASK | DESC_P_MASK | DESC_S_MASK |
                 (3 << DESC_DPL_SHIFT) | (0x2 << DESC_TYPE_SHIFT));
    }
    cpu_x86_load_seg(env, R_CS, __USER_CS);
    cpu_x86_load_seg(env, R_SS, __USER_DS);
#ifdef TARGET_ABI32
    cpu_x86_load_seg(env, R_DS, __USER_DS);
    cpu_x86_load_seg(env, R_ES, __USER_DS);
    cpu_x86_load_seg(env, R_FS, __USER_DS);
    cpu_x86_load_seg(env, R_GS, __USER_DS);
    /* This hack makes Wine work... */
    env->segs[R_FS].selector = 0;
#else
    cpu_x86_load_seg(env, R_DS, 0);
    cpu_x86_load_seg(env, R_ES, 0);
    cpu_x86_load_seg(env, R_FS, 0);
    cpu_x86_load_seg(env, R_GS, 0);
#endif
#elif defined(TARGET_AARCH64)
    {
        int i;

        if (!(arm_feature(env, ARM_FEATURE_AARCH64))) {
            fprintf(stderr,
                    "The selected ARM CPU does not support 64 bit mode\n");
            exit(1);
        }

        for (i = 0; i < 31; i++) {
            env->xregs[i] = regs->regs[i];
        }
        env->pc = regs->pc;
        env->xregs[31] = regs->sp;
    }
#elif defined(TARGET_ARM)
    {
        int i;
        cpsr_write(env, regs->uregs[16], 0xffffffff);
        for(i = 0; i < 16; i++) {
            env->regs[i] = regs->uregs[i];
        }
        /* Enable BE8.  */
        if (EF_ARM_EABI_VERSION(info->elf_flags) >= EF_ARM_EABI_VER4
            && (info->elf_flags & EF_ARM_BE8)) {
            env->bswap_code = 1;
        }
    }
#elif defined(TARGET_UNICORE32)
    {
        int i;
        cpu_asr_write(env, regs->uregs[32], 0xffffffff);
        for (i = 0; i < 32; i++) {
            env->regs[i] = regs->uregs[i];
        }
    }
#elif defined(TARGET_SPARC)
    {
        int i;
	env->pc = regs->pc;
	env->npc = regs->npc;
        env->y = regs->y;
        for(i = 0; i < 8; i++)
            env->gregs[i] = regs->u_regs[i];
        for(i = 0; i < 8; i++)
            env->regwptr[i] = regs->u_regs[i + 8];
    }
#elif defined(TARGET_PPC)
    {
        int i;

#if defined(TARGET_PPC64)
#if defined(TARGET_ABI32)
        env->msr &= ~((target_ulong)1 << MSR_SF);
#else
        env->msr |= (target_ulong)1 << MSR_SF;
#endif
#endif
        env->nip = regs->nip;
        for(i = 0; i < 32; i++) {
            env->gpr[i] = regs->gpr[i];
        }
    }
#elif defined(TARGET_M68K)
    {
        env->pc = regs->pc;
        env->dregs[0] = regs->d0;
        env->dregs[1] = regs->d1;
        env->dregs[2] = regs->d2;
        env->dregs[3] = regs->d3;
        env->dregs[4] = regs->d4;
        env->dregs[5] = regs->d5;
        env->dregs[6] = regs->d6;
        env->dregs[7] = regs->d7;
        env->aregs[0] = regs->a0;
        env->aregs[1] = regs->a1;
        env->aregs[2] = regs->a2;
        env->aregs[3] = regs->a3;
        env->aregs[4] = regs->a4;
        env->aregs[5] = regs->a5;
        env->aregs[6] = regs->a6;
        env->aregs[7] = regs->usp;
        env->sr = regs->sr;
        ts->sim_syscalls = 1;
    }
#elif defined(TARGET_MICROBLAZE)
    {
        env->regs[0] = regs->r0;
        env->regs[1] = regs->r1;
        env->regs[2] = regs->r2;
        env->regs[3] = regs->r3;
        env->regs[4] = regs->r4;
        env->regs[5] = regs->r5;
        env->regs[6] = regs->r6;
        env->regs[7] = regs->r7;
        env->regs[8] = regs->r8;
        env->regs[9] = regs->r9;
        env->regs[10] = regs->r10;
        env->regs[11] = regs->r11;
        env->regs[12] = regs->r12;
        env->regs[13] = regs->r13;
        env->regs[14] = regs->r14;
        env->regs[15] = regs->r15;
        env->regs[16] = regs->r16;
        env->regs[17] = regs->r17;
        env->regs[18] = regs->r18;
        env->regs[19] = regs->r19;
        env->regs[20] = regs->r20;
        env->regs[21] = regs->r21;
        env->regs[22] = regs->r22;
        env->regs[23] = regs->r23;
        env->regs[24] = regs->r24;
        env->regs[25] = regs->r25;
        env->regs[26] = regs->r26;
        env->regs[27] = regs->r27;
        env->regs[28] = regs->r28;
        env->regs[29] = regs->r29;
        env->regs[30] = regs->r30;
        env->regs[31] = regs->r31;
        env->sregs[SR_PC] = regs->pc;
    }
#elif defined(TARGET_MIPS)
    {
        int i;

        for(i = 0; i < 32; i++) {
            env->active_tc.gpr[i] = regs->regs[i];
        }
        env->active_tc.PC = regs->cp0_epc & ~(target_ulong)1;
        if (regs->cp0_epc & 1) {
            env->hflags |= MIPS_HFLAG_M16;
        }
    }
#elif defined(TARGET_OPENRISC)
    {
        int i;

        for (i = 0; i < 32; i++) {
            env->gpr[i] = regs->gpr[i];
        }

        env->sr = regs->sr;
        env->pc = regs->pc;
    }
#elif defined(TARGET_SH4)
    {
        int i;

        for(i = 0; i < 16; i++) {
            env->gregs[i] = regs->regs[i];
        }
        env->pc = regs->pc;
    }
#elif defined(TARGET_ALPHA)
    {
        int i;

        for(i = 0; i < 28; i++) {
            env->ir[i] = ((abi_ulong *)regs)[i];
        }
        env->ir[IR_SP] = regs->usp;
        env->pc = regs->pc;
    }
#elif defined(TARGET_CRIS)
    {
	    env->regs[0] = regs->r0;
	    env->regs[1] = regs->r1;
	    env->regs[2] = regs->r2;
	    env->regs[3] = regs->r3;
	    env->regs[4] = regs->r4;
	    env->regs[5] = regs->r5;
	    env->regs[6] = regs->r6;
	    env->regs[7] = regs->r7;
	    env->regs[8] = regs->r8;
	    env->regs[9] = regs->r9;
	    env->regs[10] = regs->r10;
	    env->regs[11] = regs->r11;
	    env->regs[12] = regs->r12;
	    env->regs[13] = regs->r13;
	    env->regs[14] = info->start_stack;
	    env->regs[15] = regs->acr;
	    env->pc = regs->erp;
    }
#elif defined(TARGET_S390X)
    {
            int i;
            for (i = 0; i < 16; i++) {
                env->regs[i] = regs->gprs[i];
            }
            env->psw.mask = regs->psw.mask;
            env->psw.addr = regs->psw.addr;
    }
#else
#error unsupported target CPU
#endif

#if defined(TARGET_ARM) || defined(TARGET_M68K) || defined(TARGET_UNICORE32)
    ts->stack_base = info->start_stack;
    ts->heap_base = info->brk;
    /* This will be filled in on the first SYS_HEAPINFO call.  */
    ts->heap_limit = 0;
#endif

    if (gdbstub_port) {
        if (gdbserver_start(gdbstub_port) < 0) {
            fprintf(stderr, "qemu: could not open gdbserver on port %d\n",
                    gdbstub_port);
            exit(1);
        }
        gdb_handlesig(cpu, 0);
    }
    cpu_loop(env);
    /* never exits */
    return 0;
}<|MERGE_RESOLUTION|>--- conflicted
+++ resolved
@@ -3724,10 +3724,7 @@
 
     module_call_init(MODULE_INIT_QOM);
 
-<<<<<<< HEAD
-=======
     qemu_init_auxval(envp);
->>>>>>> 0a0ee0b9
     qemu_cache_utils_init();
 
     if ((envlist = envlist_create()) == NULL) {
