/*
 *  qemu user main
 *
 *  Copyright (c) 2003-2008 Fabrice Bellard
 *
 *  This program is free software; you can redistribute it and/or modify
 *  it under the terms of the GNU General Public License as published by
 *  the Free Software Foundation; either version 2 of the License, or
 *  (at your option) any later version.
 *
 *  This program is distributed in the hope that it will be useful,
 *  but WITHOUT ANY WARRANTY; without even the implied warranty of
 *  MERCHANTABILITY or FITNESS FOR A PARTICULAR PURPOSE.  See the
 *  GNU General Public License for more details.
 *
 *  You should have received a copy of the GNU General Public License
 *  along with this program; if not, see <http://www.gnu.org/licenses/>.
 */

#include <sys/mman.h>
#include <sys/syscall.h>
#include <sys/resource.h>

#include "qemu-common.h"
#include "qemu.h"
#include "cache-utils.h"
#if defined(CONFIG_USER_ONLY) && defined(TARGET_X86_64)
#include "vsyscall.h"
#endif
#include "tcg.h"
#include "qemu-timer.h"
#include "envlist.h"
#include "elf.h"

#define DEBUG_LOGFILE "/tmp/qemu.log"

char *exec_path;

int singlestep;
const char *filename;
const char *argv0;
int gdbstub_port;
envlist_t *envlist;
const char *cpu_model;
unsigned long mmap_min_addr;
#if defined(CONFIG_USE_GUEST_BASE)
uintptr_t guest_base;
int have_guest_base;
#if (TARGET_LONG_BITS == 32) && (HOST_LONG_BITS == 64)
/*
 * When running 32-on-64 we should make sure we can fit all of the possible
 * guest address space into a contiguous chunk of virtual host memory.
 *
 * This way we will never overlap with our own libraries or binaries or stack
 * or anything else that QEMU maps.
 */
uintptr_t reserved_va = 0xf7000000;
#else
uintptr_t reserved_va;
#endif
#endif

static void usage(void);

static const char *interp_prefix = CONFIG_QEMU_INTERP_PREFIX;
const char *qemu_uname_release = CONFIG_UNAME_RELEASE;

/* XXX: on x86 MAP_GROWSDOWN only works if ESP <= address + 32, so
   we allocate a bigger stack. Need a better solution, for example
   by remapping the process stack directly at the right place */
unsigned long guest_stack_size = 8 * 1024 * 1024UL;

void gemu_log(const char *fmt, ...)
{
    va_list ap;

    va_start(ap, fmt);
    vfprintf(stderr, fmt, ap);
    va_end(ap);
}

#if defined(TARGET_I386)
int cpu_get_pic_interrupt(CPUX86State *env)
{
    return -1;
}
#endif

/* timers for rdtsc */

#if 0

static uint64_t emu_time;

int64_t cpu_get_real_ticks(void)
{
    return emu_time++;
}

#endif

#if defined(CONFIG_USE_NPTL)
/***********************************************************/
/* Helper routines for implementing atomic operations.  */

/* To implement exclusive operations we force all cpus to syncronise.
   We don't require a full sync, only that no cpus are executing guest code.
   The alternative is to map target atomic ops onto host equivalents,
   which requires quite a lot of per host/target work.  */
static pthread_mutex_t cpu_list_mutex = PTHREAD_MUTEX_INITIALIZER;
static pthread_mutex_t exclusive_lock = PTHREAD_MUTEX_INITIALIZER;
static pthread_cond_t exclusive_cond = PTHREAD_COND_INITIALIZER;
static pthread_cond_t exclusive_resume = PTHREAD_COND_INITIALIZER;
static int pending_cpus;

/* Make sure everything is in a consistent state for calling fork().  */
void fork_start(void)
{
    pthread_mutex_lock(&tb_lock);
    pthread_mutex_lock(&exclusive_lock);
    mmap_fork_start();
}

void fork_end(int child)
{
    mmap_fork_end(child);
    if (child) {
        /* Child processes created by fork() only have a single thread.
           Discard information about the parent threads.  */
        first_cpu = thread_env;
        thread_env->next_cpu = NULL;
        pending_cpus = 0;
        pthread_mutex_init(&exclusive_lock, NULL);
        pthread_mutex_init(&cpu_list_mutex, NULL);
        pthread_cond_init(&exclusive_cond, NULL);
        pthread_cond_init(&exclusive_resume, NULL);
        pthread_mutex_init(&tb_lock, NULL);
        gdbserver_fork(thread_env);
    } else {
        pthread_mutex_unlock(&exclusive_lock);
        pthread_mutex_unlock(&tb_lock);
    }
}

/* Wait for pending exclusive operations to complete.  The exclusive lock
   must be held.  */
static inline void exclusive_idle(void)
{
    while (pending_cpus) {
        pthread_cond_wait(&exclusive_resume, &exclusive_lock);
    }
}

/* Start an exclusive operation.
   Must only be called from outside cpu_arm_exec.   */
static inline void start_exclusive(void)
{
    CPUArchState *other;
    pthread_mutex_lock(&exclusive_lock);
    exclusive_idle();

    pending_cpus = 1;
    /* Make all other cpus stop executing.  */
    for (other = first_cpu; other; other = other->next_cpu) {
        if (other->running) {
            pending_cpus++;
            cpu_exit(other);
        }
    }
    if (pending_cpus > 1) {
        pthread_cond_wait(&exclusive_cond, &exclusive_lock);
    }
}

/* Finish an exclusive operation.  */
static inline void end_exclusive(void)
{
    pending_cpus = 0;
    pthread_cond_broadcast(&exclusive_resume);
    pthread_mutex_unlock(&exclusive_lock);
}

/* Wait for exclusive ops to finish, and begin cpu execution.  */
static inline void cpu_exec_start(CPUArchState *env)
{
    pthread_mutex_lock(&exclusive_lock);
    exclusive_idle();
    env->running = 1;
    pthread_mutex_unlock(&exclusive_lock);
}

/* Mark cpu as not executing, and release pending exclusive ops.  */
static inline void cpu_exec_end(CPUArchState *env)
{
    pthread_mutex_lock(&exclusive_lock);
    env->running = 0;
    if (pending_cpus > 1) {
        pending_cpus--;
        if (pending_cpus == 1) {
            pthread_cond_signal(&exclusive_cond);
        }
    }
    exclusive_idle();
    pthread_mutex_unlock(&exclusive_lock);
}

void cpu_list_lock(void)
{
    pthread_mutex_lock(&cpu_list_mutex);
}

void cpu_list_unlock(void)
{
    pthread_mutex_unlock(&cpu_list_mutex);
}
#else /* if !CONFIG_USE_NPTL */
/* These are no-ops because we are not threadsafe.  */
static inline void cpu_exec_start(CPUArchState *env)
{
}

static inline void cpu_exec_end(CPUArchState *env)
{
}

static inline void start_exclusive(void)
{
}

static inline void end_exclusive(void)
{
}

void fork_start(void)
{
}

void fork_end(int child)
{
    if (child) {
        gdbserver_fork(thread_env);
    }
}

void cpu_list_lock(void)
{
}

void cpu_list_unlock(void)
{
}
#endif


#ifdef TARGET_I386
/***********************************************************/
/* CPUX86 core interface */

void cpu_smm_update(CPUX86State *env)
{
}

uint64_t cpu_get_tsc(CPUX86State *env)
{
    return cpu_get_real_ticks();
}

static void write_dt(void *ptr, unsigned long addr, unsigned long limit,
                     int flags)
{
    unsigned int e1, e2;
    uint32_t *p;
    e1 = (addr << 16) | (limit & 0xffff);
    e2 = ((addr >> 16) & 0xff) | (addr & 0xff000000) | (limit & 0x000f0000);
    e2 |= flags;
    p = ptr;
    p[0] = tswap32(e1);
    p[1] = tswap32(e2);
}

static uint64_t *idt_table;
#ifdef TARGET_X86_64
static void set_gate64(void *ptr, unsigned int type, unsigned int dpl,
                       uint64_t addr, unsigned int sel)
{
    uint32_t *p, e1, e2;
    e1 = (addr & 0xffff) | (sel << 16);
    e2 = (addr & 0xffff0000) | 0x8000 | (dpl << 13) | (type << 8);
    p = ptr;
    p[0] = tswap32(e1);
    p[1] = tswap32(e2);
    p[2] = tswap32(addr >> 32);
    p[3] = 0;
}
/* only dpl matters as we do only user space emulation */
static void set_idt(int n, unsigned int dpl)
{
    set_gate64(idt_table + n * 2, 0, dpl, 0, 0);
}
#else
static void set_gate(void *ptr, unsigned int type, unsigned int dpl,
                     uint32_t addr, unsigned int sel)
{
    uint32_t *p, e1, e2;
    e1 = (addr & 0xffff) | (sel << 16);
    e2 = (addr & 0xffff0000) | 0x8000 | (dpl << 13) | (type << 8);
    p = ptr;
    p[0] = tswap32(e1);
    p[1] = tswap32(e2);
}

/* only dpl matters as we do only user space emulation */
static void set_idt(int n, unsigned int dpl)
{
    set_gate(idt_table + n, 0, dpl, 0, 0);
}
#endif

void cpu_loop(CPUX86State *env)
{
    int trapnr;
    abi_ulong pc;
    target_siginfo_t info;
#ifdef TARGET_X86_64
    int syscall_num;
#endif

    for(;;) {
        trapnr = cpu_x86_exec(env);
        switch(trapnr) {
        case 0x80:
            /* linux syscall from int $0x80 */
            env->regs[R_EAX] = do_syscall(env,
                                          env->regs[R_EAX],
                                          env->regs[R_EBX],
                                          env->regs[R_ECX],
                                          env->regs[R_EDX],
                                          env->regs[R_ESI],
                                          env->regs[R_EDI],
                                          env->regs[R_EBP],
                                          0, 0);
            break;
#ifndef TARGET_ABI32
        case EXCP_SYSCALL:
            /* linux syscall from syscall instruction */
            env->regs[R_EAX] = do_syscall(env,
                                          env->regs[R_EAX],
                                          env->regs[R_EDI],
                                          env->regs[R_ESI],
                                          env->regs[R_EDX],
                                          env->regs[10],
                                          env->regs[8],
                                          env->regs[9],
                                          0, 0);
            env->eip = env->exception_next_eip;
            break;
#endif
#ifdef TARGET_X86_64
        case EXCP_VSYSCALL:
            switch (env->eip) {
            case TARGET_VSYSCALL_ADDR(__NR_vgettimeofday):
                syscall_num = __NR_gettimeofday;
                break;
            case TARGET_VSYSCALL_ADDR(__NR_vtime):
#ifdef __NR_time
                syscall_num = __NR_time;
#else
                /* XXX: not yet implemented (arm eabi host) */
                cpu_abort(env, "Unimplemented vsyscall vtime");
#endif
                break;
            case TARGET_VSYSCALL_ADDR(__NR_vgetcpu):
                /* XXX: not yet implemented */
                cpu_abort(env, "Unimplemented vsyscall vgetcpu");
                break;
            default:
                cpu_abort(env,
                          "Invalid vsyscall to address " TARGET_FMT_lx "\n",
                          env->eip);
            }
            env->regs[R_EAX] = do_syscall(env,
                                          syscall_num,
                                          env->regs[R_EDI],
                                          env->regs[R_ESI],
                                          env->regs[R_EDX],
                                          env->regs[10],
                                          env->regs[8],
                                          env->regs[9],
                                          0, 0);
            /* simulate a ret */
            env->eip = ldq(env->regs[R_ESP]);
            env->regs[R_ESP] += 8;
            break;
#endif
        case EXCP0B_NOSEG:
        case EXCP0C_STACK:
            info.si_signo = SIGBUS;
            info.si_errno = 0;
            info.si_code = TARGET_SI_KERNEL;
            info._sifields._sigfault._addr = 0;
            queue_signal(env, info.si_signo, &info);
            break;
        case EXCP0D_GPF:
            /* XXX: potential problem if ABI32 */
#ifndef TARGET_X86_64
            if (env->eflags & VM_MASK) {
                handle_vm86_fault(env);
            } else
#endif
            {
                info.si_signo = SIGSEGV;
                info.si_errno = 0;
                info.si_code = TARGET_SI_KERNEL;
                info._sifields._sigfault._addr = 0;
                queue_signal(env, info.si_signo, &info);
            }
            break;
        case EXCP0E_PAGE:
            info.si_signo = SIGSEGV;
            info.si_errno = 0;
            if (!(env->error_code & 1))
                info.si_code = TARGET_SEGV_MAPERR;
            else
                info.si_code = TARGET_SEGV_ACCERR;
            info._sifields._sigfault._addr = env->cr[2];
            queue_signal(env, info.si_signo, &info);
            break;
        case EXCP00_DIVZ:
#ifndef TARGET_X86_64
            if (env->eflags & VM_MASK) {
                handle_vm86_trap(env, trapnr);
            } else
#endif
            {
                /* division by zero */
                info.si_signo = SIGFPE;
                info.si_errno = 0;
                info.si_code = TARGET_FPE_INTDIV;
                info._sifields._sigfault._addr = env->eip;
                queue_signal(env, info.si_signo, &info);
            }
            break;
        case EXCP01_DB:
        case EXCP03_INT3:
#ifndef TARGET_X86_64
            if (env->eflags & VM_MASK) {
                handle_vm86_trap(env, trapnr);
            } else
#endif
            {
                info.si_signo = SIGTRAP;
                info.si_errno = 0;
                if (trapnr == EXCP01_DB) {
                    info.si_code = TARGET_TRAP_BRKPT;
                    info._sifields._sigfault._addr = env->eip;
                } else {
                    info.si_code = TARGET_SI_KERNEL;
                    info._sifields._sigfault._addr = 0;
                }
                queue_signal(env, info.si_signo, &info);
            }
            break;
        case EXCP04_INTO:
        case EXCP05_BOUND:
#ifndef TARGET_X86_64
            if (env->eflags & VM_MASK) {
                handle_vm86_trap(env, trapnr);
            } else
#endif
            {
                info.si_signo = SIGSEGV;
                info.si_errno = 0;
                info.si_code = TARGET_SI_KERNEL;
                info._sifields._sigfault._addr = 0;
                queue_signal(env, info.si_signo, &info);
            }
            break;
        case EXCP06_ILLOP:
            info.si_signo = SIGILL;
            info.si_errno = 0;
            info.si_code = TARGET_ILL_ILLOPN;
            info._sifields._sigfault._addr = env->eip;
            queue_signal(env, info.si_signo, &info);
            break;
        case EXCP_INTERRUPT:
            /* just indicate that signals should be handled asap */
            break;
        case EXCP_DEBUG:
            {
                int sig;

                sig = gdb_handlesig (env, TARGET_SIGTRAP);
                if (sig)
                  {
                    info.si_signo = sig;
                    info.si_errno = 0;
                    info.si_code = TARGET_TRAP_BRKPT;
                    queue_signal(env, info.si_signo, &info);
                  }
            }
            break;
        default:
            pc = env->segs[R_CS].base + env->eip;
            fprintf(stderr, "qemu: 0x%08lx: unhandled CPU exception 0x%x - aborting\n",
                    (long)pc, trapnr);
            abort();
        }
        process_pending_signals(env);
    }
}
#endif

#ifdef TARGET_ARM

#define get_user_code_u32(x, gaddr, doswap)             \
    ({ abi_long __r = get_user_u32((x), (gaddr));       \
        if (!__r && (doswap)) {                         \
            (x) = bswap32(x);                           \
        }                                               \
        __r;                                            \
    })

#define get_user_code_u16(x, gaddr, doswap)             \
    ({ abi_long __r = get_user_u16((x), (gaddr));       \
        if (!__r && (doswap)) {                         \
            (x) = bswap16(x);                           \
        }                                               \
        __r;                                            \
    })

/*
 * See the Linux kernel's Documentation/arm/kernel_user_helpers.txt
 * Input:
 * r0 = pointer to oldval
 * r1 = pointer to newval
 * r2 = pointer to target value
 *
 * Output:
 * r0 = 0 if *ptr was changed, non-0 if no exchange happened
 * C set if *ptr was changed, clear if no exchange happened
 *
 * Note segv's in kernel helpers are a bit tricky, we can set the
 * data address sensibly but the PC address is just the entry point.
 */
static void arm_kernel_cmpxchg64_helper(CPUARMState *env)
{
    uint64_t oldval, newval, val;
    uint32_t addr, cpsr;
    target_siginfo_t info;

    /* Based on the 32 bit code in do_kernel_trap */

    /* XXX: This only works between threads, not between processes.
       It's probably possible to implement this with native host
       operations. However things like ldrex/strex are much harder so
       there's not much point trying.  */
    start_exclusive();
    cpsr = cpsr_read(env);
    addr = env->regs[2];

    if (get_user_u64(oldval, env->regs[0])) {
        env->cp15.c6_data = env->regs[0];
        goto segv;
    };

    if (get_user_u64(newval, env->regs[1])) {
        env->cp15.c6_data = env->regs[1];
        goto segv;
    };

    if (get_user_u64(val, addr)) {
        env->cp15.c6_data = addr;
        goto segv;
    }

    if (val == oldval) {
        val = newval;

        if (put_user_u64(val, addr)) {
            env->cp15.c6_data = addr;
            goto segv;
        };

        env->regs[0] = 0;
        cpsr |= CPSR_C;
    } else {
        env->regs[0] = -1;
        cpsr &= ~CPSR_C;
    }
    cpsr_write(env, cpsr, CPSR_C);
    end_exclusive();
    return;

segv:
    end_exclusive();
    /* We get the PC of the entry address - which is as good as anything,
       on a real kernel what you get depends on which mode it uses. */
    info.si_signo = SIGSEGV;
    info.si_errno = 0;
    /* XXX: check env->error_code */
    info.si_code = TARGET_SEGV_MAPERR;
    info._sifields._sigfault._addr = env->cp15.c6_data;
    queue_signal(env, info.si_signo, &info);

    end_exclusive();
}

/* Handle a jump to the kernel code page.  */
static int
do_kernel_trap(CPUARMState *env)
{
    uint32_t addr;
    uint32_t cpsr;
    uint32_t val;

    switch (env->regs[15]) {
    case 0xffff0fa0: /* __kernel_memory_barrier */
        /* ??? No-op. Will need to do better for SMP.  */
        break;
    case 0xffff0fc0: /* __kernel_cmpxchg */
         /* XXX: This only works between threads, not between processes.
            It's probably possible to implement this with native host
            operations. However things like ldrex/strex are much harder so
            there's not much point trying.  */
        start_exclusive();
        cpsr = cpsr_read(env);
        addr = env->regs[2];
        /* FIXME: This should SEGV if the access fails.  */
        if (get_user_u32(val, addr))
            val = ~env->regs[0];
        if (val == env->regs[0]) {
            val = env->regs[1];
            /* FIXME: Check for segfaults.  */
            put_user_u32(val, addr);
            env->regs[0] = 0;
            cpsr |= CPSR_C;
        } else {
            env->regs[0] = -1;
            cpsr &= ~CPSR_C;
        }
        cpsr_write(env, cpsr, CPSR_C);
        end_exclusive();
        break;
    case 0xffff0fe0: /* __kernel_get_tls */
        env->regs[0] = env->cp15.c13_tls2;
        break;
    case 0xffff0f60: /* __kernel_cmpxchg64 */
        arm_kernel_cmpxchg64_helper(env);
        break;

    default:
        return 1;
    }
    /* Jump back to the caller.  */
    addr = env->regs[14];
    if (addr & 1) {
        env->thumb = 1;
        addr &= ~1;
    }
    env->regs[15] = addr;

    return 0;
}

static int do_strex(CPUARMState *env)
{
    uint32_t val;
    int size;
    int rc = 1;
    int segv = 0;
    uint32_t addr;
    start_exclusive();
    addr = env->exclusive_addr;
    if (addr != env->exclusive_test) {
        goto fail;
    }
    size = env->exclusive_info & 0xf;
    switch (size) {
    case 0:
        segv = get_user_u8(val, addr);
        break;
    case 1:
        segv = get_user_u16(val, addr);
        break;
    case 2:
    case 3:
        segv = get_user_u32(val, addr);
        break;
    default:
        abort();
    }
    if (segv) {
        env->cp15.c6_data = addr;
        goto done;
    }
    if (val != env->exclusive_val) {
        goto fail;
    }
    if (size == 3) {
        segv = get_user_u32(val, addr + 4);
        if (segv) {
            env->cp15.c6_data = addr + 4;
            goto done;
        }
        if (val != env->exclusive_high) {
            goto fail;
        }
    }
    val = env->regs[(env->exclusive_info >> 8) & 0xf];
    switch (size) {
    case 0:
        segv = put_user_u8(val, addr);
        break;
    case 1:
        segv = put_user_u16(val, addr);
        break;
    case 2:
    case 3:
        segv = put_user_u32(val, addr);
        break;
    }
    if (segv) {
        env->cp15.c6_data = addr;
        goto done;
    }
    if (size == 3) {
        val = env->regs[(env->exclusive_info >> 12) & 0xf];
        segv = put_user_u32(val, addr + 4);
        if (segv) {
            env->cp15.c6_data = addr + 4;
            goto done;
        }
    }
    rc = 0;
fail:
    env->regs[15] += 4;
    env->regs[(env->exclusive_info >> 4) & 0xf] = rc;
done:
    end_exclusive();
    return segv;
}

void cpu_loop(CPUARMState *env)
{
    int trapnr;
    unsigned int n, insn;
    target_siginfo_t info;
    uint32_t addr;

    for(;;) {
        cpu_exec_start(env);
        trapnr = cpu_arm_exec(env);
        cpu_exec_end(env);
        switch(trapnr) {
        case EXCP_UDEF:
            {
                TaskState *ts = env->opaque;
                uint32_t opcode;
                int rc;

                /* we handle the FPU emulation here, as Linux */
                /* we get the opcode */
                /* FIXME - what to do if get_user() fails? */
                get_user_code_u32(opcode, env->regs[15], env->bswap_code);

                rc = EmulateAll(opcode, &ts->fpa, env);
                if (rc == 0) { /* illegal instruction */
                    info.si_signo = SIGILL;
                    info.si_errno = 0;
                    info.si_code = TARGET_ILL_ILLOPN;
                    info._sifields._sigfault._addr = env->regs[15];
                    queue_signal(env, info.si_signo, &info);
                } else if (rc < 0) { /* FP exception */
                    int arm_fpe=0;

                    /* translate softfloat flags to FPSR flags */
                    if (-rc & float_flag_invalid)
                      arm_fpe |= BIT_IOC;
                    if (-rc & float_flag_divbyzero)
                      arm_fpe |= BIT_DZC;
                    if (-rc & float_flag_overflow)
                      arm_fpe |= BIT_OFC;
                    if (-rc & float_flag_underflow)
                      arm_fpe |= BIT_UFC;
                    if (-rc & float_flag_inexact)
                      arm_fpe |= BIT_IXC;

                    FPSR fpsr = ts->fpa.fpsr;
                    //printf("fpsr 0x%x, arm_fpe 0x%x\n",fpsr,arm_fpe);

                    if (fpsr & (arm_fpe << 16)) { /* exception enabled? */
                      info.si_signo = SIGFPE;
                      info.si_errno = 0;

                      /* ordered by priority, least first */
                      if (arm_fpe & BIT_IXC) info.si_code = TARGET_FPE_FLTRES;
                      if (arm_fpe & BIT_UFC) info.si_code = TARGET_FPE_FLTUND;
                      if (arm_fpe & BIT_OFC) info.si_code = TARGET_FPE_FLTOVF;
                      if (arm_fpe & BIT_DZC) info.si_code = TARGET_FPE_FLTDIV;
                      if (arm_fpe & BIT_IOC) info.si_code = TARGET_FPE_FLTINV;

                      info._sifields._sigfault._addr = env->regs[15];
                      queue_signal(env, info.si_signo, &info);
                    } else {
                      env->regs[15] += 4;
                    }

                    /* accumulate unenabled exceptions */
                    if ((!(fpsr & BIT_IXE)) && (arm_fpe & BIT_IXC))
                      fpsr |= BIT_IXC;
                    if ((!(fpsr & BIT_UFE)) && (arm_fpe & BIT_UFC))
                      fpsr |= BIT_UFC;
                    if ((!(fpsr & BIT_OFE)) && (arm_fpe & BIT_OFC))
                      fpsr |= BIT_OFC;
                    if ((!(fpsr & BIT_DZE)) && (arm_fpe & BIT_DZC))
                      fpsr |= BIT_DZC;
                    if ((!(fpsr & BIT_IOE)) && (arm_fpe & BIT_IOC))
                      fpsr |= BIT_IOC;
                    ts->fpa.fpsr=fpsr;
                } else { /* everything OK */
                    /* increment PC */
                    env->regs[15] += 4;
                }
            }
            break;
        case EXCP_SWI:
        case EXCP_BKPT:
            {
                env->eabi = 1;
                /* system call */
                if (trapnr == EXCP_BKPT) {
                    if (env->thumb) {
                        /* FIXME - what to do if get_user() fails? */
                        get_user_code_u16(insn, env->regs[15], env->bswap_code);
                        n = insn & 0xff;
                        env->regs[15] += 2;
                    } else {
                        /* FIXME - what to do if get_user() fails? */
                        get_user_code_u32(insn, env->regs[15], env->bswap_code);
                        n = (insn & 0xf) | ((insn >> 4) & 0xff0);
                        env->regs[15] += 4;
                    }
                } else {
                    if (env->thumb) {
                        /* FIXME - what to do if get_user() fails? */
                        get_user_code_u16(insn, env->regs[15] - 2,
                                          env->bswap_code);
                        n = insn & 0xff;
                    } else {
                        /* FIXME - what to do if get_user() fails? */
                        get_user_code_u32(insn, env->regs[15] - 4,
                                          env->bswap_code);
                        n = insn & 0xffffff;
                    }
                }

                if (n == ARM_NR_cacheflush) {
                    /* nop */
                } else if (n == ARM_NR_semihosting
                           || n == ARM_NR_thumb_semihosting) {
                    env->regs[0] = do_arm_semihosting (env);
                } else if (n == 0 || n >= ARM_SYSCALL_BASE || env->thumb) {
                    /* linux syscall */
                    if (env->thumb || n == 0) {
                        n = env->regs[7];
                    } else {
                        n -= ARM_SYSCALL_BASE;
                        env->eabi = 0;
                    }
                    if ( n > ARM_NR_BASE) {
                        switch (n) {
                        case ARM_NR_cacheflush:
                            /* nop */
                            break;
                        case ARM_NR_set_tls:
                            cpu_set_tls(env, env->regs[0]);
                            env->regs[0] = 0;
                            break;
                        default:
                            gemu_log("qemu: Unsupported ARM syscall: 0x%x\n",
                                     n);
                            env->regs[0] = -TARGET_ENOSYS;
                            break;
                        }
                    } else {
                        env->regs[0] = do_syscall(env,
                                                  n,
                                                  env->regs[0],
                                                  env->regs[1],
                                                  env->regs[2],
                                                  env->regs[3],
                                                  env->regs[4],
                                                  env->regs[5],
                                                  0, 0);
                    }
                } else {
                    goto error;
                }
            }
            break;
        case EXCP_INTERRUPT:
            /* just indicate that signals should be handled asap */
            break;
        case EXCP_PREFETCH_ABORT:
            addr = env->cp15.c6_insn;
            goto do_segv;
        case EXCP_DATA_ABORT:
            addr = env->cp15.c6_data;
        do_segv:
            {
                info.si_signo = SIGSEGV;
                info.si_errno = 0;
                /* XXX: check env->error_code */
                info.si_code = TARGET_SEGV_MAPERR;
                info._sifields._sigfault._addr = addr;
                queue_signal(env, info.si_signo, &info);
            }
            break;
        case EXCP_DEBUG:
            {
                int sig;

                sig = gdb_handlesig (env, TARGET_SIGTRAP);
                if (sig)
                  {
                    info.si_signo = sig;
                    info.si_errno = 0;
                    info.si_code = TARGET_TRAP_BRKPT;
                    queue_signal(env, info.si_signo, &info);
                  }
            }
            break;
        case EXCP_KERNEL_TRAP:
            if (do_kernel_trap(env))
              goto error;
            break;
        case EXCP_STREX:
            if (do_strex(env)) {
                addr = env->cp15.c6_data;
                goto do_segv;
            }
            break;
        default:
        error:
            fprintf(stderr, "qemu: unhandled CPU exception 0x%x - aborting\n",
                    trapnr);
            cpu_dump_state(env, stderr, fprintf, 0);
            abort();
        }
        process_pending_signals(env);
    }
}

#endif

#ifdef TARGET_UNICORE32

void cpu_loop(CPUUniCore32State *env)
{
    int trapnr;
    unsigned int n, insn;
    target_siginfo_t info;

    for (;;) {
        cpu_exec_start(env);
        trapnr = uc32_cpu_exec(env);
        cpu_exec_end(env);
        switch (trapnr) {
        case UC32_EXCP_PRIV:
            {
                /* system call */
                get_user_u32(insn, env->regs[31] - 4);
                n = insn & 0xffffff;

                if (n >= UC32_SYSCALL_BASE) {
                    /* linux syscall */
                    n -= UC32_SYSCALL_BASE;
                    if (n == UC32_SYSCALL_NR_set_tls) {
                            cpu_set_tls(env, env->regs[0]);
                            env->regs[0] = 0;
                    } else {
                        env->regs[0] = do_syscall(env,
                                                  n,
                                                  env->regs[0],
                                                  env->regs[1],
                                                  env->regs[2],
                                                  env->regs[3],
                                                  env->regs[4],
                                                  env->regs[5],
                                                  0, 0);
                    }
                } else {
                    goto error;
                }
            }
            break;
        case UC32_EXCP_DTRAP:
        case UC32_EXCP_ITRAP:
            info.si_signo = SIGSEGV;
            info.si_errno = 0;
            /* XXX: check env->error_code */
            info.si_code = TARGET_SEGV_MAPERR;
            info._sifields._sigfault._addr = env->cp0.c4_faultaddr;
            queue_signal(env, info.si_signo, &info);
            break;
        case EXCP_INTERRUPT:
            /* just indicate that signals should be handled asap */
            break;
        case EXCP_DEBUG:
            {
                int sig;

                sig = gdb_handlesig(env, TARGET_SIGTRAP);
                if (sig) {
                    info.si_signo = sig;
                    info.si_errno = 0;
                    info.si_code = TARGET_TRAP_BRKPT;
                    queue_signal(env, info.si_signo, &info);
                }
            }
            break;
        default:
            goto error;
        }
        process_pending_signals(env);
    }

error:
    fprintf(stderr, "qemu: unhandled CPU exception 0x%x - aborting\n", trapnr);
    cpu_dump_state(env, stderr, fprintf, 0);
    abort();
}
#endif

#ifdef TARGET_SPARC
#define SPARC64_STACK_BIAS 2047

//#define DEBUG_WIN

/* WARNING: dealing with register windows _is_ complicated. More info
   can be found at http://www.sics.se/~psm/sparcstack.html */
static inline int get_reg_index(CPUSPARCState *env, int cwp, int index)
{
    index = (index + cwp * 16) % (16 * env->nwindows);
    /* wrap handling : if cwp is on the last window, then we use the
       registers 'after' the end */
    if (index < 8 && env->cwp == env->nwindows - 1)
        index += 16 * env->nwindows;
    return index;
}

/* save the register window 'cwp1' */
static inline void save_window_offset(CPUSPARCState *env, int cwp1)
{
    unsigned int i;
    abi_ulong sp_ptr;

    sp_ptr = env->regbase[get_reg_index(env, cwp1, 6)];
#ifdef TARGET_SPARC64
    if (sp_ptr & 3)
        sp_ptr += SPARC64_STACK_BIAS;
#endif
#if defined(DEBUG_WIN)
    printf("win_overflow: sp_ptr=0x" TARGET_ABI_FMT_lx " save_cwp=%d\n",
           sp_ptr, cwp1);
#endif
    for(i = 0; i < 16; i++) {
        /* FIXME - what to do if put_user() fails? */
        put_user_ual(env->regbase[get_reg_index(env, cwp1, 8 + i)], sp_ptr);
        sp_ptr += sizeof(abi_ulong);
    }
}

static void save_window(CPUSPARCState *env)
{
#ifndef TARGET_SPARC64
    unsigned int new_wim;
    new_wim = ((env->wim >> 1) | (env->wim << (env->nwindows - 1))) &
        ((1LL << env->nwindows) - 1);
    save_window_offset(env, cpu_cwp_dec(env, env->cwp - 2));
    env->wim = new_wim;
#else
    save_window_offset(env, cpu_cwp_dec(env, env->cwp - 2));
    env->cansave++;
    env->canrestore--;
#endif
}

static void restore_window(CPUSPARCState *env)
{
#ifndef TARGET_SPARC64
    unsigned int new_wim;
#endif
    unsigned int i, cwp1;
    abi_ulong sp_ptr;

#ifndef TARGET_SPARC64
    new_wim = ((env->wim << 1) | (env->wim >> (env->nwindows - 1))) &
        ((1LL << env->nwindows) - 1);
#endif

    /* restore the invalid window */
    cwp1 = cpu_cwp_inc(env, env->cwp + 1);
    sp_ptr = env->regbase[get_reg_index(env, cwp1, 6)];
#ifdef TARGET_SPARC64
    if (sp_ptr & 3)
        sp_ptr += SPARC64_STACK_BIAS;
#endif
#if defined(DEBUG_WIN)
    printf("win_underflow: sp_ptr=0x" TARGET_ABI_FMT_lx " load_cwp=%d\n",
           sp_ptr, cwp1);
#endif
    for(i = 0; i < 16; i++) {
        /* FIXME - what to do if get_user() fails? */
        get_user_ual(env->regbase[get_reg_index(env, cwp1, 8 + i)], sp_ptr);
        sp_ptr += sizeof(abi_ulong);
    }
#ifdef TARGET_SPARC64
    env->canrestore++;
    if (env->cleanwin < env->nwindows - 1)
        env->cleanwin++;
    env->cansave--;
#else
    env->wim = new_wim;
#endif
}

static void flush_windows(CPUSPARCState *env)
{
    int offset, cwp1;

    offset = 1;
    for(;;) {
        /* if restore would invoke restore_window(), then we can stop */
        cwp1 = cpu_cwp_inc(env, env->cwp + offset);
#ifndef TARGET_SPARC64
        if (env->wim & (1 << cwp1))
            break;
#else
        if (env->canrestore == 0)
            break;
        env->cansave++;
        env->canrestore--;
#endif
        save_window_offset(env, cwp1);
        offset++;
    }
    cwp1 = cpu_cwp_inc(env, env->cwp + 1);
#ifndef TARGET_SPARC64
    /* set wim so that restore will reload the registers */
    env->wim = 1 << cwp1;
#endif
#if defined(DEBUG_WIN)
    printf("flush_windows: nb=%d\n", offset - 1);
#endif
}

void cpu_loop (CPUSPARCState *env)
{
    int trapnr;
    abi_long ret;
    target_siginfo_t info;

    while (1) {
        trapnr = cpu_sparc_exec (env);

        switch (trapnr) {
#ifndef TARGET_SPARC64
        case 0x88:
        case 0x90:
#else
        case 0x110:
        case 0x16d:
#endif
            ret = do_syscall (env, env->gregs[1],
                              env->regwptr[0], env->regwptr[1],
                              env->regwptr[2], env->regwptr[3],
                              env->regwptr[4], env->regwptr[5],
                              0, 0);
            if ((abi_ulong)ret >= (abi_ulong)(-515)) {
#if defined(TARGET_SPARC64) && !defined(TARGET_ABI32)
                env->xcc |= PSR_CARRY;
#else
                env->psr |= PSR_CARRY;
#endif
                ret = -ret;
            } else {
#if defined(TARGET_SPARC64) && !defined(TARGET_ABI32)
                env->xcc &= ~PSR_CARRY;
#else
                env->psr &= ~PSR_CARRY;
#endif
            }
            env->regwptr[0] = ret;
            /* next instruction */
            env->pc = env->npc;
            env->npc = env->npc + 4;
            break;
        case 0x83: /* flush windows */
#ifdef TARGET_ABI32
        case 0x103:
#endif
            flush_windows(env);
            /* next instruction */
            env->pc = env->npc;
            env->npc = env->npc + 4;
            break;
#ifndef TARGET_SPARC64
        case TT_WIN_OVF: /* window overflow */
            save_window(env);
            break;
        case TT_WIN_UNF: /* window underflow */
            restore_window(env);
            break;
        case TT_TFAULT:
        case TT_DFAULT:
            {
                info.si_signo = TARGET_SIGSEGV;
                info.si_errno = 0;
                /* XXX: check env->error_code */
                info.si_code = TARGET_SEGV_MAPERR;
                info._sifields._sigfault._addr = env->mmuregs[4];
                queue_signal(env, info.si_signo, &info);
            }
            break;
#else
        case TT_SPILL: /* window overflow */
            save_window(env);
            break;
        case TT_FILL: /* window underflow */
            restore_window(env);
            break;
        case TT_TFAULT:
        case TT_DFAULT:
            {
                info.si_signo = TARGET_SIGSEGV;
                info.si_errno = 0;
                /* XXX: check env->error_code */
                info.si_code = TARGET_SEGV_MAPERR;
                if (trapnr == TT_DFAULT)
                    info._sifields._sigfault._addr = env->dmmuregs[4];
                else
                    info._sifields._sigfault._addr = cpu_tsptr(env)->tpc;
                queue_signal(env, info.si_signo, &info);
            }
            break;
#ifndef TARGET_ABI32
        case 0x16e:
            flush_windows(env);
            sparc64_get_context(env);
            break;
        case 0x16f:
            flush_windows(env);
            sparc64_set_context(env);
            break;
#endif
#endif
        case EXCP_INTERRUPT:
            /* just indicate that signals should be handled asap */
            break;
        case TT_ILL_INSN:
            {
                info.si_signo = TARGET_SIGILL;
                info.si_errno = 0;
                info.si_code = TARGET_ILL_ILLOPC;
                info._sifields._sigfault._addr = env->pc;
                queue_signal(env, info.si_signo, &info);
            }
            break;
        case EXCP_DEBUG:
            {
                int sig;

                sig = gdb_handlesig (env, TARGET_SIGTRAP);
                if (sig)
                  {
                    info.si_signo = sig;
                    info.si_errno = 0;
                    info.si_code = TARGET_TRAP_BRKPT;
                    queue_signal(env, info.si_signo, &info);
                  }
            }
            break;
        default:
            printf ("Unhandled trap: 0x%x\n", trapnr);
            cpu_dump_state(env, stderr, fprintf, 0);
            exit (1);
        }
        process_pending_signals (env);
    }
}

#endif

#ifdef TARGET_PPC
static inline uint64_t cpu_ppc_get_tb(CPUPPCState *env)
{
    /* TO FIX */
    return 0;
}

uint64_t cpu_ppc_load_tbl(CPUPPCState *env)
{
    return cpu_ppc_get_tb(env);
}

uint32_t cpu_ppc_load_tbu(CPUPPCState *env)
{
    return cpu_ppc_get_tb(env) >> 32;
}

uint64_t cpu_ppc_load_atbl(CPUPPCState *env)
{
    return cpu_ppc_get_tb(env);
}

uint32_t cpu_ppc_load_atbu(CPUPPCState *env)
{
    return cpu_ppc_get_tb(env) >> 32;
}

uint32_t cpu_ppc601_load_rtcu(CPUPPCState *env)
__attribute__ (( alias ("cpu_ppc_load_tbu") ));

uint32_t cpu_ppc601_load_rtcl(CPUPPCState *env)
{
    return cpu_ppc_load_tbl(env) & 0x3FFFFF80;
}

/* XXX: to be fixed */
int ppc_dcr_read (ppc_dcr_t *dcr_env, int dcrn, uint32_t *valp)
{
    return -1;
}

int ppc_dcr_write (ppc_dcr_t *dcr_env, int dcrn, uint32_t val)
{
    return -1;
}

#define EXCP_DUMP(env, fmt, ...)                                        \
do {                                                                    \
    fprintf(stderr, fmt , ## __VA_ARGS__);                              \
    cpu_dump_state(env, stderr, fprintf, 0);                            \
    qemu_log(fmt, ## __VA_ARGS__);                                      \
    if (qemu_log_enabled()) {                                           \
        log_cpu_state(env, 0);                                          \
    }                                                                   \
} while (0)

static int do_store_exclusive(CPUPPCState *env)
{
    target_ulong addr;
    target_ulong page_addr;
    target_ulong val;
    int flags;
    int segv = 0;

    addr = env->reserve_ea;
    page_addr = addr & TARGET_PAGE_MASK;
    start_exclusive();
    mmap_lock();
    flags = page_get_flags(page_addr);
    if ((flags & PAGE_READ) == 0) {
        segv = 1;
    } else {
        int reg = env->reserve_info & 0x1f;
        int size = (env->reserve_info >> 5) & 0xf;
        int stored = 0;

        if (addr == env->reserve_addr) {
            switch (size) {
            case 1: segv = get_user_u8(val, addr); break;
            case 2: segv = get_user_u16(val, addr); break;
            case 4: segv = get_user_u32(val, addr); break;
#if defined(TARGET_PPC64)
            case 8: segv = get_user_u64(val, addr); break;
#endif
            default: abort();
            }
            if (!segv && val == env->reserve_val) {
                val = env->gpr[reg];
                switch (size) {
                case 1: segv = put_user_u8(val, addr); break;
                case 2: segv = put_user_u16(val, addr); break;
                case 4: segv = put_user_u32(val, addr); break;
#if defined(TARGET_PPC64)
                case 8: segv = put_user_u64(val, addr); break;
#endif
                default: abort();
                }
                if (!segv) {
                    stored = 1;
                }
            }
        }
        env->crf[0] = (stored << 1) | xer_so;
        env->reserve_addr = (target_ulong)-1;
    }
    if (!segv) {
        env->nip += 4;
    }
    mmap_unlock();
    end_exclusive();
    return segv;
}

void cpu_loop(CPUPPCState *env)
{
    target_siginfo_t info;
    int trapnr;
    target_ulong ret;

    for(;;) {
        cpu_exec_start(env);
        trapnr = cpu_ppc_exec(env);
        cpu_exec_end(env);
        switch(trapnr) {
        case POWERPC_EXCP_NONE:
            /* Just go on */
            break;
        case POWERPC_EXCP_CRITICAL: /* Critical input                        */
            cpu_abort(env, "Critical interrupt while in user mode. "
                      "Aborting\n");
            break;
        case POWERPC_EXCP_MCHECK:   /* Machine check exception               */
            cpu_abort(env, "Machine check exception while in user mode. "
                      "Aborting\n");
            break;
        case POWERPC_EXCP_DSI:      /* Data storage exception                */
            EXCP_DUMP(env, "Invalid data memory access: 0x" TARGET_FMT_lx "\n",
                      env->spr[SPR_DAR]);
            /* XXX: check this. Seems bugged */
            switch (env->error_code & 0xFF000000) {
            case 0x40000000:
                info.si_signo = TARGET_SIGSEGV;
                info.si_errno = 0;
                info.si_code = TARGET_SEGV_MAPERR;
                break;
            case 0x04000000:
                info.si_signo = TARGET_SIGILL;
                info.si_errno = 0;
                info.si_code = TARGET_ILL_ILLADR;
                break;
            case 0x08000000:
                info.si_signo = TARGET_SIGSEGV;
                info.si_errno = 0;
                info.si_code = TARGET_SEGV_ACCERR;
                break;
            default:
                /* Let's send a regular segfault... */
                EXCP_DUMP(env, "Invalid segfault errno (%02x)\n",
                          env->error_code);
                info.si_signo = TARGET_SIGSEGV;
                info.si_errno = 0;
                info.si_code = TARGET_SEGV_MAPERR;
                break;
            }
            info._sifields._sigfault._addr = env->nip;
            queue_signal(env, info.si_signo, &info);
            break;
        case POWERPC_EXCP_ISI:      /* Instruction storage exception         */
            EXCP_DUMP(env, "Invalid instruction fetch: 0x\n" TARGET_FMT_lx
                      "\n", env->spr[SPR_SRR0]);
            /* XXX: check this */
            switch (env->error_code & 0xFF000000) {
            case 0x40000000:
                info.si_signo = TARGET_SIGSEGV;
            info.si_errno = 0;
                info.si_code = TARGET_SEGV_MAPERR;
                break;
            case 0x10000000:
            case 0x08000000:
                info.si_signo = TARGET_SIGSEGV;
                info.si_errno = 0;
                info.si_code = TARGET_SEGV_ACCERR;
                break;
            default:
                /* Let's send a regular segfault... */
                EXCP_DUMP(env, "Invalid segfault errno (%02x)\n",
                          env->error_code);
                info.si_signo = TARGET_SIGSEGV;
                info.si_errno = 0;
                info.si_code = TARGET_SEGV_MAPERR;
                break;
            }
            info._sifields._sigfault._addr = env->nip - 4;
            queue_signal(env, info.si_signo, &info);
            break;
        case POWERPC_EXCP_EXTERNAL: /* External input                        */
            cpu_abort(env, "External interrupt while in user mode. "
                      "Aborting\n");
            break;
        case POWERPC_EXCP_ALIGN:    /* Alignment exception                   */
            EXCP_DUMP(env, "Unaligned memory access\n");
            /* XXX: check this */
            info.si_signo = TARGET_SIGBUS;
            info.si_errno = 0;
            info.si_code = TARGET_BUS_ADRALN;
            info._sifields._sigfault._addr = env->nip - 4;
            queue_signal(env, info.si_signo, &info);
            break;
        case POWERPC_EXCP_PROGRAM:  /* Program exception                     */
            /* XXX: check this */
            switch (env->error_code & ~0xF) {
            case POWERPC_EXCP_FP:
                EXCP_DUMP(env, "Floating point program exception\n");
                info.si_signo = TARGET_SIGFPE;
                info.si_errno = 0;
                switch (env->error_code & 0xF) {
                case POWERPC_EXCP_FP_OX:
                    info.si_code = TARGET_FPE_FLTOVF;
                    break;
                case POWERPC_EXCP_FP_UX:
                    info.si_code = TARGET_FPE_FLTUND;
                    break;
                case POWERPC_EXCP_FP_ZX:
                case POWERPC_EXCP_FP_VXZDZ:
                    info.si_code = TARGET_FPE_FLTDIV;
                    break;
                case POWERPC_EXCP_FP_XX:
                    info.si_code = TARGET_FPE_FLTRES;
                    break;
                case POWERPC_EXCP_FP_VXSOFT:
                    info.si_code = TARGET_FPE_FLTINV;
                    break;
                case POWERPC_EXCP_FP_VXSNAN:
                case POWERPC_EXCP_FP_VXISI:
                case POWERPC_EXCP_FP_VXIDI:
                case POWERPC_EXCP_FP_VXIMZ:
                case POWERPC_EXCP_FP_VXVC:
                case POWERPC_EXCP_FP_VXSQRT:
                case POWERPC_EXCP_FP_VXCVI:
                    info.si_code = TARGET_FPE_FLTSUB;
                    break;
                default:
                    EXCP_DUMP(env, "Unknown floating point exception (%02x)\n",
                              env->error_code);
                    break;
                }
                break;
            case POWERPC_EXCP_INVAL:
                EXCP_DUMP(env, "Invalid instruction\n");
                info.si_signo = TARGET_SIGILL;
                info.si_errno = 0;
                switch (env->error_code & 0xF) {
                case POWERPC_EXCP_INVAL_INVAL:
                    info.si_code = TARGET_ILL_ILLOPC;
                    break;
                case POWERPC_EXCP_INVAL_LSWX:
                    info.si_code = TARGET_ILL_ILLOPN;
                    break;
                case POWERPC_EXCP_INVAL_SPR:
                    info.si_code = TARGET_ILL_PRVREG;
                    break;
                case POWERPC_EXCP_INVAL_FP:
                    info.si_code = TARGET_ILL_COPROC;
                    break;
                default:
                    EXCP_DUMP(env, "Unknown invalid operation (%02x)\n",
                              env->error_code & 0xF);
                    info.si_code = TARGET_ILL_ILLADR;
                    break;
                }
                break;
            case POWERPC_EXCP_PRIV:
                EXCP_DUMP(env, "Privilege violation\n");
                info.si_signo = TARGET_SIGILL;
                info.si_errno = 0;
                switch (env->error_code & 0xF) {
                case POWERPC_EXCP_PRIV_OPC:
                    info.si_code = TARGET_ILL_PRVOPC;
                    break;
                case POWERPC_EXCP_PRIV_REG:
                    info.si_code = TARGET_ILL_PRVREG;
                    break;
                default:
                    EXCP_DUMP(env, "Unknown privilege violation (%02x)\n",
                              env->error_code & 0xF);
                    info.si_code = TARGET_ILL_PRVOPC;
                    break;
                }
                break;
            case POWERPC_EXCP_TRAP:
                cpu_abort(env, "Tried to call a TRAP\n");
                break;
            default:
                /* Should not happen ! */
                cpu_abort(env, "Unknown program exception (%02x)\n",
                          env->error_code);
                break;
            }
            info._sifields._sigfault._addr = env->nip - 4;
            queue_signal(env, info.si_signo, &info);
            break;
        case POWERPC_EXCP_FPU:      /* Floating-point unavailable exception  */
            EXCP_DUMP(env, "No floating point allowed\n");
            info.si_signo = TARGET_SIGILL;
            info.si_errno = 0;
            info.si_code = TARGET_ILL_COPROC;
            info._sifields._sigfault._addr = env->nip - 4;
            queue_signal(env, info.si_signo, &info);
            break;
        case POWERPC_EXCP_SYSCALL:  /* System call exception                 */
            cpu_abort(env, "Syscall exception while in user mode. "
                      "Aborting\n");
            break;
        case POWERPC_EXCP_APU:      /* Auxiliary processor unavailable       */
            EXCP_DUMP(env, "No APU instruction allowed\n");
            info.si_signo = TARGET_SIGILL;
            info.si_errno = 0;
            info.si_code = TARGET_ILL_COPROC;
            info._sifields._sigfault._addr = env->nip - 4;
            queue_signal(env, info.si_signo, &info);
            break;
        case POWERPC_EXCP_DECR:     /* Decrementer exception                 */
            cpu_abort(env, "Decrementer interrupt while in user mode. "
                      "Aborting\n");
            break;
        case POWERPC_EXCP_FIT:      /* Fixed-interval timer interrupt        */
            cpu_abort(env, "Fix interval timer interrupt while in user mode. "
                      "Aborting\n");
            break;
        case POWERPC_EXCP_WDT:      /* Watchdog timer interrupt              */
            cpu_abort(env, "Watchdog timer interrupt while in user mode. "
                      "Aborting\n");
            break;
        case POWERPC_EXCP_DTLB:     /* Data TLB error                        */
            cpu_abort(env, "Data TLB exception while in user mode. "
                      "Aborting\n");
            break;
        case POWERPC_EXCP_ITLB:     /* Instruction TLB error                 */
            cpu_abort(env, "Instruction TLB exception while in user mode. "
                      "Aborting\n");
            break;
        case POWERPC_EXCP_SPEU:     /* SPE/embedded floating-point unavail.  */
            EXCP_DUMP(env, "No SPE/floating-point instruction allowed\n");
            info.si_signo = TARGET_SIGILL;
            info.si_errno = 0;
            info.si_code = TARGET_ILL_COPROC;
            info._sifields._sigfault._addr = env->nip - 4;
            queue_signal(env, info.si_signo, &info);
            break;
        case POWERPC_EXCP_EFPDI:    /* Embedded floating-point data IRQ      */
            cpu_abort(env, "Embedded floating-point data IRQ not handled\n");
            break;
        case POWERPC_EXCP_EFPRI:    /* Embedded floating-point round IRQ     */
            cpu_abort(env, "Embedded floating-point round IRQ not handled\n");
            break;
        case POWERPC_EXCP_EPERFM:   /* Embedded performance monitor IRQ      */
            cpu_abort(env, "Performance monitor exception not handled\n");
            break;
        case POWERPC_EXCP_DOORI:    /* Embedded doorbell interrupt           */
            cpu_abort(env, "Doorbell interrupt while in user mode. "
                       "Aborting\n");
            break;
        case POWERPC_EXCP_DOORCI:   /* Embedded doorbell critical interrupt  */
            cpu_abort(env, "Doorbell critical interrupt while in user mode. "
                      "Aborting\n");
            break;
        case POWERPC_EXCP_RESET:    /* System reset exception                */
            cpu_abort(env, "Reset interrupt while in user mode. "
                      "Aborting\n");
            break;
        case POWERPC_EXCP_DSEG:     /* Data segment exception                */
            cpu_abort(env, "Data segment exception while in user mode. "
                      "Aborting\n");
            break;
        case POWERPC_EXCP_ISEG:     /* Instruction segment exception         */
            cpu_abort(env, "Instruction segment exception "
                      "while in user mode. Aborting\n");
            break;
        /* PowerPC 64 with hypervisor mode support */
        case POWERPC_EXCP_HDECR:    /* Hypervisor decrementer exception      */
            cpu_abort(env, "Hypervisor decrementer interrupt "
                      "while in user mode. Aborting\n");
            break;
        case POWERPC_EXCP_TRACE:    /* Trace exception                       */
            /* Nothing to do:
             * we use this exception to emulate step-by-step execution mode.
             */
            break;
        /* PowerPC 64 with hypervisor mode support */
        case POWERPC_EXCP_HDSI:     /* Hypervisor data storage exception     */
            cpu_abort(env, "Hypervisor data storage exception "
                      "while in user mode. Aborting\n");
            break;
        case POWERPC_EXCP_HISI:     /* Hypervisor instruction storage excp   */
            cpu_abort(env, "Hypervisor instruction storage exception "
                      "while in user mode. Aborting\n");
            break;
        case POWERPC_EXCP_HDSEG:    /* Hypervisor data segment exception     */
            cpu_abort(env, "Hypervisor data segment exception "
                      "while in user mode. Aborting\n");
            break;
        case POWERPC_EXCP_HISEG:    /* Hypervisor instruction segment excp   */
            cpu_abort(env, "Hypervisor instruction segment exception "
                      "while in user mode. Aborting\n");
            break;
        case POWERPC_EXCP_VPU:      /* Vector unavailable exception          */
            EXCP_DUMP(env, "No Altivec instructions allowed\n");
            info.si_signo = TARGET_SIGILL;
            info.si_errno = 0;
            info.si_code = TARGET_ILL_COPROC;
            info._sifields._sigfault._addr = env->nip - 4;
            queue_signal(env, info.si_signo, &info);
            break;
        case POWERPC_EXCP_PIT:      /* Programmable interval timer IRQ       */
            cpu_abort(env, "Programmable interval timer interrupt "
                      "while in user mode. Aborting\n");
            break;
        case POWERPC_EXCP_IO:       /* IO error exception                    */
            cpu_abort(env, "IO error exception while in user mode. "
                      "Aborting\n");
            break;
        case POWERPC_EXCP_RUNM:     /* Run mode exception                    */
            cpu_abort(env, "Run mode exception while in user mode. "
                      "Aborting\n");
            break;
        case POWERPC_EXCP_EMUL:     /* Emulation trap exception              */
            cpu_abort(env, "Emulation trap exception not handled\n");
            break;
        case POWERPC_EXCP_IFTLB:    /* Instruction fetch TLB error           */
            cpu_abort(env, "Instruction fetch TLB exception "
                      "while in user-mode. Aborting");
            break;
        case POWERPC_EXCP_DLTLB:    /* Data load TLB miss                    */
            cpu_abort(env, "Data load TLB exception while in user-mode. "
                      "Aborting");
            break;
        case POWERPC_EXCP_DSTLB:    /* Data store TLB miss                   */
            cpu_abort(env, "Data store TLB exception while in user-mode. "
                      "Aborting");
            break;
        case POWERPC_EXCP_FPA:      /* Floating-point assist exception       */
            cpu_abort(env, "Floating-point assist exception not handled\n");
            break;
        case POWERPC_EXCP_IABR:     /* Instruction address breakpoint        */
            cpu_abort(env, "Instruction address breakpoint exception "
                      "not handled\n");
            break;
        case POWERPC_EXCP_SMI:      /* System management interrupt           */
            cpu_abort(env, "System management interrupt while in user mode. "
                      "Aborting\n");
            break;
        case POWERPC_EXCP_THERM:    /* Thermal interrupt                     */
            cpu_abort(env, "Thermal interrupt interrupt while in user mode. "
                      "Aborting\n");
            break;
        case POWERPC_EXCP_PERFM:   /* Embedded performance monitor IRQ      */
            cpu_abort(env, "Performance monitor exception not handled\n");
            break;
        case POWERPC_EXCP_VPUA:     /* Vector assist exception               */
            cpu_abort(env, "Vector assist exception not handled\n");
            break;
        case POWERPC_EXCP_SOFTP:    /* Soft patch exception                  */
            cpu_abort(env, "Soft patch exception not handled\n");
            break;
        case POWERPC_EXCP_MAINT:    /* Maintenance exception                 */
            cpu_abort(env, "Maintenance exception while in user mode. "
                      "Aborting\n");
            break;
        case POWERPC_EXCP_STOP:     /* stop translation                      */
            /* We did invalidate the instruction cache. Go on */
            break;
        case POWERPC_EXCP_BRANCH:   /* branch instruction:                   */
            /* We just stopped because of a branch. Go on */
            break;
        case POWERPC_EXCP_SYSCALL_USER:
            /* system call in user-mode emulation */
            /* WARNING:
             * PPC ABI uses overflow flag in cr0 to signal an error
             * in syscalls.
             */
            env->crf[0] &= ~0x1;
            ret = do_syscall(env, env->gpr[0], env->gpr[3], env->gpr[4],
                             env->gpr[5], env->gpr[6], env->gpr[7],
                             env->gpr[8], 0, 0);
            if (ret == (target_ulong)(-TARGET_QEMU_ESIGRETURN)) {
                /* Returning from a successful sigreturn syscall.
                   Avoid corrupting register state.  */
                break;
            }
            if (ret > (target_ulong)(-515)) {
                env->crf[0] |= 0x1;
                ret = -ret;
            }
            env->gpr[3] = ret;
            break;
        case POWERPC_EXCP_STCX:
            if (do_store_exclusive(env)) {
                info.si_signo = TARGET_SIGSEGV;
                info.si_errno = 0;
                info.si_code = TARGET_SEGV_MAPERR;
                info._sifields._sigfault._addr = env->nip;
                queue_signal(env, info.si_signo, &info);
            }
            break;
        case EXCP_DEBUG:
            {
                int sig;

                sig = gdb_handlesig(env, TARGET_SIGTRAP);
                if (sig) {
                    info.si_signo = sig;
                    info.si_errno = 0;
                    info.si_code = TARGET_TRAP_BRKPT;
                    queue_signal(env, info.si_signo, &info);
                  }
            }
            break;
        case EXCP_INTERRUPT:
            /* just indicate that signals should be handled asap */
            break;
        default:
            cpu_abort(env, "Unknown exception 0x%d. Aborting\n", trapnr);
            break;
        }
        process_pending_signals(env);
    }
}
#endif

#ifdef TARGET_MIPS

#define MIPS_SYS(name, args) args,

static const uint8_t mips_syscall_args[] = {
	MIPS_SYS(sys_syscall	, 8)	/* 4000 */
	MIPS_SYS(sys_exit	, 1)
	MIPS_SYS(sys_fork	, 0)
	MIPS_SYS(sys_read	, 3)
	MIPS_SYS(sys_write	, 3)
	MIPS_SYS(sys_open	, 3)	/* 4005 */
	MIPS_SYS(sys_close	, 1)
	MIPS_SYS(sys_waitpid	, 3)
	MIPS_SYS(sys_creat	, 2)
	MIPS_SYS(sys_link	, 2)
	MIPS_SYS(sys_unlink	, 1)	/* 4010 */
	MIPS_SYS(sys_execve	, 0)
	MIPS_SYS(sys_chdir	, 1)
	MIPS_SYS(sys_time	, 1)
	MIPS_SYS(sys_mknod	, 3)
	MIPS_SYS(sys_chmod	, 2)	/* 4015 */
	MIPS_SYS(sys_lchown	, 3)
	MIPS_SYS(sys_ni_syscall	, 0)
	MIPS_SYS(sys_ni_syscall	, 0)	/* was sys_stat */
	MIPS_SYS(sys_lseek	, 3)
	MIPS_SYS(sys_getpid	, 0)	/* 4020 */
	MIPS_SYS(sys_mount	, 5)
	MIPS_SYS(sys_oldumount	, 1)
	MIPS_SYS(sys_setuid	, 1)
	MIPS_SYS(sys_getuid	, 0)
	MIPS_SYS(sys_stime	, 1)	/* 4025 */
	MIPS_SYS(sys_ptrace	, 4)
	MIPS_SYS(sys_alarm	, 1)
	MIPS_SYS(sys_ni_syscall	, 0)	/* was sys_fstat */
	MIPS_SYS(sys_pause	, 0)
	MIPS_SYS(sys_utime	, 2)	/* 4030 */
	MIPS_SYS(sys_ni_syscall	, 0)
	MIPS_SYS(sys_ni_syscall	, 0)
	MIPS_SYS(sys_access	, 2)
	MIPS_SYS(sys_nice	, 1)
	MIPS_SYS(sys_ni_syscall	, 0)	/* 4035 */
	MIPS_SYS(sys_sync	, 0)
	MIPS_SYS(sys_kill	, 2)
	MIPS_SYS(sys_rename	, 2)
	MIPS_SYS(sys_mkdir	, 2)
	MIPS_SYS(sys_rmdir	, 1)	/* 4040 */
	MIPS_SYS(sys_dup		, 1)
	MIPS_SYS(sys_pipe	, 0)
	MIPS_SYS(sys_times	, 1)
	MIPS_SYS(sys_ni_syscall	, 0)
	MIPS_SYS(sys_brk		, 1)	/* 4045 */
	MIPS_SYS(sys_setgid	, 1)
	MIPS_SYS(sys_getgid	, 0)
	MIPS_SYS(sys_ni_syscall	, 0)	/* was signal(2) */
	MIPS_SYS(sys_geteuid	, 0)
	MIPS_SYS(sys_getegid	, 0)	/* 4050 */
	MIPS_SYS(sys_acct	, 0)
	MIPS_SYS(sys_umount	, 2)
	MIPS_SYS(sys_ni_syscall	, 0)
	MIPS_SYS(sys_ioctl	, 3)
	MIPS_SYS(sys_fcntl	, 3)	/* 4055 */
	MIPS_SYS(sys_ni_syscall	, 2)
	MIPS_SYS(sys_setpgid	, 2)
	MIPS_SYS(sys_ni_syscall	, 0)
	MIPS_SYS(sys_olduname	, 1)
	MIPS_SYS(sys_umask	, 1)	/* 4060 */
	MIPS_SYS(sys_chroot	, 1)
	MIPS_SYS(sys_ustat	, 2)
	MIPS_SYS(sys_dup2	, 2)
	MIPS_SYS(sys_getppid	, 0)
	MIPS_SYS(sys_getpgrp	, 0)	/* 4065 */
	MIPS_SYS(sys_setsid	, 0)
	MIPS_SYS(sys_sigaction	, 3)
	MIPS_SYS(sys_sgetmask	, 0)
	MIPS_SYS(sys_ssetmask	, 1)
	MIPS_SYS(sys_setreuid	, 2)	/* 4070 */
	MIPS_SYS(sys_setregid	, 2)
	MIPS_SYS(sys_sigsuspend	, 0)
	MIPS_SYS(sys_sigpending	, 1)
	MIPS_SYS(sys_sethostname	, 2)
	MIPS_SYS(sys_setrlimit	, 2)	/* 4075 */
	MIPS_SYS(sys_getrlimit	, 2)
	MIPS_SYS(sys_getrusage	, 2)
	MIPS_SYS(sys_gettimeofday, 2)
	MIPS_SYS(sys_settimeofday, 2)
	MIPS_SYS(sys_getgroups	, 2)	/* 4080 */
	MIPS_SYS(sys_setgroups	, 2)
	MIPS_SYS(sys_ni_syscall	, 0)	/* old_select */
	MIPS_SYS(sys_symlink	, 2)
	MIPS_SYS(sys_ni_syscall	, 0)	/* was sys_lstat */
	MIPS_SYS(sys_readlink	, 3)	/* 4085 */
	MIPS_SYS(sys_uselib	, 1)
	MIPS_SYS(sys_swapon	, 2)
	MIPS_SYS(sys_reboot	, 3)
	MIPS_SYS(old_readdir	, 3)
	MIPS_SYS(old_mmap	, 6)	/* 4090 */
	MIPS_SYS(sys_munmap	, 2)
	MIPS_SYS(sys_truncate	, 2)
	MIPS_SYS(sys_ftruncate	, 2)
	MIPS_SYS(sys_fchmod	, 2)
	MIPS_SYS(sys_fchown	, 3)	/* 4095 */
	MIPS_SYS(sys_getpriority	, 2)
	MIPS_SYS(sys_setpriority	, 3)
	MIPS_SYS(sys_ni_syscall	, 0)
	MIPS_SYS(sys_statfs	, 2)
	MIPS_SYS(sys_fstatfs	, 2)	/* 4100 */
	MIPS_SYS(sys_ni_syscall	, 0)	/* was ioperm(2) */
	MIPS_SYS(sys_socketcall	, 2)
	MIPS_SYS(sys_syslog	, 3)
	MIPS_SYS(sys_setitimer	, 3)
	MIPS_SYS(sys_getitimer	, 2)	/* 4105 */
	MIPS_SYS(sys_newstat	, 2)
	MIPS_SYS(sys_newlstat	, 2)
	MIPS_SYS(sys_newfstat	, 2)
	MIPS_SYS(sys_uname	, 1)
	MIPS_SYS(sys_ni_syscall	, 0)	/* 4110 was iopl(2) */
	MIPS_SYS(sys_vhangup	, 0)
	MIPS_SYS(sys_ni_syscall	, 0)	/* was sys_idle() */
	MIPS_SYS(sys_ni_syscall	, 0)	/* was sys_vm86 */
	MIPS_SYS(sys_wait4	, 4)
	MIPS_SYS(sys_swapoff	, 1)	/* 4115 */
	MIPS_SYS(sys_sysinfo	, 1)
	MIPS_SYS(sys_ipc		, 6)
	MIPS_SYS(sys_fsync	, 1)
	MIPS_SYS(sys_sigreturn	, 0)
	MIPS_SYS(sys_clone	, 6)	/* 4120 */
	MIPS_SYS(sys_setdomainname, 2)
	MIPS_SYS(sys_newuname	, 1)
	MIPS_SYS(sys_ni_syscall	, 0)	/* sys_modify_ldt */
	MIPS_SYS(sys_adjtimex	, 1)
	MIPS_SYS(sys_mprotect	, 3)	/* 4125 */
	MIPS_SYS(sys_sigprocmask	, 3)
	MIPS_SYS(sys_ni_syscall	, 0)	/* was create_module */
	MIPS_SYS(sys_init_module	, 5)
	MIPS_SYS(sys_delete_module, 1)
	MIPS_SYS(sys_ni_syscall	, 0)	/* 4130	was get_kernel_syms */
	MIPS_SYS(sys_quotactl	, 0)
	MIPS_SYS(sys_getpgid	, 1)
	MIPS_SYS(sys_fchdir	, 1)
	MIPS_SYS(sys_bdflush	, 2)
	MIPS_SYS(sys_sysfs	, 3)	/* 4135 */
	MIPS_SYS(sys_personality	, 1)
	MIPS_SYS(sys_ni_syscall	, 0)	/* for afs_syscall */
	MIPS_SYS(sys_setfsuid	, 1)
	MIPS_SYS(sys_setfsgid	, 1)
	MIPS_SYS(sys_llseek	, 5)	/* 4140 */
	MIPS_SYS(sys_getdents	, 3)
	MIPS_SYS(sys_select	, 5)
	MIPS_SYS(sys_flock	, 2)
	MIPS_SYS(sys_msync	, 3)
	MIPS_SYS(sys_readv	, 3)	/* 4145 */
	MIPS_SYS(sys_writev	, 3)
	MIPS_SYS(sys_cacheflush	, 3)
	MIPS_SYS(sys_cachectl	, 3)
	MIPS_SYS(sys_sysmips	, 4)
	MIPS_SYS(sys_ni_syscall	, 0)	/* 4150 */
	MIPS_SYS(sys_getsid	, 1)
	MIPS_SYS(sys_fdatasync	, 0)
	MIPS_SYS(sys_sysctl	, 1)
	MIPS_SYS(sys_mlock	, 2)
	MIPS_SYS(sys_munlock	, 2)	/* 4155 */
	MIPS_SYS(sys_mlockall	, 1)
	MIPS_SYS(sys_munlockall	, 0)
	MIPS_SYS(sys_sched_setparam, 2)
	MIPS_SYS(sys_sched_getparam, 2)
	MIPS_SYS(sys_sched_setscheduler, 3)	/* 4160 */
	MIPS_SYS(sys_sched_getscheduler, 1)
	MIPS_SYS(sys_sched_yield	, 0)
	MIPS_SYS(sys_sched_get_priority_max, 1)
	MIPS_SYS(sys_sched_get_priority_min, 1)
	MIPS_SYS(sys_sched_rr_get_interval, 2)	/* 4165 */
	MIPS_SYS(sys_nanosleep,	2)
	MIPS_SYS(sys_mremap	, 4)
	MIPS_SYS(sys_accept	, 3)
	MIPS_SYS(sys_bind	, 3)
	MIPS_SYS(sys_connect	, 3)	/* 4170 */
	MIPS_SYS(sys_getpeername	, 3)
	MIPS_SYS(sys_getsockname	, 3)
	MIPS_SYS(sys_getsockopt	, 5)
	MIPS_SYS(sys_listen	, 2)
	MIPS_SYS(sys_recv	, 4)	/* 4175 */
	MIPS_SYS(sys_recvfrom	, 6)
	MIPS_SYS(sys_recvmsg	, 3)
	MIPS_SYS(sys_send	, 4)
	MIPS_SYS(sys_sendmsg	, 3)
	MIPS_SYS(sys_sendto	, 6)	/* 4180 */
	MIPS_SYS(sys_setsockopt	, 5)
	MIPS_SYS(sys_shutdown	, 2)
	MIPS_SYS(sys_socket	, 3)
	MIPS_SYS(sys_socketpair	, 4)
	MIPS_SYS(sys_setresuid	, 3)	/* 4185 */
	MIPS_SYS(sys_getresuid	, 3)
	MIPS_SYS(sys_ni_syscall	, 0)	/* was sys_query_module */
	MIPS_SYS(sys_poll	, 3)
	MIPS_SYS(sys_nfsservctl	, 3)
	MIPS_SYS(sys_setresgid	, 3)	/* 4190 */
	MIPS_SYS(sys_getresgid	, 3)
	MIPS_SYS(sys_prctl	, 5)
	MIPS_SYS(sys_rt_sigreturn, 0)
	MIPS_SYS(sys_rt_sigaction, 4)
	MIPS_SYS(sys_rt_sigprocmask, 4)	/* 4195 */
	MIPS_SYS(sys_rt_sigpending, 2)
	MIPS_SYS(sys_rt_sigtimedwait, 4)
	MIPS_SYS(sys_rt_sigqueueinfo, 3)
	MIPS_SYS(sys_rt_sigsuspend, 0)
	MIPS_SYS(sys_pread64	, 6)	/* 4200 */
	MIPS_SYS(sys_pwrite64	, 6)
	MIPS_SYS(sys_chown	, 3)
	MIPS_SYS(sys_getcwd	, 2)
	MIPS_SYS(sys_capget	, 2)
	MIPS_SYS(sys_capset	, 2)	/* 4205 */
	MIPS_SYS(sys_sigaltstack	, 2)
	MIPS_SYS(sys_sendfile	, 4)
	MIPS_SYS(sys_ni_syscall	, 0)
	MIPS_SYS(sys_ni_syscall	, 0)
	MIPS_SYS(sys_mmap2	, 6)	/* 4210 */
	MIPS_SYS(sys_truncate64	, 4)
	MIPS_SYS(sys_ftruncate64	, 4)
	MIPS_SYS(sys_stat64	, 2)
	MIPS_SYS(sys_lstat64	, 2)
	MIPS_SYS(sys_fstat64	, 2)	/* 4215 */
	MIPS_SYS(sys_pivot_root	, 2)
	MIPS_SYS(sys_mincore	, 3)
	MIPS_SYS(sys_madvise	, 3)
	MIPS_SYS(sys_getdents64	, 3)
	MIPS_SYS(sys_fcntl64	, 3)	/* 4220 */
	MIPS_SYS(sys_ni_syscall	, 0)
	MIPS_SYS(sys_gettid	, 0)
	MIPS_SYS(sys_readahead	, 5)
	MIPS_SYS(sys_setxattr	, 5)
	MIPS_SYS(sys_lsetxattr	, 5)	/* 4225 */
	MIPS_SYS(sys_fsetxattr	, 5)
	MIPS_SYS(sys_getxattr	, 4)
	MIPS_SYS(sys_lgetxattr	, 4)
	MIPS_SYS(sys_fgetxattr	, 4)
	MIPS_SYS(sys_listxattr	, 3)	/* 4230 */
	MIPS_SYS(sys_llistxattr	, 3)
	MIPS_SYS(sys_flistxattr	, 3)
	MIPS_SYS(sys_removexattr	, 2)
	MIPS_SYS(sys_lremovexattr, 2)
	MIPS_SYS(sys_fremovexattr, 2)	/* 4235 */
	MIPS_SYS(sys_tkill	, 2)
	MIPS_SYS(sys_sendfile64	, 5)
	MIPS_SYS(sys_futex	, 2)
	MIPS_SYS(sys_sched_setaffinity, 3)
	MIPS_SYS(sys_sched_getaffinity, 3)	/* 4240 */
	MIPS_SYS(sys_io_setup	, 2)
	MIPS_SYS(sys_io_destroy	, 1)
	MIPS_SYS(sys_io_getevents, 5)
	MIPS_SYS(sys_io_submit	, 3)
	MIPS_SYS(sys_io_cancel	, 3)	/* 4245 */
	MIPS_SYS(sys_exit_group	, 1)
	MIPS_SYS(sys_lookup_dcookie, 3)
	MIPS_SYS(sys_epoll_create, 1)
	MIPS_SYS(sys_epoll_ctl	, 4)
	MIPS_SYS(sys_epoll_wait	, 3)	/* 4250 */
	MIPS_SYS(sys_remap_file_pages, 5)
	MIPS_SYS(sys_set_tid_address, 1)
	MIPS_SYS(sys_restart_syscall, 0)
	MIPS_SYS(sys_fadvise64_64, 7)
	MIPS_SYS(sys_statfs64	, 3)	/* 4255 */
	MIPS_SYS(sys_fstatfs64	, 2)
	MIPS_SYS(sys_timer_create, 3)
	MIPS_SYS(sys_timer_settime, 4)
	MIPS_SYS(sys_timer_gettime, 2)
	MIPS_SYS(sys_timer_getoverrun, 1)	/* 4260 */
	MIPS_SYS(sys_timer_delete, 1)
	MIPS_SYS(sys_clock_settime, 2)
	MIPS_SYS(sys_clock_gettime, 2)
	MIPS_SYS(sys_clock_getres, 2)
	MIPS_SYS(sys_clock_nanosleep, 4)	/* 4265 */
	MIPS_SYS(sys_tgkill	, 3)
	MIPS_SYS(sys_utimes	, 2)
	MIPS_SYS(sys_mbind	, 4)
	MIPS_SYS(sys_ni_syscall	, 0)	/* sys_get_mempolicy */
	MIPS_SYS(sys_ni_syscall	, 0)	/* 4270 sys_set_mempolicy */
	MIPS_SYS(sys_mq_open	, 4)
	MIPS_SYS(sys_mq_unlink	, 1)
	MIPS_SYS(sys_mq_timedsend, 5)
	MIPS_SYS(sys_mq_timedreceive, 5)
	MIPS_SYS(sys_mq_notify	, 2)	/* 4275 */
	MIPS_SYS(sys_mq_getsetattr, 3)
	MIPS_SYS(sys_ni_syscall	, 0)	/* sys_vserver */
	MIPS_SYS(sys_waitid	, 4)
	MIPS_SYS(sys_ni_syscall	, 0)	/* available, was setaltroot */
	MIPS_SYS(sys_add_key	, 5)
	MIPS_SYS(sys_request_key, 4)
	MIPS_SYS(sys_keyctl	, 5)
	MIPS_SYS(sys_set_thread_area, 1)
	MIPS_SYS(sys_inotify_init, 0)
	MIPS_SYS(sys_inotify_add_watch, 3) /* 4285 */
	MIPS_SYS(sys_inotify_rm_watch, 2)
	MIPS_SYS(sys_migrate_pages, 4)
	MIPS_SYS(sys_openat, 4)
	MIPS_SYS(sys_mkdirat, 3)
	MIPS_SYS(sys_mknodat, 4)	/* 4290 */
	MIPS_SYS(sys_fchownat, 5)
	MIPS_SYS(sys_futimesat, 3)
	MIPS_SYS(sys_fstatat64, 4)
	MIPS_SYS(sys_unlinkat, 3)
	MIPS_SYS(sys_renameat, 4)	/* 4295 */
	MIPS_SYS(sys_linkat, 5)
	MIPS_SYS(sys_symlinkat, 3)
	MIPS_SYS(sys_readlinkat, 4)
	MIPS_SYS(sys_fchmodat, 3)
	MIPS_SYS(sys_faccessat, 3)	/* 4300 */
	MIPS_SYS(sys_pselect6, 6)
	MIPS_SYS(sys_ppoll, 5)
	MIPS_SYS(sys_unshare, 1)
	MIPS_SYS(sys_splice, 4)
	MIPS_SYS(sys_sync_file_range, 7) /* 4305 */
	MIPS_SYS(sys_tee, 4)
	MIPS_SYS(sys_vmsplice, 4)
	MIPS_SYS(sys_move_pages, 6)
	MIPS_SYS(sys_set_robust_list, 2)
	MIPS_SYS(sys_get_robust_list, 3) /* 4310 */
	MIPS_SYS(sys_kexec_load, 4)
	MIPS_SYS(sys_getcpu, 3)
	MIPS_SYS(sys_epoll_pwait, 6)
	MIPS_SYS(sys_ioprio_set, 3)
	MIPS_SYS(sys_ioprio_get, 2)
        MIPS_SYS(sys_utimensat, 4)
        MIPS_SYS(sys_signalfd, 3)
        MIPS_SYS(sys_ni_syscall, 0)     /* was timerfd */
        MIPS_SYS(sys_eventfd, 1)
        MIPS_SYS(sys_fallocate, 6)      /* 4320 */
        MIPS_SYS(sys_timerfd_create, 2)
        MIPS_SYS(sys_timerfd_gettime, 2)
        MIPS_SYS(sys_timerfd_settime, 4)
        MIPS_SYS(sys_signalfd4, 4)
        MIPS_SYS(sys_eventfd2, 2)       /* 4325 */
        MIPS_SYS(sys_epoll_create1, 1)
        MIPS_SYS(sys_dup3, 3)
        MIPS_SYS(sys_pipe2, 2)
        MIPS_SYS(sys_inotify_init1, 1)
        MIPS_SYS(sys_preadv, 6)         /* 4330 */
        MIPS_SYS(sys_pwritev, 6)
        MIPS_SYS(sys_rt_tgsigqueueinfo, 4)
        MIPS_SYS(sys_perf_event_open, 5)
        MIPS_SYS(sys_accept4, 4)
        MIPS_SYS(sys_recvmmsg, 5)       /* 4335 */
        MIPS_SYS(sys_fanotify_init, 2)
        MIPS_SYS(sys_fanotify_mark, 6)
        MIPS_SYS(sys_prlimit64, 4)
        MIPS_SYS(sys_name_to_handle_at, 5)
        MIPS_SYS(sys_open_by_handle_at, 3) /* 4340 */
        MIPS_SYS(sys_clock_adjtime, 2)
        MIPS_SYS(sys_syncfs, 1)
};

#undef MIPS_SYS

static int do_store_exclusive(CPUMIPSState *env)
{
    target_ulong addr;
    target_ulong page_addr;
    target_ulong val;
    int flags;
    int segv = 0;
    int reg;
    int d;

    addr = env->lladdr;
    page_addr = addr & TARGET_PAGE_MASK;
    start_exclusive();
    mmap_lock();
    flags = page_get_flags(page_addr);
    if ((flags & PAGE_READ) == 0) {
        segv = 1;
    } else {
        reg = env->llreg & 0x1f;
        d = (env->llreg & 0x20) != 0;
        if (d) {
            segv = get_user_s64(val, addr);
        } else {
            segv = get_user_s32(val, addr);
        }
        if (!segv) {
            if (val != env->llval) {
                env->active_tc.gpr[reg] = 0;
            } else {
                if (d) {
                    segv = put_user_u64(env->llnewval, addr);
                } else {
                    segv = put_user_u32(env->llnewval, addr);
                }
                if (!segv) {
                    env->active_tc.gpr[reg] = 1;
                }
            }
        }
    }
    env->lladdr = -1;
    if (!segv) {
        env->active_tc.PC += 4;
    }
    mmap_unlock();
    end_exclusive();
    return segv;
}

void cpu_loop(CPUMIPSState *env)
{
    target_siginfo_t info;
    int trapnr, ret;
    unsigned int syscall_num;

    for(;;) {
        cpu_exec_start(env);
        trapnr = cpu_mips_exec(env);
        cpu_exec_end(env);
        switch(trapnr) {
        case EXCP_SYSCALL:
            syscall_num = env->active_tc.gpr[2] - 4000;
            env->active_tc.PC += 4;
            if (syscall_num >= sizeof(mips_syscall_args)) {
                ret = -TARGET_ENOSYS;
            } else {
                int nb_args;
                abi_ulong sp_reg;
                abi_ulong arg5 = 0, arg6 = 0, arg7 = 0, arg8 = 0;

                nb_args = mips_syscall_args[syscall_num];
                sp_reg = env->active_tc.gpr[29];
                switch (nb_args) {
                /* these arguments are taken from the stack */
                case 8:
                    if ((ret = get_user_ual(arg8, sp_reg + 28)) != 0) {
                        goto done_syscall;
                    }
                case 7:
                    if ((ret = get_user_ual(arg7, sp_reg + 24)) != 0) {
                        goto done_syscall;
                    }
                case 6:
                    if ((ret = get_user_ual(arg6, sp_reg + 20)) != 0) {
                        goto done_syscall;
                    }
                case 5:
                    if ((ret = get_user_ual(arg5, sp_reg + 16)) != 0) {
                        goto done_syscall;
                    }
                default:
                    break;
                }
                ret = do_syscall(env, env->active_tc.gpr[2],
                                 env->active_tc.gpr[4],
                                 env->active_tc.gpr[5],
                                 env->active_tc.gpr[6],
                                 env->active_tc.gpr[7],
                                 arg5, arg6, arg7, arg8);
            }
done_syscall:
            if (ret == -TARGET_QEMU_ESIGRETURN) {
                /* Returning from a successful sigreturn syscall.
                   Avoid clobbering register state.  */
                break;
            }
            if ((unsigned int)ret >= (unsigned int)(-1133)) {
                env->active_tc.gpr[7] = 1; /* error flag */
                ret = -ret;
            } else {
                env->active_tc.gpr[7] = 0; /* error flag */
            }
            env->active_tc.gpr[2] = ret;
            break;
        case EXCP_TLBL:
        case EXCP_TLBS:
        case EXCP_AdEL:
        case EXCP_AdES:
            info.si_signo = TARGET_SIGSEGV;
            info.si_errno = 0;
            /* XXX: check env->error_code */
            info.si_code = TARGET_SEGV_MAPERR;
            info._sifields._sigfault._addr = env->CP0_BadVAddr;
            queue_signal(env, info.si_signo, &info);
            break;
        case EXCP_CpU:
        case EXCP_RI:
            info.si_signo = TARGET_SIGILL;
            info.si_errno = 0;
            info.si_code = 0;
            queue_signal(env, info.si_signo, &info);
            break;
        case EXCP_INTERRUPT:
            /* just indicate that signals should be handled asap */
            break;
        case EXCP_DEBUG:
            {
                int sig;

                sig = gdb_handlesig (env, TARGET_SIGTRAP);
                if (sig)
                  {
                    info.si_signo = sig;
                    info.si_errno = 0;
                    info.si_code = TARGET_TRAP_BRKPT;
                    queue_signal(env, info.si_signo, &info);
                  }
            }
            break;
        case EXCP_SC:
            if (do_store_exclusive(env)) {
                info.si_signo = TARGET_SIGSEGV;
                info.si_errno = 0;
                info.si_code = TARGET_SEGV_MAPERR;
                info._sifields._sigfault._addr = env->active_tc.PC;
                queue_signal(env, info.si_signo, &info);
            }
            break;
        default:
            //        error:
            fprintf(stderr, "qemu: unhandled CPU exception 0x%x - aborting\n",
                    trapnr);
            cpu_dump_state(env, stderr, fprintf, 0);
            abort();
        }
        process_pending_signals(env);
    }
}
#endif

#ifdef TARGET_OPENRISC

void cpu_loop(CPUOpenRISCState *env)
{
    int trapnr, gdbsig;

    for (;;) {
        trapnr = cpu_exec(env);
        gdbsig = 0;

        switch (trapnr) {
        case EXCP_RESET:
            qemu_log("\nReset request, exit, pc is %#x\n", env->pc);
            exit(1);
            break;
        case EXCP_BUSERR:
            qemu_log("\nBus error, exit, pc is %#x\n", env->pc);
            gdbsig = SIGBUS;
            break;
        case EXCP_DPF:
        case EXCP_IPF:
            cpu_dump_state(env, stderr, fprintf, 0);
            gdbsig = TARGET_SIGSEGV;
            break;
        case EXCP_TICK:
            qemu_log("\nTick time interrupt pc is %#x\n", env->pc);
            break;
        case EXCP_ALIGN:
            qemu_log("\nAlignment pc is %#x\n", env->pc);
            gdbsig = SIGBUS;
            break;
        case EXCP_ILLEGAL:
            qemu_log("\nIllegal instructionpc is %#x\n", env->pc);
            gdbsig = SIGILL;
            break;
        case EXCP_INT:
            qemu_log("\nExternal interruptpc is %#x\n", env->pc);
            break;
        case EXCP_DTLBMISS:
        case EXCP_ITLBMISS:
            qemu_log("\nTLB miss\n");
            break;
        case EXCP_RANGE:
            qemu_log("\nRange\n");
            gdbsig = SIGSEGV;
            break;
        case EXCP_SYSCALL:
            env->pc += 4;   /* 0xc00; */
            env->gpr[11] = do_syscall(env,
                                      env->gpr[11], /* return value       */
                                      env->gpr[3],  /* r3 - r7 are params */
                                      env->gpr[4],
                                      env->gpr[5],
                                      env->gpr[6],
                                      env->gpr[7],
                                      env->gpr[8], 0, 0);
            break;
        case EXCP_FPE:
            qemu_log("\nFloating point error\n");
            break;
        case EXCP_TRAP:
            qemu_log("\nTrap\n");
            gdbsig = SIGTRAP;
            break;
        case EXCP_NR:
            qemu_log("\nNR\n");
            break;
        default:
            qemu_log("\nqemu: unhandled CPU exception %#x - aborting\n",
                     trapnr);
            cpu_dump_state(env, stderr, fprintf, 0);
            gdbsig = TARGET_SIGILL;
            break;
        }
        if (gdbsig) {
            gdb_handlesig(env, gdbsig);
            if (gdbsig != TARGET_SIGTRAP) {
                exit(1);
            }
        }

        process_pending_signals(env);
    }
}

#endif /* TARGET_OPENRISC */

#ifdef TARGET_SH4
void cpu_loop(CPUSH4State *env)
{
    int trapnr, ret;
    target_siginfo_t info;

    while (1) {
        trapnr = cpu_sh4_exec (env);

        switch (trapnr) {
        case 0x160:
            env->pc += 2;
            ret = do_syscall(env,
                             env->gregs[3],
                             env->gregs[4],
                             env->gregs[5],
                             env->gregs[6],
                             env->gregs[7],
                             env->gregs[0],
                             env->gregs[1],
                             0, 0);
            env->gregs[0] = ret;
            break;
        case EXCP_INTERRUPT:
            /* just indicate that signals should be handled asap */
            break;
        case EXCP_DEBUG:
            {
                int sig;

                sig = gdb_handlesig (env, TARGET_SIGTRAP);
                if (sig)
                  {
                    info.si_signo = sig;
                    info.si_errno = 0;
                    info.si_code = TARGET_TRAP_BRKPT;
                    queue_signal(env, info.si_signo, &info);
                  }
            }
            break;
	case 0xa0:
	case 0xc0:
            info.si_signo = SIGSEGV;
            info.si_errno = 0;
            info.si_code = TARGET_SEGV_MAPERR;
            info._sifields._sigfault._addr = env->tea;
            queue_signal(env, info.si_signo, &info);
	    break;

        default:
            printf ("Unhandled trap: 0x%x\n", trapnr);
            cpu_dump_state(env, stderr, fprintf, 0);
            exit (1);
        }
        process_pending_signals (env);
    }
}
#endif

#ifdef TARGET_CRIS
void cpu_loop(CPUCRISState *env)
{
    int trapnr, ret;
    target_siginfo_t info;

    while (1) {
        trapnr = cpu_cris_exec (env);
        switch (trapnr) {
        case 0xaa:
            {
                info.si_signo = SIGSEGV;
                info.si_errno = 0;
                /* XXX: check env->error_code */
                info.si_code = TARGET_SEGV_MAPERR;
                info._sifields._sigfault._addr = env->pregs[PR_EDA];
                queue_signal(env, info.si_signo, &info);
            }
            break;
	case EXCP_INTERRUPT:
	  /* just indicate that signals should be handled asap */
	  break;
        case EXCP_BREAK:
            ret = do_syscall(env, 
                             env->regs[9], 
                             env->regs[10], 
                             env->regs[11], 
                             env->regs[12], 
                             env->regs[13], 
                             env->pregs[7], 
                             env->pregs[11],
                             0, 0);
            env->regs[10] = ret;
            break;
        case EXCP_DEBUG:
            {
                int sig;

                sig = gdb_handlesig (env, TARGET_SIGTRAP);
                if (sig)
                  {
                    info.si_signo = sig;
                    info.si_errno = 0;
                    info.si_code = TARGET_TRAP_BRKPT;
                    queue_signal(env, info.si_signo, &info);
                  }
            }
            break;
        default:
            printf ("Unhandled trap: 0x%x\n", trapnr);
            cpu_dump_state(env, stderr, fprintf, 0);
            exit (1);
        }
        process_pending_signals (env);
    }
}
#endif

#ifdef TARGET_MICROBLAZE
void cpu_loop(CPUMBState *env)
{
    int trapnr, ret;
    target_siginfo_t info;

    while (1) {
        trapnr = cpu_mb_exec (env);
        switch (trapnr) {
        case 0xaa:
            {
                info.si_signo = SIGSEGV;
                info.si_errno = 0;
                /* XXX: check env->error_code */
                info.si_code = TARGET_SEGV_MAPERR;
                info._sifields._sigfault._addr = 0;
                queue_signal(env, info.si_signo, &info);
            }
            break;
	case EXCP_INTERRUPT:
	  /* just indicate that signals should be handled asap */
	  break;
        case EXCP_BREAK:
            /* Return address is 4 bytes after the call.  */
            env->regs[14] += 4;
            ret = do_syscall(env, 
                             env->regs[12], 
                             env->regs[5], 
                             env->regs[6], 
                             env->regs[7], 
                             env->regs[8], 
                             env->regs[9], 
                             env->regs[10],
                             0, 0);
            env->regs[3] = ret;
            env->sregs[SR_PC] = env->regs[14];
            break;
        case EXCP_HW_EXCP:
            env->regs[17] = env->sregs[SR_PC] + 4;
            if (env->iflags & D_FLAG) {
                env->sregs[SR_ESR] |= 1 << 12;
                env->sregs[SR_PC] -= 4;
                /* FIXME: if branch was immed, replay the imm as well.  */
            }

            env->iflags &= ~(IMM_FLAG | D_FLAG);

            switch (env->sregs[SR_ESR] & 31) {
                case ESR_EC_DIVZERO:
                    info.si_signo = SIGFPE;
                    info.si_errno = 0;
                    info.si_code = TARGET_FPE_FLTDIV;
                    info._sifields._sigfault._addr = 0;
                    queue_signal(env, info.si_signo, &info);
                    break;
                case ESR_EC_FPU:
                    info.si_signo = SIGFPE;
                    info.si_errno = 0;
                    if (env->sregs[SR_FSR] & FSR_IO) {
                        info.si_code = TARGET_FPE_FLTINV;
                    }
                    if (env->sregs[SR_FSR] & FSR_DZ) {
                        info.si_code = TARGET_FPE_FLTDIV;
                    }
                    info._sifields._sigfault._addr = 0;
                    queue_signal(env, info.si_signo, &info);
                    break;
                default:
                    printf ("Unhandled hw-exception: 0x%x\n",
                            env->sregs[SR_ESR] & ESR_EC_MASK);
                    cpu_dump_state(env, stderr, fprintf, 0);
                    exit (1);
                    break;
            }
            break;
        case EXCP_DEBUG:
            {
                int sig;

                sig = gdb_handlesig (env, TARGET_SIGTRAP);
                if (sig)
                  {
                    info.si_signo = sig;
                    info.si_errno = 0;
                    info.si_code = TARGET_TRAP_BRKPT;
                    queue_signal(env, info.si_signo, &info);
                  }
            }
            break;
        default:
            printf ("Unhandled trap: 0x%x\n", trapnr);
            cpu_dump_state(env, stderr, fprintf, 0);
            exit (1);
        }
        process_pending_signals (env);
    }
}
#endif

#ifdef TARGET_M68K

void cpu_loop(CPUM68KState *env)
{
    int trapnr;
    unsigned int n;
    target_siginfo_t info;
    TaskState *ts = env->opaque;

    for(;;) {
        trapnr = cpu_m68k_exec(env);
        switch(trapnr) {
        case EXCP_ILLEGAL:
            {
                if (ts->sim_syscalls) {
                    uint16_t nr;
                    nr = lduw(env->pc + 2);
                    env->pc += 4;
                    do_m68k_simcall(env, nr);
                } else {
                    goto do_sigill;
                }
            }
            break;
        case EXCP_HALT_INSN:
            /* Semihosing syscall.  */
            env->pc += 4;
            do_m68k_semihosting(env, env->dregs[0]);
            break;
        case EXCP_LINEA:
        case EXCP_LINEF:
        case EXCP_UNSUPPORTED:
        do_sigill:
            info.si_signo = SIGILL;
            info.si_errno = 0;
            info.si_code = TARGET_ILL_ILLOPN;
            info._sifields._sigfault._addr = env->pc;
            queue_signal(env, info.si_signo, &info);
            break;
        case EXCP_TRAP0:
            {
                ts->sim_syscalls = 0;
                n = env->dregs[0];
                env->pc += 2;
                env->dregs[0] = do_syscall(env,
                                          n,
                                          env->dregs[1],
                                          env->dregs[2],
                                          env->dregs[3],
                                          env->dregs[4],
                                          env->dregs[5],
                                          env->aregs[0],
                                          0, 0);
            }
            break;
        case EXCP_INTERRUPT:
            /* just indicate that signals should be handled asap */
            break;
        case EXCP_ACCESS:
            {
                info.si_signo = SIGSEGV;
                info.si_errno = 0;
                /* XXX: check env->error_code */
                info.si_code = TARGET_SEGV_MAPERR;
                info._sifields._sigfault._addr = env->mmu.ar;
                queue_signal(env, info.si_signo, &info);
            }
            break;
        case EXCP_DEBUG:
            {
                int sig;

                sig = gdb_handlesig (env, TARGET_SIGTRAP);
                if (sig)
                  {
                    info.si_signo = sig;
                    info.si_errno = 0;
                    info.si_code = TARGET_TRAP_BRKPT;
                    queue_signal(env, info.si_signo, &info);
                  }
            }
            break;
        default:
            fprintf(stderr, "qemu: unhandled CPU exception 0x%x - aborting\n",
                    trapnr);
            cpu_dump_state(env, stderr, fprintf, 0);
            abort();
        }
        process_pending_signals(env);
    }
}
#endif /* TARGET_M68K */

#ifdef TARGET_ALPHA
static void do_store_exclusive(CPUAlphaState *env, int reg, int quad)
{
    target_ulong addr, val, tmp;
    target_siginfo_t info;
    int ret = 0;

    addr = env->lock_addr;
    tmp = env->lock_st_addr;
    env->lock_addr = -1;
    env->lock_st_addr = 0;

    start_exclusive();
    mmap_lock();

    if (addr == tmp) {
        if (quad ? get_user_s64(val, addr) : get_user_s32(val, addr)) {
            goto do_sigsegv;
        }

        if (val == env->lock_value) {
            tmp = env->ir[reg];
            if (quad ? put_user_u64(tmp, addr) : put_user_u32(tmp, addr)) {
                goto do_sigsegv;
            }
            ret = 1;
        }
    }
    env->ir[reg] = ret;
    env->pc += 4;

    mmap_unlock();
    end_exclusive();
    return;

 do_sigsegv:
    mmap_unlock();
    end_exclusive();

    info.si_signo = TARGET_SIGSEGV;
    info.si_errno = 0;
    info.si_code = TARGET_SEGV_MAPERR;
    info._sifields._sigfault._addr = addr;
    queue_signal(env, TARGET_SIGSEGV, &info);
}

void cpu_loop(CPUAlphaState *env)
{
    int trapnr;
    target_siginfo_t info;
    abi_long sysret;

    while (1) {
        trapnr = cpu_alpha_exec (env);

        /* All of the traps imply a transition through PALcode, which
           implies an REI instruction has been executed.  Which means
           that the intr_flag should be cleared.  */
        env->intr_flag = 0;

        switch (trapnr) {
        case EXCP_RESET:
            fprintf(stderr, "Reset requested. Exit\n");
            exit(1);
            break;
        case EXCP_MCHK:
            fprintf(stderr, "Machine check exception. Exit\n");
            exit(1);
            break;
        case EXCP_SMP_INTERRUPT:
        case EXCP_CLK_INTERRUPT:
        case EXCP_DEV_INTERRUPT:
            fprintf(stderr, "External interrupt. Exit\n");
            exit(1);
            break;
        case EXCP_MMFAULT:
            env->lock_addr = -1;
            info.si_signo = TARGET_SIGSEGV;
            info.si_errno = 0;
            info.si_code = (page_get_flags(env->trap_arg0) & PAGE_VALID
                            ? TARGET_SEGV_ACCERR : TARGET_SEGV_MAPERR);
            info._sifields._sigfault._addr = env->trap_arg0;
            queue_signal(env, info.si_signo, &info);
            break;
        case EXCP_UNALIGN:
            env->lock_addr = -1;
            info.si_signo = TARGET_SIGBUS;
            info.si_errno = 0;
            info.si_code = TARGET_BUS_ADRALN;
            info._sifields._sigfault._addr = env->trap_arg0;
            queue_signal(env, info.si_signo, &info);
            break;
        case EXCP_OPCDEC:
        do_sigill:
            env->lock_addr = -1;
            info.si_signo = TARGET_SIGILL;
            info.si_errno = 0;
            info.si_code = TARGET_ILL_ILLOPC;
            info._sifields._sigfault._addr = env->pc;
            queue_signal(env, info.si_signo, &info);
            break;
        case EXCP_ARITH:
            env->lock_addr = -1;
            info.si_signo = TARGET_SIGFPE;
            info.si_errno = 0;
            info.si_code = TARGET_FPE_FLTINV;
            info._sifields._sigfault._addr = env->pc;
            queue_signal(env, info.si_signo, &info);
            break;
        case EXCP_FEN:
            /* No-op.  Linux simply re-enables the FPU.  */
            break;
        case EXCP_CALL_PAL:
            env->lock_addr = -1;
            switch (env->error_code) {
            case 0x80:
                /* BPT */
                info.si_signo = TARGET_SIGTRAP;
                info.si_errno = 0;
                info.si_code = TARGET_TRAP_BRKPT;
                info._sifields._sigfault._addr = env->pc;
                queue_signal(env, info.si_signo, &info);
                break;
            case 0x81:
                /* BUGCHK */
                info.si_signo = TARGET_SIGTRAP;
                info.si_errno = 0;
                info.si_code = 0;
                info._sifields._sigfault._addr = env->pc;
                queue_signal(env, info.si_signo, &info);
                break;
            case 0x83:
                /* CALLSYS */
                trapnr = env->ir[IR_V0];
                sysret = do_syscall(env, trapnr,
                                    env->ir[IR_A0], env->ir[IR_A1],
                                    env->ir[IR_A2], env->ir[IR_A3],
                                    env->ir[IR_A4], env->ir[IR_A5],
                                    0, 0);
                if (trapnr == TARGET_NR_sigreturn
                    || trapnr == TARGET_NR_rt_sigreturn) {
                    break;
                }
                /* Syscall writes 0 to V0 to bypass error check, similar
                   to how this is handled internal to Linux kernel.
                   (Ab)use trapnr temporarily as boolean indicating error.  */
                trapnr = (env->ir[IR_V0] != 0 && sysret < 0);
                env->ir[IR_V0] = (trapnr ? -sysret : sysret);
                env->ir[IR_A3] = trapnr;
                break;
            case 0x86:
                /* IMB */
                /* ??? We can probably elide the code using page_unprotect
                   that is checking for self-modifying code.  Instead we
                   could simply call tb_flush here.  Until we work out the
                   changes required to turn off the extra write protection,
                   this can be a no-op.  */
                break;
            case 0x9E:
                /* RDUNIQUE */
                /* Handled in the translator for usermode.  */
                abort();
            case 0x9F:
                /* WRUNIQUE */
                /* Handled in the translator for usermode.  */
                abort();
            case 0xAA:
                /* GENTRAP */
                info.si_signo = TARGET_SIGFPE;
                switch (env->ir[IR_A0]) {
                case TARGET_GEN_INTOVF:
                    info.si_code = TARGET_FPE_INTOVF;
                    break;
                case TARGET_GEN_INTDIV:
                    info.si_code = TARGET_FPE_INTDIV;
                    break;
                case TARGET_GEN_FLTOVF:
                    info.si_code = TARGET_FPE_FLTOVF;
                    break;
                case TARGET_GEN_FLTUND:
                    info.si_code = TARGET_FPE_FLTUND;
                    break;
                case TARGET_GEN_FLTINV:
                    info.si_code = TARGET_FPE_FLTINV;
                    break;
                case TARGET_GEN_FLTINE:
                    info.si_code = TARGET_FPE_FLTRES;
                    break;
                case TARGET_GEN_ROPRAND:
                    info.si_code = 0;
                    break;
                default:
                    info.si_signo = TARGET_SIGTRAP;
                    info.si_code = 0;
                    break;
                }
                info.si_errno = 0;
                info._sifields._sigfault._addr = env->pc;
                queue_signal(env, info.si_signo, &info);
                break;
            default:
                goto do_sigill;
            }
            break;
        case EXCP_DEBUG:
            info.si_signo = gdb_handlesig (env, TARGET_SIGTRAP);
            if (info.si_signo) {
                env->lock_addr = -1;
                info.si_errno = 0;
                info.si_code = TARGET_TRAP_BRKPT;
                queue_signal(env, info.si_signo, &info);
            }
            break;
        case EXCP_STL_C:
        case EXCP_STQ_C:
            do_store_exclusive(env, env->error_code, trapnr - EXCP_STL_C);
            break;
        case EXCP_INTERRUPT:
            /* Just indicate that signals should be handled asap.  */
            break;
        default:
            printf ("Unhandled trap: 0x%x\n", trapnr);
            cpu_dump_state(env, stderr, fprintf, 0);
            exit (1);
        }
        process_pending_signals (env);
    }
}
#endif /* TARGET_ALPHA */

#ifdef TARGET_S390X
void cpu_loop(CPUS390XState *env)
{
    int trapnr;
    target_siginfo_t info;

    while (1) {
        trapnr = cpu_s390x_exec (env);

        switch (trapnr) {
        case EXCP_INTERRUPT:
            /* just indicate that signals should be handled asap */
            break;
        case EXCP_DEBUG:
            {
                int sig;

                sig = gdb_handlesig (env, TARGET_SIGTRAP);
                if (sig) {
                    info.si_signo = sig;
                    info.si_errno = 0;
                    info.si_code = TARGET_TRAP_BRKPT;
                    queue_signal(env, info.si_signo, &info);
                }
            }
            break;
        case EXCP_SVC:
            {
                int n = env->int_svc_code;
                if (!n) {
                    /* syscalls > 255 */
                    n = env->regs[1];
                }
                env->psw.addr += env->int_svc_ilc;
                env->regs[2] = do_syscall(env, n,
                           env->regs[2],
                           env->regs[3],
                           env->regs[4],
                           env->regs[5],
                           env->regs[6],
                           env->regs[7],
                           0, 0);
            }
            break;
        case EXCP_ADDR:
            {
                info.si_signo = SIGSEGV;
                info.si_errno = 0;
                /* XXX: check env->error_code */
                info.si_code = TARGET_SEGV_MAPERR;
                info._sifields._sigfault._addr = env->__excp_addr;
                queue_signal(env, info.si_signo, &info);
            }
            break;
        case EXCP_SPEC:
            {
                fprintf(stderr,"specification exception insn 0x%08x%04x\n", ldl(env->psw.addr), lduw(env->psw.addr + 4));
                info.si_signo = SIGILL;
                info.si_errno = 0;
                info.si_code = TARGET_ILL_ILLOPC;
                info._sifields._sigfault._addr = env->__excp_addr;
                queue_signal(env, info.si_signo, &info);
            }
            break;
        default:
            printf ("Unhandled trap: 0x%x\n", trapnr);
            cpu_dump_state(env, stderr, fprintf, 0);
            exit (1);
        }
        process_pending_signals (env);
    }
}

#endif /* TARGET_S390X */

THREAD CPUArchState *thread_env;

void task_settid(TaskState *ts)
{
    if (ts->ts_tid == 0) {
#ifdef CONFIG_USE_NPTL
        ts->ts_tid = (pid_t)syscall(SYS_gettid);
#else
        /* when no threads are used, tid becomes pid */
        ts->ts_tid = getpid();
#endif
    }
}

void stop_all_tasks(void)
{
    /*
     * We trust that when using NPTL, start_exclusive()
     * handles thread stopping correctly.
     */
    start_exclusive();
}

/* Assumes contents are already zeroed.  */
void init_task_state(TaskState *ts)
{
    int i;

    ts->used = 1;
    ts->first_free = ts->sigqueue_table;
    for (i = 0; i < MAX_SIGQUEUE_SIZE - 1; i++) {
        ts->sigqueue_table[i].next = &ts->sigqueue_table[i + 1];
    }
    ts->sigqueue_table[i].next = NULL;
}

static void handle_arg_help(const char *arg)
{
    usage();
}

static void handle_arg_log(const char *arg)
{
    int mask;
    const CPULogItem *item;

    mask = cpu_str_to_log_mask(arg);
    if (!mask) {
        printf("Log items (comma separated):\n");
        for (item = cpu_log_items; item->mask != 0; item++) {
            printf("%-10s %s\n", item->name, item->help);
        }
        exit(1);
    }
    cpu_set_log(mask);
}

static void handle_arg_log_filename(const char *arg)
{
    cpu_set_log_filename(arg);
}

static void handle_arg_set_env(const char *arg)
{
    char *r, *p, *token;
    r = p = strdup(arg);
    while ((token = strsep(&p, ",")) != NULL) {
        if (envlist_setenv(envlist, token) != 0) {
            usage();
        }
    }
    free(r);
}

static void handle_arg_unset_env(const char *arg)
{
    char *r, *p, *token;
    r = p = strdup(arg);
    while ((token = strsep(&p, ",")) != NULL) {
        if (envlist_unsetenv(envlist, token) != 0) {
            usage();
        }
    }
    free(r);
}

static void handle_arg_argv0(const char *arg)
{
    argv0 = strdup(arg);
}

static void handle_arg_stack_size(const char *arg)
{
    char *p;
    guest_stack_size = strtoul(arg, &p, 0);
    if (guest_stack_size == 0) {
        usage();
    }

    if (*p == 'M') {
        guest_stack_size *= 1024 * 1024;
    } else if (*p == 'k' || *p == 'K') {
        guest_stack_size *= 1024;
    }
}

static void handle_arg_ld_prefix(const char *arg)
{
    interp_prefix = strdup(arg);
}

static void handle_arg_pagesize(const char *arg)
{
    qemu_host_page_size = atoi(arg);
    if (qemu_host_page_size == 0 ||
        (qemu_host_page_size & (qemu_host_page_size - 1)) != 0) {
        fprintf(stderr, "page size must be a power of two\n");
        exit(1);
    }
}

static void handle_arg_gdb(const char *arg)
{
    gdbstub_port = atoi(arg);
}

static void handle_arg_uname(const char *arg)
{
    qemu_uname_release = strdup(arg);
}

static void handle_arg_cpu(const char *arg)
{
    cpu_model = strdup(arg);
    if (cpu_model == NULL || is_help_option(cpu_model)) {
        /* XXX: implement xxx_cpu_list for targets that still miss it */
#if defined(cpu_list_id)
        cpu_list_id(stdout, &fprintf, "");
#elif defined(cpu_list)
        cpu_list(stdout, &fprintf); /* deprecated */
#else
        /* TODO: add cpu selection for alpha, microblaze, unicore32, s390x. */
        printf("Target ignores cpu selection\n");
#endif
        exit(1);
    }
}

#if defined(CONFIG_USE_GUEST_BASE)
static void handle_arg_guest_base(const char *arg)
{
    guest_base = strtol(arg, NULL, 0);
    have_guest_base = 1;
}

static void handle_arg_reserved_va(const char *arg)
{
    char *p;
    int shift = 0;
    reserved_va = strtoul(arg, &p, 0);
    switch (*p) {
    case 'k':
    case 'K':
        shift = 10;
        break;
    case 'M':
        shift = 20;
        break;
    case 'G':
        shift = 30;
        break;
    }
    if (shift) {
        unsigned long unshifted = reserved_va;
        p++;
        reserved_va <<= shift;
        if (((reserved_va >> shift) != unshifted)
#if HOST_LONG_BITS > TARGET_VIRT_ADDR_SPACE_BITS
            || (reserved_va > (1ul << TARGET_VIRT_ADDR_SPACE_BITS))
#endif
            ) {
            fprintf(stderr, "Reserved virtual address too big\n");
            exit(1);
        }
    }
    if (*p) {
        fprintf(stderr, "Unrecognised -R size suffix '%s'\n", p);
        exit(1);
    }
}
#endif

static void handle_arg_singlestep(const char *arg)
{
    singlestep = 1;
}

static void handle_arg_strace(const char *arg)
{
    do_strace = 1;
}

static void handle_arg_version(const char *arg)
{
    printf("qemu-" TARGET_ARCH " version " QEMU_VERSION QEMU_PKGVERSION
           ", Copyright (c) 2003-2008 Fabrice Bellard\n");
    exit(0);
}

struct qemu_argument {
    const char *argv;
    const char *env;
    bool has_arg;
    void (*handle_opt)(const char *arg);
    const char *example;
    const char *help;
};

struct qemu_argument arg_table[] = {
    {"h",          "",                 false, handle_arg_help,
     "",           "print this help"},
    {"g",          "QEMU_GDB",         true,  handle_arg_gdb,
     "port",       "wait gdb connection to 'port'"},
    {"L",          "QEMU_LD_PREFIX",   true,  handle_arg_ld_prefix,
     "path",       "set the elf interpreter prefix to 'path'"},
    {"s",          "QEMU_STACK_SIZE",  true,  handle_arg_stack_size,
     "size",       "set the stack size to 'size' bytes"},
    {"cpu",        "QEMU_CPU",         true,  handle_arg_cpu,
     "model",      "select CPU (-cpu help for list)"},
    {"E",          "QEMU_SET_ENV",     true,  handle_arg_set_env,
     "var=value",  "sets targets environment variable (see below)"},
    {"U",          "QEMU_UNSET_ENV",   true,  handle_arg_unset_env,
     "var",        "unsets targets environment variable (see below)"},
    {"0",          "QEMU_ARGV0",       true,  handle_arg_argv0,
     "argv0",      "forces target process argv[0] to be 'argv0'"},
    {"r",          "QEMU_UNAME",       true,  handle_arg_uname,
     "uname",      "set qemu uname release string to 'uname'"},
#if defined(CONFIG_USE_GUEST_BASE)
    {"B",          "QEMU_GUEST_BASE",  true,  handle_arg_guest_base,
     "address",    "set guest_base address to 'address'"},
    {"R",          "QEMU_RESERVED_VA", true,  handle_arg_reserved_va,
     "size",       "reserve 'size' bytes for guest virtual address space"},
#endif
    {"d",          "QEMU_LOG",         true,  handle_arg_log,
     "options",    "activate log"},
    {"D",          "QEMU_LOG_FILENAME", true, handle_arg_log_filename,
     "logfile",     "override default logfile location"},
    {"p",          "QEMU_PAGESIZE",    true,  handle_arg_pagesize,
     "pagesize",   "set the host page size to 'pagesize'"},
    {"singlestep", "QEMU_SINGLESTEP",  false, handle_arg_singlestep,
     "",           "run in singlestep mode"},
    {"strace",     "QEMU_STRACE",      false, handle_arg_strace,
     "",           "log system calls"},
    {"version",    "QEMU_VERSION",     false, handle_arg_version,
     "",           "display version information and exit"},
    {NULL, NULL, false, NULL, NULL, NULL}
};

static void QEMU_NORETURN usage(void)
{
    struct qemu_argument *arginfo;
    int maxarglen;
    int maxenvlen;

    printf("usage: qemu-" TARGET_ARCH " [options] program [arguments...]\n"
           "Linux CPU emulator (compiled for " TARGET_ARCH " emulation)\n"
           "\n"
           "Options and associated environment variables:\n"
           "\n");

    maxarglen = maxenvlen = 0;

    for (arginfo = arg_table; arginfo->handle_opt != NULL; arginfo++) {
        if (strlen(arginfo->env) > maxenvlen) {
            maxenvlen = strlen(arginfo->env);
        }
        if (strlen(arginfo->argv) > maxarglen) {
            maxarglen = strlen(arginfo->argv);
        }
    }

    printf("%-*s%-*sDescription\n", maxarglen+3, "Argument",
            maxenvlen+1, "Env-variable");

    for (arginfo = arg_table; arginfo->handle_opt != NULL; arginfo++) {
        if (arginfo->has_arg) {
            printf("-%s %-*s %-*s %s\n", arginfo->argv,
                    (int)(maxarglen-strlen(arginfo->argv)), arginfo->example,
                    maxenvlen, arginfo->env, arginfo->help);
        } else {
            printf("-%-*s %-*s %s\n", maxarglen+1, arginfo->argv,
                    maxenvlen, arginfo->env,
                    arginfo->help);
        }
    }

    printf("\n"
           "Defaults:\n"
           "QEMU_LD_PREFIX  = %s\n"
           "QEMU_STACK_SIZE = %ld byte\n"
           "QEMU_LOG        = %s\n",
           interp_prefix,
           guest_stack_size,
           DEBUG_LOGFILE);

    printf("\n"
           "You can use -E and -U options or the QEMU_SET_ENV and\n"
           "QEMU_UNSET_ENV environment variables to set and unset\n"
           "environment variables for the target process.\n"
           "It is possible to provide several variables by separating them\n"
           "by commas in getsubopt(3) style. Additionally it is possible to\n"
           "provide the -E and -U options multiple times.\n"
           "The following lines are equivalent:\n"
           "    -E var1=val2 -E var2=val2 -U LD_PRELOAD -U LD_DEBUG\n"
           "    -E var1=val2,var2=val2 -U LD_PRELOAD,LD_DEBUG\n"
           "    QEMU_SET_ENV=var1=val2,var2=val2 QEMU_UNSET_ENV=LD_PRELOAD,LD_DEBUG\n"
           "Note that if you provide several changes to a single variable\n"
           "the last change will stay in effect.\n");

    exit(1);
}

static int parse_args(int argc, char **argv)
{
    const char *r;
    int optind;
    struct qemu_argument *arginfo;

    for (arginfo = arg_table; arginfo->handle_opt != NULL; arginfo++) {
        if (arginfo->env == NULL) {
            continue;
        }

        r = getenv(arginfo->env);
        if (r != NULL) {
            arginfo->handle_opt(r);
        }
    }

    optind = 1;
    for (;;) {
        if (optind >= argc) {
            break;
        }
        r = argv[optind];
        if (r[0] != '-') {
            break;
        }
        optind++;
        r++;
        if (!strcmp(r, "-")) {
            break;
        }

        for (arginfo = arg_table; arginfo->handle_opt != NULL; arginfo++) {
            if (!strcmp(r, arginfo->argv)) {
                if (arginfo->has_arg) {
                    if (optind >= argc) {
                        usage();
                    }
                    arginfo->handle_opt(argv[optind]);
                    optind++;
                } else {
                    arginfo->handle_opt(NULL);
                }
                break;
            }
        }

        /* no option matched the current argv */
        if (arginfo->handle_opt == NULL) {
            usage();
        }
    }

    if (optind >= argc) {
        usage();
    }

    filename = argv[optind];
    exec_path = argv[optind];

    return optind;
}

int main(int argc, char **argv, char **envp)
{
    const char *log_file = DEBUG_LOGFILE;
    struct target_pt_regs regs1, *regs = &regs1;
    struct image_info info1, *info = &info1;
    struct linux_binprm bprm;
    TaskState *ts;
    CPUArchState *env;
    int optind;
    char **target_environ, **wrk;
    char **target_argv;
    int target_argc;
    int i;
    int ret;

    module_call_init(MODULE_INIT_QOM);

    qemu_cache_utils_init(envp);

    if ((envlist = envlist_create()) == NULL) {
        (void) fprintf(stderr, "Unable to allocate envlist\n");
        exit(1);
    }

    /* add current environment into the list */
    for (wrk = environ; *wrk != NULL; wrk++) {
        (void) envlist_setenv(envlist, *wrk);
    }

    /* Read the stack limit from the kernel.  If it's "unlimited",
       then we can do little else besides use the default.  */
    {
        struct rlimit lim;
        if (getrlimit(RLIMIT_STACK, &lim) == 0
            && lim.rlim_cur != RLIM_INFINITY
            && lim.rlim_cur == (target_long)lim.rlim_cur) {
            guest_stack_size = lim.rlim_cur;
        }
    }

    cpu_model = NULL;
#if defined(cpudef_setup)
    cpudef_setup(); /* parse cpu definitions in target config file (TBD) */
#endif

    /* init debug */
    cpu_set_log_filename(log_file);
    optind = parse_args(argc, argv);

    /* Zero out regs */
    memset(regs, 0, sizeof(struct target_pt_regs));

    /* Zero out image_info */
    memset(info, 0, sizeof(struct image_info));

    memset(&bprm, 0, sizeof (bprm));

    /* Scan interp_prefix dir for replacement files. */
    init_paths(interp_prefix);

    if (cpu_model == NULL) {
#if defined(TARGET_I386)
#ifdef TARGET_X86_64
        cpu_model = "qemu64";
#else
        cpu_model = "qemu32";
#endif
#elif defined(TARGET_ARM)
        cpu_model = "any";
#elif defined(TARGET_UNICORE32)
        cpu_model = "any";
#elif defined(TARGET_M68K)
        cpu_model = "any";
#elif defined(TARGET_SPARC)
#ifdef TARGET_SPARC64
        cpu_model = "TI UltraSparc II";
#else
        cpu_model = "Fujitsu MB86904";
#endif
#elif defined(TARGET_MIPS)
#if defined(TARGET_ABI_MIPSN32) || defined(TARGET_ABI_MIPSN64)
        cpu_model = "20Kc";
#else
        cpu_model = "24Kf";
#endif
#elif defined TARGET_OPENRISC
        cpu_model = "or1200";
#elif defined(TARGET_PPC)
#ifdef TARGET_PPC64
        cpu_model = "970fx";
#else
        cpu_model = "750";
#endif
#else
        cpu_model = "any";
#endif
    }
    tcg_exec_init(0);
    cpu_exec_init_all();
    /* NOTE: we need to init the CPU at this stage to get
       qemu_host_page_size */
    env = cpu_init(cpu_model);
    if (!env) {
        fprintf(stderr, "Unable to find CPU definition\n");
        exit(1);
    }
#if defined(TARGET_I386) || defined(TARGET_SPARC) || defined(TARGET_PPC)
    cpu_reset(ENV_GET_CPU(env));
#endif

    thread_env = env;

    if (getenv("QEMU_STRACE")) {
        do_strace = 1;
    }

    target_environ = envlist_to_environ(envlist, NULL);
    envlist_free(envlist);

#if defined(CONFIG_USE_GUEST_BASE)
    /*
     * Now that page sizes are configured in cpu_init() we can do
     * proper page alignment for guest_base.
     */
    guest_base = HOST_PAGE_ALIGN(guest_base);

    if (reserved_va || have_guest_base) {
        guest_base = init_guest_space(guest_base, reserved_va, 0,
                                      have_guest_base);
        if (guest_base == (unsigned long)-1) {
            fprintf(stderr, "Unable to reserve guest address space\n");
            exit(1);
        }
<<<<<<< HEAD
        guest_base = (unsigned long)p;
        /* Make sure the address is properly aligned.  */
        if (guest_base & ~qemu_host_page_mask) {
            munmap(p, reserved_va);
            p = mmap((void *)guest_base, reserved_va + qemu_host_page_size,
                     PROT_NONE, flags, -1, 0);
            if (p == MAP_FAILED) {
                fprintf(stderr, "Unable to reserve guest address space\n");
                exit(1);
            }
            guest_base = HOST_PAGE_ALIGN((unsigned long)p);
        }
        qemu_log("Reserved 0x%" PRIxPTR " bytes of guest address space\n", reserved_va);
        mmap_next_start = reserved_va;
    }
=======
>>>>>>> 682527c0

        if (reserved_va) {
            mmap_next_start = reserved_va;
        }
    }
#endif /* CONFIG_USE_GUEST_BASE */

    /*
     * Read in mmap_min_addr kernel parameter.  This value is used
     * When loading the ELF image to determine whether guest_base
     * is needed.  It is also used in mmap_find_vma.
     */
    {
        FILE *fp;

        if ((fp = fopen("/proc/sys/vm/mmap_min_addr", "r")) != NULL) {
            unsigned long tmp;
            if (fscanf(fp, "%lu", &tmp) == 1) {
                mmap_min_addr = tmp;
                qemu_log("host mmap_min_addr=0x%lx\n", mmap_min_addr);
            }
            fclose(fp);
        }
    }

    /*
     * Prepare copy of argv vector for target.
     */
    target_argc = argc - optind;
    target_argv = calloc(target_argc + 1, sizeof (char *));
    if (target_argv == NULL) {
	(void) fprintf(stderr, "Unable to allocate memory for target_argv\n");
	exit(1);
    }

    /*
     * If argv0 is specified (using '-0' switch) we replace
     * argv[0] pointer with the given one.
     */
    i = 0;
    if (argv0 != NULL) {
        target_argv[i++] = strdup(argv0);
    }
    for (; i < target_argc; i++) {
        target_argv[i] = strdup(argv[optind + i]);
    }
    target_argv[target_argc] = NULL;

    ts = g_malloc0 (sizeof(TaskState));
    init_task_state(ts);
    /* build Task State */
    ts->info = info;
    ts->bprm = &bprm;
    env->opaque = ts;
    task_settid(ts);

    ret = loader_exec(filename, target_argv, target_environ, regs,
        info, &bprm);
    if (ret != 0) {
        printf("Error %d while loading %s\n", ret, filename);
        _exit(1);
    }

    for (wrk = target_environ; *wrk; wrk++) {
        free(*wrk);
    }

    free(target_environ);

    if (qemu_log_enabled()) {
#if defined(CONFIG_USE_GUEST_BASE)
        qemu_log("guest_base  0x%" PRIxPTR "\n", guest_base);
#endif
        log_page_dump();

        qemu_log("start_brk   0x" TARGET_ABI_FMT_lx "\n", info->start_brk);
        qemu_log("end_code    0x" TARGET_ABI_FMT_lx "\n", info->end_code);
        qemu_log("start_code  0x" TARGET_ABI_FMT_lx "\n",
                 info->start_code);
        qemu_log("start_data  0x" TARGET_ABI_FMT_lx "\n",
                 info->start_data);
        qemu_log("end_data    0x" TARGET_ABI_FMT_lx "\n", info->end_data);
        qemu_log("start_stack 0x" TARGET_ABI_FMT_lx "\n",
                 info->start_stack);
        qemu_log("brk         0x" TARGET_ABI_FMT_lx "\n", info->brk);
        qemu_log("entry       0x" TARGET_ABI_FMT_lx "\n", info->entry);
    }

    target_set_brk(info->brk);
    syscall_init();
    signal_init();

#if defined(CONFIG_USE_GUEST_BASE)
    /* Now that we've loaded the binary, GUEST_BASE is fixed.  Delay
       generating the prologue until now so that the prologue can take
       the real value of GUEST_BASE into account.  */
    tcg_prologue_init(&tcg_ctx);
#endif

#if defined(TARGET_I386)
    cpu_x86_set_cpl(env, 3);

    env->cr[0] = CR0_PG_MASK | CR0_WP_MASK | CR0_PE_MASK;
    env->hflags |= HF_PE_MASK;
    if (env->cpuid_features & CPUID_SSE) {
        env->cr[4] |= CR4_OSFXSR_MASK;
        env->hflags |= HF_OSFXSR_MASK;
    }
#ifndef TARGET_ABI32
    /* enable 64 bit mode if possible */
    if (!(env->cpuid_ext2_features & CPUID_EXT2_LM)) {
        fprintf(stderr, "The selected x86 CPU does not support 64 bit mode\n");
        exit(1);
    }
    env->cr[4] |= CR4_PAE_MASK;
    env->efer |= MSR_EFER_LMA | MSR_EFER_LME;
    env->hflags |= HF_LMA_MASK;
#endif

    /* flags setup : we activate the IRQs by default as in user mode */
    env->eflags |= IF_MASK;

    /* linux register setup */
#ifndef TARGET_ABI32
    env->regs[R_EAX] = regs->rax;
    env->regs[R_EBX] = regs->rbx;
    env->regs[R_ECX] = regs->rcx;
    env->regs[R_EDX] = regs->rdx;
    env->regs[R_ESI] = regs->rsi;
    env->regs[R_EDI] = regs->rdi;
    env->regs[R_EBP] = regs->rbp;
    env->regs[R_ESP] = regs->rsp;
    env->eip = regs->rip;
#else
    env->regs[R_EAX] = regs->eax;
    env->regs[R_EBX] = regs->ebx;
    env->regs[R_ECX] = regs->ecx;
    env->regs[R_EDX] = regs->edx;
    env->regs[R_ESI] = regs->esi;
    env->regs[R_EDI] = regs->edi;
    env->regs[R_EBP] = regs->ebp;
    env->regs[R_ESP] = regs->esp;
    env->eip = regs->eip;
#endif

    /* linux interrupt setup */
#ifndef TARGET_ABI32
    env->idt.limit = 511;
#else
    env->idt.limit = 255;
#endif
    env->idt.base = target_mmap(0, sizeof(uint64_t) * (env->idt.limit + 1),
                                PROT_READ|PROT_WRITE,
                                MAP_ANONYMOUS|MAP_PRIVATE, -1, 0);
    idt_table = g2h(env->idt.base);
    set_idt(0, 0);
    set_idt(1, 0);
    set_idt(2, 0);
    set_idt(3, 3);
    set_idt(4, 3);
    set_idt(5, 0);
    set_idt(6, 0);
    set_idt(7, 0);
    set_idt(8, 0);
    set_idt(9, 0);
    set_idt(10, 0);
    set_idt(11, 0);
    set_idt(12, 0);
    set_idt(13, 0);
    set_idt(14, 0);
    set_idt(15, 0);
    set_idt(16, 0);
    set_idt(17, 0);
    set_idt(18, 0);
    set_idt(19, 0);
    set_idt(0x80, 3);

    /* linux segment setup */
    {
        uint64_t *gdt_table;
        env->gdt.base = target_mmap(0, sizeof(uint64_t) * TARGET_GDT_ENTRIES,
                                    PROT_READ|PROT_WRITE,
                                    MAP_ANONYMOUS|MAP_PRIVATE, -1, 0);
        env->gdt.limit = sizeof(uint64_t) * TARGET_GDT_ENTRIES - 1;
        gdt_table = g2h(env->gdt.base);
#ifdef TARGET_ABI32
        write_dt(&gdt_table[__USER_CS >> 3], 0, 0xfffff,
                 DESC_G_MASK | DESC_B_MASK | DESC_P_MASK | DESC_S_MASK |
                 (3 << DESC_DPL_SHIFT) | (0xa << DESC_TYPE_SHIFT));
#else
        /* 64 bit code segment */
        write_dt(&gdt_table[__USER_CS >> 3], 0, 0xfffff,
                 DESC_G_MASK | DESC_B_MASK | DESC_P_MASK | DESC_S_MASK |
                 DESC_L_MASK |
                 (3 << DESC_DPL_SHIFT) | (0xa << DESC_TYPE_SHIFT));
#endif
        write_dt(&gdt_table[__USER_DS >> 3], 0, 0xfffff,
                 DESC_G_MASK | DESC_B_MASK | DESC_P_MASK | DESC_S_MASK |
                 (3 << DESC_DPL_SHIFT) | (0x2 << DESC_TYPE_SHIFT));
    }
    cpu_x86_load_seg(env, R_CS, __USER_CS);
    cpu_x86_load_seg(env, R_SS, __USER_DS);
#ifdef TARGET_ABI32
    cpu_x86_load_seg(env, R_DS, __USER_DS);
    cpu_x86_load_seg(env, R_ES, __USER_DS);
    cpu_x86_load_seg(env, R_FS, __USER_DS);
    cpu_x86_load_seg(env, R_GS, __USER_DS);
    /* This hack makes Wine work... */
    env->segs[R_FS].selector = 0;
#else
    cpu_x86_load_seg(env, R_DS, 0);
    cpu_x86_load_seg(env, R_ES, 0);
    cpu_x86_load_seg(env, R_FS, 0);
    cpu_x86_load_seg(env, R_GS, 0);
#endif
#elif defined(TARGET_ARM)
    {
        int i;
        cpsr_write(env, regs->uregs[16], 0xffffffff);
        for(i = 0; i < 16; i++) {
            env->regs[i] = regs->uregs[i];
        }
        /* Enable BE8.  */
        if (EF_ARM_EABI_VERSION(info->elf_flags) >= EF_ARM_EABI_VER4
            && (info->elf_flags & EF_ARM_BE8)) {
            env->bswap_code = 1;
        }
    }
#elif defined(TARGET_UNICORE32)
    {
        int i;
        cpu_asr_write(env, regs->uregs[32], 0xffffffff);
        for (i = 0; i < 32; i++) {
            env->regs[i] = regs->uregs[i];
        }
    }
#elif defined(TARGET_SPARC)
    {
        int i;
	env->pc = regs->pc;
	env->npc = regs->npc;
        env->y = regs->y;
        for(i = 0; i < 8; i++)
            env->gregs[i] = regs->u_regs[i];
        for(i = 0; i < 8; i++)
            env->regwptr[i] = regs->u_regs[i + 8];
    }
#elif defined(TARGET_PPC)
    {
        int i;

#if defined(TARGET_PPC64)
#if defined(TARGET_ABI32)
        env->msr &= ~((target_ulong)1 << MSR_SF);
#else
        env->msr |= (target_ulong)1 << MSR_SF;
#endif
#endif
        env->nip = regs->nip;
        for(i = 0; i < 32; i++) {
            env->gpr[i] = regs->gpr[i];
        }
    }
#elif defined(TARGET_M68K)
    {
        env->pc = regs->pc;
        env->dregs[0] = regs->d0;
        env->dregs[1] = regs->d1;
        env->dregs[2] = regs->d2;
        env->dregs[3] = regs->d3;
        env->dregs[4] = regs->d4;
        env->dregs[5] = regs->d5;
        env->dregs[6] = regs->d6;
        env->dregs[7] = regs->d7;
        env->aregs[0] = regs->a0;
        env->aregs[1] = regs->a1;
        env->aregs[2] = regs->a2;
        env->aregs[3] = regs->a3;
        env->aregs[4] = regs->a4;
        env->aregs[5] = regs->a5;
        env->aregs[6] = regs->a6;
        env->aregs[7] = regs->usp;
        env->sr = regs->sr;
        ts->sim_syscalls = 1;
    }
#elif defined(TARGET_MICROBLAZE)
    {
        env->regs[0] = regs->r0;
        env->regs[1] = regs->r1;
        env->regs[2] = regs->r2;
        env->regs[3] = regs->r3;
        env->regs[4] = regs->r4;
        env->regs[5] = regs->r5;
        env->regs[6] = regs->r6;
        env->regs[7] = regs->r7;
        env->regs[8] = regs->r8;
        env->regs[9] = regs->r9;
        env->regs[10] = regs->r10;
        env->regs[11] = regs->r11;
        env->regs[12] = regs->r12;
        env->regs[13] = regs->r13;
        env->regs[14] = regs->r14;
        env->regs[15] = regs->r15;
        env->regs[16] = regs->r16;
        env->regs[17] = regs->r17;
        env->regs[18] = regs->r18;
        env->regs[19] = regs->r19;
        env->regs[20] = regs->r20;
        env->regs[21] = regs->r21;
        env->regs[22] = regs->r22;
        env->regs[23] = regs->r23;
        env->regs[24] = regs->r24;
        env->regs[25] = regs->r25;
        env->regs[26] = regs->r26;
        env->regs[27] = regs->r27;
        env->regs[28] = regs->r28;
        env->regs[29] = regs->r29;
        env->regs[30] = regs->r30;
        env->regs[31] = regs->r31;
        env->sregs[SR_PC] = regs->pc;
    }
#elif defined(TARGET_MIPS)
    {
        int i;

        for(i = 0; i < 32; i++) {
            env->active_tc.gpr[i] = regs->regs[i];
        }
        env->active_tc.PC = regs->cp0_epc & ~(target_ulong)1;
        if (regs->cp0_epc & 1) {
            env->hflags |= MIPS_HFLAG_M16;
        }
    }
#elif defined(TARGET_OPENRISC)
    {
        int i;

        for (i = 0; i < 32; i++) {
            env->gpr[i] = regs->gpr[i];
        }

        env->sr = regs->sr;
        env->pc = regs->pc;
    }
#elif defined(TARGET_SH4)
    {
        int i;

        for(i = 0; i < 16; i++) {
            env->gregs[i] = regs->regs[i];
        }
        env->pc = regs->pc;
    }
#elif defined(TARGET_ALPHA)
    {
        int i;

        for(i = 0; i < 28; i++) {
            env->ir[i] = ((abi_ulong *)regs)[i];
        }
        env->ir[IR_SP] = regs->usp;
        env->pc = regs->pc;
    }
#elif defined(TARGET_CRIS)
    {
	    env->regs[0] = regs->r0;
	    env->regs[1] = regs->r1;
	    env->regs[2] = regs->r2;
	    env->regs[3] = regs->r3;
	    env->regs[4] = regs->r4;
	    env->regs[5] = regs->r5;
	    env->regs[6] = regs->r6;
	    env->regs[7] = regs->r7;
	    env->regs[8] = regs->r8;
	    env->regs[9] = regs->r9;
	    env->regs[10] = regs->r10;
	    env->regs[11] = regs->r11;
	    env->regs[12] = regs->r12;
	    env->regs[13] = regs->r13;
	    env->regs[14] = info->start_stack;
	    env->regs[15] = regs->acr;
	    env->pc = regs->erp;
    }
#elif defined(TARGET_S390X)
    {
            int i;
            for (i = 0; i < 16; i++) {
                env->regs[i] = regs->gprs[i];
            }
            env->psw.mask = regs->psw.mask;
            env->psw.addr = regs->psw.addr;
    }
#else
#error unsupported target CPU
#endif

#if defined(TARGET_ARM) || defined(TARGET_M68K) || defined(TARGET_UNICORE32)
    ts->stack_base = info->start_stack;
    ts->heap_base = info->brk;
    /* This will be filled in on the first SYS_HEAPINFO call.  */
    ts->heap_limit = 0;
#endif

    if (gdbstub_port) {
        if (gdbserver_start(gdbstub_port) < 0) {
            fprintf(stderr, "qemu: could not open gdbserver on port %d\n",
                    gdbstub_port);
            exit(1);
        }
        gdb_handlesig(env, 0);
    }
    cpu_loop(env);
    /* never exits */
    return 0;
}<|MERGE_RESOLUTION|>--- conflicted
+++ resolved
@@ -3562,24 +3562,6 @@
             fprintf(stderr, "Unable to reserve guest address space\n");
             exit(1);
         }
-<<<<<<< HEAD
-        guest_base = (unsigned long)p;
-        /* Make sure the address is properly aligned.  */
-        if (guest_base & ~qemu_host_page_mask) {
-            munmap(p, reserved_va);
-            p = mmap((void *)guest_base, reserved_va + qemu_host_page_size,
-                     PROT_NONE, flags, -1, 0);
-            if (p == MAP_FAILED) {
-                fprintf(stderr, "Unable to reserve guest address space\n");
-                exit(1);
-            }
-            guest_base = HOST_PAGE_ALIGN((unsigned long)p);
-        }
-        qemu_log("Reserved 0x%" PRIxPTR " bytes of guest address space\n", reserved_va);
-        mmap_next_start = reserved_va;
-    }
-=======
->>>>>>> 682527c0
 
         if (reserved_va) {
             mmap_next_start = reserved_va;
