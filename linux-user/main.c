--- conflicted
+++ resolved
@@ -2822,11 +2822,7 @@
             r = argv[optind++];
             if (envlist_setenv(envlist, r) != 0)
                 usage();
-<<<<<<< HEAD
-        } else if (!strcmp(r, "Uall")) {
-=======
         } else if (!strcmp(r, "ignore-environment")) {
->>>>>>> 4447d609
             envlist_free(envlist);
             if ((envlist = envlist_create()) == NULL) {
                 (void) fprintf(stderr, "Unable to allocate envlist\n");
