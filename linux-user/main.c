--- conflicted
+++ resolved
@@ -46,9 +46,6 @@
 #if defined(CONFIG_USE_GUEST_BASE)
 uintptr_t guest_base;
 int have_guest_base;
-<<<<<<< HEAD
-uintptr_t reserved_va;
-=======
 #if (TARGET_LONG_BITS == 32) && (HOST_LONG_BITS == 64)
 /*
  * When running 32-on-64 we should make sure we can fit all of the possible
@@ -57,10 +54,9 @@
  * This way we will never overlap with our own libraries or binaries or stack
  * or anything else that QEMU maps.
  */
-unsigned long reserved_va = 0xf7000000;
+uintptr_t reserved_va = 0xf7000000;
 #else
-unsigned long reserved_va;
->>>>>>> 5cbdb3a3
+uintptr_t reserved_va;
 #endif
 #endif
 
@@ -3493,12 +3489,8 @@
             }
             guest_base = HOST_PAGE_ALIGN((unsigned long)p);
         }
-<<<<<<< HEAD
         qemu_log("Reserved 0x%" PRIxPTR " bytes of guest address space\n", reserved_va);
-=======
-        qemu_log("Reserved 0x%lx bytes of guest address space\n", reserved_va);
         mmap_next_start = reserved_va;
->>>>>>> 5cbdb3a3
     }
 
     if (reserved_va || have_guest_base) {
