--- conflicted
+++ resolved
@@ -845,8 +845,8 @@
         new_addr = h2g(host_addr);
         prot = page_get_flags(old_addr);
         page_set_flags(old_addr, old_addr + old_size, 0);
-<<<<<<< HEAD
-        page_set_flags(new_addr, new_addr + new_size, prot | PAGE_VALID);
+        page_set_flags(new_addr, new_addr + new_size,
+                       prot | PAGE_VALID | PAGE_RESET);
         
         if (afl_fork_child && persistent_memory) {
           struct mmap_tree_node* node = mmap_tree_iter_first(&mmap_tree_root,
@@ -863,10 +863,6 @@
           node->end = new_addr + new_size;
           mmap_tree_insert(node, &mmap_tree_root);
         }
-=======
-        page_set_flags(new_addr, new_addr + new_size,
-                       prot | PAGE_VALID | PAGE_RESET);
->>>>>>> c79f01c9
     }
     tb_invalidate_phys_range(new_addr, new_addr + new_size);
     mmap_unlock();
