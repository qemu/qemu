#ifndef QEMU_H
#define QEMU_H

#include <signal.h>
#include <string.h>

#include "cpu.h"

#undef DEBUG_REMAP
#ifdef DEBUG_REMAP
#include <stdlib.h>
#endif /* DEBUG_REMAP */

#include "qemu-types.h"

#include "thunk.h"
#include "syscall_defs.h"
#include "syscall.h"
#include "target_signal.h"
#include "gdbstub.h"
#include "sys-queue.h"

#if defined(USE_NPTL)
#define THREAD __thread
#else
#define THREAD
#endif

/* This struct is used to hold certain information about the image.
 * Basically, it replicates in user space what would be certain
 * task_struct fields in the kernel
 */
struct image_info {
        abi_ulong       load_addr;
        abi_ulong       start_code;
        abi_ulong       end_code;
        abi_ulong       start_data;
        abi_ulong       end_data;
        abi_ulong       start_brk;
        abi_ulong       brk;
        abi_ulong       start_mmap;
        abi_ulong       mmap;
        abi_ulong       rss;
        abi_ulong       start_stack;
        abi_ulong       entry;
        abi_ulong       code_offset;
        abi_ulong       data_offset;
        abi_ulong       saved_auxv;
        abi_ulong       arg_start;
        abi_ulong       arg_end;
        char            **host_argv;
	int		personality;
};

#ifdef TARGET_I386
/* Information about the current linux thread */
struct vm86_saved_state {
    uint32_t eax; /* return code */
    uint32_t ebx;
    uint32_t ecx;
    uint32_t edx;
    uint32_t esi;
    uint32_t edi;
    uint32_t ebp;
    uint32_t esp;
    uint32_t eflags;
    uint32_t eip;
    uint16_t cs, ss, ds, es, fs, gs;
};
#endif

#ifdef TARGET_ARM
/* FPU emulator */
#include "nwfpe/fpa11.h"
#endif

#define MAX_SIGQUEUE_SIZE 1024

struct sigqueue {
    struct sigqueue *next;
    target_siginfo_t info;
};

struct emulated_sigtable {
    int pending; /* true if signal is pending */
    struct sigqueue *first;
    struct sigqueue info; /* in order to always have memory for the
                             first signal, we put it here */
};

/* NOTE: we force a big alignment so that the stack stored after is
   aligned too */
typedef struct TaskState {
    pid_t ts_tid;     /* tid (or pid) of this task */
#ifdef TARGET_ARM
    /* FPA state */
    FPA11 fpa;
    int swi_errno;
#endif
#if defined(TARGET_I386) && !defined(TARGET_X86_64)
    abi_ulong target_v86;
    struct vm86_saved_state vm86_saved_regs;
    struct target_vm86plus_struct vm86plus;
    uint32_t v86flags;
    uint32_t v86mask;
#endif
#ifdef USE_NPTL
    abi_ulong child_tidptr;
#endif
#ifdef TARGET_M68K
    int sim_syscalls;
#endif
#if defined(TARGET_ARM) || defined(TARGET_M68K)
    /* Extra fields for semihosted binaries.  */
    uint32_t stack_base;
    uint32_t heap_base;
    uint32_t heap_limit;
#endif
    int used; /* non zero if used */
    struct image_info *info;
    struct linux_binprm *bprm;

    struct emulated_sigtable sigtab[TARGET_NSIG];
    struct sigqueue sigqueue_table[MAX_SIGQUEUE_SIZE]; /* siginfo queue */
    struct sigqueue *first_free; /* first free siginfo queue entry */
    int signal_pending; /* non zero if a signal may be pending */

    uint8_t stack[0];
} __attribute__((aligned(16))) TaskState;

extern char *exec_path;
void init_task_state(TaskState *ts);
void task_settid(TaskState *);
void stop_all_tasks(void);
extern const char *qemu_uname_release;

/* ??? See if we can avoid exposing so much of the loader internals.  */
/*
 * MAX_ARG_PAGES defines the number of pages allocated for arguments
 * and envelope for the new program. 32 should suffice, this gives
 * a maximum env+arg of 128kB w/4KB pages!
 */
#define MAX_ARG_PAGES 32

/*
 * This structure is used to hold the arguments that are
 * used when loading binaries.
 */
struct linux_binprm {
        char buf[128];
        void *page[MAX_ARG_PAGES];
        int fd;
        int e_uid, e_gid;
        int argc, envc;
        char **argv;
        char **envp;
        char * filename;        /* Name of binary */
<<<<<<< HEAD
        abi_ulong p;
=======
        int (*core_dump)(int, const CPUState *); /* coredump routine */
>>>>>>> 727170b6
};

void do_init_thread(struct target_pt_regs *regs, struct image_info *infop);
abi_ulong loader_build_argptr(int envc, int argc, abi_ulong sp,
                              abi_ulong stringp, int push_ptr);
int loader_exec(const char * filename, char ** argv, char ** envp,
             struct target_pt_regs * regs, struct image_info *infop,
             struct linux_binprm *);

int load_elf_binary(struct linux_binprm * bprm, struct target_pt_regs * regs,
                    struct image_info * info);
int load_flt_binary(struct linux_binprm * bprm, struct target_pt_regs * regs,
                    struct image_info * info);
#ifdef TARGET_HAS_ELFLOAD32
int load_elf_binary_multi(struct linux_binprm *bprm,
                          struct target_pt_regs *regs,
                          struct image_info *info);
#endif

abi_long memcpy_to_target(abi_ulong dest, const void *src,
                          unsigned long len);
void target_set_brk(abi_ulong new_brk);
abi_long do_brk(abi_ulong new_brk);
void syscall_init(void);
abi_long do_syscall(void *cpu_env, int num, abi_long arg1,
                    abi_long arg2, abi_long arg3, abi_long arg4,
                    abi_long arg5, abi_long arg6);
void gemu_log(const char *fmt, ...) __attribute__((format(printf,1,2)));
extern THREAD CPUState *thread_env;
void QEMU_NORETURN cpu_loop(CPUState *env);
void init_paths(const char *prefix);
const char *path(const char *pathname);
char *target_strerror(int err);
int get_osversion(void);
void fork_start(void);
void fork_end(int child);

#include "qemu-log.h"

/* strace.c */
void print_syscall(int num,
                   abi_long arg1, abi_long arg2, abi_long arg3,
                   abi_long arg4, abi_long arg5, abi_long arg6);
void print_syscall_ret(int num, abi_long arg1);
extern int do_strace;

/* signal.c */
void process_pending_signals(CPUState *cpu_env);
void signal_init(void);
int queue_signal(CPUState *env, int sig, target_siginfo_t *info);
void host_to_target_siginfo(target_siginfo_t *tinfo, const siginfo_t *info);
void target_to_host_siginfo(siginfo_t *info, const target_siginfo_t *tinfo);
int target_to_host_signal(int sig);
int host_to_target_signal(int sig);
long do_sigreturn(CPUState *env);
long do_rt_sigreturn(CPUState *env);
abi_long do_sigaltstack(abi_ulong uss_addr, abi_ulong uoss_addr, abi_ulong sp);

#ifdef TARGET_I386
/* vm86.c */
void save_v86_state(CPUX86State *env);
void handle_vm86_trap(CPUX86State *env, int trapno);
void handle_vm86_fault(CPUX86State *env);
int do_vm86(CPUX86State *env, long subfunction, abi_ulong v86_addr);
#elif defined(TARGET_SPARC64)
void sparc64_set_context(CPUSPARCState *env);
void sparc64_get_context(CPUSPARCState *env);
#endif

/* mmap.c */
int target_mprotect(abi_ulong start, abi_ulong len, int prot);
abi_long target_mmap(abi_ulong start, abi_ulong len, int prot,
                     int flags, int fd, abi_ulong offset);
int target_munmap(abi_ulong start, abi_ulong len);
abi_long target_mremap(abi_ulong old_addr, abi_ulong old_size,
                       abi_ulong new_size, unsigned long flags,
                       abi_ulong new_addr);
int target_msync(abi_ulong start, abi_ulong len, int flags);
extern unsigned long last_brk;
void mmap_lock(void);
void mmap_unlock(void);
abi_ulong mmap_find_vma(abi_ulong, abi_ulong);
void cpu_list_lock(void);
void cpu_list_unlock(void);
#if defined(USE_NPTL)
void mmap_fork_start(void);
void mmap_fork_end(int child);
#endif

/* main.c */
extern unsigned long x86_stack_size;

/* user access */

#define VERIFY_READ 0
#define VERIFY_WRITE 1 /* implies read access */

static inline int access_ok(int type, abi_ulong addr, abi_ulong size)
{
    return page_check_range((target_ulong)addr, size,
                            (type == VERIFY_READ) ? PAGE_READ : (PAGE_READ | PAGE_WRITE)) == 0;
}

/* NOTE __get_user and __put_user use host pointers and don't check access. */
/* These are usually used to access struct data members once the
 * struct has been locked - usually with lock_user_struct().
 */
#define __put_user(x, hptr)\
({\
    int size = sizeof(*hptr);\
    switch(size) {\
    case 1:\
        *(uint8_t *)(hptr) = (uint8_t)(typeof(*hptr))(x);\
        break;\
    case 2:\
        *(uint16_t *)(hptr) = tswap16((uint16_t)(typeof(*hptr))(x));\
        break;\
    case 4:\
        *(uint32_t *)(hptr) = tswap32((uint32_t)(typeof(*hptr))(x));\
        break;\
    case 8:\
        *(uint64_t *)(hptr) = tswap64((typeof(*hptr))(x));\
        break;\
    default:\
        abort();\
    }\
    0;\
})

#define __get_user(x, hptr) \
({\
    int size = sizeof(*hptr);\
    switch(size) {\
    case 1:\
        x = (typeof(*hptr))*(uint8_t *)(hptr);\
        break;\
    case 2:\
        x = (typeof(*hptr))tswap16(*(uint16_t *)(hptr));\
        break;\
    case 4:\
        x = (typeof(*hptr))tswap32(*(uint32_t *)(hptr));\
        break;\
    case 8:\
        x = (typeof(*hptr))tswap64(*(uint64_t *)(hptr));\
        break;\
    default:\
        /* avoid warning */\
        x = 0;\
        abort();\
    }\
    0;\
})

/* put_user()/get_user() take a guest address and check access */
/* These are usually used to access an atomic data type, such as an int,
 * that has been passed by address.  These internally perform locking
 * and unlocking on the data type.
 */
#define put_user(x, gaddr, target_type)					\
({									\
    abi_ulong __gaddr = (gaddr);					\
    target_type *__hptr;						\
    abi_long __ret;							\
    if ((__hptr = lock_user(VERIFY_WRITE, __gaddr, sizeof(target_type), 0))) { \
        __ret = __put_user((x), __hptr);				\
        unlock_user(__hptr, __gaddr, sizeof(target_type));		\
    } else								\
        __ret = -TARGET_EFAULT;						\
    __ret;								\
})

#define get_user(x, gaddr, target_type)					\
({									\
    abi_ulong __gaddr = (gaddr);					\
    target_type *__hptr;						\
    abi_long __ret;							\
    if ((__hptr = lock_user(VERIFY_READ, __gaddr, sizeof(target_type), 1))) { \
        __ret = __get_user((x), __hptr);				\
        unlock_user(__hptr, __gaddr, 0);				\
    } else {								\
        /* avoid warning */						\
        (x) = 0;							\
        __ret = -TARGET_EFAULT;						\
    }									\
    __ret;								\
})

#define put_user_ual(x, gaddr) put_user((x), (gaddr), abi_ulong)
#define put_user_sal(x, gaddr) put_user((x), (gaddr), abi_long)
#define put_user_u64(x, gaddr) put_user((x), (gaddr), uint64_t)
#define put_user_s64(x, gaddr) put_user((x), (gaddr), int64_t)
#define put_user_u32(x, gaddr) put_user((x), (gaddr), uint32_t)
#define put_user_s32(x, gaddr) put_user((x), (gaddr), int32_t)
#define put_user_u16(x, gaddr) put_user((x), (gaddr), uint16_t)
#define put_user_s16(x, gaddr) put_user((x), (gaddr), int16_t)
#define put_user_u8(x, gaddr)  put_user((x), (gaddr), uint8_t)
#define put_user_s8(x, gaddr)  put_user((x), (gaddr), int8_t)

#define get_user_ual(x, gaddr) get_user((x), (gaddr), abi_ulong)
#define get_user_sal(x, gaddr) get_user((x), (gaddr), abi_long)
#define get_user_u64(x, gaddr) get_user((x), (gaddr), uint64_t)
#define get_user_s64(x, gaddr) get_user((x), (gaddr), int64_t)
#define get_user_u32(x, gaddr) get_user((x), (gaddr), uint32_t)
#define get_user_s32(x, gaddr) get_user((x), (gaddr), int32_t)
#define get_user_u16(x, gaddr) get_user((x), (gaddr), uint16_t)
#define get_user_s16(x, gaddr) get_user((x), (gaddr), int16_t)
#define get_user_u8(x, gaddr)  get_user((x), (gaddr), uint8_t)
#define get_user_s8(x, gaddr)  get_user((x), (gaddr), int8_t)

/* copy_from_user() and copy_to_user() are usually used to copy data
 * buffers between the target and host.  These internally perform
 * locking/unlocking of the memory.
 */
abi_long copy_from_user(void *hptr, abi_ulong gaddr, size_t len);
abi_long copy_to_user(abi_ulong gaddr, void *hptr, size_t len);

/* Functions for accessing guest memory.  The tget and tput functions
   read/write single values, byteswapping as neccessary.  The lock_user
   gets a pointer to a contiguous area of guest memory, but does not perform
   and byteswapping.  lock_user may return either a pointer to the guest
   memory, or a temporary buffer.  */

/* Lock an area of guest memory into the host.  If copy is true then the
   host area will have the same contents as the guest.  */
static inline void *lock_user(int type, abi_ulong guest_addr, long len, int copy)
{
    if (!access_ok(type, guest_addr, len))
        return NULL;
#ifdef DEBUG_REMAP
    {
        void *addr;
        addr = malloc(len);
        if (copy)
            memcpy(addr, g2h(guest_addr), len);
        else
            memset(addr, 0, len);
        return addr;
    }
#else
    return g2h(guest_addr);
#endif
}

/* Unlock an area of guest memory.  The first LEN bytes must be
   flushed back to guest memory. host_ptr = NULL is explicitly
   allowed and does nothing. */
static inline void unlock_user(void *host_ptr, abi_ulong guest_addr,
                               long len)
{

#ifdef DEBUG_REMAP
    if (!host_ptr)
        return;
    if (host_ptr == g2h(guest_addr))
        return;
    if (len > 0)
        memcpy(g2h(guest_addr), host_ptr, len);
    free(host_ptr);
#endif
}

/* Return the length of a string in target memory or -TARGET_EFAULT if
   access error. */
abi_long target_strlen(abi_ulong gaddr);

/* Like lock_user but for null terminated strings.  */
static inline void *lock_user_string(abi_ulong guest_addr)
{
    abi_long len;
    len = target_strlen(guest_addr);
    if (len < 0)
        return NULL;
    return lock_user(VERIFY_READ, guest_addr, (long)(len + 1), 1);
}

/* Helper macros for locking/ulocking a target struct.  */
#define lock_user_struct(type, host_ptr, guest_addr, copy)	\
    (host_ptr = lock_user(type, guest_addr, sizeof(*host_ptr), copy))
#define unlock_user_struct(host_ptr, guest_addr, copy)		\
    unlock_user(host_ptr, guest_addr, (copy) ? sizeof(*host_ptr) : 0)

#if defined(USE_NPTL)
#include <pthread.h>
#endif

#endif /* QEMU_H */<|MERGE_RESOLUTION|>--- conflicted
+++ resolved
@@ -155,11 +155,8 @@
         char **argv;
         char **envp;
         char * filename;        /* Name of binary */
-<<<<<<< HEAD
         abi_ulong p;
-=======
         int (*core_dump)(int, const CPUState *); /* coredump routine */
->>>>>>> 727170b6
 };
 
 void do_init_thread(struct target_pt_regs *regs, struct image_info *infop);
