--- conflicted
+++ resolved
@@ -198,13 +198,8 @@
                     abi_long arg5, abi_long arg6, abi_long arg7,
                     abi_long arg8);
 void gemu_log(const char *fmt, ...) GCC_FMT_ATTR(1, 2);
-<<<<<<< HEAD
-extern THREAD CPUArchState *thread_env;
+extern THREAD CPUState *thread_cpu;
 void QEMU_NORETURN cpu_loop(CPUArchState *env);
-=======
-extern THREAD CPUState *thread_cpu;
-void cpu_loop(CPUArchState *env);
->>>>>>> c170a23c
 char *target_strerror(int err);
 int get_osversion(void);
 void fork_start(void);
