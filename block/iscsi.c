--- conflicted
+++ resolved
@@ -325,29 +325,11 @@
     return 1;
 }
 
-<<<<<<< HEAD
-    acb->status = 0;
-    if (status != 0) {
-        if (status == SCSI_STATUS_CHECK_CONDITION
-            && acb->task->sense.key == SCSI_SENSE_UNIT_ATTENTION
-            && acb->retries-- > 0) {
-            scsi_free_scsi_task(acb->task);
-            acb->task = NULL;
-            if (iscsi_aio_writev_acb(acb) == 0) {
-                iscsi_set_events(acb->iscsilun);
-                return;
-            }
-        }
-        error_report("Failed to write16 data to iSCSI lun. %s",
-                     iscsi_get_error(iscsi));
-        acb->status = -EIO;
-=======
 static void iscsi_allocationmap_set(IscsiLun *iscsilun, int64_t sector_num,
                                     int nb_sectors)
 {
     if (iscsilun->allocationmap == NULL) {
         return;
->>>>>>> 541bbb07
     }
     bitmap_set(iscsilun->allocationmap,
                sector_num / iscsilun->cluster_sectors,
@@ -412,37 +394,9 @@
         iTask.task = NULL;
     }
 
-<<<<<<< HEAD
-    acb->task->xfer_dir = SCSI_XFER_WRITE;
-    acb->task->cdb_size = 16;
-    acb->task->cdb[0] = 0x8a;
-    lba = sector_qemu2lun(acb->sector_num, acb->iscsilun);
-    *(uint32_t *)&acb->task->cdb[2]  = htonl(lba >> 32);
-    *(uint32_t *)&acb->task->cdb[6]  = htonl(lba & 0xffffffff);
-    num_sectors = size / acb->iscsilun->block_size;
-    *(uint32_t *)&acb->task->cdb[10] = htonl(num_sectors);
-    acb->task->expxferlen = size;
-
-#if defined(LIBISCSI_FEATURE_IOVECTOR)
-    ret = iscsi_scsi_command_async(iscsi, acb->iscsilun->lun, acb->task,
-                                   iscsi_aio_write16_cb,
-                                   NULL,
-                                   acb);
-#else
-    ret = iscsi_scsi_command_async(iscsi, acb->iscsilun->lun, acb->task,
-                                   iscsi_aio_write16_cb,
-                                   &data,
-                                   acb);
-#endif
-    if (ret != 0) {
-        scsi_free_scsi_task(acb->task);
-        g_free(acb->buf);
-        return -1;
-=======
     if (iTask.do_retry) {
         iTask.complete = 0;
         goto retry;
->>>>>>> 541bbb07
     }
 
     if (iTask.status != SCSI_STATUS_GOOD) {
@@ -479,15 +433,9 @@
 
     iscsi_co_init_iscsitask(iscsilun, &iTask);
 
-<<<<<<< HEAD
-    if (iscsi_aio_writev_acb(acb) != 0) {
-        qemu_aio_release(acb);
-        return NULL;
-=======
     if (!is_request_lun_aligned(sector_num, nb_sectors, iscsilun)) {
         ret = -EINVAL;
         goto out;
->>>>>>> 541bbb07
     }
 
     /* default to all sectors allocated */
@@ -514,24 +462,10 @@
         qemu_coroutine_yield();
     }
 
-<<<<<<< HEAD
-    acb->status = 0;
-    if (status != 0) {
-        if (status == SCSI_STATUS_CHECK_CONDITION
-            && acb->task->sense.key == SCSI_SENSE_UNIT_ATTENTION
-            && acb->retries-- > 0) {
-            scsi_free_scsi_task(acb->task);
-            acb->task = NULL;
-            if (iscsi_aio_readv_acb(acb) == 0) {
-                iscsi_set_events(acb->iscsilun);
-                return;
-            }
-=======
     if (iTask.do_retry) {
         if (iTask.task != NULL) {
             scsi_free_scsi_task(iTask.task);
             iTask.task = NULL;
->>>>>>> 541bbb07
         }
         iTask.complete = 0;
         goto retry;
@@ -574,18 +508,8 @@
         iscsi_allocationmap_set(iscsilun, sector_num, *pnum);
     }
 
-<<<<<<< HEAD
-    ret = iscsi_scsi_command_async(iscsi, acb->iscsilun->lun, acb->task,
-                                   iscsi_aio_read16_cb,
-                                   NULL,
-                                   acb);
-    if (ret != 0) {
-        scsi_free_scsi_task(acb->task);
-        return -1;
-=======
     if (*pnum > nb_sectors) {
         *pnum = nb_sectors;
->>>>>>> 541bbb07
     }
 out:
     if (iTask.task != NULL) {
@@ -603,24 +527,8 @@
     uint64_t lba;
     uint32_t num_sectors;
 
-<<<<<<< HEAD
-    acb = qemu_aio_get(&iscsi_aiocb_info, bs, cb, opaque);
-    trace_iscsi_aio_readv(iscsilun->iscsi, sector_num, nb_sectors, opaque, acb);
-
-    acb->nb_sectors  = nb_sectors;
-    acb->sector_num  = sector_num;
-    acb->iscsilun    = iscsilun;
-    acb->qiov        = qiov;
-    acb->read_size   = BDRV_SECTOR_SIZE * (size_t)acb->nb_sectors;
-    acb->retries     = ISCSI_CMD_RETRIES;
-
-    if (iscsi_aio_readv_acb(acb) != 0) {
-        qemu_aio_release(acb);
-        return NULL;
-=======
     if (!is_request_lun_aligned(sector_num, nb_sectors, iscsilun)) {
         return -EINVAL;
->>>>>>> 541bbb07
     }
 
     if (iscsilun->lbprz && nb_sectors >= ISCSI_CHECKALLOC_THRES &&
@@ -654,27 +562,8 @@
                                        0, 0, 0, 0, 0,
                                        iscsi_co_generic_cb, &iTask);
     }
-<<<<<<< HEAD
-
-    acb->status = 0;
-    if (status != 0) {
-        if (status == SCSI_STATUS_CHECK_CONDITION
-            && acb->task->sense.key == SCSI_SENSE_UNIT_ATTENTION
-            && acb->retries-- > 0) {
-            scsi_free_scsi_task(acb->task);
-            acb->task = NULL;
-            if (iscsi_aio_flush_acb(acb) == 0) {
-                iscsi_set_events(acb->iscsilun);
-                return;
-            }
-        }
-        error_report("Failed to sync10 data on iSCSI lun. %s",
-                     iscsi_get_error(iscsi));
-        acb->status = -EIO;
-=======
     if (iTask.task == NULL) {
         return -ENOMEM;
->>>>>>> 541bbb07
     }
     scsi_task_set_iov_in(iTask.task, (struct scsi_iovec *) iov->iov, iov->niov);
 
@@ -717,27 +606,9 @@
         return -ENOMEM;
     }
 
-<<<<<<< HEAD
-    acb->status = 0;
-    if (status != 0) {
-        if (status == SCSI_STATUS_CHECK_CONDITION
-            && acb->task->sense.key == SCSI_SENSE_UNIT_ATTENTION
-            && acb->retries-- > 0) {
-            scsi_free_scsi_task(acb->task);
-            acb->task = NULL;
-            if (iscsi_aio_discard_acb(acb) == 0) {
-                iscsi_set_events(acb->iscsilun);
-                return;
-            }
-        }
-        error_report("Failed to unmap data on iSCSI lun. %s",
-                     iscsi_get_error(iscsi));
-        acb->status = -EIO;
-=======
     while (!iTask.complete) {
         iscsi_set_events(iscsilun);
         qemu_coroutine_yield();
->>>>>>> 541bbb07
     }
 
     if (iTask.task != NULL) {
@@ -745,33 +616,9 @@
         iTask.task = NULL;
     }
 
-<<<<<<< HEAD
-    return 0;
-}
-
-static BlockDriverAIOCB *
-iscsi_aio_discard(BlockDriverState *bs,
-                  int64_t sector_num, int nb_sectors,
-                  BlockDriverCompletionFunc *cb, void *opaque)
-{
-    IscsiLun *iscsilun = bs->opaque;
-    IscsiAIOCB *acb;
-
-    acb = qemu_aio_get(&iscsi_aiocb_info, bs, cb, opaque);
-
-    acb->iscsilun    = iscsilun;
-    acb->nb_sectors  = nb_sectors;
-    acb->sector_num  = sector_num;
-    acb->retries     = ISCSI_CMD_RETRIES;
-
-    if (iscsi_aio_discard_acb(acb) != 0) {
-        qemu_aio_release(acb);
-        return NULL;
-=======
     if (iTask.do_retry) {
         iTask.complete = 0;
         goto retry;
->>>>>>> 541bbb07
     }
 
     if (iTask.status != SCSI_STATUS_GOOD) {
@@ -1250,13 +1097,6 @@
             if (task != NULL && task->status == SCSI_STATUS_GOOD) {
                 rc16 = scsi_datain_unmarshall(task);
                 if (rc16 == NULL) {
-<<<<<<< HEAD
-                    error_report("iSCSI: Failed to unmarshall readcapacity16 data.");
-                    ret = -EINVAL;
-                } else {
-                    iscsilun->block_size = rc16->block_length;
-                    iscsilun->num_blocks = rc16->returned_lba + 1;
-=======
                     error_setg(errp, "iSCSI: Failed to unmarshall readcapacity16 data.");
                 } else {
                     iscsilun->block_size = rc16->block_length;
@@ -1264,7 +1104,6 @@
                     iscsilun->lbpme = rc16->lbpme;
                     iscsilun->lbprz = rc16->lbprz;
                     iscsilun->use_16_for_rw = (rc16->returned_lba > 0xffffffff);
->>>>>>> 541bbb07
                 }
             }
             break;
@@ -1273,12 +1112,7 @@
             if (task != NULL && task->status == SCSI_STATUS_GOOD) {
                 rc10 = scsi_datain_unmarshall(task);
                 if (rc10 == NULL) {
-<<<<<<< HEAD
-                    error_report("iSCSI: Failed to unmarshall readcapacity10 data.");
-                    ret = -EINVAL;
-=======
                     error_setg(errp, "iSCSI: Failed to unmarshall readcapacity10 data.");
->>>>>>> 541bbb07
                 } else {
                     iscsilun->block_size = rc10->block_size;
                     if (rc10->lba == 0) {
@@ -1291,31 +1125,18 @@
             }
             break;
         default:
-<<<<<<< HEAD
-            return 0;
-=======
             return;
->>>>>>> 541bbb07
         }
     } while (task != NULL && task->status == SCSI_STATUS_CHECK_CONDITION
              && task->sense.key == SCSI_SENSE_UNIT_ATTENTION
              && retries-- > 0);
 
     if (task == NULL || task->status != SCSI_STATUS_GOOD) {
-<<<<<<< HEAD
-        error_report("iSCSI: failed to send readcapacity10 command.");
-        ret = -EINVAL;
-=======
         error_setg(errp, "iSCSI: failed to send readcapacity10 command.");
->>>>>>> 541bbb07
     }
     if (task) {
         scsi_free_scsi_task(task);
     }
-<<<<<<< HEAD
-    return ret;
-=======
->>>>>>> 541bbb07
 }
 
 /* TODO Convert to fine grained options */
