--- conflicted
+++ resolved
@@ -586,17 +586,9 @@
             return ret;
         }
     }
-<<<<<<< HEAD
-    if (header.capacity == 0) {
-        int64_t desc_offset = le64_to_cpu(header.desc_offset);
-        if (desc_offset) {
-            return vmdk_open_desc_file(bs, flags, desc_offset << 9);
-        }
-=======
 
     if (!s->create_type) {
         s->create_type = g_strdup("monolithicSparse");
->>>>>>> 541bbb07
     }
 
     if (le64_to_cpu(header.gd_offset) == VMDK4_GD_AT_END) {
