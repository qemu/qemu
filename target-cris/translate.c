--- conflicted
+++ resolved
@@ -2982,19 +2982,10 @@
 
 static int QEMU_NORETURN dec_null(CPUCRISState *env, DisasContext *dc)
 {
-<<<<<<< HEAD
-	printf ("unknown insn pc=%x opc=%x op1=%x op2=%x\n",
-		dc->pc, dc->opcode, dc->op1, dc->op2);
-	fflush(NULL);
-	BUG();
-	//~ return 2;
-=======
     printf("unknown insn pc=%x opc=%x op1=%x op2=%x\n",
         dc->pc, dc->opcode, dc->op1, dc->op2);
     fflush(NULL);
     BUG();
-    return 2;
->>>>>>> e24dc9fe
 }
 
 static struct decoder_info {
