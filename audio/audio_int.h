/*
 * QEMU Audio subsystem header
 *
 * Copyright (c) 2003-2005 Vassili Karpov (malc)
 *
 * Permission is hereby granted, free of charge, to any person obtaining a copy
 * of this software and associated documentation files (the "Software"), to deal
 * in the Software without restriction, including without limitation the rights
 * to use, copy, modify, merge, publish, distribute, sublicense, and/or sell
 * copies of the Software, and to permit persons to whom the Software is
 * furnished to do so, subject to the following conditions:
 *
 * The above copyright notice and this permission notice shall be included in
 * all copies or substantial portions of the Software.
 *
 * THE SOFTWARE IS PROVIDED "AS IS", WITHOUT WARRANTY OF ANY KIND, EXPRESS OR
 * IMPLIED, INCLUDING BUT NOT LIMITED TO THE WARRANTIES OF MERCHANTABILITY,
 * FITNESS FOR A PARTICULAR PURPOSE AND NONINFRINGEMENT. IN NO EVENT SHALL
 * THE AUTHORS OR COPYRIGHT HOLDERS BE LIABLE FOR ANY CLAIM, DAMAGES OR OTHER
 * LIABILITY, WHETHER IN AN ACTION OF CONTRACT, TORT OR OTHERWISE, ARISING FROM,
 * OUT OF OR IN CONNECTION WITH THE SOFTWARE OR THE USE OR OTHER DEALINGS IN
 * THE SOFTWARE.
 */
#ifndef QEMU_AUDIO_INT_H
#define QEMU_AUDIO_INT_H

#ifdef CONFIG_COREAUDIO
#define FLOAT_MIXENG
/* #define RECIPROCAL */
#endif
#include "mixeng.h"

struct audio_pcm_ops;

typedef enum {
    AUD_OPT_INT,
    AUD_OPT_FMT,
    AUD_OPT_STR,
    AUD_OPT_BOOL
} audio_option_tag_e;

struct audio_option {
    const char *name;
    audio_option_tag_e tag;
    void *valp;
    const char *descr;
    int *overriddenp;
    int overridden;
};

struct audio_callback {
    void *opaque;
    audio_callback_fn fn;
};

struct audio_pcm_info {
    int bits;
    int sign;
    int freq;
    int nchannels;
    int align;
    int shift;
    int bytes_per_second;
    int swap_endianness;
};

typedef struct SWVoiceCap SWVoiceCap;

typedef struct HWVoiceOut {
    int enabled;
    int poll_mode;
    int pending_disable;
    struct audio_pcm_info info;

    f_sample *clip;

    int rpos;
    uint64_t ts_helper;

    struct st_sample *mix_buf;

    int samples;
    QLIST_HEAD (sw_out_listhead, SWVoiceOut) sw_head;
    QLIST_HEAD (sw_cap_listhead, SWVoiceCap) cap_head;
    struct audio_pcm_ops *pcm_ops;
    QLIST_ENTRY (HWVoiceOut) entries;
} HWVoiceOut;

typedef struct HWVoiceIn {
    int enabled;
    int poll_mode;
    struct audio_pcm_info info;

    t_sample *conv;

    int wpos;
    int total_samples_captured;
    uint64_t ts_helper;

    struct st_sample *conv_buf;

    int samples;
    QLIST_HEAD (sw_in_listhead, SWVoiceIn) sw_head;
    struct audio_pcm_ops *pcm_ops;
    QLIST_ENTRY (HWVoiceIn) entries;
} HWVoiceIn;

struct SWVoiceOut {
    QEMUSoundCard *card;
    struct audio_pcm_info info;
    t_sample *conv;
    int64_t ratio;
    struct st_sample *buf;
    void *rate;
    int total_hw_samples_mixed;
    int active;
    int empty;
    HWVoiceOut *hw;
    char *name;
    struct mixeng_volume vol;
    struct audio_callback callback;
    QLIST_ENTRY (SWVoiceOut) entries;
};

struct SWVoiceIn {
    QEMUSoundCard *card;
    int active;
    struct audio_pcm_info info;
    int64_t ratio;
    void *rate;
    int total_hw_samples_acquired;
    struct st_sample *buf;
    f_sample *clip;
    HWVoiceIn *hw;
    char *name;
    struct mixeng_volume vol;
    struct audio_callback callback;
    QLIST_ENTRY (SWVoiceIn) entries;
};

struct audio_driver {
    const char *name;
    const char *descr;
    struct audio_option *options;
    void *(*init) (void);
    void (*fini) (void *);
    struct audio_pcm_ops *pcm_ops;
    int can_be_default;
    int max_voices_out;
    int max_voices_in;
    int voice_size_out;
    int voice_size_in;
};

struct audio_pcm_ops {
    int  (*init_out)(HWVoiceOut *hw, struct audsettings *as);
    void (*fini_out)(HWVoiceOut *hw);
    int  (*run_out) (HWVoiceOut *hw, int live);
    int  (*write)   (SWVoiceOut *sw, void *buf, int size);
    int  (*ctl_out) (HWVoiceOut *hw, int cmd, ...);

    int  (*init_in) (HWVoiceIn *hw, struct audsettings *as);
    void (*fini_in) (HWVoiceIn *hw);
    int  (*run_in)  (HWVoiceIn *hw);
    int  (*read)    (SWVoiceIn *sw, void *buf, int size);
    int  (*ctl_in)  (HWVoiceIn *hw, int cmd, ...);
};

struct capture_callback {
    struct audio_capture_ops ops;
    void *opaque;
    QLIST_ENTRY (capture_callback) entries;
};

struct CaptureVoiceOut {
    HWVoiceOut hw;
    void *buf;
    QLIST_HEAD (cb_listhead, capture_callback) cb_head;
    QLIST_ENTRY (CaptureVoiceOut) entries;
};

struct SWVoiceCap {
    SWVoiceOut sw;
    CaptureVoiceOut *cap;
    QLIST_ENTRY (SWVoiceCap) entries;
};

struct AudioState {
    struct audio_driver *drv;
    void *drv_opaque;

    QEMUTimer *ts;
    QLIST_HEAD (card_listhead, QEMUSoundCard) card_head;
    QLIST_HEAD (hw_in_listhead, HWVoiceIn) hw_head_in;
    QLIST_HEAD (hw_out_listhead, HWVoiceOut) hw_head_out;
    QLIST_HEAD (cap_listhead, CaptureVoiceOut) cap_head;
    int nb_hw_voices_out;
    int nb_hw_voices_in;
    int vm_running;
};

extern struct audio_driver no_audio_driver;
extern struct audio_driver oss_audio_driver;
extern struct audio_driver sdl_audio_driver;
extern struct audio_driver wav_audio_driver;
extern struct audio_driver fmod_audio_driver;
extern struct audio_driver alsa_audio_driver;
extern struct audio_driver coreaudio_audio_driver;
extern struct audio_driver dsound_audio_driver;
extern struct audio_driver esd_audio_driver;
extern struct audio_driver pa_audio_driver;
extern struct audio_driver winwave_audio_driver;
extern struct mixeng_volume nominal_volume;

void audio_pcm_init_info (struct audio_pcm_info *info, struct audsettings *as);
void audio_pcm_info_clear_buf (struct audio_pcm_info *info, void *buf, int len);

int  audio_pcm_sw_write (SWVoiceOut *sw, void *buf, int len);
int  audio_pcm_hw_get_live_in (HWVoiceIn *hw);

int  audio_pcm_sw_read (SWVoiceIn *sw, void *buf, int len);

int audio_pcm_hw_clip_out (HWVoiceOut *hw, void *pcm_buf,
                           int live, int pending);

int audio_bug (const char *funcname, int cond);
void *audio_calloc (const char *funcname, int nmemb, size_t size);

void audio_run (const char *msg);

#define VOICE_ENABLE 1
#define VOICE_DISABLE 2

static inline int audio_ring_dist (int dst, int src, int len)
{
    return (dst >= src) ? (dst - src) : (len - src + dst);
}

<<<<<<< HEAD
#if defined __GNUC__
#define GCC_ATTR __attribute__ ((__unused__, __format__ (gnu_printf, 1, 2)))
#define GCC_FMT_ATTR(n, m) __attribute__ ((__format__ (gnu_printf, n, m)))
#else
#define GCC_ATTR /**/
#define GCC_FMT_ATTR(n, m)
#endif

=======
>>>>>>> 9c9e7d51
static void GCC_ATTR dolog (const char *fmt, ...)
{
    va_list ap;

    va_start (ap, fmt);
    AUD_vlog (AUDIO_CAP, fmt, ap);
    va_end (ap);
}

#ifdef DEBUG
static void GCC_ATTR ldebug (const char *fmt, ...)
{
    va_list ap;

    va_start (ap, fmt);
    AUD_vlog (AUDIO_CAP, fmt, ap);
    va_end (ap);
}
#else
#if defined NDEBUG && defined __GNUC__
#define ldebug(...)
#elif defined NDEBUG && defined _MSC_VER
#define ldebug __noop
#else
static void GCC_ATTR ldebug (const char *fmt, ...)
{
    (void) fmt;
}
#endif
#endif

#undef GCC_ATTR

#define AUDIO_STRINGIFY_(n) #n
#define AUDIO_STRINGIFY(n) AUDIO_STRINGIFY_(n)

#if defined _MSC_VER || defined __GNUC__
#define AUDIO_FUNC __FUNCTION__
#else
#define AUDIO_FUNC __FILE__ ":" AUDIO_STRINGIFY (__LINE__)
#endif

#endif /* audio_int.h */<|MERGE_RESOLUTION|>--- conflicted
+++ resolved
@@ -236,17 +236,6 @@
     return (dst >= src) ? (dst - src) : (len - src + dst);
 }
 
-<<<<<<< HEAD
-#if defined __GNUC__
-#define GCC_ATTR __attribute__ ((__unused__, __format__ (gnu_printf, 1, 2)))
-#define GCC_FMT_ATTR(n, m) __attribute__ ((__format__ (gnu_printf, n, m)))
-#else
-#define GCC_ATTR /**/
-#define GCC_FMT_ATTR(n, m)
-#endif
-
-=======
->>>>>>> 9c9e7d51
 static void GCC_ATTR dolog (const char *fmt, ...)
 {
     va_list ap;
