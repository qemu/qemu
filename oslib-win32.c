/*
 * os-win32.c
 *
 * Copyright (c) 2003-2008 Fabrice Bellard
 * Copyright (c) 2010 Red Hat, Inc.
 *
 * QEMU library functions for win32 which are shared between QEMU and
 * the QEMU tools.
 *
 * Permission is hereby granted, free of charge, to any person obtaining a copy
 * of this software and associated documentation files (the "Software"), to deal
 * in the Software without restriction, including without limitation the rights
 * to use, copy, modify, merge, publish, distribute, sublicense, and/or sell
 * copies of the Software, and to permit persons to whom the Software is
 * furnished to do so, subject to the following conditions:
 *
 * The above copyright notice and this permission notice shall be included in
 * all copies or substantial portions of the Software.
 *
 * THE SOFTWARE IS PROVIDED "AS IS", WITHOUT WARRANTY OF ANY KIND, EXPRESS OR
 * IMPLIED, INCLUDING BUT NOT LIMITED TO THE WARRANTIES OF MERCHANTABILITY,
 * FITNESS FOR A PARTICULAR PURPOSE AND NONINFRINGEMENT. IN NO EVENT SHALL
 * THE AUTHORS OR COPYRIGHT HOLDERS BE LIABLE FOR ANY CLAIM, DAMAGES OR OTHER
 * LIABILITY, WHETHER IN AN ACTION OF CONTRACT, TORT OR OTHERWISE, ARISING FROM,
 * OUT OF OR IN CONNECTION WITH THE SOFTWARE OR THE USE OR OTHER DEALINGS IN
 * THE SOFTWARE.
 */
#include <windows.h>
#include "config-host.h"
#include "sysemu.h"
#include "main-loop.h"
#include "trace.h"
#include "qemu_socket.h"

void *qemu_oom_check(void *ptr)
{
    if (ptr == NULL) {
        fprintf(stderr, "Failed to allocate memory: %lu\n", GetLastError());
        abort();
    }
    return ptr;
}

void *qemu_memalign(size_t alignment, size_t size)
{
    void *ptr;

    if (!size) {
        abort();
    }
    ptr = qemu_oom_check(VirtualAlloc(NULL, size, MEM_COMMIT, PAGE_READWRITE));
    trace_qemu_memalign(alignment, size, ptr);
    return ptr;
}

void *qemu_vmalloc(size_t size)
{
    void *ptr;

    /* FIXME: this is not exactly optimal solution since VirtualAlloc
       has 64Kb granularity, but at least it guarantees us that the
       memory is page aligned. */
    if (!size) {
        abort();
    }
    ptr = qemu_oom_check(VirtualAlloc(NULL, size, MEM_COMMIT, PAGE_READWRITE));
    trace_qemu_vmalloc(size, ptr);
    return ptr;
}

void qemu_vfree(void *ptr)
{
    trace_qemu_vfree(ptr);
    VirtualFree(ptr, 0, MEM_RELEASE);
}

<<<<<<< HEAD
#if !defined(gmtime_r)
struct tm *gmtime_r(const time_t *timep, struct tm *result)
{
    struct tm *p = gmtime(timep);
    memset(result, 0, sizeof(*result);
=======
/* FIXME: add proper locking */
struct tm *gmtime_r(const time_t *timep, struct tm *result)
{
    struct tm *p = gmtime(timep);
    memset(result, 0, sizeof(*result));
>>>>>>> d3e8f957
    if (p) {
        *result = *p;
        p = result;
    }
    return p;
}
<<<<<<< HEAD
#endif

#if !defined(localtime_r)
struct tm *localtime_r(const time_t *timep, struct tm *result)
{
    struct tm *p = gmtime(timep);
=======

/* FIXME: add proper locking */
struct tm *localtime_r(const time_t *timep, struct tm *result)
{
    struct tm *p = localtime(timep);
    memset(result, 0, sizeof(*result));
>>>>>>> d3e8f957
    if (p) {
        *result = *p;
        p = result;
    }
    return p;
}
<<<<<<< HEAD
#endif
=======
>>>>>>> d3e8f957

void socket_set_block(int fd)
{
    unsigned long opt = 0;
    WSAEventSelect(fd, NULL, 0);
    ioctlsocket(fd, FIONBIO, &opt);
}

void socket_set_nonblock(int fd)
{
    unsigned long opt = 1;
    ioctlsocket(fd, FIONBIO, &opt);
    qemu_fd_register(fd);
}

int inet_aton(const char *cp, struct in_addr *ia)
{
    uint32_t addr = inet_addr(cp);
    if (addr == 0xffffffff) {
	return 0;
    }
    ia->s_addr = addr;
    return 1;
}

void qemu_set_cloexec(int fd)
{
}

/* Offset between 1/1/1601 and 1/1/1970 in 100 nanosec units */
#define _W32_FT_OFFSET (116444736000000000ULL)

int qemu_gettimeofday(qemu_timeval *tp)
{
  union {
    unsigned long long ns100; /*time since 1 Jan 1601 in 100ns units */
    FILETIME ft;
  }  _now;

  if(tp) {
      GetSystemTimeAsFileTime (&_now.ft);
      tp->tv_usec=(long)((_now.ns100 / 10ULL) % 1000000ULL );
      tp->tv_sec= (long)((_now.ns100 - _W32_FT_OFFSET) / 10000000ULL);
  }
  /* Always return 0 as per Open Group Base Specifications Issue 6.
     Do not set errno on error.  */
  return 0;
}

int qemu_get_thread_id(void)
{
    return GetCurrentThreadId();
}<|MERGE_RESOLUTION|>--- conflicted
+++ resolved
@@ -74,50 +74,29 @@
     VirtualFree(ptr, 0, MEM_RELEASE);
 }
 
-<<<<<<< HEAD
-#if !defined(gmtime_r)
-struct tm *gmtime_r(const time_t *timep, struct tm *result)
-{
-    struct tm *p = gmtime(timep);
-    memset(result, 0, sizeof(*result);
-=======
 /* FIXME: add proper locking */
 struct tm *gmtime_r(const time_t *timep, struct tm *result)
 {
     struct tm *p = gmtime(timep);
     memset(result, 0, sizeof(*result));
->>>>>>> d3e8f957
     if (p) {
         *result = *p;
         p = result;
     }
     return p;
 }
-<<<<<<< HEAD
-#endif
-
-#if !defined(localtime_r)
-struct tm *localtime_r(const time_t *timep, struct tm *result)
-{
-    struct tm *p = gmtime(timep);
-=======
 
 /* FIXME: add proper locking */
 struct tm *localtime_r(const time_t *timep, struct tm *result)
 {
     struct tm *p = localtime(timep);
     memset(result, 0, sizeof(*result));
->>>>>>> d3e8f957
     if (p) {
         *result = *p;
         p = result;
     }
     return p;
 }
-<<<<<<< HEAD
-#endif
-=======
->>>>>>> d3e8f957
 
 void socket_set_block(int fd)
 {
