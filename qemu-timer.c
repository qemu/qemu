/*
 * QEMU System Emulator
 *
 * Copyright (c) 2003-2008 Fabrice Bellard
 *
 * Permission is hereby granted, free of charge, to any person obtaining a copy
 * of this software and associated documentation files (the "Software"), to deal
 * in the Software without restriction, including without limitation the rights
 * to use, copy, modify, merge, publish, distribute, sublicense, and/or sell
 * copies of the Software, and to permit persons to whom the Software is
 * furnished to do so, subject to the following conditions:
 *
 * The above copyright notice and this permission notice shall be included in
 * all copies or substantial portions of the Software.
 *
 * THE SOFTWARE IS PROVIDED "AS IS", WITHOUT WARRANTY OF ANY KIND, EXPRESS OR
 * IMPLIED, INCLUDING BUT NOT LIMITED TO THE WARRANTIES OF MERCHANTABILITY,
 * FITNESS FOR A PARTICULAR PURPOSE AND NONINFRINGEMENT. IN NO EVENT SHALL
 * THE AUTHORS OR COPYRIGHT HOLDERS BE LIABLE FOR ANY CLAIM, DAMAGES OR OTHER
 * LIABILITY, WHETHER IN AN ACTION OF CONTRACT, TORT OR OTHERWISE, ARISING FROM,
 * OUT OF OR IN CONNECTION WITH THE SOFTWARE OR THE USE OR OTHER DEALINGS IN
 * THE SOFTWARE.
 */

#include "sysemu.h"
#include "net.h"
#include "monitor.h"
#include "console.h"

#include "hw/hw.h"

#include <unistd.h>
#include <fcntl.h>
#include <time.h>
#include <errno.h>
#include <sys/time.h>
#include <signal.h>
#ifdef __FreeBSD__
#include <sys/param.h>
#endif

#ifdef __linux__
#include <sys/ioctl.h>
#include <linux/rtc.h>
/* For the benefit of older linux systems which don't supply it,
   we use a local copy of hpet.h. */
/* #include <linux/hpet.h> */
#include "hpet.h"
#endif

#ifdef _WIN32
#include <windows.h>
#include <mmsystem.h>
#endif

#include "qemu-timer.h"

/* Conversion factor from emulated instructions to virtual clock ticks.  */
int icount_time_shift;
/* Arbitrarily pick 1MIPS as the minimum allowable speed.  */
#define MAX_ICOUNT_SHIFT 10
/* Compensate for varying guest execution speed.  */
int64_t qemu_icount_bias;
static QEMUTimer *icount_rt_timer;
static QEMUTimer *icount_vm_timer;

/***********************************************************/
/* guest cycle counter */

typedef struct TimersState {
    int64_t cpu_ticks_prev;
    int64_t cpu_ticks_offset;
    int64_t cpu_clock_offset;
    int32_t cpu_ticks_enabled;
    int64_t dummy;
} TimersState;

TimersState timers_state;

/* return the host CPU cycle counter and handle stop/restart */
int64_t cpu_get_ticks(void)
{
    if (use_icount) {
        return cpu_get_icount();
    }
    if (!timers_state.cpu_ticks_enabled) {
        return timers_state.cpu_ticks_offset;
    } else {
        int64_t ticks;
        ticks = cpu_get_real_ticks();
        if (timers_state.cpu_ticks_prev > ticks) {
            /* Note: non increasing ticks may happen if the host uses
               software suspend */
            timers_state.cpu_ticks_offset += timers_state.cpu_ticks_prev - ticks;
        }
        timers_state.cpu_ticks_prev = ticks;
        return ticks + timers_state.cpu_ticks_offset;
    }
}

/* return the host CPU monotonic timer and handle stop/restart */
static int64_t cpu_get_clock(void)
{
    int64_t ti;
    if (!timers_state.cpu_ticks_enabled) {
        return timers_state.cpu_clock_offset;
    } else {
        ti = get_clock();
        return ti + timers_state.cpu_clock_offset;
    }
}

#ifndef CONFIG_IOTHREAD
static int64_t qemu_icount_delta(void)
{
    if (!use_icount) {
        return 5000 * (int64_t) 1000000;
    } else if (use_icount == 1) {
        /* When not using an adaptive execution frequency
           we tend to get badly out of sync with real time,
           so just delay for a reasonable amount of time.  */
        return 0;
    } else {
        return cpu_get_icount() - cpu_get_clock();
    }
}
#endif

/* enable cpu_get_ticks() */
void cpu_enable_ticks(void)
{
    if (!timers_state.cpu_ticks_enabled) {
        timers_state.cpu_ticks_offset -= cpu_get_real_ticks();
        timers_state.cpu_clock_offset -= get_clock();
        timers_state.cpu_ticks_enabled = 1;
    }
}

/* disable cpu_get_ticks() : the clock is stopped. You must not call
   cpu_get_ticks() after that.  */
void cpu_disable_ticks(void)
{
    if (timers_state.cpu_ticks_enabled) {
        timers_state.cpu_ticks_offset = cpu_get_ticks();
        timers_state.cpu_clock_offset = cpu_get_clock();
        timers_state.cpu_ticks_enabled = 0;
    }
}

/***********************************************************/
/* timers */

#define QEMU_CLOCK_REALTIME 0
#define QEMU_CLOCK_VIRTUAL  1
#define QEMU_CLOCK_HOST     2

struct QEMUClock {
    int type;
    int enabled;

    QEMUTimer *warp_timer;
};

struct QEMUTimer {
    QEMUClock *clock;
    int64_t expire_time;	/* in nanoseconds */
    int scale;
    QEMUTimerCB *cb;
    void *opaque;
    struct QEMUTimer *next;
};

struct qemu_alarm_timer {
    char const *name;
    int (*start)(struct qemu_alarm_timer *t);
    void (*stop)(struct qemu_alarm_timer *t);
    void (*rearm)(struct qemu_alarm_timer *t);
#if defined(__linux__)
    int fd;
    timer_t timer;
#elif defined(_WIN32)
    HANDLE timer;
#endif
    char expired;
    char pending;
};

static struct qemu_alarm_timer *alarm_timer;

static bool qemu_timer_expired_ns(QEMUTimer *timer_head, int64_t current_time)
{
    return timer_head && (timer_head->expire_time <= current_time);
}

int qemu_alarm_pending(void)
{
    return alarm_timer->pending;
}

static inline int alarm_has_dynticks(struct qemu_alarm_timer *t)
{
    return !!t->rearm;
}

static void qemu_rearm_alarm_timer(struct qemu_alarm_timer *t)
{
    if (!alarm_has_dynticks(t))
        return;

    t->rearm(t);
}

/* TODO: MIN_TIMER_REARM_NS should be optimized */
#define MIN_TIMER_REARM_NS 250000

#ifdef _WIN32

<<<<<<< HEAD
static struct qemu_alarm_win32 {
    MMRESULT timerId;
    unsigned int period;
} alarm_win32_data = {0, 0};

=======
>>>>>>> 08ab2ccb
static int mm_start_timer(struct qemu_alarm_timer *t);
static void mm_stop_timer(struct qemu_alarm_timer *t);
static void mm_rearm_timer(struct qemu_alarm_timer *t);

static int win32_start_timer(struct qemu_alarm_timer *t);
static void win32_stop_timer(struct qemu_alarm_timer *t);
static void win32_rearm_timer(struct qemu_alarm_timer *t);

#else

static int unix_start_timer(struct qemu_alarm_timer *t);
static void unix_stop_timer(struct qemu_alarm_timer *t);

#ifdef __linux__

static int dynticks_start_timer(struct qemu_alarm_timer *t);
static void dynticks_stop_timer(struct qemu_alarm_timer *t);
static void dynticks_rearm_timer(struct qemu_alarm_timer *t);

static int hpet_start_timer(struct qemu_alarm_timer *t);
static void hpet_stop_timer(struct qemu_alarm_timer *t);

static int rtc_start_timer(struct qemu_alarm_timer *t);
static void rtc_stop_timer(struct qemu_alarm_timer *t);

#endif /* __linux__ */

#endif /* _WIN32 */

/* Correlation between real and virtual time is always going to be
   fairly approximate, so ignore small variation.
   When the guest is idle real and virtual time will be aligned in
   the IO wait loop.  */
#define ICOUNT_WOBBLE (get_ticks_per_sec() / 10)

static void icount_adjust(void)
{
    int64_t cur_time;
    int64_t cur_icount;
    int64_t delta;
    static int64_t last_delta;
    /* If the VM is not running, then do nothing.  */
    if (!vm_running)
        return;

    cur_time = cpu_get_clock();
    cur_icount = qemu_get_clock_ns(vm_clock);
    delta = cur_icount - cur_time;
    /* FIXME: This is a very crude algorithm, somewhat prone to oscillation.  */
    if (delta > 0
        && last_delta + ICOUNT_WOBBLE < delta * 2
        && icount_time_shift > 0) {
        /* The guest is getting too far ahead.  Slow time down.  */
        icount_time_shift--;
    }
    if (delta < 0
        && last_delta - ICOUNT_WOBBLE > delta * 2
        && icount_time_shift < MAX_ICOUNT_SHIFT) {
        /* The guest is getting too far behind.  Speed time up.  */
        icount_time_shift++;
    }
    last_delta = delta;
    qemu_icount_bias = cur_icount - (qemu_icount << icount_time_shift);
}

static void icount_adjust_rt(void * opaque)
{
    qemu_mod_timer(icount_rt_timer,
                   qemu_get_clock_ms(rt_clock) + 1000);
    icount_adjust();
}

static void icount_adjust_vm(void * opaque)
{
    qemu_mod_timer(icount_vm_timer,
                   qemu_get_clock_ns(vm_clock) + get_ticks_per_sec() / 10);
    icount_adjust();
}

int64_t qemu_icount_round(int64_t count)
{
    return (count + (1 << icount_time_shift) - 1) >> icount_time_shift;
}

static struct qemu_alarm_timer alarm_timers[] = {
#ifndef _WIN32
#ifdef __linux__
    {"dynticks", dynticks_start_timer,
     dynticks_stop_timer, dynticks_rearm_timer},
    /* HPET - if available - is preferred */
    {"hpet", hpet_start_timer, hpet_stop_timer, NULL},
    /* ...otherwise try RTC */
    {"rtc", rtc_start_timer, rtc_stop_timer, NULL},
#endif
    {"unix", unix_start_timer, unix_stop_timer, NULL},
#else
<<<<<<< HEAD
    {"mmtimer", mm_start_timer,
     mm_stop_timer, NULL, &alarm_win32_data},
    {"mmtimer2", mm_start_timer,
     mm_stop_timer, mm_rearm_timer, &alarm_win32_data},
    {"dynticks", win32_start_timer,
     win32_stop_timer, win32_rearm_timer, NULL},
    {"win32", win32_start_timer,
     win32_stop_timer, NULL, NULL},
=======
    {"mmtimer", mm_start_timer, mm_stop_timer, NULL},
    {"mmtimer2", mm_start_timer, mm_stop_timer, mm_rearm_timer},
    {"dynticks", win32_start_timer, win32_stop_timer, win32_rearm_timer},
    {"win32", win32_start_timer, win32_stop_timer, NULL},
>>>>>>> 08ab2ccb
#endif
    {NULL, }
};

static void show_available_alarms(void)
{
    int i;

    printf("Available alarm timers, in order of precedence:\n");
    for (i = 0; alarm_timers[i].name; i++)
        printf("%s\n", alarm_timers[i].name);
}

void configure_alarms(char const *opt)
{
    int i;
    int cur = 0;
    int count = ARRAY_SIZE(alarm_timers) - 1;
    char *arg;
    char *name;
    struct qemu_alarm_timer tmp;

    if (!strcmp(opt, "?")) {
        show_available_alarms();
        exit(0);
    }

    arg = qemu_strdup(opt);

    /* Reorder the array */
    name = strtok(arg, ",");
    while (name) {
        for (i = 0; i < count && alarm_timers[i].name; i++) {
            if (!strcmp(alarm_timers[i].name, name))
                break;
        }

        if (i == count) {
            fprintf(stderr, "Unknown clock %s\n", name);
            goto next;
        }

        if (i < cur)
            /* Ignore */
            goto next;

        /* Swap */
        tmp = alarm_timers[i];
        alarm_timers[i] = alarm_timers[cur];
        alarm_timers[cur] = tmp;

        cur++;
next:
        name = strtok(NULL, ",");
    }

    qemu_free(arg);

    if (cur) {
        /* Disable remaining timers */
        for (i = cur; i < count; i++)
            alarm_timers[i].name = NULL;
    } else {
        show_available_alarms();
        exit(1);
    }
}

#define QEMU_NUM_CLOCKS 3

QEMUClock *rt_clock;
QEMUClock *vm_clock;
QEMUClock *host_clock;

static QEMUTimer *active_timers[QEMU_NUM_CLOCKS];

static QEMUClock *qemu_new_clock(int type)
{
    QEMUClock *clock;
    clock = qemu_mallocz(sizeof(QEMUClock));
    clock->type = type;
    clock->enabled = 1;
    return clock;
}

void qemu_clock_enable(QEMUClock *clock, int enabled)
{
    clock->enabled = enabled;
}

static int64_t vm_clock_warp_start;

static void icount_warp_rt(void *opaque)
{
    if (vm_clock_warp_start == -1) {
        return;
    }

    if (vm_running) {
        int64_t clock = qemu_get_clock_ns(rt_clock);
        int64_t warp_delta = clock - vm_clock_warp_start;
        if (use_icount == 1) {
            qemu_icount_bias += warp_delta;
        } else {
            /*
             * In adaptive mode, do not let the vm_clock run too
             * far ahead of real time.
             */
            int64_t cur_time = cpu_get_clock();
            int64_t cur_icount = qemu_get_clock_ns(vm_clock);
            int64_t delta = cur_time - cur_icount;
            qemu_icount_bias += MIN(warp_delta, delta);
        }
        if (qemu_timer_expired(active_timers[QEMU_CLOCK_VIRTUAL],
                               qemu_get_clock_ns(vm_clock))) {
            qemu_notify_event();
        }
    }
    vm_clock_warp_start = -1;
}

void qemu_clock_warp(QEMUClock *clock)
{
    int64_t deadline;

    if (!clock->warp_timer) {
        return;
    }

    /*
     * There are too many global variables to make the "warp" behavior
     * applicable to other clocks.  But a clock argument removes the
     * need for if statements all over the place.
     */
    assert(clock == vm_clock);

    /*
     * If the CPUs have been sleeping, advance the vm_clock timer now.  This
     * ensures that the deadline for the timer is computed correctly below.
     * This also makes sure that the insn counter is synchronized before the
     * CPU starts running, in case the CPU is woken by an event other than
     * the earliest vm_clock timer.
     */
    icount_warp_rt(NULL);
    if (!all_cpu_threads_idle() || !active_timers[clock->type]) {
        qemu_del_timer(clock->warp_timer);
        return;
    }

    vm_clock_warp_start = qemu_get_clock_ns(rt_clock);
    deadline = qemu_next_icount_deadline();
    if (deadline > 0) {
        /*
         * Ensure the vm_clock proceeds even when the virtual CPU goes to
         * sleep.  Otherwise, the CPU might be waiting for a future timer
         * interrupt to wake it up, but the interrupt never comes because
         * the vCPU isn't running any insns and thus doesn't advance the
         * vm_clock.
         *
         * An extreme solution for this problem would be to never let VCPUs
         * sleep in icount mode if there is a pending vm_clock timer; rather
         * time could just advance to the next vm_clock event.  Instead, we
         * do stop VCPUs and only advance vm_clock after some "real" time,
         * (related to the time left until the next event) has passed.  This
         * rt_clock timer will do this.  This avoids that the warps are too
         * visible externally---for example, you will not be sending network
         * packets continously instead of every 100ms.
         */
        qemu_mod_timer(clock->warp_timer, vm_clock_warp_start + deadline);
    } else {
        qemu_notify_event();
    }
}

QEMUTimer *qemu_new_timer(QEMUClock *clock, int scale,
                          QEMUTimerCB *cb, void *opaque)
{
    QEMUTimer *ts;

    ts = qemu_mallocz(sizeof(QEMUTimer));
    ts->clock = clock;
    ts->cb = cb;
    ts->opaque = opaque;
    ts->scale = scale;
    return ts;
}

void qemu_free_timer(QEMUTimer *ts)
{
    qemu_free(ts);
}

/* stop a timer, but do not dealloc it */
void qemu_del_timer(QEMUTimer *ts)
{
    QEMUTimer **pt, *t;

    /* NOTE: this code must be signal safe because
       qemu_del_timer() can be called from a signal. */
    pt = &active_timers[ts->clock->type];
    for(;;) {
        t = *pt;
        if (!t)
            break;
        if (t == ts) {
            *pt = t->next;
            break;
        }
        pt = &t->next;
    }
}

/* modify the current timer so that it will be fired when current_time
   >= expire_time. The corresponding callback will be called. */
static void qemu_mod_timer_ns(QEMUTimer *ts, int64_t expire_time)
{
    QEMUTimer **pt, *t;

    qemu_del_timer(ts);

    /* add the timer in the sorted list */
    /* NOTE: this code must be signal safe because
       qemu_mod_timer() can be called from a signal. */
    pt = &active_timers[ts->clock->type];
    for(;;) {
        t = *pt;
        if (!qemu_timer_expired_ns(t, expire_time)) {
            break;
        }
        pt = &t->next;
    }
    ts->expire_time = expire_time;
    ts->next = *pt;
    *pt = ts;

    /* Rearm if necessary  */
    if (pt == &active_timers[ts->clock->type]) {
        if (!alarm_timer->pending) {
            qemu_rearm_alarm_timer(alarm_timer);
        }
        /* Interrupt execution to force deadline recalculation.  */
        qemu_clock_warp(ts->clock);
        if (use_icount) {
            qemu_notify_event();
        }
    }
}

/* modify the current timer so that it will be fired when current_time
   >= expire_time. The corresponding callback will be called. */
void qemu_mod_timer(QEMUTimer *ts, int64_t expire_time)
{
    qemu_mod_timer_ns(ts, expire_time * ts->scale);
}

int qemu_timer_pending(QEMUTimer *ts)
{
    QEMUTimer *t;
    for(t = active_timers[ts->clock->type]; t != NULL; t = t->next) {
        if (t == ts)
            return 1;
    }
    return 0;
}

int qemu_timer_expired(QEMUTimer *timer_head, int64_t current_time)
{
    return qemu_timer_expired_ns(timer_head, current_time * timer_head->scale);
}

static void qemu_run_timers(QEMUClock *clock)
{
    QEMUTimer **ptimer_head, *ts;
    int64_t current_time;

    if (!clock->enabled)
        return;

    current_time = qemu_get_clock_ns(clock);
    ptimer_head = &active_timers[clock->type];
    for(;;) {
        ts = *ptimer_head;
        if (!qemu_timer_expired_ns(ts, current_time)) {
            break;
        }
        /* remove timer from the list before calling the callback */
        *ptimer_head = ts->next;
        ts->next = NULL;

        /* run the callback (the timer list can be modified) */
        ts->cb(ts->opaque);
    }
}

int64_t qemu_get_clock_ns(QEMUClock *clock)
{
    switch(clock->type) {
    case QEMU_CLOCK_REALTIME:
        return get_clock();
    default:
    case QEMU_CLOCK_VIRTUAL:
        if (use_icount) {
            return cpu_get_icount();
        } else {
            return cpu_get_clock();
        }
    case QEMU_CLOCK_HOST:
        return get_clock_realtime();
    }
}

void init_clocks(void)
{
    rt_clock = qemu_new_clock(QEMU_CLOCK_REALTIME);
    vm_clock = qemu_new_clock(QEMU_CLOCK_VIRTUAL);
    host_clock = qemu_new_clock(QEMU_CLOCK_HOST);

    rtc_clock = host_clock;
}

/* save a timer */
void qemu_put_timer(QEMUFile *f, QEMUTimer *ts)
{
    uint64_t expire_time;

    if (qemu_timer_pending(ts)) {
        expire_time = ts->expire_time;
    } else {
        expire_time = -1;
    }
    qemu_put_be64(f, expire_time);
}

void qemu_get_timer(QEMUFile *f, QEMUTimer *ts)
{
    uint64_t expire_time;

    expire_time = qemu_get_be64(f);
    if (expire_time != -1) {
        qemu_mod_timer_ns(ts, expire_time);
    } else {
        qemu_del_timer(ts);
    }
}

static const VMStateDescription vmstate_timers = {
    .name = "timer",
    .version_id = 2,
    .minimum_version_id = 1,
    .minimum_version_id_old = 1,
    .fields      = (VMStateField []) {
        VMSTATE_INT64(cpu_ticks_offset, TimersState),
        VMSTATE_INT64(dummy, TimersState),
        VMSTATE_INT64_V(cpu_clock_offset, TimersState, 2),
        VMSTATE_END_OF_LIST()
    }
};

void configure_icount(const char *option)
{
    vmstate_register(NULL, 0, &vmstate_timers, &timers_state);
    if (!option)
        return;

#ifdef CONFIG_IOTHREAD
    vm_clock->warp_timer = qemu_new_timer_ns(rt_clock, icount_warp_rt, NULL);
#endif

    if (strcmp(option, "auto") != 0) {
        icount_time_shift = strtol(option, NULL, 0);
        use_icount = 1;
        return;
    }

    use_icount = 2;

    /* 125MIPS seems a reasonable initial guess at the guest speed.
       It will be corrected fairly quickly anyway.  */
    icount_time_shift = 3;

    /* Have both realtime and virtual time triggers for speed adjustment.
       The realtime trigger catches emulated time passing too slowly,
       the virtual time trigger catches emulated time passing too fast.
       Realtime triggers occur even when idle, so use them less frequently
       than VM triggers.  */
    icount_rt_timer = qemu_new_timer_ms(rt_clock, icount_adjust_rt, NULL);
    qemu_mod_timer(icount_rt_timer,
                   qemu_get_clock_ms(rt_clock) + 1000);
    icount_vm_timer = qemu_new_timer_ns(vm_clock, icount_adjust_vm, NULL);
    qemu_mod_timer(icount_vm_timer,
                   qemu_get_clock_ns(vm_clock) + get_ticks_per_sec() / 10);
}

void qemu_run_all_timers(void)
{
    alarm_timer->pending = 0;

    /* rearm timer, if not periodic */
    if (alarm_timer->expired) {
        alarm_timer->expired = 0;
        qemu_rearm_alarm_timer(alarm_timer);
    }

    /* vm time timers */
    if (vm_running) {
        qemu_run_timers(vm_clock);
    }

    qemu_run_timers(rt_clock);
    qemu_run_timers(host_clock);
}

static int64_t qemu_next_alarm_deadline(void);

#ifdef _WIN32
static void CALLBACK host_alarm_handler(PVOID lpParam, BOOLEAN unused)
#else
static void host_alarm_handler(int host_signum)
#endif
{
    struct qemu_alarm_timer *t = alarm_timer;
    if (!t)
        return;

#if 0
#define DISP_FREQ 1000
    {
        static int64_t delta_min = INT64_MAX;
        static int64_t delta_max, delta_cum, last_clock, delta, ti;
        static int count;
        ti = qemu_get_clock_ns(vm_clock);
        if (last_clock != 0) {
            delta = ti - last_clock;
            if (delta < delta_min)
                delta_min = delta;
            if (delta > delta_max)
                delta_max = delta;
            delta_cum += delta;
            if (++count == DISP_FREQ) {
                printf("timer: min=%" PRId64 " us max=%" PRId64 " us avg=%" PRId64 " us avg_freq=%0.3f Hz\n",
                       muldiv64(delta_min, 1000000, get_ticks_per_sec()),
                       muldiv64(delta_max, 1000000, get_ticks_per_sec()),
                       muldiv64(delta_cum, 1000000 / DISP_FREQ, get_ticks_per_sec()),
                       (double)get_ticks_per_sec() / ((double)delta_cum / DISP_FREQ));
                count = 0;
                delta_min = INT64_MAX;
                delta_max = 0;
                delta_cum = 0;
            }
        }
        last_clock = ti;
    }
#endif
    if (alarm_has_dynticks(t) ||
        qemu_next_alarm_deadline () <= 0) {
        t->expired = alarm_has_dynticks(t);
        t->pending = 1;
        qemu_notify_event();
    }
}

int64_t qemu_next_icount_deadline(void)
{
    /* To avoid problems with overflow limit this to 2^32.  */
    int64_t delta = INT32_MAX;

    assert(use_icount);
    if (active_timers[QEMU_CLOCK_VIRTUAL]) {
        delta = active_timers[QEMU_CLOCK_VIRTUAL]->expire_time -
                     qemu_get_clock_ns(vm_clock);
    }

    if (delta < 0)
        delta = 0;

    return delta;
}

static int64_t qemu_next_alarm_deadline(void)
{
    int64_t delta;
    int64_t rtdelta;

    if (!use_icount && active_timers[QEMU_CLOCK_VIRTUAL]) {
        delta = active_timers[QEMU_CLOCK_VIRTUAL]->expire_time -
                     qemu_get_clock_ns(vm_clock);
    } else {
        delta = INT32_MAX;
    }
    if (active_timers[QEMU_CLOCK_HOST]) {
        int64_t hdelta = active_timers[QEMU_CLOCK_HOST]->expire_time -
                 qemu_get_clock_ns(host_clock);
        if (hdelta < delta)
            delta = hdelta;
    }
    if (active_timers[QEMU_CLOCK_REALTIME]) {
        rtdelta = (active_timers[QEMU_CLOCK_REALTIME]->expire_time -
                 qemu_get_clock_ns(rt_clock));
        if (rtdelta < delta)
            delta = rtdelta;
    }

    return delta;
}

#if defined(__linux__)

#define RTC_FREQ 1024

static void enable_sigio_timer(int fd)
{
    struct sigaction act;

    /* timer signal */
    sigfillset(&act.sa_mask);
    act.sa_flags = 0;
    act.sa_handler = host_alarm_handler;

    sigaction(SIGIO, &act, NULL);
    fcntl_setfl(fd, O_ASYNC);
    fcntl(fd, F_SETOWN, getpid());
}

static int hpet_start_timer(struct qemu_alarm_timer *t)
{
    struct hpet_info info;
    int r, fd;

    fd = qemu_open("/dev/hpet", O_RDONLY);
    if (fd < 0)
        return -1;

    /* Set frequency */
    r = ioctl(fd, HPET_IRQFREQ, RTC_FREQ);
    if (r < 0) {
        fprintf(stderr, "Could not configure '/dev/hpet' to have a 1024Hz timer. This is not a fatal\n"
                "error, but for better emulation accuracy type:\n"
                "'echo 1024 > /proc/sys/dev/hpet/max-user-freq' as root.\n");
        goto fail;
    }

    /* Check capabilities */
    r = ioctl(fd, HPET_INFO, &info);
    if (r < 0)
        goto fail;

    /* Enable periodic mode */
    r = ioctl(fd, HPET_EPI, 0);
    if (info.hi_flags && (r < 0))
        goto fail;

    /* Enable interrupt */
    r = ioctl(fd, HPET_IE_ON, 0);
    if (r < 0)
        goto fail;

    enable_sigio_timer(fd);
    t->fd = fd;

    return 0;
fail:
    close(fd);
    return -1;
}

static void hpet_stop_timer(struct qemu_alarm_timer *t)
{
    int fd = t->fd;

    close(fd);
}

static int rtc_start_timer(struct qemu_alarm_timer *t)
{
    int rtc_fd;
    unsigned long current_rtc_freq = 0;

    TFR(rtc_fd = qemu_open("/dev/rtc", O_RDONLY));
    if (rtc_fd < 0)
        return -1;
    ioctl(rtc_fd, RTC_IRQP_READ, &current_rtc_freq);
    if (current_rtc_freq != RTC_FREQ &&
        ioctl(rtc_fd, RTC_IRQP_SET, RTC_FREQ) < 0) {
        fprintf(stderr, "Could not configure '/dev/rtc' to have a 1024 Hz timer. This is not a fatal\n"
                "error, but for better emulation accuracy either use a 2.6 host Linux kernel or\n"
                "type 'echo 1024 > /proc/sys/dev/rtc/max-user-freq' as root.\n");
        goto fail;
    }
    if (ioctl(rtc_fd, RTC_PIE_ON, 0) < 0) {
    fail:
        close(rtc_fd);
        return -1;
    }

    enable_sigio_timer(rtc_fd);

    t->fd = rtc_fd;

    return 0;
}

static void rtc_stop_timer(struct qemu_alarm_timer *t)
{
    int rtc_fd = t->fd;

    close(rtc_fd);
}

static int dynticks_start_timer(struct qemu_alarm_timer *t)
{
    struct sigevent ev;
    timer_t host_timer;
    struct sigaction act;

    sigfillset(&act.sa_mask);
    act.sa_flags = 0;
    act.sa_handler = host_alarm_handler;

    sigaction(SIGALRM, &act, NULL);

    /*
     * Initialize ev struct to 0 to avoid valgrind complaining
     * about uninitialized data in timer_create call
     */
    memset(&ev, 0, sizeof(ev));
    ev.sigev_value.sival_int = 0;
    ev.sigev_notify = SIGEV_SIGNAL;
    ev.sigev_signo = SIGALRM;

    if (timer_create(CLOCK_REALTIME, &ev, &host_timer)) {
        perror("timer_create");

        /* disable dynticks */
        fprintf(stderr, "Dynamic Ticks disabled\n");

        return -1;
    }

    t->timer = host_timer;

    return 0;
}

static void dynticks_stop_timer(struct qemu_alarm_timer *t)
{
    timer_t host_timer = t->timer;

    timer_delete(host_timer);
}

static void dynticks_rearm_timer(struct qemu_alarm_timer *t)
{
    timer_t host_timer = t->timer;
    struct itimerspec timeout;
    int64_t nearest_delta_ns = INT64_MAX;
    int64_t current_ns;

    assert(alarm_has_dynticks(t));
    if (!active_timers[QEMU_CLOCK_REALTIME] &&
        !active_timers[QEMU_CLOCK_VIRTUAL] &&
        !active_timers[QEMU_CLOCK_HOST])
        return;

    nearest_delta_ns = qemu_next_alarm_deadline();
    if (nearest_delta_ns < MIN_TIMER_REARM_NS)
        nearest_delta_ns = MIN_TIMER_REARM_NS;

    /* check whether a timer is already running */
    if (timer_gettime(host_timer, &timeout)) {
        perror("gettime");
        fprintf(stderr, "Internal timer error: aborting\n");
        exit(1);
    }
    current_ns = timeout.it_value.tv_sec * 1000000000LL + timeout.it_value.tv_nsec;
    if (current_ns && current_ns <= nearest_delta_ns)
        return;

    timeout.it_interval.tv_sec = 0;
    timeout.it_interval.tv_nsec = 0; /* 0 for one-shot timer */
    timeout.it_value.tv_sec =  nearest_delta_ns / 1000000000;
    timeout.it_value.tv_nsec = nearest_delta_ns % 1000000000;
    if (timer_settime(host_timer, 0 /* RELATIVE */, &timeout, NULL)) {
        perror("settime");
        fprintf(stderr, "Internal timer error: aborting\n");
        exit(1);
    }
}

#endif /* defined(__linux__) */

#if !defined(_WIN32)

static int unix_start_timer(struct qemu_alarm_timer *t)
{
    struct sigaction act;
    struct itimerval itv;
    int err;

    /* timer signal */
    sigfillset(&act.sa_mask);
    act.sa_flags = 0;
    act.sa_handler = host_alarm_handler;

    sigaction(SIGALRM, &act, NULL);

    itv.it_interval.tv_sec = 0;
    /* for i386 kernel 2.6 to get 1 ms */
    itv.it_interval.tv_usec = 999;
    itv.it_value.tv_sec = 0;
    itv.it_value.tv_usec = 10 * 1000;

    err = setitimer(ITIMER_REAL, &itv, NULL);
    if (err)
        return -1;

    return 0;
}

static void unix_stop_timer(struct qemu_alarm_timer *t)
{
    struct itimerval itv;

    memset(&itv, 0, sizeof(itv));
    setitimer(ITIMER_REAL, &itv, NULL);
}

#endif /* !defined(_WIN32) */


#ifdef _WIN32

<<<<<<< HEAD
=======
static MMRESULT mm_timer;
static unsigned mm_period;

>>>>>>> 08ab2ccb
static void CALLBACK mm_alarm_handler(UINT uTimerID, UINT uMsg,
                                      DWORD_PTR dwUser, DWORD_PTR dw1,
                                      DWORD_PTR dw2)
{
    struct qemu_alarm_timer *t = alarm_timer;
    if (!t) {
        return;
    }
    if (alarm_has_dynticks(t) || qemu_next_alarm_deadline() <= 0) {
        t->expired = alarm_has_dynticks(t);
        t->pending = 1;
        qemu_notify_event();
    }
}

static int mm_start_timer(struct qemu_alarm_timer *t)
{
    TIMECAPS tc;
<<<<<<< HEAD
    struct qemu_alarm_win32 *data = t->priv;
=======
>>>>>>> 08ab2ccb
    UINT flags;

    memset(&tc, 0, sizeof(tc));
    timeGetDevCaps(&tc, sizeof(tc));

<<<<<<< HEAD
    data->period = tc.wPeriodMin;
    timeBeginPeriod(data->period);
=======
    mm_period = tc.wPeriodMin;
    timeBeginPeriod(mm_period);
>>>>>>> 08ab2ccb

    flags = TIME_CALLBACK_FUNCTION;
    if (alarm_has_dynticks(t)) {
        flags |= TIME_ONESHOT;
    } else {
        flags |= TIME_PERIODIC;
    }

<<<<<<< HEAD
    data->timerId = timeSetEvent(1,         /* interval (ms) */
                        data->period,       /* resolution */
                        mm_alarm_handler,   /* function */
                        (DWORD)t,           /* parameter */
                        flags);

    if (!data->timerId) {
        fprintf(stderr, "Failed to initialize win32 alarm timer: %ld\n",
                GetLastError());
        timeEndPeriod(data->period);
=======
    mm_timer = timeSetEvent(1,                  /* interval (ms) */
                            mm_period,          /* resolution */
                            mm_alarm_handler,   /* function */
                            (DWORD_PTR)t,       /* parameter */
                            flags);

    if (!mm_timer) {
        fprintf(stderr, "Failed to initialize win32 alarm timer: %ld\n",
                GetLastError());
        timeEndPeriod(mm_period);
>>>>>>> 08ab2ccb
        return -1;
    }

    return 0;
}

static void mm_stop_timer(struct qemu_alarm_timer *t)
{
<<<<<<< HEAD
    struct qemu_alarm_win32 *data = t->priv;

    timeKillEvent(data->timerId);
    timeEndPeriod(data->period);
=======
    timeKillEvent(mm_timer);
    timeEndPeriod(mm_period);
>>>>>>> 08ab2ccb
}

static void mm_rearm_timer(struct qemu_alarm_timer *t)
{
<<<<<<< HEAD
    struct qemu_alarm_win32 *data = t->priv;
=======
>>>>>>> 08ab2ccb
    int nearest_delta_ms;

    assert(alarm_has_dynticks(t));
    if (!active_timers[QEMU_CLOCK_REALTIME] &&
        !active_timers[QEMU_CLOCK_VIRTUAL] &&
        !active_timers[QEMU_CLOCK_HOST]) {
        return;
    }

<<<<<<< HEAD
    timeKillEvent(data->timerId);
=======
    timeKillEvent(mm_timer);
>>>>>>> 08ab2ccb

    nearest_delta_ms = (qemu_next_alarm_deadline() + 999999) / 1000000;
    if (nearest_delta_ms < 1) {
        nearest_delta_ms = 1;
    }
<<<<<<< HEAD
    data->timerId = timeSetEvent(nearest_delta_ms,
                        data->period,
                        mm_alarm_handler,
                        (DWORD)t,
                        TIME_ONESHOT | TIME_CALLBACK_FUNCTION);

    if (!data->timerId) {
        fprintf(stderr, "Failed to re-arm win32 alarm timer %ld\n",
                GetLastError());

        timeEndPeriod(data->period);
=======
    mm_timer = timeSetEvent(nearest_delta_ms,
                            mm_period,
                            mm_alarm_handler,
                            (DWORD_PTR)t,
                            TIME_ONESHOT | TIME_CALLBACK_FUNCTION);

    if (!mm_timer) {
        fprintf(stderr, "Failed to re-arm win32 alarm timer %ld\n",
                GetLastError());

        timeEndPeriod(mm_period);
>>>>>>> 08ab2ccb
        exit(1);
    }
}

static int win32_start_timer(struct qemu_alarm_timer *t)
{
    HANDLE hTimer;
    BOOLEAN success;

    /* If you call ChangeTimerQueueTimer on a one-shot timer (its period
       is zero) that has already expired, the timer is not updated.  Since
       creating a new timer is relatively expensive, set a bogus one-hour
       interval in the dynticks case.  */
    success = CreateTimerQueueTimer(&hTimer,
                          NULL,
                          host_alarm_handler,
                          t,
                          1,
                          alarm_has_dynticks(t) ? 3600000 : 1,
                          WT_EXECUTEINTIMERTHREAD);

    if (!success) {
        fprintf(stderr, "Failed to initialize win32 alarm timer: %ld\n",
                GetLastError());
        return -1;
    }

    t->timer = hTimer;
    return 0;
}

static void win32_stop_timer(struct qemu_alarm_timer *t)
{
    HANDLE hTimer = t->timer;

    if (hTimer) {
        DeleteTimerQueueTimer(NULL, hTimer, NULL);
    }
}

static void win32_rearm_timer(struct qemu_alarm_timer *t)
{
    HANDLE hTimer = t->timer;
    int nearest_delta_ms;
    BOOLEAN success;

    assert(alarm_has_dynticks(t));
    if (!active_timers[QEMU_CLOCK_REALTIME] &&
        !active_timers[QEMU_CLOCK_VIRTUAL] &&
        !active_timers[QEMU_CLOCK_HOST])
        return;

    nearest_delta_ms = (qemu_next_alarm_deadline() + 999999) / 1000000;
    if (nearest_delta_ms < 1) {
        nearest_delta_ms = 1;
    }
    success = ChangeTimerQueueTimer(NULL,
                                    hTimer,
                                    nearest_delta_ms,
                                    3600000);

    if (!success) {
        fprintf(stderr, "Failed to rearm win32 alarm timer: %ld\n",
                GetLastError());
        exit(-1);
    }

}

#endif /* _WIN32 */

static void alarm_timer_on_change_state_rearm(void *opaque, int running, int reason)
{
    if (running)
        qemu_rearm_alarm_timer((struct qemu_alarm_timer *) opaque);
}

int init_timer_alarm(void)
{
    struct qemu_alarm_timer *t = NULL;
    int i, err = -1;

    for (i = 0; alarm_timers[i].name; i++) {
        t = &alarm_timers[i];

        err = t->start(t);
        if (!err)
            break;
    }

    if (err) {
        err = -ENOENT;
        goto fail;
    }

    /* first event is at time 0 */
    t->pending = 1;
    alarm_timer = t;
    qemu_add_vm_change_state_handler(alarm_timer_on_change_state_rearm, t);

    return 0;

fail:
    return err;
}

void quit_timers(void)
{
    struct qemu_alarm_timer *t = alarm_timer;
    alarm_timer = NULL;
    t->stop(t);
}

int qemu_calculate_timeout(void)
{
#ifndef CONFIG_IOTHREAD
    int timeout;

    if (!vm_running)
        timeout = 5000;
    else {
     /* XXX: use timeout computed from timers */
        int64_t add;
        int64_t delta;
        /* Advance virtual time to the next event.  */
	delta = qemu_icount_delta();
        if (delta > 0) {
            /* If virtual time is ahead of real time then just
               wait for IO.  */
            timeout = (delta + 999999) / 1000000;
        } else {
            /* Wait for either IO to occur or the next
               timer event.  */
            add = qemu_next_icount_deadline();
            /* We advance the timer before checking for IO.
               Limit the amount we advance so that early IO
               activity won't get the guest too far ahead.  */
            if (add > 10000000)
                add = 10000000;
            delta += add;
            qemu_icount += qemu_icount_round (add);
            timeout = delta / 1000000;
            if (timeout < 0)
                timeout = 0;
        }
    }

    return timeout;
#else /* CONFIG_IOTHREAD */
    return 1000;
#endif
}<|MERGE_RESOLUTION|>--- conflicted
+++ resolved
@@ -215,14 +215,6 @@
 
 #ifdef _WIN32
 
-<<<<<<< HEAD
-static struct qemu_alarm_win32 {
-    MMRESULT timerId;
-    unsigned int period;
-} alarm_win32_data = {0, 0};
-
-=======
->>>>>>> 08ab2ccb
 static int mm_start_timer(struct qemu_alarm_timer *t);
 static void mm_stop_timer(struct qemu_alarm_timer *t);
 static void mm_rearm_timer(struct qemu_alarm_timer *t);
@@ -319,21 +311,10 @@
 #endif
     {"unix", unix_start_timer, unix_stop_timer, NULL},
 #else
-<<<<<<< HEAD
-    {"mmtimer", mm_start_timer,
-     mm_stop_timer, NULL, &alarm_win32_data},
-    {"mmtimer2", mm_start_timer,
-     mm_stop_timer, mm_rearm_timer, &alarm_win32_data},
-    {"dynticks", win32_start_timer,
-     win32_stop_timer, win32_rearm_timer, NULL},
-    {"win32", win32_start_timer,
-     win32_stop_timer, NULL, NULL},
-=======
     {"mmtimer", mm_start_timer, mm_stop_timer, NULL},
     {"mmtimer2", mm_start_timer, mm_stop_timer, mm_rearm_timer},
     {"dynticks", win32_start_timer, win32_stop_timer, win32_rearm_timer},
     {"win32", win32_start_timer, win32_stop_timer, NULL},
->>>>>>> 08ab2ccb
 #endif
     {NULL, }
 };
@@ -1065,12 +1046,9 @@
 
 #ifdef _WIN32
 
-<<<<<<< HEAD
-=======
 static MMRESULT mm_timer;
 static unsigned mm_period;
 
->>>>>>> 08ab2ccb
 static void CALLBACK mm_alarm_handler(UINT uTimerID, UINT uMsg,
                                       DWORD_PTR dwUser, DWORD_PTR dw1,
                                       DWORD_PTR dw2)
@@ -1089,22 +1067,13 @@
 static int mm_start_timer(struct qemu_alarm_timer *t)
 {
     TIMECAPS tc;
-<<<<<<< HEAD
-    struct qemu_alarm_win32 *data = t->priv;
-=======
->>>>>>> 08ab2ccb
     UINT flags;
 
     memset(&tc, 0, sizeof(tc));
     timeGetDevCaps(&tc, sizeof(tc));
 
-<<<<<<< HEAD
-    data->period = tc.wPeriodMin;
-    timeBeginPeriod(data->period);
-=======
     mm_period = tc.wPeriodMin;
     timeBeginPeriod(mm_period);
->>>>>>> 08ab2ccb
 
     flags = TIME_CALLBACK_FUNCTION;
     if (alarm_has_dynticks(t)) {
@@ -1113,18 +1082,6 @@
         flags |= TIME_PERIODIC;
     }
 
-<<<<<<< HEAD
-    data->timerId = timeSetEvent(1,         /* interval (ms) */
-                        data->period,       /* resolution */
-                        mm_alarm_handler,   /* function */
-                        (DWORD)t,           /* parameter */
-                        flags);
-
-    if (!data->timerId) {
-        fprintf(stderr, "Failed to initialize win32 alarm timer: %ld\n",
-                GetLastError());
-        timeEndPeriod(data->period);
-=======
     mm_timer = timeSetEvent(1,                  /* interval (ms) */
                             mm_period,          /* resolution */
                             mm_alarm_handler,   /* function */
@@ -1135,7 +1092,6 @@
         fprintf(stderr, "Failed to initialize win32 alarm timer: %ld\n",
                 GetLastError());
         timeEndPeriod(mm_period);
->>>>>>> 08ab2ccb
         return -1;
     }
 
@@ -1144,23 +1100,12 @@
 
 static void mm_stop_timer(struct qemu_alarm_timer *t)
 {
-<<<<<<< HEAD
-    struct qemu_alarm_win32 *data = t->priv;
-
-    timeKillEvent(data->timerId);
-    timeEndPeriod(data->period);
-=======
     timeKillEvent(mm_timer);
     timeEndPeriod(mm_period);
->>>>>>> 08ab2ccb
 }
 
 static void mm_rearm_timer(struct qemu_alarm_timer *t)
 {
-<<<<<<< HEAD
-    struct qemu_alarm_win32 *data = t->priv;
-=======
->>>>>>> 08ab2ccb
     int nearest_delta_ms;
 
     assert(alarm_has_dynticks(t));
@@ -1170,29 +1115,12 @@
         return;
     }
 
-<<<<<<< HEAD
-    timeKillEvent(data->timerId);
-=======
     timeKillEvent(mm_timer);
->>>>>>> 08ab2ccb
 
     nearest_delta_ms = (qemu_next_alarm_deadline() + 999999) / 1000000;
     if (nearest_delta_ms < 1) {
         nearest_delta_ms = 1;
     }
-<<<<<<< HEAD
-    data->timerId = timeSetEvent(nearest_delta_ms,
-                        data->period,
-                        mm_alarm_handler,
-                        (DWORD)t,
-                        TIME_ONESHOT | TIME_CALLBACK_FUNCTION);
-
-    if (!data->timerId) {
-        fprintf(stderr, "Failed to re-arm win32 alarm timer %ld\n",
-                GetLastError());
-
-        timeEndPeriod(data->period);
-=======
     mm_timer = timeSetEvent(nearest_delta_ms,
                             mm_period,
                             mm_alarm_handler,
@@ -1204,7 +1132,6 @@
                 GetLastError());
 
         timeEndPeriod(mm_period);
->>>>>>> 08ab2ccb
         exit(1);
     }
 }
