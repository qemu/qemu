--- conflicted
+++ resolved
@@ -64,81 +64,6 @@
 static QEMUTimer *icount_rt_timer;
 static QEMUTimer *icount_vm_timer;
 
-<<<<<<< HEAD
-
-/***********************************************************/
-/* real time host monotonic timer */
-
-
-static int64_t get_clock_realtime(void)
-{
-    struct timeval tv;
-
-    gettimeofday(&tv, NULL);
-    return tv.tv_sec * 1000000000LL + (tv.tv_usec * 1000);
-}
-
-#ifdef WIN32
-
-static int64_t clock_freq;
-
-static void init_get_clock(void)
-{
-    LARGE_INTEGER freq;
-    int ret;
-    ret = QueryPerformanceFrequency(&freq);
-    if (ret == 0) {
-        fprintf(stderr, "Could not calibrate ticks\n");
-        exit(1);
-    }
-    clock_freq = freq.QuadPart;
-}
-
-static int64_t get_clock(void)
-{
-    LARGE_INTEGER ti;
-    QueryPerformanceCounter(&ti);
-    return muldiv64(ti.QuadPart, get_ticks_per_sec(), clock_freq);
-}
-
-#else
-
-static int use_rt_clock;
-
-static void init_get_clock(void)
-{
-    use_rt_clock = 0;
-#if defined(__linux__) || (defined(__FreeBSD__) && __FreeBSD_version >= 500000) \
-    || defined(__DragonFly__) || defined(__FreeBSD_kernel__)
-    {
-        struct timespec ts;
-        if (clock_gettime(CLOCK_MONOTONIC, &ts) == 0) {
-            use_rt_clock = 1;
-        }
-    }
-#endif
-}
-
-static int64_t get_clock(void)
-{
-#if defined(__linux__) || (defined(__FreeBSD__) && __FreeBSD_version >= 500000) \
-        || defined(__DragonFly__) || defined(__FreeBSD_kernel__)
-    if (use_rt_clock) {
-        struct timespec ts;
-        clock_gettime(CLOCK_MONOTONIC, &ts);
-        return ts.tv_sec * 1000000000LL + ts.tv_nsec;
-    } else
-#endif
-    {
-        /* XXX: using gettimeofday leads to problems if the date
-           changes, so it should be avoided. */
-        return get_clock_realtime();
-    }
-}
-#endif
-
-=======
->>>>>>> 174b2877
 /***********************************************************/
 /* guest cycle counter */
 
