--- conflicted
+++ resolved
@@ -1083,35 +1083,6 @@
         return 5000;
     }
 
-<<<<<<< HEAD
-    if (!vm_running)
-        timeout = 5000;
-    else {
-     /* XXX: use timeout computed from timers */
-        int64_t add;
-        int64_t delta;
-        /* Advance virtual time to the next event.  */
-        delta = qemu_icount_delta();
-        if (delta > 0) {
-            /* If virtual time is ahead of real time then just
-               wait for IO.  */
-            timeout = (delta + 999999) / 1000000;
-        } else {
-            /* Wait for either IO to occur or the next
-               timer event.  */
-            add = qemu_next_deadline();
-            /* We advance the timer before checking for IO.
-               Limit the amount we advance so that early IO
-               activity won't get the guest too far ahead.  */
-            if (add > 10000000)
-                add = 10000000;
-            delta += add;
-            qemu_icount += qemu_icount_round (add);
-            timeout = delta / 1000000;
-            if (timeout < 0)
-                timeout = 0;
-        }
-=======
     /* Advance virtual time to the next event.  */
     delta = qemu_icount_delta();
     if (delta > 0) {
@@ -1132,7 +1103,6 @@
         timeout = delta / 1000000;
         if (timeout < 0)
             timeout = 0;
->>>>>>> 877fdc12
     }
 
     return timeout;
