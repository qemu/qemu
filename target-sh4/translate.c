/*
 *  SH4 translation
 *
 *  Copyright (c) 2005 Samuel Tardieu
 *
 * This library is free software; you can redistribute it and/or
 * modify it under the terms of the GNU Lesser General Public
 * License as published by the Free Software Foundation; either
 * version 2 of the License, or (at your option) any later version.
 *
 * This library is distributed in the hope that it will be useful,
 * but WITHOUT ANY WARRANTY; without even the implied warranty of
 * MERCHANTABILITY or FITNESS FOR A PARTICULAR PURPOSE.  See the GNU
 * Lesser General Public License for more details.
 *
 * You should have received a copy of the GNU Lesser General Public
 * License along with this library; if not, see <http://www.gnu.org/licenses/>.
 */

#define DEBUG_DISAS
<<<<<<< HEAD
#define SH4_DEBUG_DISAS
=======
//#define SH4_SINGLE_STEP
>>>>>>> cfb75cb9

#include "qemu-common.h"
#include "cpu.h"
#include "disas.h"
#include "tcg-op.h"

#include "helper.h"
#define GEN_HELPER 1
#include "helper.h"

typedef struct DisasContext {
    struct TranslationBlock *tb;
    target_ulong pc;
    uint16_t opcode;
    uint32_t flags;
    int bstate;
    int memidx;
    uint32_t delayed_pc;
    int singlestep_enabled;
    uint32_t features;
    int has_movcal;
} DisasContext;

#if defined(CONFIG_USER_ONLY)
#define IS_USER(ctx) 1
#else
#define IS_USER(ctx) (!(ctx->flags & SR_MD))
#endif

enum {
    BS_NONE     = 0, /* We go out of the TB without reaching a branch or an
                      * exception condition
                      */
    BS_STOP     = 1, /* We want to stop translation for any reason */
    BS_BRANCH   = 2, /* We reached a branch condition     */
    BS_EXCP     = 3, /* We reached an exception condition */
};

/* global register indexes */
static TCGv_ptr cpu_env;
static TCGv cpu_gregs[24];
static TCGv cpu_pc, cpu_sr, cpu_ssr, cpu_spc, cpu_gbr;
static TCGv cpu_vbr, cpu_sgr, cpu_dbr, cpu_mach, cpu_macl;
static TCGv cpu_pr, cpu_fpscr, cpu_fpul, cpu_ldst;
static TCGv cpu_fregs[32];

/* internal register indexes */
static TCGv cpu_flags, cpu_delayed_pc;

static uint32_t gen_opc_hflags[OPC_BUF_SIZE];

#include "gen-icount.h"

static void sh4_translate_init(void)
{
    int i;
    static int done_init = 0;
    static const char * const gregnames[24] = {
        "R0_BANK0", "R1_BANK0", "R2_BANK0", "R3_BANK0",
        "R4_BANK0", "R5_BANK0", "R6_BANK0", "R7_BANK0",
        "R8", "R9", "R10", "R11", "R12", "R13", "R14", "R15",
        "R0_BANK1", "R1_BANK1", "R2_BANK1", "R3_BANK1",
        "R4_BANK1", "R5_BANK1", "R6_BANK1", "R7_BANK1"
    };
    static const char * const fregnames[32] = {
         "FPR0_BANK0",  "FPR1_BANK0",  "FPR2_BANK0",  "FPR3_BANK0",
         "FPR4_BANK0",  "FPR5_BANK0",  "FPR6_BANK0",  "FPR7_BANK0",
         "FPR8_BANK0",  "FPR9_BANK0", "FPR10_BANK0", "FPR11_BANK0",
        "FPR12_BANK0", "FPR13_BANK0", "FPR14_BANK0", "FPR15_BANK0",
         "FPR0_BANK1",  "FPR1_BANK1",  "FPR2_BANK1",  "FPR3_BANK1",
         "FPR4_BANK1",  "FPR5_BANK1",  "FPR6_BANK1",  "FPR7_BANK1",
         "FPR8_BANK1",  "FPR9_BANK1", "FPR10_BANK1", "FPR11_BANK1",
        "FPR12_BANK1", "FPR13_BANK1", "FPR14_BANK1", "FPR15_BANK1",
    };

    if (done_init)
        return;

    cpu_env = tcg_global_reg_new_ptr(TCG_AREG0, "env");

    for (i = 0; i < 24; i++)
        cpu_gregs[i] = tcg_global_mem_new_i32(TCG_AREG0,
                                              offsetof(CPUSH4State, gregs[i]),
                                              gregnames[i]);

    cpu_pc = tcg_global_mem_new_i32(TCG_AREG0,
                                    offsetof(CPUSH4State, pc), "PC");
    cpu_sr = tcg_global_mem_new_i32(TCG_AREG0,
                                    offsetof(CPUSH4State, sr), "SR");
    cpu_ssr = tcg_global_mem_new_i32(TCG_AREG0,
                                     offsetof(CPUSH4State, ssr), "SSR");
    cpu_spc = tcg_global_mem_new_i32(TCG_AREG0,
                                     offsetof(CPUSH4State, spc), "SPC");
    cpu_gbr = tcg_global_mem_new_i32(TCG_AREG0,
                                     offsetof(CPUSH4State, gbr), "GBR");
    cpu_vbr = tcg_global_mem_new_i32(TCG_AREG0,
                                     offsetof(CPUSH4State, vbr), "VBR");
    cpu_sgr = tcg_global_mem_new_i32(TCG_AREG0,
                                     offsetof(CPUSH4State, sgr), "SGR");
    cpu_dbr = tcg_global_mem_new_i32(TCG_AREG0,
                                     offsetof(CPUSH4State, dbr), "DBR");
    cpu_mach = tcg_global_mem_new_i32(TCG_AREG0,
                                      offsetof(CPUSH4State, mach), "MACH");
    cpu_macl = tcg_global_mem_new_i32(TCG_AREG0,
                                      offsetof(CPUSH4State, macl), "MACL");
    cpu_pr = tcg_global_mem_new_i32(TCG_AREG0,
                                    offsetof(CPUSH4State, pr), "PR");
    cpu_fpscr = tcg_global_mem_new_i32(TCG_AREG0,
                                       offsetof(CPUSH4State, fpscr), "FPSCR");
    cpu_fpul = tcg_global_mem_new_i32(TCG_AREG0,
                                      offsetof(CPUSH4State, fpul), "FPUL");

    cpu_flags = tcg_global_mem_new_i32(TCG_AREG0,
				       offsetof(CPUSH4State, flags), "_flags_");
    cpu_delayed_pc = tcg_global_mem_new_i32(TCG_AREG0,
					    offsetof(CPUSH4State, delayed_pc),
					    "_delayed_pc_");
    cpu_ldst = tcg_global_mem_new_i32(TCG_AREG0,
				      offsetof(CPUSH4State, ldst), "_ldst_");

    for (i = 0; i < 32; i++)
        cpu_fregs[i] = tcg_global_mem_new_i32(TCG_AREG0,
                                              offsetof(CPUSH4State, fregs[i]),
                                              fregnames[i]);

    /* register helpers */
#define GEN_HELPER 2
#include "helper.h"

    done_init = 1;
}

void cpu_dump_state(CPUSH4State * env, FILE * f,
		    int (*cpu_fprintf) (FILE * f, const char *fmt, ...),
		    int flags)
{
    int i;
    cpu_fprintf(f, "pc=0x%08x sr=0x%08x pr=0x%08x fpscr=0x%08x\n",
		env->pc, env->sr, env->pr, env->fpscr);
    cpu_fprintf(f, "spc=0x%08x ssr=0x%08x gbr=0x%08x vbr=0x%08x\n",
		env->spc, env->ssr, env->gbr, env->vbr);
    cpu_fprintf(f, "sgr=0x%08x dbr=0x%08x delayed_pc=0x%08x fpul=0x%08x\n",
		env->sgr, env->dbr, env->delayed_pc, env->fpul);
    for (i = 0; i < 24; i += 4) {
	cpu_fprintf(f, "r%d=0x%08x r%d=0x%08x r%d=0x%08x r%d=0x%08x\n",
		    i, env->gregs[i], i + 1, env->gregs[i + 1],
		    i + 2, env->gregs[i + 2], i + 3, env->gregs[i + 3]);
    }
    if (env->flags & DELAY_SLOT) {
	cpu_fprintf(f, "in delay slot (delayed_pc=0x%08x)\n",
		    env->delayed_pc);
    } else if (env->flags & DELAY_SLOT_CONDITIONAL) {
	cpu_fprintf(f, "in conditional delay slot (delayed_pc=0x%08x)\n",
		    env->delayed_pc);
    }
}

typedef struct {
    const char *name;
    int id;
    uint32_t pvr;
    uint32_t prr;
    uint32_t cvr;
    uint32_t features;
} sh4_def_t;

static sh4_def_t sh4_defs[] = {
    {
	.name = "SH7750R",
	.id = SH_CPU_SH7750R,
	.pvr = 0x00050000,
	.prr = 0x00000100,
	.cvr = 0x00110000,
	.features = SH_FEATURE_BCR3_AND_BCR4,
    }, {
	.name = "SH7751R",
	.id = SH_CPU_SH7751R,
	.pvr = 0x04050005,
	.prr = 0x00000113,
	.cvr = 0x00110000,	/* Neutered caches, should be 0x20480000 */
	.features = SH_FEATURE_BCR3_AND_BCR4,
    }, {
	.name = "SH7785",
	.id = SH_CPU_SH7785,
	.pvr = 0x10300700,
	.prr = 0x00000200,
	.cvr = 0x71440211,
	.features = SH_FEATURE_SH4A,
     },
};

static const sh4_def_t *cpu_sh4_find_by_name(const char *name)
{
    int i;

    if (strcasecmp(name, "any") == 0)
	return &sh4_defs[0];

    for (i = 0; i < ARRAY_SIZE(sh4_defs); i++)
	if (strcasecmp(name, sh4_defs[i].name) == 0)
	    return &sh4_defs[i];

    return NULL;
}

void sh4_cpu_list(FILE *f, fprintf_function cpu_fprintf)
{
    int i;

    for (i = 0; i < ARRAY_SIZE(sh4_defs); i++)
	(*cpu_fprintf)(f, "%s\n", sh4_defs[i].name);
}

static void cpu_register(CPUSH4State *env, const sh4_def_t *def)
{
    env->pvr = def->pvr;
    env->prr = def->prr;
    env->cvr = def->cvr;
    env->id = def->id;
}

SuperHCPU *cpu_sh4_init(const char *cpu_model)
{
    SuperHCPU *cpu;
    CPUSH4State *env;
    const sh4_def_t *def;

    def = cpu_sh4_find_by_name(cpu_model);
    if (!def)
	return NULL;
    cpu = SUPERH_CPU(object_new(TYPE_SUPERH_CPU));
    env = &cpu->env;
    env->features = def->features;
    sh4_translate_init();
    env->cpu_model_str = cpu_model;
    cpu_reset(CPU(cpu));
    cpu_register(env, def);
    qemu_init_vcpu(env);
    return cpu;
}

static void gen_goto_tb(DisasContext * ctx, int n, target_ulong dest)
{
    TranslationBlock *tb;
    tb = ctx->tb;

    if ((tb->pc & TARGET_PAGE_MASK) == (dest & TARGET_PAGE_MASK) &&
	!ctx->singlestep_enabled) {
	/* Use a direct jump if in same page and singlestep not enabled */
        tcg_gen_goto_tb(n);
        tcg_gen_movi_i32(cpu_pc, dest);
        tcg_gen_exit_tb((tcg_target_long)tb + n);
    } else {
        tcg_gen_movi_i32(cpu_pc, dest);
        if (ctx->singlestep_enabled)
            gen_helper_debug(cpu_env);
        tcg_gen_exit_tb(0);
    }
}

static void gen_jump(DisasContext * ctx)
{
    if (ctx->delayed_pc == (uint32_t) - 1) {
	/* Target is not statically known, it comes necessarily from a
	   delayed jump as immediate jump are conditinal jumps */
	tcg_gen_mov_i32(cpu_pc, cpu_delayed_pc);
	if (ctx->singlestep_enabled)
            gen_helper_debug(cpu_env);
	tcg_gen_exit_tb(0);
    } else {
	gen_goto_tb(ctx, 0, ctx->delayed_pc);
    }
}

static inline void gen_branch_slot(uint32_t delayed_pc, int t)
{
    TCGv sr;
    int label = gen_new_label();
    tcg_gen_movi_i32(cpu_delayed_pc, delayed_pc);
    sr = tcg_temp_new();
    tcg_gen_andi_i32(sr, cpu_sr, SR_T);
    tcg_gen_brcondi_i32(t ? TCG_COND_EQ:TCG_COND_NE, sr, 0, label);
    tcg_gen_ori_i32(cpu_flags, cpu_flags, DELAY_SLOT_TRUE);
    gen_set_label(label);
}

/* Immediate conditional jump (bt or bf) */
static void gen_conditional_jump(DisasContext * ctx,
				 target_ulong ift, target_ulong ifnott)
{
    int l1;
    TCGv sr;

    l1 = gen_new_label();
    sr = tcg_temp_new();
    tcg_gen_andi_i32(sr, cpu_sr, SR_T);
    tcg_gen_brcondi_i32(TCG_COND_NE, sr, 0, l1);
    gen_goto_tb(ctx, 0, ifnott);
    gen_set_label(l1);
    gen_goto_tb(ctx, 1, ift);
}

/* Delayed conditional jump (bt or bf) */
static void gen_delayed_conditional_jump(DisasContext * ctx)
{
    int l1;
    TCGv ds;

    l1 = gen_new_label();
    ds = tcg_temp_new();
    tcg_gen_andi_i32(ds, cpu_flags, DELAY_SLOT_TRUE);
    tcg_gen_brcondi_i32(TCG_COND_NE, ds, 0, l1);
    gen_goto_tb(ctx, 1, ctx->pc + 2);
    gen_set_label(l1);
    tcg_gen_andi_i32(cpu_flags, cpu_flags, ~DELAY_SLOT_TRUE);
    gen_jump(ctx);
}

static inline void gen_cmp(int cond, TCGv t0, TCGv t1)
{
    TCGv t;

    t = tcg_temp_new();
    tcg_gen_setcond_i32(cond, t, t1, t0);
    tcg_gen_andi_i32(cpu_sr, cpu_sr, ~SR_T);
    tcg_gen_or_i32(cpu_sr, cpu_sr, t);

    tcg_temp_free(t);
}

static inline void gen_cmp_imm(int cond, TCGv t0, int32_t imm)
{
    TCGv t;

    t = tcg_temp_new();
    tcg_gen_setcondi_i32(cond, t, t0, imm);
    tcg_gen_andi_i32(cpu_sr, cpu_sr, ~SR_T);
    tcg_gen_or_i32(cpu_sr, cpu_sr, t);

    tcg_temp_free(t);
}

static inline void gen_store_flags(uint32_t flags)
{
    tcg_gen_andi_i32(cpu_flags, cpu_flags, DELAY_SLOT_TRUE);
    tcg_gen_ori_i32(cpu_flags, cpu_flags, flags);
}

static inline void gen_copy_bit_i32(TCGv t0, int p0, TCGv t1, int p1)
{
    TCGv tmp = tcg_temp_new();

    p0 &= 0x1f;
    p1 &= 0x1f;

    tcg_gen_andi_i32(tmp, t1, (1 << p1));
    tcg_gen_andi_i32(t0, t0, ~(1 << p0));
    if (p0 < p1)
        tcg_gen_shri_i32(tmp, tmp, p1 - p0);
    else if (p0 > p1)
        tcg_gen_shli_i32(tmp, tmp, p0 - p1);
    tcg_gen_or_i32(t0, t0, tmp);

    tcg_temp_free(tmp);
}

static inline void gen_load_fpr64(TCGv_i64 t, int reg)
{
    tcg_gen_concat_i32_i64(t, cpu_fregs[reg + 1], cpu_fregs[reg]);
}

static inline void gen_store_fpr64 (TCGv_i64 t, int reg)
{
    TCGv_i32 tmp = tcg_temp_new_i32();
    tcg_gen_trunc_i64_i32(tmp, t);
    tcg_gen_mov_i32(cpu_fregs[reg + 1], tmp);
    tcg_gen_shri_i64(t, t, 32);
    tcg_gen_trunc_i64_i32(tmp, t);
    tcg_gen_mov_i32(cpu_fregs[reg], tmp);
    tcg_temp_free_i32(tmp);
}

#define B3_0 (ctx->opcode & 0xf)
#define B6_4 ((ctx->opcode >> 4) & 0x7)
#define B7_4 ((ctx->opcode >> 4) & 0xf)
#define B7_0 (ctx->opcode & 0xff)
#define B7_0s ((int32_t) (int8_t) (ctx->opcode & 0xff))
#define B11_0s (ctx->opcode & 0x800 ? 0xfffff000 | (ctx->opcode & 0xfff) : \
  (ctx->opcode & 0xfff))
#define B11_8 ((ctx->opcode >> 8) & 0xf)
#define B15_12 ((ctx->opcode >> 12) & 0xf)

#define REG(x) ((x) < 8 && (ctx->flags & (SR_MD | SR_RB)) == (SR_MD | SR_RB) \
                ? (cpu_gregs[x + 16]) : (cpu_gregs[x]))

#define ALTREG(x) ((x) < 8 && (ctx->flags & (SR_MD | SR_RB)) != (SR_MD | SR_RB)\
		? (cpu_gregs[x + 16]) : (cpu_gregs[x]))

#define FREG(x) (ctx->flags & FPSCR_FR ? (x) ^ 0x10 : (x))
#define XHACK(x) ((((x) & 1 ) << 4) | ((x) & 0xe))
#define XREG(x) (ctx->flags & FPSCR_FR ? XHACK(x) ^ 0x10 : XHACK(x))
#define DREG(x) FREG(x) /* Assumes lsb of (x) is always 0 */

#define CHECK_NOT_DELAY_SLOT \
  if (ctx->flags & (DELAY_SLOT | DELAY_SLOT_CONDITIONAL))     \
  {                                                           \
      tcg_gen_movi_i32(cpu_pc, ctx->pc);                      \
      gen_helper_raise_slot_illegal_instruction(cpu_env);     \
      ctx->bstate = BS_BRANCH;                                \
      return;                                                 \
  }

#define CHECK_PRIVILEGED                                        \
  if (IS_USER(ctx)) {                                           \
      tcg_gen_movi_i32(cpu_pc, ctx->pc);                        \
      if (ctx->flags & (DELAY_SLOT | DELAY_SLOT_CONDITIONAL)) { \
          gen_helper_raise_slot_illegal_instruction(cpu_env);   \
      } else {                                                  \
          gen_helper_raise_illegal_instruction(cpu_env);        \
      }                                                         \
      ctx->bstate = BS_BRANCH;                                  \
      return;                                                   \
  }

#define CHECK_FPU_ENABLED                                       \
  if (ctx->flags & SR_FD) {                                     \
      tcg_gen_movi_i32(cpu_pc, ctx->pc);                        \
      if (ctx->flags & (DELAY_SLOT | DELAY_SLOT_CONDITIONAL)) { \
          gen_helper_raise_slot_fpu_disable(cpu_env);           \
      } else {                                                  \
          gen_helper_raise_fpu_disable(cpu_env);                \
      }                                                         \
      ctx->bstate = BS_BRANCH;                                  \
      return;                                                   \
  }

static void _decode_opc(DisasContext * ctx)
{
    /* This code tries to make movcal emulation sufficiently
       accurate for Linux purposes.  This instruction writes
       memory, and prior to that, always allocates a cache line.
       It is used in two contexts:
       - in memcpy, where data is copied in blocks, the first write
       of to a block uses movca.l for performance.
       - in arch/sh/mm/cache-sh4.c, movcal.l + ocbi combination is used
       to flush the cache. Here, the data written by movcal.l is never
       written to memory, and the data written is just bogus.

       To simulate this, we simulate movcal.l, we store the value to memory,
       but we also remember the previous content. If we see ocbi, we check
       if movcal.l for that address was done previously. If so, the write should
       not have hit the memory, so we restore the previous content.
       When we see an instruction that is neither movca.l
       nor ocbi, the previous content is discarded.

       To optimize, we only try to flush stores when we're at the start of
       TB, or if we already saw movca.l in this TB and did not flush stores
       yet.  */
    if (ctx->has_movcal)
	{
	  int opcode = ctx->opcode & 0xf0ff;
	  if (opcode != 0x0093 /* ocbi */
	      && opcode != 0x00c3 /* movca.l */)
	      {
                  gen_helper_discard_movcal_backup(cpu_env);
		  ctx->has_movcal = 0;
	      }
	}

#if 0
    fprintf(stderr, "Translating opcode 0x%04x\n", ctx->opcode);
#endif

    switch (ctx->opcode) {
    case 0x0019:		/* div0u */
	tcg_gen_andi_i32(cpu_sr, cpu_sr, ~(SR_M | SR_Q | SR_T));
	return;
    case 0x000b:		/* rts */
	CHECK_NOT_DELAY_SLOT
	tcg_gen_mov_i32(cpu_delayed_pc, cpu_pr);
	ctx->flags |= DELAY_SLOT;
	ctx->delayed_pc = (uint32_t) - 1;
	return;
    case 0x0028:		/* clrmac */
	tcg_gen_movi_i32(cpu_mach, 0);
	tcg_gen_movi_i32(cpu_macl, 0);
	return;
    case 0x0048:		/* clrs */
	tcg_gen_andi_i32(cpu_sr, cpu_sr, ~SR_S);
	return;
    case 0x0008:		/* clrt */
        tcg_gen_andi_i32(cpu_sr, cpu_sr, ~SR_T);
	return;
    case 0x0038:		/* ldtlb */
	CHECK_PRIVILEGED
        gen_helper_ldtlb(cpu_env);
	return;
    case 0x002b:		/* rte */
	CHECK_PRIVILEGED
	CHECK_NOT_DELAY_SLOT
	tcg_gen_mov_i32(cpu_sr, cpu_ssr);
	tcg_gen_mov_i32(cpu_delayed_pc, cpu_spc);
	ctx->flags |= DELAY_SLOT;
	ctx->delayed_pc = (uint32_t) - 1;
	return;
    case 0x0058:		/* sets */
	tcg_gen_ori_i32(cpu_sr, cpu_sr, SR_S);
	return;
    case 0x0018:		/* sett */
        tcg_gen_ori_i32(cpu_sr, cpu_sr, SR_T);
	return;
    case 0xfbfd:		/* frchg */
	tcg_gen_xori_i32(cpu_fpscr, cpu_fpscr, FPSCR_FR);
	ctx->bstate = BS_STOP;
	return;
    case 0xf3fd:		/* fschg */
        tcg_gen_xori_i32(cpu_fpscr, cpu_fpscr, FPSCR_SZ);
	ctx->bstate = BS_STOP;
	return;
    case 0x0009:		/* nop */
	return;
    case 0x001b:		/* sleep */
	CHECK_PRIVILEGED
        tcg_gen_movi_i32(cpu_pc, ctx->pc + 2);
        gen_helper_sleep(cpu_env);
	return;
    }

    switch (ctx->opcode & 0xf000) {
    case 0x1000:		/* mov.l Rm,@(disp,Rn) */
	{
	    TCGv addr = tcg_temp_new();
	    tcg_gen_addi_i32(addr, REG(B11_8), B3_0 * 4);
	    tcg_gen_qemu_st32(REG(B7_4), addr, ctx->memidx);
	    tcg_temp_free(addr);
	}
	return;
    case 0x5000:		/* mov.l @(disp,Rm),Rn */
	{
	    TCGv addr = tcg_temp_new();
	    tcg_gen_addi_i32(addr, REG(B7_4), B3_0 * 4);
	    tcg_gen_qemu_ld32s(REG(B11_8), addr, ctx->memidx);
	    tcg_temp_free(addr);
	}
	return;
    case 0xe000:		/* mov #imm,Rn */
	tcg_gen_movi_i32(REG(B11_8), B7_0s);
	return;
    case 0x9000:		/* mov.w @(disp,PC),Rn */
	{
	    TCGv addr = tcg_const_i32(ctx->pc + 4 + B7_0 * 2);
	    tcg_gen_qemu_ld16s(REG(B11_8), addr, ctx->memidx);
	    tcg_temp_free(addr);
	}
	return;
    case 0xd000:		/* mov.l @(disp,PC),Rn */
	{
	    TCGv addr = tcg_const_i32((ctx->pc + 4 + B7_0 * 4) & ~3);
	    tcg_gen_qemu_ld32s(REG(B11_8), addr, ctx->memidx);
	    tcg_temp_free(addr);
	}
	return;
    case 0x7000:		/* add #imm,Rn */
	tcg_gen_addi_i32(REG(B11_8), REG(B11_8), B7_0s);
	return;
    case 0xa000:		/* bra disp */
	CHECK_NOT_DELAY_SLOT
	ctx->delayed_pc = ctx->pc + 4 + B11_0s * 2;
	tcg_gen_movi_i32(cpu_delayed_pc, ctx->delayed_pc);
	ctx->flags |= DELAY_SLOT;
	return;
    case 0xb000:		/* bsr disp */
	CHECK_NOT_DELAY_SLOT
	tcg_gen_movi_i32(cpu_pr, ctx->pc + 4);
	ctx->delayed_pc = ctx->pc + 4 + B11_0s * 2;
	tcg_gen_movi_i32(cpu_delayed_pc, ctx->delayed_pc);
	ctx->flags |= DELAY_SLOT;
	return;
    }

    switch (ctx->opcode & 0xf00f) {
    case 0x6003:		/* mov Rm,Rn */
	tcg_gen_mov_i32(REG(B11_8), REG(B7_4));
	return;
    case 0x2000:		/* mov.b Rm,@Rn */
	tcg_gen_qemu_st8(REG(B7_4), REG(B11_8), ctx->memidx);
	return;
    case 0x2001:		/* mov.w Rm,@Rn */
	tcg_gen_qemu_st16(REG(B7_4), REG(B11_8), ctx->memidx);
	return;
    case 0x2002:		/* mov.l Rm,@Rn */
	tcg_gen_qemu_st32(REG(B7_4), REG(B11_8), ctx->memidx);
	return;
    case 0x6000:		/* mov.b @Rm,Rn */
	tcg_gen_qemu_ld8s(REG(B11_8), REG(B7_4), ctx->memidx);
	return;
    case 0x6001:		/* mov.w @Rm,Rn */
	tcg_gen_qemu_ld16s(REG(B11_8), REG(B7_4), ctx->memidx);
	return;
    case 0x6002:		/* mov.l @Rm,Rn */
	tcg_gen_qemu_ld32s(REG(B11_8), REG(B7_4), ctx->memidx);
	return;
    case 0x2004:		/* mov.b Rm,@-Rn */
	{
	    TCGv addr = tcg_temp_new();
	    tcg_gen_subi_i32(addr, REG(B11_8), 1);
	    tcg_gen_qemu_st8(REG(B7_4), addr, ctx->memidx);	/* might cause re-execution */
	    tcg_gen_mov_i32(REG(B11_8), addr);			/* modify register status */
	    tcg_temp_free(addr);
	}
	return;
    case 0x2005:		/* mov.w Rm,@-Rn */
	{
	    TCGv addr = tcg_temp_new();
	    tcg_gen_subi_i32(addr, REG(B11_8), 2);
	    tcg_gen_qemu_st16(REG(B7_4), addr, ctx->memidx);
	    tcg_gen_mov_i32(REG(B11_8), addr);
	    tcg_temp_free(addr);
	}
	return;
    case 0x2006:		/* mov.l Rm,@-Rn */
	{
	    TCGv addr = tcg_temp_new();
	    tcg_gen_subi_i32(addr, REG(B11_8), 4);
	    tcg_gen_qemu_st32(REG(B7_4), addr, ctx->memidx);
	    tcg_gen_mov_i32(REG(B11_8), addr);
	}
	return;
    case 0x6004:		/* mov.b @Rm+,Rn */
	tcg_gen_qemu_ld8s(REG(B11_8), REG(B7_4), ctx->memidx);
	if ( B11_8 != B7_4 )
		tcg_gen_addi_i32(REG(B7_4), REG(B7_4), 1);
	return;
    case 0x6005:		/* mov.w @Rm+,Rn */
	tcg_gen_qemu_ld16s(REG(B11_8), REG(B7_4), ctx->memidx);
	if ( B11_8 != B7_4 )
		tcg_gen_addi_i32(REG(B7_4), REG(B7_4), 2);
	return;
    case 0x6006:		/* mov.l @Rm+,Rn */
	tcg_gen_qemu_ld32s(REG(B11_8), REG(B7_4), ctx->memidx);
	if ( B11_8 != B7_4 )
		tcg_gen_addi_i32(REG(B7_4), REG(B7_4), 4);
	return;
    case 0x0004:		/* mov.b Rm,@(R0,Rn) */
	{
	    TCGv addr = tcg_temp_new();
	    tcg_gen_add_i32(addr, REG(B11_8), REG(0));
	    tcg_gen_qemu_st8(REG(B7_4), addr, ctx->memidx);
	    tcg_temp_free(addr);
	}
	return;
    case 0x0005:		/* mov.w Rm,@(R0,Rn) */
	{
	    TCGv addr = tcg_temp_new();
	    tcg_gen_add_i32(addr, REG(B11_8), REG(0));
	    tcg_gen_qemu_st16(REG(B7_4), addr, ctx->memidx);
	    tcg_temp_free(addr);
	}
	return;
    case 0x0006:		/* mov.l Rm,@(R0,Rn) */
	{
	    TCGv addr = tcg_temp_new();
	    tcg_gen_add_i32(addr, REG(B11_8), REG(0));
	    tcg_gen_qemu_st32(REG(B7_4), addr, ctx->memidx);
	    tcg_temp_free(addr);
	}
	return;
    case 0x000c:		/* mov.b @(R0,Rm),Rn */
	{
	    TCGv addr = tcg_temp_new();
	    tcg_gen_add_i32(addr, REG(B7_4), REG(0));
	    tcg_gen_qemu_ld8s(REG(B11_8), addr, ctx->memidx);
	    tcg_temp_free(addr);
	}
	return;
    case 0x000d:		/* mov.w @(R0,Rm),Rn */
	{
	    TCGv addr = tcg_temp_new();
	    tcg_gen_add_i32(addr, REG(B7_4), REG(0));
	    tcg_gen_qemu_ld16s(REG(B11_8), addr, ctx->memidx);
	    tcg_temp_free(addr);
	}
	return;
    case 0x000e:		/* mov.l @(R0,Rm),Rn */
	{
	    TCGv addr = tcg_temp_new();
	    tcg_gen_add_i32(addr, REG(B7_4), REG(0));
	    tcg_gen_qemu_ld32s(REG(B11_8), addr, ctx->memidx);
	    tcg_temp_free(addr);
	}
	return;
    case 0x6008:		/* swap.b Rm,Rn */
	{
	    TCGv high, low;
	    high = tcg_temp_new();
	    tcg_gen_andi_i32(high, REG(B7_4), 0xffff0000);
	    low = tcg_temp_new();
	    tcg_gen_ext16u_i32(low, REG(B7_4));
	    tcg_gen_bswap16_i32(low, low);
	    tcg_gen_or_i32(REG(B11_8), high, low);
	    tcg_temp_free(low);
	    tcg_temp_free(high);
	}
	return;
    case 0x6009:		/* swap.w Rm,Rn */
        tcg_gen_rotli_i32(REG(B11_8), REG(B7_4), 16);
	return;
    case 0x200d:		/* xtrct Rm,Rn */
	{
	    TCGv high, low;
	    high = tcg_temp_new();
	    tcg_gen_shli_i32(high, REG(B7_4), 16);
	    low = tcg_temp_new();
	    tcg_gen_shri_i32(low, REG(B11_8), 16);
	    tcg_gen_or_i32(REG(B11_8), high, low);
	    tcg_temp_free(low);
	    tcg_temp_free(high);
	}
	return;
    case 0x300c:		/* add Rm,Rn */
	tcg_gen_add_i32(REG(B11_8), REG(B11_8), REG(B7_4));
	return;
    case 0x300e:		/* addc Rm,Rn */
        {
            TCGv t0, t1, t2;
            t0 = tcg_temp_new();
            tcg_gen_andi_i32(t0, cpu_sr, SR_T);
            t1 = tcg_temp_new();
            tcg_gen_add_i32(t1, REG(B7_4), REG(B11_8));
            tcg_gen_add_i32(t0, t0, t1);
            t2 = tcg_temp_new();
            tcg_gen_setcond_i32(TCG_COND_GTU, t2, REG(B11_8), t1);
            tcg_gen_setcond_i32(TCG_COND_GTU, t1, t1, t0);
            tcg_gen_or_i32(t1, t1, t2);
            tcg_temp_free(t2);
            tcg_gen_andi_i32(cpu_sr, cpu_sr, ~SR_T);
            tcg_gen_or_i32(cpu_sr, cpu_sr, t1);
            tcg_temp_free(t1);
            tcg_gen_mov_i32(REG(B11_8), t0);
            tcg_temp_free(t0);
        }
	return;
    case 0x300f:		/* addv Rm,Rn */
        {
            TCGv t0, t1, t2;
            t0 = tcg_temp_new();
            tcg_gen_add_i32(t0, REG(B7_4), REG(B11_8));
            t1 = tcg_temp_new();
            tcg_gen_xor_i32(t1, t0, REG(B11_8));
            t2 = tcg_temp_new();
            tcg_gen_xor_i32(t2, REG(B7_4), REG(B11_8));
            tcg_gen_andc_i32(t1, t1, t2);
            tcg_temp_free(t2);
            tcg_gen_shri_i32(t1, t1, 31);
            tcg_gen_andi_i32(cpu_sr, cpu_sr, ~SR_T);
            tcg_gen_or_i32(cpu_sr, cpu_sr, t1);
            tcg_temp_free(t1);
            tcg_gen_mov_i32(REG(B7_4), t0);
            tcg_temp_free(t0);
        }
	return;
    case 0x2009:		/* and Rm,Rn */
	tcg_gen_and_i32(REG(B11_8), REG(B11_8), REG(B7_4));
	return;
    case 0x3000:		/* cmp/eq Rm,Rn */
	gen_cmp(TCG_COND_EQ, REG(B7_4), REG(B11_8));
	return;
    case 0x3003:		/* cmp/ge Rm,Rn */
	gen_cmp(TCG_COND_GE, REG(B7_4), REG(B11_8));
	return;
    case 0x3007:		/* cmp/gt Rm,Rn */
	gen_cmp(TCG_COND_GT, REG(B7_4), REG(B11_8));
	return;
    case 0x3006:		/* cmp/hi Rm,Rn */
	gen_cmp(TCG_COND_GTU, REG(B7_4), REG(B11_8));
	return;
    case 0x3002:		/* cmp/hs Rm,Rn */
	gen_cmp(TCG_COND_GEU, REG(B7_4), REG(B11_8));
	return;
    case 0x200c:		/* cmp/str Rm,Rn */
	{
	    TCGv cmp1 = tcg_temp_new();
	    TCGv cmp2 = tcg_temp_new();
	    tcg_gen_andi_i32(cpu_sr, cpu_sr, ~SR_T);
	    tcg_gen_xor_i32(cmp1, REG(B7_4), REG(B11_8));
	    tcg_gen_andi_i32(cmp2, cmp1, 0xff000000);
	    tcg_gen_setcondi_i32(TCG_COND_EQ, cmp2, cmp2, 0);
	    tcg_gen_or_i32(cpu_sr, cpu_sr, cmp2);
	    tcg_gen_andi_i32(cmp2, cmp1, 0x00ff0000);
	    tcg_gen_setcondi_i32(TCG_COND_EQ, cmp2, cmp2, 0);
	    tcg_gen_or_i32(cpu_sr, cpu_sr, cmp2);
	    tcg_gen_andi_i32(cmp2, cmp1, 0x0000ff00);
	    tcg_gen_setcondi_i32(TCG_COND_EQ, cmp2, cmp2, 0);
	    tcg_gen_or_i32(cpu_sr, cpu_sr, cmp2);
	    tcg_gen_andi_i32(cmp2, cmp1, 0x000000ff);
	    tcg_gen_setcondi_i32(TCG_COND_EQ, cmp2, cmp2, 0);
	    tcg_gen_or_i32(cpu_sr, cpu_sr, cmp2);
	    tcg_temp_free(cmp2);
	    tcg_temp_free(cmp1);
	}
	return;
    case 0x2007:		/* div0s Rm,Rn */
	{
	    gen_copy_bit_i32(cpu_sr, 8, REG(B11_8), 31);	/* SR_Q */
	    gen_copy_bit_i32(cpu_sr, 9, REG(B7_4), 31);		/* SR_M */
	    TCGv val = tcg_temp_new();
	    tcg_gen_xor_i32(val, REG(B7_4), REG(B11_8));
	    gen_copy_bit_i32(cpu_sr, 0, val, 31);		/* SR_T */
	    tcg_temp_free(val);
	}
	return;
    case 0x3004:		/* div1 Rm,Rn */
        gen_helper_div1(REG(B11_8), cpu_env, REG(B7_4), REG(B11_8));
	return;
    case 0x300d:		/* dmuls.l Rm,Rn */
	{
	    TCGv_i64 tmp1 = tcg_temp_new_i64();
	    TCGv_i64 tmp2 = tcg_temp_new_i64();

	    tcg_gen_ext_i32_i64(tmp1, REG(B7_4));
	    tcg_gen_ext_i32_i64(tmp2, REG(B11_8));
	    tcg_gen_mul_i64(tmp1, tmp1, tmp2);
	    tcg_gen_trunc_i64_i32(cpu_macl, tmp1);
	    tcg_gen_shri_i64(tmp1, tmp1, 32);
	    tcg_gen_trunc_i64_i32(cpu_mach, tmp1);

	    tcg_temp_free_i64(tmp2);
	    tcg_temp_free_i64(tmp1);
	}
	return;
    case 0x3005:		/* dmulu.l Rm,Rn */
	{
	    TCGv_i64 tmp1 = tcg_temp_new_i64();
	    TCGv_i64 tmp2 = tcg_temp_new_i64();

	    tcg_gen_extu_i32_i64(tmp1, REG(B7_4));
	    tcg_gen_extu_i32_i64(tmp2, REG(B11_8));
	    tcg_gen_mul_i64(tmp1, tmp1, tmp2);
	    tcg_gen_trunc_i64_i32(cpu_macl, tmp1);
	    tcg_gen_shri_i64(tmp1, tmp1, 32);
	    tcg_gen_trunc_i64_i32(cpu_mach, tmp1);

	    tcg_temp_free_i64(tmp2);
	    tcg_temp_free_i64(tmp1);
	}
	return;
    case 0x600e:		/* exts.b Rm,Rn */
	tcg_gen_ext8s_i32(REG(B11_8), REG(B7_4));
	return;
    case 0x600f:		/* exts.w Rm,Rn */
	tcg_gen_ext16s_i32(REG(B11_8), REG(B7_4));
	return;
    case 0x600c:		/* extu.b Rm,Rn */
	tcg_gen_ext8u_i32(REG(B11_8), REG(B7_4));
	return;
    case 0x600d:		/* extu.w Rm,Rn */
	tcg_gen_ext16u_i32(REG(B11_8), REG(B7_4));
	return;
    case 0x000f:		/* mac.l @Rm+,@Rn+ */
	{
	    TCGv arg0, arg1;
	    arg0 = tcg_temp_new();
	    tcg_gen_qemu_ld32s(arg0, REG(B7_4), ctx->memidx);
	    arg1 = tcg_temp_new();
	    tcg_gen_qemu_ld32s(arg1, REG(B11_8), ctx->memidx);
            gen_helper_macl(cpu_env, arg0, arg1);
	    tcg_temp_free(arg1);
	    tcg_temp_free(arg0);
	    tcg_gen_addi_i32(REG(B7_4), REG(B7_4), 4);
	    tcg_gen_addi_i32(REG(B11_8), REG(B11_8), 4);
	}
	return;
    case 0x400f:		/* mac.w @Rm+,@Rn+ */
	{
	    TCGv arg0, arg1;
	    arg0 = tcg_temp_new();
	    tcg_gen_qemu_ld32s(arg0, REG(B7_4), ctx->memidx);
	    arg1 = tcg_temp_new();
	    tcg_gen_qemu_ld32s(arg1, REG(B11_8), ctx->memidx);
            gen_helper_macw(cpu_env, arg0, arg1);
	    tcg_temp_free(arg1);
	    tcg_temp_free(arg0);
	    tcg_gen_addi_i32(REG(B11_8), REG(B11_8), 2);
	    tcg_gen_addi_i32(REG(B7_4), REG(B7_4), 2);
	}
	return;
    case 0x0007:		/* mul.l Rm,Rn */
	tcg_gen_mul_i32(cpu_macl, REG(B7_4), REG(B11_8));
	return;
    case 0x200f:		/* muls.w Rm,Rn */
	{
	    TCGv arg0, arg1;
	    arg0 = tcg_temp_new();
	    tcg_gen_ext16s_i32(arg0, REG(B7_4));
	    arg1 = tcg_temp_new();
	    tcg_gen_ext16s_i32(arg1, REG(B11_8));
	    tcg_gen_mul_i32(cpu_macl, arg0, arg1);
	    tcg_temp_free(arg1);
	    tcg_temp_free(arg0);
	}
	return;
    case 0x200e:		/* mulu.w Rm,Rn */
	{
	    TCGv arg0, arg1;
	    arg0 = tcg_temp_new();
	    tcg_gen_ext16u_i32(arg0, REG(B7_4));
	    arg1 = tcg_temp_new();
	    tcg_gen_ext16u_i32(arg1, REG(B11_8));
	    tcg_gen_mul_i32(cpu_macl, arg0, arg1);
	    tcg_temp_free(arg1);
	    tcg_temp_free(arg0);
	}
	return;
    case 0x600b:		/* neg Rm,Rn */
	tcg_gen_neg_i32(REG(B11_8), REG(B7_4));
	return;
    case 0x600a:		/* negc Rm,Rn */
        {
	    TCGv t0, t1;
            t0 = tcg_temp_new();
            tcg_gen_neg_i32(t0, REG(B7_4));
            t1 = tcg_temp_new();
            tcg_gen_andi_i32(t1, cpu_sr, SR_T);
            tcg_gen_sub_i32(REG(B11_8), t0, t1);
            tcg_gen_andi_i32(cpu_sr, cpu_sr, ~SR_T);
            tcg_gen_setcondi_i32(TCG_COND_GTU, t1, t0, 0);
            tcg_gen_or_i32(cpu_sr, cpu_sr, t1);
            tcg_gen_setcond_i32(TCG_COND_GTU, t1, REG(B11_8), t0);
            tcg_gen_or_i32(cpu_sr, cpu_sr, t1);
            tcg_temp_free(t0);
            tcg_temp_free(t1);
        }
	return;
    case 0x6007:		/* not Rm,Rn */
	tcg_gen_not_i32(REG(B11_8), REG(B7_4));
	return;
    case 0x200b:		/* or Rm,Rn */
	tcg_gen_or_i32(REG(B11_8), REG(B11_8), REG(B7_4));
	return;
    case 0x400c:		/* shad Rm,Rn */
	{
	    int label1 = gen_new_label();
	    int label2 = gen_new_label();
	    int label3 = gen_new_label();
	    int label4 = gen_new_label();
	    TCGv shift;
	    tcg_gen_brcondi_i32(TCG_COND_LT, REG(B7_4), 0, label1);
	    /* Rm positive, shift to the left */
            shift = tcg_temp_new();
	    tcg_gen_andi_i32(shift, REG(B7_4), 0x1f);
	    tcg_gen_shl_i32(REG(B11_8), REG(B11_8), shift);
	    tcg_temp_free(shift);
	    tcg_gen_br(label4);
	    /* Rm negative, shift to the right */
	    gen_set_label(label1);
            shift = tcg_temp_new();
	    tcg_gen_andi_i32(shift, REG(B7_4), 0x1f);
	    tcg_gen_brcondi_i32(TCG_COND_EQ, shift, 0, label2);
	    tcg_gen_not_i32(shift, REG(B7_4));
	    tcg_gen_andi_i32(shift, shift, 0x1f);
	    tcg_gen_addi_i32(shift, shift, 1);
	    tcg_gen_sar_i32(REG(B11_8), REG(B11_8), shift);
	    tcg_temp_free(shift);
	    tcg_gen_br(label4);
	    /* Rm = -32 */
	    gen_set_label(label2);
	    tcg_gen_brcondi_i32(TCG_COND_LT, REG(B11_8), 0, label3);
	    tcg_gen_movi_i32(REG(B11_8), 0);
	    tcg_gen_br(label4);
	    gen_set_label(label3);
	    tcg_gen_movi_i32(REG(B11_8), 0xffffffff);
	    gen_set_label(label4);
	}
	return;
    case 0x400d:		/* shld Rm,Rn */
	{
	    int label1 = gen_new_label();
	    int label2 = gen_new_label();
	    int label3 = gen_new_label();
	    TCGv shift;
	    tcg_gen_brcondi_i32(TCG_COND_LT, REG(B7_4), 0, label1);
	    /* Rm positive, shift to the left */
            shift = tcg_temp_new();
	    tcg_gen_andi_i32(shift, REG(B7_4), 0x1f);
	    tcg_gen_shl_i32(REG(B11_8), REG(B11_8), shift);
	    tcg_temp_free(shift);
	    tcg_gen_br(label3);
	    /* Rm negative, shift to the right */
	    gen_set_label(label1);
            shift = tcg_temp_new();
	    tcg_gen_andi_i32(shift, REG(B7_4), 0x1f);
	    tcg_gen_brcondi_i32(TCG_COND_EQ, shift, 0, label2);
	    tcg_gen_not_i32(shift, REG(B7_4));
	    tcg_gen_andi_i32(shift, shift, 0x1f);
	    tcg_gen_addi_i32(shift, shift, 1);
	    tcg_gen_shr_i32(REG(B11_8), REG(B11_8), shift);
	    tcg_temp_free(shift);
	    tcg_gen_br(label3);
	    /* Rm = -32 */
	    gen_set_label(label2);
	    tcg_gen_movi_i32(REG(B11_8), 0);
	    gen_set_label(label3);
	}
	return;
    case 0x3008:		/* sub Rm,Rn */
	tcg_gen_sub_i32(REG(B11_8), REG(B11_8), REG(B7_4));
	return;
    case 0x300a:		/* subc Rm,Rn */
        {
            TCGv t0, t1, t2;
            t0 = tcg_temp_new();
            tcg_gen_andi_i32(t0, cpu_sr, SR_T);
            t1 = tcg_temp_new();
            tcg_gen_sub_i32(t1, REG(B11_8), REG(B7_4));
            tcg_gen_sub_i32(t0, t1, t0);
            t2 = tcg_temp_new();
            tcg_gen_setcond_i32(TCG_COND_LTU, t2, REG(B11_8), t1);
            tcg_gen_setcond_i32(TCG_COND_LTU, t1, t1, t0);
            tcg_gen_or_i32(t1, t1, t2);
            tcg_temp_free(t2);
            tcg_gen_andi_i32(cpu_sr, cpu_sr, ~SR_T);
            tcg_gen_or_i32(cpu_sr, cpu_sr, t1);
            tcg_temp_free(t1);
            tcg_gen_mov_i32(REG(B11_8), t0);
            tcg_temp_free(t0);
        }
	return;
    case 0x300b:		/* subv Rm,Rn */
        {
            TCGv t0, t1, t2;
            t0 = tcg_temp_new();
            tcg_gen_sub_i32(t0, REG(B11_8), REG(B7_4));
            t1 = tcg_temp_new();
            tcg_gen_xor_i32(t1, t0, REG(B7_4));
            t2 = tcg_temp_new();
            tcg_gen_xor_i32(t2, REG(B11_8), REG(B7_4));
            tcg_gen_and_i32(t1, t1, t2);
            tcg_temp_free(t2);
            tcg_gen_shri_i32(t1, t1, 31);
            tcg_gen_andi_i32(cpu_sr, cpu_sr, ~SR_T);
            tcg_gen_or_i32(cpu_sr, cpu_sr, t1);
            tcg_temp_free(t1);
            tcg_gen_mov_i32(REG(B11_8), t0);
            tcg_temp_free(t0);
        }
	return;
    case 0x2008:		/* tst Rm,Rn */
	{
	    TCGv val = tcg_temp_new();
	    tcg_gen_and_i32(val, REG(B7_4), REG(B11_8));
	    gen_cmp_imm(TCG_COND_EQ, val, 0);
	    tcg_temp_free(val);
	}
	return;
    case 0x200a:		/* xor Rm,Rn */
	tcg_gen_xor_i32(REG(B11_8), REG(B11_8), REG(B7_4));
	return;
    case 0xf00c: /* fmov {F,D,X}Rm,{F,D,X}Rn - FPSCR: Nothing */
	CHECK_FPU_ENABLED
        if (ctx->flags & FPSCR_SZ) {
	    TCGv_i64 fp = tcg_temp_new_i64();
	    gen_load_fpr64(fp, XREG(B7_4));
	    gen_store_fpr64(fp, XREG(B11_8));
	    tcg_temp_free_i64(fp);
	} else {
	    tcg_gen_mov_i32(cpu_fregs[FREG(B11_8)], cpu_fregs[FREG(B7_4)]);
	}
	return;
    case 0xf00a: /* fmov {F,D,X}Rm,@Rn - FPSCR: Nothing */
	CHECK_FPU_ENABLED
        if (ctx->flags & FPSCR_SZ) {
	    TCGv addr_hi = tcg_temp_new();
	    int fr = XREG(B7_4);
	    tcg_gen_addi_i32(addr_hi, REG(B11_8), 4);
	    tcg_gen_qemu_st32(cpu_fregs[fr  ], REG(B11_8), ctx->memidx);
	    tcg_gen_qemu_st32(cpu_fregs[fr+1], addr_hi,	   ctx->memidx);
	    tcg_temp_free(addr_hi);
	} else {
	    tcg_gen_qemu_st32(cpu_fregs[FREG(B7_4)], REG(B11_8), ctx->memidx);
	}
	return;
    case 0xf008: /* fmov @Rm,{F,D,X}Rn - FPSCR: Nothing */
	CHECK_FPU_ENABLED
        if (ctx->flags & FPSCR_SZ) {
	    TCGv addr_hi = tcg_temp_new();
	    int fr = XREG(B11_8);
	    tcg_gen_addi_i32(addr_hi, REG(B7_4), 4);
	    tcg_gen_qemu_ld32u(cpu_fregs[fr  ], REG(B7_4), ctx->memidx);
	    tcg_gen_qemu_ld32u(cpu_fregs[fr+1], addr_hi,   ctx->memidx);
	    tcg_temp_free(addr_hi);
	} else {
	    tcg_gen_qemu_ld32u(cpu_fregs[FREG(B11_8)], REG(B7_4), ctx->memidx);
	}
	return;
    case 0xf009: /* fmov @Rm+,{F,D,X}Rn - FPSCR: Nothing */
	CHECK_FPU_ENABLED
        if (ctx->flags & FPSCR_SZ) {
	    TCGv addr_hi = tcg_temp_new();
	    int fr = XREG(B11_8);
	    tcg_gen_addi_i32(addr_hi, REG(B7_4), 4);
	    tcg_gen_qemu_ld32u(cpu_fregs[fr  ], REG(B7_4), ctx->memidx);
	    tcg_gen_qemu_ld32u(cpu_fregs[fr+1], addr_hi,   ctx->memidx);
	    tcg_gen_addi_i32(REG(B7_4), REG(B7_4), 8);
	    tcg_temp_free(addr_hi);
	} else {
	    tcg_gen_qemu_ld32u(cpu_fregs[FREG(B11_8)], REG(B7_4), ctx->memidx);
	    tcg_gen_addi_i32(REG(B7_4), REG(B7_4), 4);
	}
	return;
    case 0xf00b: /* fmov {F,D,X}Rm,@-Rn - FPSCR: Nothing */
	CHECK_FPU_ENABLED
        if (ctx->flags & FPSCR_SZ) {
	    TCGv addr = tcg_temp_new_i32();
	    int fr = XREG(B7_4);
	    tcg_gen_subi_i32(addr, REG(B11_8), 4);
	    tcg_gen_qemu_st32(cpu_fregs[fr+1], addr, ctx->memidx);
	    tcg_gen_subi_i32(addr, addr, 4);
	    tcg_gen_qemu_st32(cpu_fregs[fr  ], addr, ctx->memidx);
	    tcg_gen_mov_i32(REG(B11_8), addr);
	    tcg_temp_free(addr);
	} else {
	    TCGv addr;
	    addr = tcg_temp_new_i32();
	    tcg_gen_subi_i32(addr, REG(B11_8), 4);
	    tcg_gen_qemu_st32(cpu_fregs[FREG(B7_4)], addr, ctx->memidx);
	    tcg_gen_mov_i32(REG(B11_8), addr);
	    tcg_temp_free(addr);
	}
	return;
    case 0xf006: /* fmov @(R0,Rm),{F,D,X}Rm - FPSCR: Nothing */
	CHECK_FPU_ENABLED
	{
	    TCGv addr = tcg_temp_new_i32();
	    tcg_gen_add_i32(addr, REG(B7_4), REG(0));
            if (ctx->flags & FPSCR_SZ) {
		int fr = XREG(B11_8);
		tcg_gen_qemu_ld32u(cpu_fregs[fr	 ], addr, ctx->memidx);
		tcg_gen_addi_i32(addr, addr, 4);
		tcg_gen_qemu_ld32u(cpu_fregs[fr+1], addr, ctx->memidx);
	    } else {
		tcg_gen_qemu_ld32u(cpu_fregs[FREG(B11_8)], addr, ctx->memidx);
	    }
	    tcg_temp_free(addr);
	}
	return;
    case 0xf007: /* fmov {F,D,X}Rn,@(R0,Rn) - FPSCR: Nothing */
	CHECK_FPU_ENABLED
	{
	    TCGv addr = tcg_temp_new();
	    tcg_gen_add_i32(addr, REG(B11_8), REG(0));
            if (ctx->flags & FPSCR_SZ) {
		int fr = XREG(B7_4);
		tcg_gen_qemu_ld32u(cpu_fregs[fr	 ], addr, ctx->memidx);
		tcg_gen_addi_i32(addr, addr, 4);
		tcg_gen_qemu_ld32u(cpu_fregs[fr+1], addr, ctx->memidx);
	    } else {
		tcg_gen_qemu_st32(cpu_fregs[FREG(B7_4)], addr, ctx->memidx);
	    }
	    tcg_temp_free(addr);
	}
	return;
    case 0xf000: /* fadd Rm,Rn - FPSCR: R[PR,Enable.O/U/I]/W[Cause,Flag] */
    case 0xf001: /* fsub Rm,Rn - FPSCR: R[PR,Enable.O/U/I]/W[Cause,Flag] */
    case 0xf002: /* fmul Rm,Rn - FPSCR: R[PR,Enable.O/U/I]/W[Cause,Flag] */
    case 0xf003: /* fdiv Rm,Rn - FPSCR: R[PR,Enable.O/U/I]/W[Cause,Flag] */
    case 0xf004: /* fcmp/eq Rm,Rn - FPSCR: R[PR,Enable.V]/W[Cause,Flag] */
    case 0xf005: /* fcmp/gt Rm,Rn - FPSCR: R[PR,Enable.V]/W[Cause,Flag] */
	{
	    CHECK_FPU_ENABLED
            if (ctx->flags & FPSCR_PR) {
                TCGv_i64 fp0, fp1;

		if (ctx->opcode & 0x0110)
		    break; /* illegal instruction */
		fp0 = tcg_temp_new_i64();
		fp1 = tcg_temp_new_i64();
		gen_load_fpr64(fp0, DREG(B11_8));
		gen_load_fpr64(fp1, DREG(B7_4));
                switch (ctx->opcode & 0xf00f) {
                case 0xf000:		/* fadd Rm,Rn */
                    gen_helper_fadd_DT(fp0, cpu_env, fp0, fp1);
                    break;
                case 0xf001:		/* fsub Rm,Rn */
                    gen_helper_fsub_DT(fp0, cpu_env, fp0, fp1);
                    break;
                case 0xf002:		/* fmul Rm,Rn */
                    gen_helper_fmul_DT(fp0, cpu_env, fp0, fp1);
                    break;
                case 0xf003:		/* fdiv Rm,Rn */
                    gen_helper_fdiv_DT(fp0, cpu_env, fp0, fp1);
                    break;
                case 0xf004:		/* fcmp/eq Rm,Rn */
                    gen_helper_fcmp_eq_DT(cpu_env, fp0, fp1);
                    return;
                case 0xf005:		/* fcmp/gt Rm,Rn */
                    gen_helper_fcmp_gt_DT(cpu_env, fp0, fp1);
                    return;
                }
		gen_store_fpr64(fp0, DREG(B11_8));
                tcg_temp_free_i64(fp0);
                tcg_temp_free_i64(fp1);
	    } else {
                switch (ctx->opcode & 0xf00f) {
                case 0xf000:		/* fadd Rm,Rn */
                    gen_helper_fadd_FT(cpu_fregs[FREG(B11_8)], cpu_env,
                                       cpu_fregs[FREG(B11_8)],
                                       cpu_fregs[FREG(B7_4)]);
                    break;
                case 0xf001:		/* fsub Rm,Rn */
                    gen_helper_fsub_FT(cpu_fregs[FREG(B11_8)], cpu_env,
                                       cpu_fregs[FREG(B11_8)],
                                       cpu_fregs[FREG(B7_4)]);
                    break;
                case 0xf002:		/* fmul Rm,Rn */
                    gen_helper_fmul_FT(cpu_fregs[FREG(B11_8)], cpu_env,
                                       cpu_fregs[FREG(B11_8)],
                                       cpu_fregs[FREG(B7_4)]);
                    break;
                case 0xf003:		/* fdiv Rm,Rn */
                    gen_helper_fdiv_FT(cpu_fregs[FREG(B11_8)], cpu_env,
                                       cpu_fregs[FREG(B11_8)],
                                       cpu_fregs[FREG(B7_4)]);
                    break;
                case 0xf004:		/* fcmp/eq Rm,Rn */
                    gen_helper_fcmp_eq_FT(cpu_env, cpu_fregs[FREG(B11_8)],
                                          cpu_fregs[FREG(B7_4)]);
                    return;
                case 0xf005:		/* fcmp/gt Rm,Rn */
                    gen_helper_fcmp_gt_FT(cpu_env, cpu_fregs[FREG(B11_8)],
                                          cpu_fregs[FREG(B7_4)]);
                    return;
                }
	    }
	}
	return;
    case 0xf00e: /* fmac FR0,RM,Rn */
        {
            CHECK_FPU_ENABLED
            if (ctx->flags & FPSCR_PR) {
                break; /* illegal instruction */
            } else {
                gen_helper_fmac_FT(cpu_fregs[FREG(B11_8)], cpu_env,
                                   cpu_fregs[FREG(0)], cpu_fregs[FREG(B7_4)],
                                   cpu_fregs[FREG(B11_8)]);
                return;
            }
        }
    }

    switch (ctx->opcode & 0xff00) {
    case 0xc900:		/* and #imm,R0 */
	tcg_gen_andi_i32(REG(0), REG(0), B7_0);
	return;
    case 0xcd00:		/* and.b #imm,@(R0,GBR) */
	{
	    TCGv addr, val;
	    addr = tcg_temp_new();
	    tcg_gen_add_i32(addr, REG(0), cpu_gbr);
	    val = tcg_temp_new();
	    tcg_gen_qemu_ld8u(val, addr, ctx->memidx);
	    tcg_gen_andi_i32(val, val, B7_0);
	    tcg_gen_qemu_st8(val, addr, ctx->memidx);
	    tcg_temp_free(val);
	    tcg_temp_free(addr);
	}
	return;
    case 0x8b00:		/* bf label */
	CHECK_NOT_DELAY_SLOT
	    gen_conditional_jump(ctx, ctx->pc + 2,
				 ctx->pc + 4 + B7_0s * 2);
	ctx->bstate = BS_BRANCH;
	return;
    case 0x8f00:		/* bf/s label */
	CHECK_NOT_DELAY_SLOT
	gen_branch_slot(ctx->delayed_pc = ctx->pc + 4 + B7_0s * 2, 0);
	ctx->flags |= DELAY_SLOT_CONDITIONAL;
	return;
    case 0x8900:		/* bt label */
	CHECK_NOT_DELAY_SLOT
	    gen_conditional_jump(ctx, ctx->pc + 4 + B7_0s * 2,
				 ctx->pc + 2);
	ctx->bstate = BS_BRANCH;
	return;
    case 0x8d00:		/* bt/s label */
	CHECK_NOT_DELAY_SLOT
	gen_branch_slot(ctx->delayed_pc = ctx->pc + 4 + B7_0s * 2, 1);
	ctx->flags |= DELAY_SLOT_CONDITIONAL;
	return;
    case 0x8800:		/* cmp/eq #imm,R0 */
	gen_cmp_imm(TCG_COND_EQ, REG(0), B7_0s);
	return;
    case 0xc400:		/* mov.b @(disp,GBR),R0 */
	{
	    TCGv addr = tcg_temp_new();
	    tcg_gen_addi_i32(addr, cpu_gbr, B7_0);
	    tcg_gen_qemu_ld8s(REG(0), addr, ctx->memidx);
	    tcg_temp_free(addr);
	}
	return;
    case 0xc500:		/* mov.w @(disp,GBR),R0 */
	{
	    TCGv addr = tcg_temp_new();
	    tcg_gen_addi_i32(addr, cpu_gbr, B7_0 * 2);
	    tcg_gen_qemu_ld16s(REG(0), addr, ctx->memidx);
	    tcg_temp_free(addr);
	}
	return;
    case 0xc600:		/* mov.l @(disp,GBR),R0 */
	{
	    TCGv addr = tcg_temp_new();
	    tcg_gen_addi_i32(addr, cpu_gbr, B7_0 * 4);
	    tcg_gen_qemu_ld32s(REG(0), addr, ctx->memidx);
	    tcg_temp_free(addr);
	}
	return;
    case 0xc000:		/* mov.b R0,@(disp,GBR) */
	{
	    TCGv addr = tcg_temp_new();
	    tcg_gen_addi_i32(addr, cpu_gbr, B7_0);
	    tcg_gen_qemu_st8(REG(0), addr, ctx->memidx);
	    tcg_temp_free(addr);
	}
	return;
    case 0xc100:		/* mov.w R0,@(disp,GBR) */
	{
	    TCGv addr = tcg_temp_new();
	    tcg_gen_addi_i32(addr, cpu_gbr, B7_0 * 2);
	    tcg_gen_qemu_st16(REG(0), addr, ctx->memidx);
	    tcg_temp_free(addr);
	}
	return;
    case 0xc200:		/* mov.l R0,@(disp,GBR) */
	{
	    TCGv addr = tcg_temp_new();
	    tcg_gen_addi_i32(addr, cpu_gbr, B7_0 * 4);
	    tcg_gen_qemu_st32(REG(0), addr, ctx->memidx);
	    tcg_temp_free(addr);
	}
	return;
    case 0x8000:		/* mov.b R0,@(disp,Rn) */
	{
	    TCGv addr = tcg_temp_new();
	    tcg_gen_addi_i32(addr, REG(B7_4), B3_0);
	    tcg_gen_qemu_st8(REG(0), addr, ctx->memidx);
	    tcg_temp_free(addr);
	}
	return;
    case 0x8100:		/* mov.w R0,@(disp,Rn) */
	{
	    TCGv addr = tcg_temp_new();
	    tcg_gen_addi_i32(addr, REG(B7_4), B3_0 * 2);
	    tcg_gen_qemu_st16(REG(0), addr, ctx->memidx);
	    tcg_temp_free(addr);
	}
	return;
    case 0x8400:		/* mov.b @(disp,Rn),R0 */
	{
	    TCGv addr = tcg_temp_new();
	    tcg_gen_addi_i32(addr, REG(B7_4), B3_0);
	    tcg_gen_qemu_ld8s(REG(0), addr, ctx->memidx);
	    tcg_temp_free(addr);
	}
	return;
    case 0x8500:		/* mov.w @(disp,Rn),R0 */
	{
	    TCGv addr = tcg_temp_new();
	    tcg_gen_addi_i32(addr, REG(B7_4), B3_0 * 2);
	    tcg_gen_qemu_ld16s(REG(0), addr, ctx->memidx);
	    tcg_temp_free(addr);
	}
	return;
    case 0xc700:		/* mova @(disp,PC),R0 */
	tcg_gen_movi_i32(REG(0), ((ctx->pc & 0xfffffffc) + 4 + B7_0 * 4) & ~3);
	return;
    case 0xcb00:		/* or #imm,R0 */
	tcg_gen_ori_i32(REG(0), REG(0), B7_0);
	return;
    case 0xcf00:		/* or.b #imm,@(R0,GBR) */
	{
	    TCGv addr, val;
	    addr = tcg_temp_new();
	    tcg_gen_add_i32(addr, REG(0), cpu_gbr);
	    val = tcg_temp_new();
	    tcg_gen_qemu_ld8u(val, addr, ctx->memidx);
	    tcg_gen_ori_i32(val, val, B7_0);
	    tcg_gen_qemu_st8(val, addr, ctx->memidx);
	    tcg_temp_free(val);
	    tcg_temp_free(addr);
	}
	return;
    case 0xc300:		/* trapa #imm */
	{
	    TCGv imm;
	    CHECK_NOT_DELAY_SLOT
            tcg_gen_movi_i32(cpu_pc, ctx->pc);
	    imm = tcg_const_i32(B7_0);
            gen_helper_trapa(cpu_env, imm);
	    tcg_temp_free(imm);
	    ctx->bstate = BS_BRANCH;
	}
	return;
    case 0xc800:		/* tst #imm,R0 */
	{
	    TCGv val = tcg_temp_new();
	    tcg_gen_andi_i32(val, REG(0), B7_0);
	    gen_cmp_imm(TCG_COND_EQ, val, 0);
	    tcg_temp_free(val);
	}
	return;
    case 0xcc00:		/* tst.b #imm,@(R0,GBR) */
	{
	    TCGv val = tcg_temp_new();
	    tcg_gen_add_i32(val, REG(0), cpu_gbr);
	    tcg_gen_qemu_ld8u(val, val, ctx->memidx);
	    tcg_gen_andi_i32(val, val, B7_0);
	    gen_cmp_imm(TCG_COND_EQ, val, 0);
	    tcg_temp_free(val);
	}
	return;
    case 0xca00:		/* xor #imm,R0 */
	tcg_gen_xori_i32(REG(0), REG(0), B7_0);
	return;
    case 0xce00:		/* xor.b #imm,@(R0,GBR) */
	{
	    TCGv addr, val;
	    addr = tcg_temp_new();
	    tcg_gen_add_i32(addr, REG(0), cpu_gbr);
	    val = tcg_temp_new();
	    tcg_gen_qemu_ld8u(val, addr, ctx->memidx);
	    tcg_gen_xori_i32(val, val, B7_0);
	    tcg_gen_qemu_st8(val, addr, ctx->memidx);
	    tcg_temp_free(val);
	    tcg_temp_free(addr);
	}
	return;
    }

    switch (ctx->opcode & 0xf08f) {
    case 0x408e:		/* ldc Rm,Rn_BANK */
	CHECK_PRIVILEGED
	tcg_gen_mov_i32(ALTREG(B6_4), REG(B11_8));
	return;
    case 0x4087:		/* ldc.l @Rm+,Rn_BANK */
	CHECK_PRIVILEGED
	tcg_gen_qemu_ld32s(ALTREG(B6_4), REG(B11_8), ctx->memidx);
	tcg_gen_addi_i32(REG(B11_8), REG(B11_8), 4);
	return;
    case 0x0082:		/* stc Rm_BANK,Rn */
	CHECK_PRIVILEGED
	tcg_gen_mov_i32(REG(B11_8), ALTREG(B6_4));
	return;
    case 0x4083:		/* stc.l Rm_BANK,@-Rn */
	CHECK_PRIVILEGED
	{
	    TCGv addr = tcg_temp_new();
	    tcg_gen_subi_i32(addr, REG(B11_8), 4);
	    tcg_gen_qemu_st32(ALTREG(B6_4), addr, ctx->memidx);
	    tcg_gen_mov_i32(REG(B11_8), addr);
	    tcg_temp_free(addr);
	}
	return;
    }

    switch (ctx->opcode & 0xf0ff) {
    case 0x0023:		/* braf Rn */
	CHECK_NOT_DELAY_SLOT
	tcg_gen_addi_i32(cpu_delayed_pc, REG(B11_8), ctx->pc + 4);
	ctx->flags |= DELAY_SLOT;
	ctx->delayed_pc = (uint32_t) - 1;
	return;
    case 0x0003:		/* bsrf Rn */
	CHECK_NOT_DELAY_SLOT
	tcg_gen_movi_i32(cpu_pr, ctx->pc + 4);
	tcg_gen_add_i32(cpu_delayed_pc, REG(B11_8), cpu_pr);
	ctx->flags |= DELAY_SLOT;
	ctx->delayed_pc = (uint32_t) - 1;
	return;
    case 0x4015:		/* cmp/pl Rn */
	gen_cmp_imm(TCG_COND_GT, REG(B11_8), 0);
	return;
    case 0x4011:		/* cmp/pz Rn */
	gen_cmp_imm(TCG_COND_GE, REG(B11_8), 0);
	return;
    case 0x4010:		/* dt Rn */
	tcg_gen_subi_i32(REG(B11_8), REG(B11_8), 1);
	gen_cmp_imm(TCG_COND_EQ, REG(B11_8), 0);
	return;
    case 0x402b:		/* jmp @Rn */
	CHECK_NOT_DELAY_SLOT
	tcg_gen_mov_i32(cpu_delayed_pc, REG(B11_8));
	ctx->flags |= DELAY_SLOT;
	ctx->delayed_pc = (uint32_t) - 1;
	return;
    case 0x400b:		/* jsr @Rn */
	CHECK_NOT_DELAY_SLOT
	tcg_gen_movi_i32(cpu_pr, ctx->pc + 4);
	tcg_gen_mov_i32(cpu_delayed_pc, REG(B11_8));
	ctx->flags |= DELAY_SLOT;
	ctx->delayed_pc = (uint32_t) - 1;
	return;
    case 0x400e:		/* ldc Rm,SR */
	CHECK_PRIVILEGED
	tcg_gen_andi_i32(cpu_sr, REG(B11_8), 0x700083f3);
	ctx->bstate = BS_STOP;
	return;
    case 0x4007:		/* ldc.l @Rm+,SR */
	CHECK_PRIVILEGED
	{
	    TCGv val = tcg_temp_new();
	    tcg_gen_qemu_ld32s(val, REG(B11_8), ctx->memidx);
	    tcg_gen_andi_i32(cpu_sr, val, 0x700083f3);
	    tcg_temp_free(val);
	    tcg_gen_addi_i32(REG(B11_8), REG(B11_8), 4);
	    ctx->bstate = BS_STOP;
	}
	return;
    case 0x0002:		/* stc SR,Rn */
	CHECK_PRIVILEGED
	tcg_gen_mov_i32(REG(B11_8), cpu_sr);
	return;
    case 0x4003:		/* stc SR,@-Rn */
	CHECK_PRIVILEGED
	{
	    TCGv addr = tcg_temp_new();
	    tcg_gen_subi_i32(addr, REG(B11_8), 4);
	    tcg_gen_qemu_st32(cpu_sr, addr, ctx->memidx);
	    tcg_gen_mov_i32(REG(B11_8), addr);
	    tcg_temp_free(addr);
	}
	return;
#define LD(reg,ldnum,ldpnum,prechk)		\
  case ldnum:							\
    prechk    							\
    tcg_gen_mov_i32 (cpu_##reg, REG(B11_8));			\
    return;							\
  case ldpnum:							\
    prechk    							\
    tcg_gen_qemu_ld32s (cpu_##reg, REG(B11_8), ctx->memidx);	\
    tcg_gen_addi_i32(REG(B11_8), REG(B11_8), 4);		\
    return;
#define ST(reg,stnum,stpnum,prechk)		\
  case stnum:							\
    prechk    							\
    tcg_gen_mov_i32 (REG(B11_8), cpu_##reg);			\
    return;							\
  case stpnum:							\
    prechk    							\
    {								\
	TCGv addr = tcg_temp_new();				\
	tcg_gen_subi_i32(addr, REG(B11_8), 4);			\
	tcg_gen_qemu_st32 (cpu_##reg, addr, ctx->memidx);	\
	tcg_gen_mov_i32(REG(B11_8), addr);			\
	tcg_temp_free(addr);					\
    }								\
    return;
#define LDST(reg,ldnum,ldpnum,stnum,stpnum,prechk)		\
	LD(reg,ldnum,ldpnum,prechk)				\
	ST(reg,stnum,stpnum,prechk)
	LDST(gbr,  0x401e, 0x4017, 0x0012, 0x4013, {})
	LDST(vbr,  0x402e, 0x4027, 0x0022, 0x4023, CHECK_PRIVILEGED)
	LDST(ssr,  0x403e, 0x4037, 0x0032, 0x4033, CHECK_PRIVILEGED)
	LDST(spc,  0x404e, 0x4047, 0x0042, 0x4043, CHECK_PRIVILEGED)
	ST(sgr,  0x003a, 0x4032, CHECK_PRIVILEGED)
	LD(sgr,  0x403a, 0x4036, CHECK_PRIVILEGED if (!(ctx->features & SH_FEATURE_SH4A)) break;)
	LDST(dbr,  0x40fa, 0x40f6, 0x00fa, 0x40f2, CHECK_PRIVILEGED)
	LDST(mach, 0x400a, 0x4006, 0x000a, 0x4002, {})
	LDST(macl, 0x401a, 0x4016, 0x001a, 0x4012, {})
	LDST(pr,   0x402a, 0x4026, 0x002a, 0x4022, {})
	LDST(fpul, 0x405a, 0x4056, 0x005a, 0x4052, {CHECK_FPU_ENABLED})
    case 0x406a:		/* lds Rm,FPSCR */
	CHECK_FPU_ENABLED
        gen_helper_ld_fpscr(cpu_env, REG(B11_8));
	ctx->bstate = BS_STOP;
	return;
    case 0x4066:		/* lds.l @Rm+,FPSCR */
	CHECK_FPU_ENABLED
	{
	    TCGv addr = tcg_temp_new();
	    tcg_gen_qemu_ld32s(addr, REG(B11_8), ctx->memidx);
	    tcg_gen_addi_i32(REG(B11_8), REG(B11_8), 4);
            gen_helper_ld_fpscr(cpu_env, addr);
	    tcg_temp_free(addr);
	    ctx->bstate = BS_STOP;
	}
	return;
    case 0x006a:		/* sts FPSCR,Rn */
	CHECK_FPU_ENABLED
	tcg_gen_andi_i32(REG(B11_8), cpu_fpscr, 0x003fffff);
	return;
    case 0x4062:		/* sts FPSCR,@-Rn */
	CHECK_FPU_ENABLED
	{
	    TCGv addr, val;
	    val = tcg_temp_new();
	    tcg_gen_andi_i32(val, cpu_fpscr, 0x003fffff);
	    addr = tcg_temp_new();
	    tcg_gen_subi_i32(addr, REG(B11_8), 4);
	    tcg_gen_qemu_st32(val, addr, ctx->memidx);
	    tcg_gen_mov_i32(REG(B11_8), addr);
	    tcg_temp_free(addr);
	    tcg_temp_free(val);
	}
	return;
    case 0x00c3:		/* movca.l R0,@Rm */
        {
            TCGv val = tcg_temp_new();
            tcg_gen_qemu_ld32u(val, REG(B11_8), ctx->memidx);
            gen_helper_movcal(cpu_env, REG(B11_8), val);
            tcg_gen_qemu_st32(REG(0), REG(B11_8), ctx->memidx);
        }
        ctx->has_movcal = 1;
	return;
    case 0x40a9:
	/* MOVUA.L @Rm,R0 (Rm) -> R0
	   Load non-boundary-aligned data */
	tcg_gen_qemu_ld32u(REG(0), REG(B11_8), ctx->memidx);
	return;
    case 0x40e9:
	/* MOVUA.L @Rm+,R0   (Rm) -> R0, Rm + 4 -> Rm
	   Load non-boundary-aligned data */
	tcg_gen_qemu_ld32u(REG(0), REG(B11_8), ctx->memidx);
	tcg_gen_addi_i32(REG(B11_8), REG(B11_8), 4);
	return;
    case 0x0029:		/* movt Rn */
	tcg_gen_andi_i32(REG(B11_8), cpu_sr, SR_T);
	return;
    case 0x0073:
        /* MOVCO.L
	       LDST -> T
               If (T == 1) R0 -> (Rn)
               0 -> LDST
        */
        if (ctx->features & SH_FEATURE_SH4A) {
	    int label = gen_new_label();
            tcg_gen_andi_i32(cpu_sr, cpu_sr, ~SR_T);
	    tcg_gen_or_i32(cpu_sr, cpu_sr, cpu_ldst);
	    tcg_gen_brcondi_i32(TCG_COND_EQ, cpu_ldst, 0, label);
	    tcg_gen_qemu_st32(REG(0), REG(B11_8), ctx->memidx);
	    gen_set_label(label);
	    tcg_gen_movi_i32(cpu_ldst, 0);
	    return;
	} else
	    break;
    case 0x0063:
        /* MOVLI.L @Rm,R0
               1 -> LDST
               (Rm) -> R0
               When interrupt/exception
               occurred 0 -> LDST
        */
	if (ctx->features & SH_FEATURE_SH4A) {
	    tcg_gen_movi_i32(cpu_ldst, 0);
	    tcg_gen_qemu_ld32s(REG(0), REG(B11_8), ctx->memidx);
	    tcg_gen_movi_i32(cpu_ldst, 1);
	    return;
	} else
	    break;
    case 0x0093:		/* ocbi @Rn */
	{
            gen_helper_ocbi(cpu_env, REG(B11_8));
	}
	return;
    case 0x00a3:		/* ocbp @Rn */
    case 0x00b3:		/* ocbwb @Rn */
        /* These instructions are supposed to do nothing in case of
           a cache miss. Given that we only partially emulate caches
           it is safe to simply ignore them. */
	return;
    case 0x0083:		/* pref @Rn */
	return;
    case 0x00d3:		/* prefi @Rn */
	if (ctx->features & SH_FEATURE_SH4A)
	    return;
	else
	    break;
    case 0x00e3:		/* icbi @Rn */
	if (ctx->features & SH_FEATURE_SH4A)
	    return;
	else
	    break;
    case 0x00ab:		/* synco */
	if (ctx->features & SH_FEATURE_SH4A)
	    return;
	else
	    break;
    case 0x4024:		/* rotcl Rn */
	{
	    TCGv tmp = tcg_temp_new();
	    tcg_gen_mov_i32(tmp, cpu_sr);
	    gen_copy_bit_i32(cpu_sr, 0, REG(B11_8), 31);
	    tcg_gen_shli_i32(REG(B11_8), REG(B11_8), 1);
	    gen_copy_bit_i32(REG(B11_8), 0, tmp, 0);
	    tcg_temp_free(tmp);
	}
	return;
    case 0x4025:		/* rotcr Rn */
	{
	    TCGv tmp = tcg_temp_new();
	    tcg_gen_mov_i32(tmp, cpu_sr);
	    gen_copy_bit_i32(cpu_sr, 0, REG(B11_8), 0);
	    tcg_gen_shri_i32(REG(B11_8), REG(B11_8), 1);
	    gen_copy_bit_i32(REG(B11_8), 31, tmp, 0);
	    tcg_temp_free(tmp);
	}
	return;
    case 0x4004:		/* rotl Rn */
	tcg_gen_rotli_i32(REG(B11_8), REG(B11_8), 1);
	gen_copy_bit_i32(cpu_sr, 0, REG(B11_8), 0);
	return;
    case 0x4005:		/* rotr Rn */
	gen_copy_bit_i32(cpu_sr, 0, REG(B11_8), 0);
	tcg_gen_rotri_i32(REG(B11_8), REG(B11_8), 1);
	return;
    case 0x4000:		/* shll Rn */
    case 0x4020:		/* shal Rn */
	gen_copy_bit_i32(cpu_sr, 0, REG(B11_8), 31);
	tcg_gen_shli_i32(REG(B11_8), REG(B11_8), 1);
	return;
    case 0x4021:		/* shar Rn */
	gen_copy_bit_i32(cpu_sr, 0, REG(B11_8), 0);
	tcg_gen_sari_i32(REG(B11_8), REG(B11_8), 1);
	return;
    case 0x4001:		/* shlr Rn */
	gen_copy_bit_i32(cpu_sr, 0, REG(B11_8), 0);
	tcg_gen_shri_i32(REG(B11_8), REG(B11_8), 1);
	return;
    case 0x4008:		/* shll2 Rn */
	tcg_gen_shli_i32(REG(B11_8), REG(B11_8), 2);
	return;
    case 0x4018:		/* shll8 Rn */
	tcg_gen_shli_i32(REG(B11_8), REG(B11_8), 8);
	return;
    case 0x4028:		/* shll16 Rn */
	tcg_gen_shli_i32(REG(B11_8), REG(B11_8), 16);
	return;
    case 0x4009:		/* shlr2 Rn */
	tcg_gen_shri_i32(REG(B11_8), REG(B11_8), 2);
	return;
    case 0x4019:		/* shlr8 Rn */
	tcg_gen_shri_i32(REG(B11_8), REG(B11_8), 8);
	return;
    case 0x4029:		/* shlr16 Rn */
	tcg_gen_shri_i32(REG(B11_8), REG(B11_8), 16);
	return;
    case 0x401b:		/* tas.b @Rn */
	{
	    TCGv addr, val;
	    addr = tcg_temp_local_new();
	    tcg_gen_mov_i32(addr, REG(B11_8));
	    val = tcg_temp_local_new();
	    tcg_gen_qemu_ld8u(val, addr, ctx->memidx);
	    gen_cmp_imm(TCG_COND_EQ, val, 0);
	    tcg_gen_ori_i32(val, val, 0x80);
	    tcg_gen_qemu_st8(val, addr, ctx->memidx);
	    tcg_temp_free(val);
	    tcg_temp_free(addr);
	}
	return;
    case 0xf00d: /* fsts FPUL,FRn - FPSCR: Nothing */
	CHECK_FPU_ENABLED
	tcg_gen_mov_i32(cpu_fregs[FREG(B11_8)], cpu_fpul);
	return;
    case 0xf01d: /* flds FRm,FPUL - FPSCR: Nothing */
	CHECK_FPU_ENABLED
	tcg_gen_mov_i32(cpu_fpul, cpu_fregs[FREG(B11_8)]);
	return;
    case 0xf02d: /* float FPUL,FRn/DRn - FPSCR: R[PR,Enable.I]/W[Cause,Flag] */
	CHECK_FPU_ENABLED
        if (ctx->flags & FPSCR_PR) {
	    TCGv_i64 fp;
	    if (ctx->opcode & 0x0100)
		break; /* illegal instruction */
	    fp = tcg_temp_new_i64();
            gen_helper_float_DT(fp, cpu_env, cpu_fpul);
	    gen_store_fpr64(fp, DREG(B11_8));
	    tcg_temp_free_i64(fp);
	}
	else {
            gen_helper_float_FT(cpu_fregs[FREG(B11_8)], cpu_env, cpu_fpul);
	}
	return;
    case 0xf03d: /* ftrc FRm/DRm,FPUL - FPSCR: R[PR,Enable.V]/W[Cause,Flag] */
	CHECK_FPU_ENABLED
        if (ctx->flags & FPSCR_PR) {
	    TCGv_i64 fp;
	    if (ctx->opcode & 0x0100)
		break; /* illegal instruction */
	    fp = tcg_temp_new_i64();
	    gen_load_fpr64(fp, DREG(B11_8));
            gen_helper_ftrc_DT(cpu_fpul, cpu_env, fp);
	    tcg_temp_free_i64(fp);
	}
	else {
            gen_helper_ftrc_FT(cpu_fpul, cpu_env, cpu_fregs[FREG(B11_8)]);
	}
	return;
    case 0xf04d: /* fneg FRn/DRn - FPSCR: Nothing */
	CHECK_FPU_ENABLED
	{
	    gen_helper_fneg_T(cpu_fregs[FREG(B11_8)], cpu_fregs[FREG(B11_8)]);
	}
	return;
    case 0xf05d: /* fabs FRn/DRn */
	CHECK_FPU_ENABLED
        if (ctx->flags & FPSCR_PR) {
	    if (ctx->opcode & 0x0100)
		break; /* illegal instruction */
	    TCGv_i64 fp = tcg_temp_new_i64();
	    gen_load_fpr64(fp, DREG(B11_8));
	    gen_helper_fabs_DT(fp, fp);
	    gen_store_fpr64(fp, DREG(B11_8));
	    tcg_temp_free_i64(fp);
	} else {
	    gen_helper_fabs_FT(cpu_fregs[FREG(B11_8)], cpu_fregs[FREG(B11_8)]);
	}
	return;
    case 0xf06d: /* fsqrt FRn */
	CHECK_FPU_ENABLED
        if (ctx->flags & FPSCR_PR) {
	    if (ctx->opcode & 0x0100)
		break; /* illegal instruction */
	    TCGv_i64 fp = tcg_temp_new_i64();
	    gen_load_fpr64(fp, DREG(B11_8));
            gen_helper_fsqrt_DT(fp, cpu_env, fp);
	    gen_store_fpr64(fp, DREG(B11_8));
	    tcg_temp_free_i64(fp);
	} else {
            gen_helper_fsqrt_FT(cpu_fregs[FREG(B11_8)], cpu_env,
                                cpu_fregs[FREG(B11_8)]);
	}
	return;
    case 0xf07d: /* fsrra FRn */
	CHECK_FPU_ENABLED
	break;
    case 0xf08d: /* fldi0 FRn - FPSCR: R[PR] */
	CHECK_FPU_ENABLED
        if (!(ctx->flags & FPSCR_PR)) {
	    tcg_gen_movi_i32(cpu_fregs[FREG(B11_8)], 0);
	}
	return;
    case 0xf09d: /* fldi1 FRn - FPSCR: R[PR] */
	CHECK_FPU_ENABLED
        if (!(ctx->flags & FPSCR_PR)) {
	    tcg_gen_movi_i32(cpu_fregs[FREG(B11_8)], 0x3f800000);
	}
	return;
    case 0xf0ad: /* fcnvsd FPUL,DRn */
	CHECK_FPU_ENABLED
	{
	    TCGv_i64 fp = tcg_temp_new_i64();
            gen_helper_fcnvsd_FT_DT(fp, cpu_env, cpu_fpul);
	    gen_store_fpr64(fp, DREG(B11_8));
	    tcg_temp_free_i64(fp);
	}
	return;
    case 0xf0bd: /* fcnvds DRn,FPUL */
	CHECK_FPU_ENABLED
	{
	    TCGv_i64 fp = tcg_temp_new_i64();
	    gen_load_fpr64(fp, DREG(B11_8));
            gen_helper_fcnvds_DT_FT(cpu_fpul, cpu_env, fp);
	    tcg_temp_free_i64(fp);
	}
	return;
    case 0xf0ed: /* fipr FVm,FVn */
        CHECK_FPU_ENABLED
        if ((ctx->flags & FPSCR_PR) == 0) {
            TCGv m, n;
            m = tcg_const_i32((ctx->opcode >> 8) & 3);
            n = tcg_const_i32((ctx->opcode >> 10) & 3);
            gen_helper_fipr(cpu_env, m, n);
            tcg_temp_free(m);
            tcg_temp_free(n);
            return;
        }
        break;
    case 0xf0fd: /* ftrv XMTRX,FVn */
        CHECK_FPU_ENABLED
        if ((ctx->opcode & 0x0300) == 0x0100 &&
            (ctx->flags & FPSCR_PR) == 0) {
            TCGv n;
            n = tcg_const_i32((ctx->opcode >> 10) & 3);
            gen_helper_ftrv(cpu_env, n);
            tcg_temp_free(n);
            return;
        }
        break;
    }
#if 0
    fprintf(stderr, "unknown instruction 0x%04x at pc 0x%08x\n",
	    ctx->opcode, ctx->pc);
    fflush(stderr);
#endif
    tcg_gen_movi_i32(cpu_pc, ctx->pc);
    if (ctx->flags & (DELAY_SLOT | DELAY_SLOT_CONDITIONAL)) {
        gen_helper_raise_slot_illegal_instruction(cpu_env);
    } else {
        gen_helper_raise_illegal_instruction(cpu_env);
    }
    ctx->bstate = BS_BRANCH;
}

static void decode_opc(DisasContext * ctx)
{
    uint32_t old_flags = ctx->flags;

    if (unlikely(qemu_loglevel_mask(CPU_LOG_TB_OP))) {
        tcg_gen_debug_insn_start(ctx->pc);
    }

    _decode_opc(ctx);

    if (old_flags & (DELAY_SLOT | DELAY_SLOT_CONDITIONAL)) {
        if (ctx->flags & DELAY_SLOT_CLEARME) {
            gen_store_flags(0);
        } else {
	    /* go out of the delay slot */
	    uint32_t new_flags = ctx->flags;
	    new_flags &= ~(DELAY_SLOT | DELAY_SLOT_CONDITIONAL);
	    gen_store_flags(new_flags);
        }
        ctx->flags = 0;
        ctx->bstate = BS_BRANCH;
        if (old_flags & DELAY_SLOT_CONDITIONAL) {
	    gen_delayed_conditional_jump(ctx);
        } else if (old_flags & DELAY_SLOT) {
            gen_jump(ctx);
	}

    }

    /* go into a delay slot */
    if (ctx->flags & (DELAY_SLOT | DELAY_SLOT_CONDITIONAL))
        gen_store_flags(ctx->flags);
}

static inline void
gen_intermediate_code_internal(CPUSH4State * env, TranslationBlock * tb,
                               int search_pc)
{
    DisasContext ctx;
    target_ulong pc_start;
    static uint16_t *gen_opc_end;
    CPUBreakpoint *bp;
    int i, ii;
    int num_insns;
    int max_insns;

    pc_start = tb->pc;
    gen_opc_end = gen_opc_buf + OPC_MAX_SIZE;
    ctx.pc = pc_start;
    ctx.flags = (uint32_t)tb->flags;
    ctx.bstate = BS_NONE;
    ctx.memidx = (ctx.flags & SR_MD) == 0 ? 1 : 0;
    /* We don't know if the delayed pc came from a dynamic or static branch,
       so assume it is a dynamic branch.  */
    ctx.delayed_pc = -1; /* use delayed pc from env pointer */
    ctx.tb = tb;
    ctx.singlestep_enabled = env->singlestep_enabled;
    ctx.features = env->features;
    ctx.has_movcal = (ctx.flags & TB_FLAG_PENDING_MOVCA);

    ii = -1;
    num_insns = 0;
    max_insns = tb->cflags & CF_COUNT_MASK;
    if (max_insns == 0)
        max_insns = CF_COUNT_MASK;
    gen_icount_start();
    while (ctx.bstate == BS_NONE && gen_opc_ptr < gen_opc_end) {
        if (unlikely(!QTAILQ_EMPTY(&env->breakpoints))) {
            QTAILQ_FOREACH(bp, &env->breakpoints, entry) {
                if (ctx.pc == bp->pc) {
		    /* We have hit a breakpoint - make sure PC is up-to-date */
		    tcg_gen_movi_i32(cpu_pc, ctx.pc);
                    gen_helper_debug(cpu_env);
                    ctx.bstate = BS_BRANCH;
		    break;
		}
	    }
	}
        if (search_pc) {
            i = gen_opc_ptr - gen_opc_buf;
            if (ii < i) {
                ii++;
                while (ii < i)
                    gen_opc_instr_start[ii++] = 0;
            }
            gen_opc_pc[ii] = ctx.pc;
            gen_opc_hflags[ii] = ctx.flags;
            gen_opc_instr_start[ii] = 1;
            gen_opc_icount[ii] = num_insns;
        }
        if (num_insns + 1 == max_insns && (tb->cflags & CF_LAST_IO))
            gen_io_start();
#if 0
	fprintf(stderr, "Loading opcode at address 0x%08x\n", ctx.pc);
	fflush(stderr);
#endif
        ctx.opcode = cpu_lduw_code(env, ctx.pc);
	decode_opc(&ctx);
        num_insns++;
	ctx.pc += 2;
	if ((ctx.pc & (TARGET_PAGE_SIZE - 1)) == 0)
	    break;
	if (env->singlestep_enabled)
	    break;
        if (num_insns >= max_insns)
            break;
        if (singlestep)
            break;
    }
    if (tb->cflags & CF_LAST_IO)
        gen_io_end();
    if (env->singlestep_enabled) {
        tcg_gen_movi_i32(cpu_pc, ctx.pc);
        gen_helper_debug(cpu_env);
    } else {
	switch (ctx.bstate) {
        case BS_STOP:
            /* gen_op_interrupt_restart(); */
            /* fall through */
        case BS_NONE:
            if (ctx.flags) {
                gen_store_flags(ctx.flags | DELAY_SLOT_CLEARME);
	    }
            gen_goto_tb(&ctx, 0, ctx.pc);
            break;
        case BS_EXCP:
            /* gen_op_interrupt_restart(); */
            tcg_gen_exit_tb(0);
            break;
        case BS_BRANCH:
        default:
            break;
	}
    }

    gen_icount_end(tb, num_insns);
    *gen_opc_ptr = INDEX_op_end;
    if (search_pc) {
        i = gen_opc_ptr - gen_opc_buf;
        ii++;
        while (ii <= i)
            gen_opc_instr_start[ii++] = 0;
    } else {
        tb->size = ctx.pc - pc_start;
        tb->icount = num_insns;
    }

#ifdef DEBUG_DISAS
    if (qemu_loglevel_mask(CPU_LOG_TB_IN_ASM)) {
	qemu_log("IN:\n");	/* , lookup_symbol(pc_start)); */
	log_target_disas(pc_start, ctx.pc - pc_start, 0);
	qemu_log("\n");
    }
#endif
}

void gen_intermediate_code(CPUSH4State * env, struct TranslationBlock *tb)
{
    gen_intermediate_code_internal(env, tb, 0);
}

void gen_intermediate_code_pc(CPUSH4State * env, struct TranslationBlock *tb)
{
    gen_intermediate_code_internal(env, tb, 1);
}

void restore_state_to_opc(CPUSH4State *env, TranslationBlock *tb, int pc_pos)
{
    env->pc = gen_opc_pc[pc_pos];
    env->flags = gen_opc_hflags[pc_pos];
}<|MERGE_RESOLUTION|>--- conflicted
+++ resolved
@@ -18,11 +18,6 @@
  */
 
 #define DEBUG_DISAS
-<<<<<<< HEAD
-#define SH4_DEBUG_DISAS
-=======
-//#define SH4_SINGLE_STEP
->>>>>>> cfb75cb9
 
 #include "qemu-common.h"
 #include "cpu.h"
