/*
 *  S/390 translation
 *
 *  Copyright (c) 2009 Ulrich Hecht
 *  Copyright (c) 2010 Alexander Graf
 *
 * This library is free software; you can redistribute it and/or
 * modify it under the terms of the GNU Lesser General Public
 * License as published by the Free Software Foundation; either
 * version 2 of the License, or (at your option) any later version.
 *
 * This library is distributed in the hope that it will be useful,
 * but WITHOUT ANY WARRANTY; without even the implied warranty of
 * MERCHANTABILITY or FITNESS FOR A PARTICULAR PURPOSE.  See the GNU
 * Lesser General Public License for more details.
 *
 * You should have received a copy of the GNU Lesser General Public
 * License along with this library; if not, see <http://www.gnu.org/licenses/>.
 */

/* #define DEBUG_INLINE_BRANCHES */
#define S390X_DEBUG_DISAS
/* #define S390X_DEBUG_DISAS_VERBOSE */

#ifdef S390X_DEBUG_DISAS_VERBOSE
#  define LOG_DISAS(...) qemu_log(__VA_ARGS__)
#else
#  define LOG_DISAS(...) do { } while (0)
#endif

#include "cpu.h"
#include "disas/disas.h"
#include "tcg-op.h"
#include "qemu/log.h"
#include "qemu/host-utils.h"

/* global register indexes */
static TCGv_ptr cpu_env;

#include "exec/gen-icount.h"
#include "helper.h"
#define GEN_HELPER 1
#include "helper.h"


/* Information that (most) every instruction needs to manipulate.  */
typedef struct DisasContext DisasContext;
typedef struct DisasInsn DisasInsn;
typedef struct DisasFields DisasFields;

struct DisasContext {
    struct TranslationBlock *tb;
    const DisasInsn *insn;
    DisasFields *fields;
    uint64_t pc, next_pc;
    enum cc_op cc_op;
    bool singlestep_enabled;
};

/* Information carried about a condition to be evaluated.  */
typedef struct {
    TCGCond cond:8;
    bool is_64;
    bool g1;
    bool g2;
    union {
        struct { TCGv_i64 a, b; } s64;
        struct { TCGv_i32 a, b; } s32;
    } u;
} DisasCompare;

#define DISAS_EXCP 4

#ifdef DEBUG_INLINE_BRANCHES
static uint64_t inline_branch_hit[CC_OP_MAX];
static uint64_t inline_branch_miss[CC_OP_MAX];
#endif

static uint64_t pc_to_link_info(DisasContext *s, uint64_t pc)
{
    if (!(s->tb->flags & FLAG_MASK_64)) {
        if (s->tb->flags & FLAG_MASK_32) {
            return pc | 0x80000000;
        }
    }
    return pc;
}

void cpu_dump_state(CPUS390XState *env, FILE *f, fprintf_function cpu_fprintf,
                    int flags)
{
    int i;

    if (env->cc_op > 3) {
        cpu_fprintf(f, "PSW=mask %016" PRIx64 " addr %016" PRIx64 " cc %15s\n",
                    env->psw.mask, env->psw.addr, cc_name(env->cc_op));
    } else {
        cpu_fprintf(f, "PSW=mask %016" PRIx64 " addr %016" PRIx64 " cc %02x\n",
                    env->psw.mask, env->psw.addr, env->cc_op);
    }

    for (i = 0; i < 16; i++) {
        cpu_fprintf(f, "R%02d=%016" PRIx64, i, env->regs[i]);
        if ((i % 4) == 3) {
            cpu_fprintf(f, "\n");
        } else {
            cpu_fprintf(f, " ");
        }
    }

    for (i = 0; i < 16; i++) {
        cpu_fprintf(f, "F%02d=%016" PRIx64, i, env->fregs[i].ll);
        if ((i % 4) == 3) {
            cpu_fprintf(f, "\n");
        } else {
            cpu_fprintf(f, " ");
        }
    }

#ifndef CONFIG_USER_ONLY
    for (i = 0; i < 16; i++) {
        cpu_fprintf(f, "C%02d=%016" PRIx64, i, env->cregs[i]);
        if ((i % 4) == 3) {
            cpu_fprintf(f, "\n");
        } else {
            cpu_fprintf(f, " ");
        }
    }
#endif

#ifdef DEBUG_INLINE_BRANCHES
    for (i = 0; i < CC_OP_MAX; i++) {
        cpu_fprintf(f, "  %15s = %10ld\t%10ld\n", cc_name(i),
                    inline_branch_miss[i], inline_branch_hit[i]);
    }
#endif

    cpu_fprintf(f, "\n");
}

static TCGv_i64 psw_addr;
static TCGv_i64 psw_mask;

static TCGv_i32 cc_op;
static TCGv_i64 cc_src;
static TCGv_i64 cc_dst;
static TCGv_i64 cc_vr;

static char cpu_reg_names[32][4];
static TCGv_i64 regs[16];
static TCGv_i64 fregs[16];

static uint8_t gen_opc_cc_op[OPC_BUF_SIZE];

void s390x_translate_init(void)
{
    int i;

    cpu_env = tcg_global_reg_new_ptr(TCG_AREG0, "env");
    psw_addr = tcg_global_mem_new_i64(TCG_AREG0,
                                      offsetof(CPUS390XState, psw.addr),
                                      "psw_addr");
    psw_mask = tcg_global_mem_new_i64(TCG_AREG0,
                                      offsetof(CPUS390XState, psw.mask),
                                      "psw_mask");

    cc_op = tcg_global_mem_new_i32(TCG_AREG0, offsetof(CPUS390XState, cc_op),
                                   "cc_op");
    cc_src = tcg_global_mem_new_i64(TCG_AREG0, offsetof(CPUS390XState, cc_src),
                                    "cc_src");
    cc_dst = tcg_global_mem_new_i64(TCG_AREG0, offsetof(CPUS390XState, cc_dst),
                                    "cc_dst");
    cc_vr = tcg_global_mem_new_i64(TCG_AREG0, offsetof(CPUS390XState, cc_vr),
                                   "cc_vr");

    for (i = 0; i < 16; i++) {
        snprintf(cpu_reg_names[i], sizeof(cpu_reg_names[0]), "r%d", i);
        regs[i] = tcg_global_mem_new(TCG_AREG0,
                                     offsetof(CPUS390XState, regs[i]),
                                     cpu_reg_names[i]);
    }

    for (i = 0; i < 16; i++) {
        snprintf(cpu_reg_names[i + 16], sizeof(cpu_reg_names[0]), "f%d", i);
        fregs[i] = tcg_global_mem_new(TCG_AREG0,
                                      offsetof(CPUS390XState, fregs[i].d),
                                      cpu_reg_names[i + 16]);
    }

    /* register helpers */
#define GEN_HELPER 2
#include "helper.h"
}

static TCGv_i64 load_reg(int reg)
{
    TCGv_i64 r = tcg_temp_new_i64();
    tcg_gen_mov_i64(r, regs[reg]);
    return r;
}

static TCGv_i64 load_freg32_i64(int reg)
{
    TCGv_i64 r = tcg_temp_new_i64();
    tcg_gen_shri_i64(r, fregs[reg], 32);
    return r;
}

static void store_reg(int reg, TCGv_i64 v)
{
    tcg_gen_mov_i64(regs[reg], v);
}

static void store_freg(int reg, TCGv_i64 v)
{
<<<<<<< HEAD
#if TCG_TARGET_REG_BITS == 32
    tcg_gen_mov_i32(TCGV_LOW(regs[reg]), v);
#else
    TCGv_i64 tmp = tcg_temp_new_i64();
    tcg_gen_extu_i32_i64(tmp, v);
    /* 32 bit register writes keep the upper half */
    tcg_gen_deposit_i64(regs[reg], regs[reg], tmp, 0, 32);
    tcg_temp_free_i64(tmp);
#endif
=======
    tcg_gen_mov_i64(fregs[reg], v);
>>>>>>> 63fb2590
}

static void store_reg32_i64(int reg, TCGv_i64 v)
{
    /* 32 bit register writes keep the upper half */
<<<<<<< HEAD
#if TCG_TARGET_REG_BITS == 32
    tcg_gen_mov_i32(TCGV_LOW(regs[reg]), TCGV_LOW(v));
#else
=======
>>>>>>> 63fb2590
    tcg_gen_deposit_i64(regs[reg], regs[reg], v, 0, 32);
}

static void store_reg32h_i64(int reg, TCGv_i64 v)
{
    tcg_gen_deposit_i64(regs[reg], regs[reg], v, 32, 32);
}

static void store_freg32_i64(int reg, TCGv_i64 v)
{
    tcg_gen_deposit_i64(fregs[reg], fregs[reg], v, 32, 32);
}

static void return_low128(TCGv_i64 dest)
{
    tcg_gen_ld_i64(dest, cpu_env, offsetof(CPUS390XState, retxl));
}

static void update_psw_addr(DisasContext *s)
{
    /* psw.addr */
    tcg_gen_movi_i64(psw_addr, s->pc);
}

static void update_cc_op(DisasContext *s)
{
    if (s->cc_op != CC_OP_DYNAMIC && s->cc_op != CC_OP_STATIC) {
        tcg_gen_movi_i32(cc_op, s->cc_op);
    }
}

static void potential_page_fault(DisasContext *s)
{
    update_psw_addr(s);
    update_cc_op(s);
}

static inline uint64_t ld_code2(CPUS390XState *env, uint64_t pc)
{
    return (uint64_t)cpu_lduw_code(env, pc);
}

static inline uint64_t ld_code4(CPUS390XState *env, uint64_t pc)
{
    return (uint64_t)(uint32_t)cpu_ldl_code(env, pc);
}

static inline uint64_t ld_code6(CPUS390XState *env, uint64_t pc)
{
    return (ld_code2(env, pc) << 32) | ld_code4(env, pc + 2);
}

static int get_mem_index(DisasContext *s)
{
    switch (s->tb->flags & FLAG_MASK_ASC) {
    case PSW_ASC_PRIMARY >> 32:
        return 0;
    case PSW_ASC_SECONDARY >> 32:
        return 1;
    case PSW_ASC_HOME >> 32:
        return 2;
    default:
        tcg_abort();
        break;
    }
}

static void gen_exception(int excp)
{
    TCGv_i32 tmp = tcg_const_i32(excp);
    gen_helper_exception(cpu_env, tmp);
    tcg_temp_free_i32(tmp);
}

static void gen_program_exception(DisasContext *s, int code)
{
    TCGv_i32 tmp;

    /* Remember what pgm exeption this was.  */
    tmp = tcg_const_i32(code);
    tcg_gen_st_i32(tmp, cpu_env, offsetof(CPUS390XState, int_pgm_code));
    tcg_temp_free_i32(tmp);

    tmp = tcg_const_i32(s->next_pc - s->pc);
    tcg_gen_st_i32(tmp, cpu_env, offsetof(CPUS390XState, int_pgm_ilen));
    tcg_temp_free_i32(tmp);

    /* Advance past instruction.  */
    s->pc = s->next_pc;
    update_psw_addr(s);

    /* Save off cc.  */
    update_cc_op(s);

    /* Trigger exception.  */
    gen_exception(EXCP_PGM);
}

static inline void gen_illegal_opcode(DisasContext *s)
{
    gen_program_exception(s, PGM_SPECIFICATION);
}

static inline void check_privileged(DisasContext *s)
{
    if (s->tb->flags & (PSW_MASK_PSTATE >> 32)) {
        gen_program_exception(s, PGM_PRIVILEGED);
    }
}

static TCGv_i64 get_address(DisasContext *s, int x2, int b2, int d2)
{
    TCGv_i64 tmp = tcg_temp_new_i64();
    bool need_31 = !(s->tb->flags & FLAG_MASK_64);

    /* Note that d2 is limited to 20 bits, signed.  If we crop negative
       displacements early we create larger immedate addends.  */

    /* Note that addi optimizes the imm==0 case.  */
    if (b2 && x2) {
        tcg_gen_add_i64(tmp, regs[b2], regs[x2]);
        tcg_gen_addi_i64(tmp, tmp, d2);
    } else if (b2) {
        tcg_gen_addi_i64(tmp, regs[b2], d2);
    } else if (x2) {
        tcg_gen_addi_i64(tmp, regs[x2], d2);
    } else {
        if (need_31) {
            d2 &= 0x7fffffff;
            need_31 = false;
        }
        tcg_gen_movi_i64(tmp, d2);
    }
    if (need_31) {
        tcg_gen_andi_i64(tmp, tmp, 0x7fffffff);
    }

    return tmp;
}

static inline bool live_cc_data(DisasContext *s)
{
    return (s->cc_op != CC_OP_DYNAMIC
            && s->cc_op != CC_OP_STATIC
            && s->cc_op > 3);
}

static inline void gen_op_movi_cc(DisasContext *s, uint32_t val)
{
    if (live_cc_data(s)) {
        tcg_gen_discard_i64(cc_src);
        tcg_gen_discard_i64(cc_dst);
        tcg_gen_discard_i64(cc_vr);
    }
    s->cc_op = CC_OP_CONST0 + val;
}

static void gen_op_update1_cc_i64(DisasContext *s, enum cc_op op, TCGv_i64 dst)
{
    if (live_cc_data(s)) {
        tcg_gen_discard_i64(cc_src);
        tcg_gen_discard_i64(cc_vr);
    }
    tcg_gen_mov_i64(cc_dst, dst);
    s->cc_op = op;
}

static void gen_op_update2_cc_i64(DisasContext *s, enum cc_op op, TCGv_i64 src,
                                  TCGv_i64 dst)
{
    if (live_cc_data(s)) {
        tcg_gen_discard_i64(cc_vr);
    }
    tcg_gen_mov_i64(cc_src, src);
    tcg_gen_mov_i64(cc_dst, dst);
    s->cc_op = op;
}

static void gen_op_update3_cc_i64(DisasContext *s, enum cc_op op, TCGv_i64 src,
                                  TCGv_i64 dst, TCGv_i64 vr)
{
    tcg_gen_mov_i64(cc_src, src);
    tcg_gen_mov_i64(cc_dst, dst);
    tcg_gen_mov_i64(cc_vr, vr);
    s->cc_op = op;
}

static void set_cc_nz_u64(DisasContext *s, TCGv_i64 val)
{
    gen_op_update1_cc_i64(s, CC_OP_NZ, val);
}

static void gen_set_cc_nz_f32(DisasContext *s, TCGv_i64 val)
{
    gen_op_update1_cc_i64(s, CC_OP_NZ_F32, val);
}

static void gen_set_cc_nz_f64(DisasContext *s, TCGv_i64 val)
{
    gen_op_update1_cc_i64(s, CC_OP_NZ_F64, val);
}

static void gen_set_cc_nz_f128(DisasContext *s, TCGv_i64 vh, TCGv_i64 vl)
{
    gen_op_update2_cc_i64(s, CC_OP_NZ_F128, vh, vl);
}

/* CC value is in env->cc_op */
static void set_cc_static(DisasContext *s)
{
    if (live_cc_data(s)) {
        tcg_gen_discard_i64(cc_src);
        tcg_gen_discard_i64(cc_dst);
        tcg_gen_discard_i64(cc_vr);
    }
    s->cc_op = CC_OP_STATIC;
}

/* calculates cc into cc_op */
static void gen_op_calc_cc(DisasContext *s)
{
    TCGv_i32 local_cc_op;
    TCGv_i64 dummy;

    TCGV_UNUSED_I32(local_cc_op);
    TCGV_UNUSED_I64(dummy);
    switch (s->cc_op) {
    default:
        dummy = tcg_const_i64(0);
        /* FALLTHRU */
    case CC_OP_ADD_64:
    case CC_OP_ADDU_64:
    case CC_OP_ADDC_64:
    case CC_OP_SUB_64:
    case CC_OP_SUBU_64:
    case CC_OP_SUBB_64:
    case CC_OP_ADD_32:
    case CC_OP_ADDU_32:
    case CC_OP_ADDC_32:
    case CC_OP_SUB_32:
    case CC_OP_SUBU_32:
    case CC_OP_SUBB_32:
        local_cc_op = tcg_const_i32(s->cc_op);
        break;
    case CC_OP_CONST0:
    case CC_OP_CONST1:
    case CC_OP_CONST2:
    case CC_OP_CONST3:
    case CC_OP_STATIC:
    case CC_OP_DYNAMIC:
        break;
    }

    switch (s->cc_op) {
    case CC_OP_CONST0:
    case CC_OP_CONST1:
    case CC_OP_CONST2:
    case CC_OP_CONST3:
        /* s->cc_op is the cc value */
        tcg_gen_movi_i32(cc_op, s->cc_op - CC_OP_CONST0);
        break;
    case CC_OP_STATIC:
        /* env->cc_op already is the cc value */
        break;
    case CC_OP_NZ:
    case CC_OP_ABS_64:
    case CC_OP_NABS_64:
    case CC_OP_ABS_32:
    case CC_OP_NABS_32:
    case CC_OP_LTGT0_32:
    case CC_OP_LTGT0_64:
    case CC_OP_COMP_32:
    case CC_OP_COMP_64:
    case CC_OP_NZ_F32:
    case CC_OP_NZ_F64:
    case CC_OP_FLOGR:
        /* 1 argument */
        gen_helper_calc_cc(cc_op, cpu_env, local_cc_op, dummy, cc_dst, dummy);
        break;
    case CC_OP_ICM:
    case CC_OP_LTGT_32:
    case CC_OP_LTGT_64:
    case CC_OP_LTUGTU_32:
    case CC_OP_LTUGTU_64:
    case CC_OP_TM_32:
    case CC_OP_TM_64:
    case CC_OP_SLA_32:
    case CC_OP_SLA_64:
    case CC_OP_NZ_F128:
        /* 2 arguments */
        gen_helper_calc_cc(cc_op, cpu_env, local_cc_op, cc_src, cc_dst, dummy);
        break;
    case CC_OP_ADD_64:
    case CC_OP_ADDU_64:
    case CC_OP_ADDC_64:
    case CC_OP_SUB_64:
    case CC_OP_SUBU_64:
    case CC_OP_SUBB_64:
    case CC_OP_ADD_32:
    case CC_OP_ADDU_32:
    case CC_OP_ADDC_32:
    case CC_OP_SUB_32:
    case CC_OP_SUBU_32:
    case CC_OP_SUBB_32:
        /* 3 arguments */
        gen_helper_calc_cc(cc_op, cpu_env, local_cc_op, cc_src, cc_dst, cc_vr);
        break;
    case CC_OP_DYNAMIC:
        /* unknown operation - assume 3 arguments and cc_op in env */
        gen_helper_calc_cc(cc_op, cpu_env, cc_op, cc_src, cc_dst, cc_vr);
        break;
    default:
        tcg_abort();
    }

    if (!TCGV_IS_UNUSED_I32(local_cc_op)) {
        tcg_temp_free_i32(local_cc_op);
    }
    if (!TCGV_IS_UNUSED_I64(dummy)) {
        tcg_temp_free_i64(dummy);
    }

    /* We now have cc in cc_op as constant */
    set_cc_static(s);
}

static int use_goto_tb(DisasContext *s, uint64_t dest)
{
    /* NOTE: we handle the case where the TB spans two pages here */
    return (((dest & TARGET_PAGE_MASK) == (s->tb->pc & TARGET_PAGE_MASK)
             || (dest & TARGET_PAGE_MASK) == ((s->pc - 1) & TARGET_PAGE_MASK))
            && !s->singlestep_enabled
            && !(s->tb->cflags & CF_LAST_IO));
}

static void account_noninline_branch(DisasContext *s, int cc_op)
{
#ifdef DEBUG_INLINE_BRANCHES
    inline_branch_miss[cc_op]++;
#endif
}

static void account_inline_branch(DisasContext *s, int cc_op)
{
#ifdef DEBUG_INLINE_BRANCHES
    inline_branch_hit[cc_op]++;
#endif
}

/* Table of mask values to comparison codes, given a comparison as input.
   For such, CC=3 should not be possible.  */
static const TCGCond ltgt_cond[16] = {
    TCG_COND_NEVER,  TCG_COND_NEVER,     /*    |    |    | x */
    TCG_COND_GT,     TCG_COND_GT,        /*    |    | GT | x */
    TCG_COND_LT,     TCG_COND_LT,        /*    | LT |    | x */
    TCG_COND_NE,     TCG_COND_NE,        /*    | LT | GT | x */
    TCG_COND_EQ,     TCG_COND_EQ,        /* EQ |    |    | x */
    TCG_COND_GE,     TCG_COND_GE,        /* EQ |    | GT | x */
    TCG_COND_LE,     TCG_COND_LE,        /* EQ | LT |    | x */
    TCG_COND_ALWAYS, TCG_COND_ALWAYS,    /* EQ | LT | GT | x */
};

/* Table of mask values to comparison codes, given a logic op as input.
   For such, only CC=0 and CC=1 should be possible.  */
static const TCGCond nz_cond[16] = {
    TCG_COND_NEVER, TCG_COND_NEVER,      /*    |    | x | x */
    TCG_COND_NEVER, TCG_COND_NEVER,
    TCG_COND_NE, TCG_COND_NE,            /*    | NE | x | x */
    TCG_COND_NE, TCG_COND_NE,
    TCG_COND_EQ, TCG_COND_EQ,            /* EQ |    | x | x */
    TCG_COND_EQ, TCG_COND_EQ,
    TCG_COND_ALWAYS, TCG_COND_ALWAYS,    /* EQ | NE | x | x */
    TCG_COND_ALWAYS, TCG_COND_ALWAYS,
};

/* Interpret MASK in terms of S->CC_OP, and fill in C with all the
   details required to generate a TCG comparison.  */
static void disas_jcc(DisasContext *s, DisasCompare *c, uint32_t mask)
{
    TCGCond cond;
    enum cc_op old_cc_op = s->cc_op;

    if (mask == 15 || mask == 0) {
        c->cond = (mask ? TCG_COND_ALWAYS : TCG_COND_NEVER);
        c->u.s32.a = cc_op;
        c->u.s32.b = cc_op;
        c->g1 = c->g2 = true;
        c->is_64 = false;
        return;
    }

    /* Find the TCG condition for the mask + cc op.  */
    switch (old_cc_op) {
    case CC_OP_LTGT0_32:
    case CC_OP_LTGT0_64:
    case CC_OP_LTGT_32:
    case CC_OP_LTGT_64:
        cond = ltgt_cond[mask];
        if (cond == TCG_COND_NEVER) {
            goto do_dynamic;
        }
        account_inline_branch(s, old_cc_op);
        break;

    case CC_OP_LTUGTU_32:
    case CC_OP_LTUGTU_64:
        cond = tcg_unsigned_cond(ltgt_cond[mask]);
        if (cond == TCG_COND_NEVER) {
            goto do_dynamic;
        }
        account_inline_branch(s, old_cc_op);
        break;

    case CC_OP_NZ:
        cond = nz_cond[mask];
        if (cond == TCG_COND_NEVER) {
            goto do_dynamic;
        }
        account_inline_branch(s, old_cc_op);
        break;

    case CC_OP_TM_32:
    case CC_OP_TM_64:
        switch (mask) {
        case 8:
            cond = TCG_COND_EQ;
            break;
        case 4 | 2 | 1:
            cond = TCG_COND_NE;
            break;
        default:
            goto do_dynamic;
        }
        account_inline_branch(s, old_cc_op);
        break;

    case CC_OP_ICM:
        switch (mask) {
        case 8:
            cond = TCG_COND_EQ;
            break;
        case 4 | 2 | 1:
        case 4 | 2:
            cond = TCG_COND_NE;
            break;
        default:
            goto do_dynamic;
        }
        account_inline_branch(s, old_cc_op);
        break;

    case CC_OP_FLOGR:
        switch (mask & 0xa) {
        case 8: /* src == 0 -> no one bit found */
            cond = TCG_COND_EQ;
            break;
        case 2: /* src != 0 -> one bit found */
            cond = TCG_COND_NE;
            break;
        default:
            goto do_dynamic;
        }
        account_inline_branch(s, old_cc_op);
        break;

    case CC_OP_ADDU_32:
    case CC_OP_ADDU_64:
        switch (mask) {
        case 8 | 2: /* vr == 0 */
            cond = TCG_COND_EQ;
            break;
        case 4 | 1: /* vr != 0 */
            cond = TCG_COND_NE;
            break;
        case 8 | 4: /* no carry -> vr >= src */
            cond = TCG_COND_GEU;
            break;
        case 2 | 1: /* carry -> vr < src */
            cond = TCG_COND_LTU;
            break;
        default:
            goto do_dynamic;
        }
        account_inline_branch(s, old_cc_op);
        break;

    case CC_OP_SUBU_32:
    case CC_OP_SUBU_64:
        /* Note that CC=0 is impossible; treat it as dont-care.  */
        switch (mask & 7) {
        case 2: /* zero -> op1 == op2 */
            cond = TCG_COND_EQ;
            break;
        case 4 | 1: /* !zero -> op1 != op2 */
            cond = TCG_COND_NE;
            break;
        case 4: /* borrow (!carry) -> op1 < op2 */
            cond = TCG_COND_LTU;
            break;
        case 2 | 1: /* !borrow (carry) -> op1 >= op2 */
            cond = TCG_COND_GEU;
            break;
        default:
            goto do_dynamic;
        }
        account_inline_branch(s, old_cc_op);
        break;

    default:
    do_dynamic:
        /* Calculate cc value.  */
        gen_op_calc_cc(s);
        /* FALLTHRU */

    case CC_OP_STATIC:
        /* Jump based on CC.  We'll load up the real cond below;
           the assignment here merely avoids a compiler warning.  */
        account_noninline_branch(s, old_cc_op);
        old_cc_op = CC_OP_STATIC;
        cond = TCG_COND_NEVER;
        break;
    }

    /* Load up the arguments of the comparison.  */
    c->is_64 = true;
    c->g1 = c->g2 = false;
    switch (old_cc_op) {
    case CC_OP_LTGT0_32:
        c->is_64 = false;
        c->u.s32.a = tcg_temp_new_i32();
        tcg_gen_trunc_i64_i32(c->u.s32.a, cc_dst);
        c->u.s32.b = tcg_const_i32(0);
        break;
    case CC_OP_LTGT_32:
    case CC_OP_LTUGTU_32:
    case CC_OP_SUBU_32:
        c->is_64 = false;
        c->u.s32.a = tcg_temp_new_i32();
        tcg_gen_trunc_i64_i32(c->u.s32.a, cc_src);
        c->u.s32.b = tcg_temp_new_i32();
        tcg_gen_trunc_i64_i32(c->u.s32.b, cc_dst);
        break;

    case CC_OP_LTGT0_64:
    case CC_OP_NZ:
    case CC_OP_FLOGR:
        c->u.s64.a = cc_dst;
        c->u.s64.b = tcg_const_i64(0);
        c->g1 = true;
        break;
    case CC_OP_LTGT_64:
    case CC_OP_LTUGTU_64:
    case CC_OP_SUBU_64:
        c->u.s64.a = cc_src;
        c->u.s64.b = cc_dst;
        c->g1 = c->g2 = true;
        break;

    case CC_OP_TM_32:
    case CC_OP_TM_64:
    case CC_OP_ICM:
        c->u.s64.a = tcg_temp_new_i64();
        c->u.s64.b = tcg_const_i64(0);
        tcg_gen_and_i64(c->u.s64.a, cc_src, cc_dst);
        break;

    case CC_OP_ADDU_32:
        c->is_64 = false;
        c->u.s32.a = tcg_temp_new_i32();
        c->u.s32.b = tcg_temp_new_i32();
        tcg_gen_trunc_i64_i32(c->u.s32.a, cc_vr);
        if (cond == TCG_COND_EQ || cond == TCG_COND_NE) {
            tcg_gen_movi_i32(c->u.s32.b, 0);
        } else {
            tcg_gen_trunc_i64_i32(c->u.s32.b, cc_src);
        }
        break;

    case CC_OP_ADDU_64:
        c->u.s64.a = cc_vr;
        c->g1 = true;
        if (cond == TCG_COND_EQ || cond == TCG_COND_NE) {
            c->u.s64.b = tcg_const_i64(0);
        } else {
            c->u.s64.b = cc_src;
            c->g2 = true;
        }
        break;

    case CC_OP_STATIC:
        c->is_64 = false;
        c->u.s32.a = cc_op;
        c->g1 = true;
        switch (mask) {
        case 0x8 | 0x4 | 0x2: /* cc != 3 */
            cond = TCG_COND_NE;
            c->u.s32.b = tcg_const_i32(3);
            break;
        case 0x8 | 0x4 | 0x1: /* cc != 2 */
            cond = TCG_COND_NE;
            c->u.s32.b = tcg_const_i32(2);
            break;
        case 0x8 | 0x2 | 0x1: /* cc != 1 */
            cond = TCG_COND_NE;
            c->u.s32.b = tcg_const_i32(1);
            break;
        case 0x8 | 0x2: /* cc == 0 || cc == 2 => (cc & 1) == 0 */
            cond = TCG_COND_EQ;
            c->g1 = false;
            c->u.s32.a = tcg_temp_new_i32();
            c->u.s32.b = tcg_const_i32(0);
            tcg_gen_andi_i32(c->u.s32.a, cc_op, 1);
            break;
        case 0x8 | 0x4: /* cc < 2 */
            cond = TCG_COND_LTU;
            c->u.s32.b = tcg_const_i32(2);
            break;
        case 0x8: /* cc == 0 */
            cond = TCG_COND_EQ;
            c->u.s32.b = tcg_const_i32(0);
            break;
        case 0x4 | 0x2 | 0x1: /* cc != 0 */
            cond = TCG_COND_NE;
            c->u.s32.b = tcg_const_i32(0);
            break;
        case 0x4 | 0x1: /* cc == 1 || cc == 3 => (cc & 1) != 0 */
            cond = TCG_COND_NE;
            c->g1 = false;
            c->u.s32.a = tcg_temp_new_i32();
            c->u.s32.b = tcg_const_i32(0);
            tcg_gen_andi_i32(c->u.s32.a, cc_op, 1);
            break;
        case 0x4: /* cc == 1 */
            cond = TCG_COND_EQ;
            c->u.s32.b = tcg_const_i32(1);
            break;
        case 0x2 | 0x1: /* cc > 1 */
            cond = TCG_COND_GTU;
            c->u.s32.b = tcg_const_i32(1);
            break;
        case 0x2: /* cc == 2 */
            cond = TCG_COND_EQ;
            c->u.s32.b = tcg_const_i32(2);
            break;
        case 0x1: /* cc == 3 */
            cond = TCG_COND_EQ;
            c->u.s32.b = tcg_const_i32(3);
            break;
        default:
            /* CC is masked by something else: (8 >> cc) & mask.  */
            cond = TCG_COND_NE;
            c->g1 = false;
            c->u.s32.a = tcg_const_i32(8);
            c->u.s32.b = tcg_const_i32(0);
            tcg_gen_shr_i32(c->u.s32.a, c->u.s32.a, cc_op);
            tcg_gen_andi_i32(c->u.s32.a, c->u.s32.a, mask);
            break;
        }
        break;

    default:
        abort();
    }
    c->cond = cond;
}

static void free_compare(DisasCompare *c)
{
    if (!c->g1) {
        if (c->is_64) {
            tcg_temp_free_i64(c->u.s64.a);
        } else {
            tcg_temp_free_i32(c->u.s32.a);
        }
    }
    if (!c->g2) {
        if (c->is_64) {
            tcg_temp_free_i64(c->u.s64.b);
        } else {
            tcg_temp_free_i32(c->u.s32.b);
        }
    }
}

/* ====================================================================== */
/* Define the insn format enumeration.  */
#define F0(N)                         FMT_##N,
#define F1(N, X1)                     F0(N)
#define F2(N, X1, X2)                 F0(N)
#define F3(N, X1, X2, X3)             F0(N)
#define F4(N, X1, X2, X3, X4)         F0(N)
#define F5(N, X1, X2, X3, X4, X5)     F0(N)

typedef enum {
#include "insn-format.def"
} DisasFormat;

#undef F0
#undef F1
#undef F2
#undef F3
#undef F4
#undef F5

/* Define a structure to hold the decoded fields.  We'll store each inside
   an array indexed by an enum.  In order to conserve memory, we'll arrange
   for fields that do not exist at the same time to overlap, thus the "C"
   for compact.  For checking purposes there is an "O" for original index
   as well that will be applied to availability bitmaps.  */

enum DisasFieldIndexO {
    FLD_O_r1,
    FLD_O_r2,
    FLD_O_r3,
    FLD_O_m1,
    FLD_O_m3,
    FLD_O_m4,
    FLD_O_b1,
    FLD_O_b2,
    FLD_O_b4,
    FLD_O_d1,
    FLD_O_d2,
    FLD_O_d4,
    FLD_O_x2,
    FLD_O_l1,
    FLD_O_l2,
    FLD_O_i1,
    FLD_O_i2,
    FLD_O_i3,
    FLD_O_i4,
    FLD_O_i5
};

enum DisasFieldIndexC {
    FLD_C_r1 = 0,
    FLD_C_m1 = 0,
    FLD_C_b1 = 0,
    FLD_C_i1 = 0,

    FLD_C_r2 = 1,
    FLD_C_b2 = 1,
    FLD_C_i2 = 1,

    FLD_C_r3 = 2,
    FLD_C_m3 = 2,
    FLD_C_i3 = 2,

    FLD_C_m4 = 3,
    FLD_C_b4 = 3,
    FLD_C_i4 = 3,
    FLD_C_l1 = 3,

    FLD_C_i5 = 4,
    FLD_C_d1 = 4,

    FLD_C_d2 = 5,

    FLD_C_d4 = 6,
    FLD_C_x2 = 6,
    FLD_C_l2 = 6,

    NUM_C_FIELD = 7
};

struct DisasFields {
    unsigned op:8;
    unsigned op2:8;
    unsigned presentC:16;
    unsigned int presentO;
    int c[NUM_C_FIELD];
};

/* This is the way fields are to be accessed out of DisasFields.  */
#define have_field(S, F)  have_field1((S), FLD_O_##F)
#define get_field(S, F)   get_field1((S), FLD_O_##F, FLD_C_##F)

static bool have_field1(const DisasFields *f, enum DisasFieldIndexO c)
{
    return (f->presentO >> c) & 1;
}

static int get_field1(const DisasFields *f, enum DisasFieldIndexO o,
                      enum DisasFieldIndexC c)
{
    assert(have_field1(f, o));
    return f->c[c];
}

/* Describe the layout of each field in each format.  */
typedef struct DisasField {
    unsigned int beg:8;
    unsigned int size:8;
    unsigned int type:2;
    unsigned int indexC:6;
    enum DisasFieldIndexO indexO:8;
} DisasField;

typedef struct DisasFormatInfo {
    DisasField op[NUM_C_FIELD];
} DisasFormatInfo;

#define R(N, B)       {  B,  4, 0, FLD_C_r##N, FLD_O_r##N }
#define M(N, B)       {  B,  4, 0, FLD_C_m##N, FLD_O_m##N }
#define BD(N, BB, BD) { BB,  4, 0, FLD_C_b##N, FLD_O_b##N }, \
                      { BD, 12, 0, FLD_C_d##N, FLD_O_d##N }
#define BXD(N)        { 16,  4, 0, FLD_C_b##N, FLD_O_b##N }, \
                      { 12,  4, 0, FLD_C_x##N, FLD_O_x##N }, \
                      { 20, 12, 0, FLD_C_d##N, FLD_O_d##N }
#define BDL(N)        { 16,  4, 0, FLD_C_b##N, FLD_O_b##N }, \
                      { 20, 20, 2, FLD_C_d##N, FLD_O_d##N }
#define BXDL(N)       { 16,  4, 0, FLD_C_b##N, FLD_O_b##N }, \
                      { 12,  4, 0, FLD_C_x##N, FLD_O_x##N }, \
                      { 20, 20, 2, FLD_C_d##N, FLD_O_d##N }
#define I(N, B, S)    {  B,  S, 1, FLD_C_i##N, FLD_O_i##N }
#define L(N, B, S)    {  B,  S, 0, FLD_C_l##N, FLD_O_l##N }

#define F0(N)                     { { } },
#define F1(N, X1)                 { { X1 } },
#define F2(N, X1, X2)             { { X1, X2 } },
#define F3(N, X1, X2, X3)         { { X1, X2, X3 } },
#define F4(N, X1, X2, X3, X4)     { { X1, X2, X3, X4 } },
#define F5(N, X1, X2, X3, X4, X5) { { X1, X2, X3, X4, X5 } },

static const DisasFormatInfo format_info[] = {
#include "insn-format.def"
};

#undef F0
#undef F1
#undef F2
#undef F3
#undef F4
#undef F5
#undef R
#undef M
#undef BD
#undef BXD
#undef BDL
#undef BXDL
#undef I
#undef L

/* Generally, we'll extract operands into this structures, operate upon
   them, and store them back.  See the "in1", "in2", "prep", "wout" sets
   of routines below for more details.  */
typedef struct {
    bool g_out, g_out2, g_in1, g_in2;
    TCGv_i64 out, out2, in1, in2;
    TCGv_i64 addr1;
} DisasOps;

/* Instructions can place constraints on their operands, raising specification
   exceptions if they are violated.  To make this easy to automate, each "in1",
   "in2", "prep", "wout" helper will have a SPEC_<name> define that equals one
   of the following, or 0.  To make this easy to document, we'll put the
   SPEC_<name> defines next to <name>.  */

#define SPEC_r1_even    1
#define SPEC_r2_even    2
#define SPEC_r3_even    4
#define SPEC_r1_f128    8
#define SPEC_r2_f128    16

/* Return values from translate_one, indicating the state of the TB.  */
typedef enum {
    /* Continue the TB.  */
    NO_EXIT,
    /* We have emitted one or more goto_tb.  No fixup required.  */
    EXIT_GOTO_TB,
    /* We are not using a goto_tb (for whatever reason), but have updated
       the PC (for whatever reason), so there's no need to do it again on
       exiting the TB.  */
    EXIT_PC_UPDATED,
    /* We are exiting the TB, but have neither emitted a goto_tb, nor
       updated the PC for the next instruction to be executed.  */
    EXIT_PC_STALE,
    /* We are ending the TB with a noreturn function call, e.g. longjmp.
       No following code will be executed.  */
    EXIT_NORETURN,
} ExitStatus;

typedef enum DisasFacility {
    FAC_Z,                  /* zarch (default) */
    FAC_CASS,               /* compare and swap and store */
    FAC_CASS2,              /* compare and swap and store 2*/
    FAC_DFP,                /* decimal floating point */
    FAC_DFPR,               /* decimal floating point rounding */
    FAC_DO,                 /* distinct operands */
    FAC_EE,                 /* execute extensions */
    FAC_EI,                 /* extended immediate */
    FAC_FPE,                /* floating point extension */
    FAC_FPSSH,              /* floating point support sign handling */
    FAC_FPRGR,              /* FPR-GR transfer */
    FAC_GIE,                /* general instructions extension */
    FAC_HFP_MA,             /* HFP multiply-and-add/subtract */
    FAC_HW,                 /* high-word */
    FAC_IEEEE_SIM,          /* IEEE exception sumilation */
    FAC_LOC,                /* load/store on condition */
    FAC_LD,                 /* long displacement */
    FAC_PC,                 /* population count */
    FAC_SCF,                /* store clock fast */
    FAC_SFLE,               /* store facility list extended */
} DisasFacility;

struct DisasInsn {
    unsigned opc:16;
    DisasFormat fmt:8;
    DisasFacility fac:8;
    unsigned spec:8;

    const char *name;

    void (*help_in1)(DisasContext *, DisasFields *, DisasOps *);
    void (*help_in2)(DisasContext *, DisasFields *, DisasOps *);
    void (*help_prep)(DisasContext *, DisasFields *, DisasOps *);
    void (*help_wout)(DisasContext *, DisasFields *, DisasOps *);
    void (*help_cout)(DisasContext *, DisasOps *);
    ExitStatus (*help_op)(DisasContext *, DisasOps *);

    uint64_t data;
};

/* ====================================================================== */
/* Miscelaneous helpers, used by several operations.  */

static void help_l2_shift(DisasContext *s, DisasFields *f,
                          DisasOps *o, int mask)
{
    int b2 = get_field(f, b2);
    int d2 = get_field(f, d2);

    if (b2 == 0) {
        o->in2 = tcg_const_i64(d2 & mask);
    } else {
        o->in2 = get_address(s, 0, b2, d2);
        tcg_gen_andi_i64(o->in2, o->in2, mask);
    }
}

static ExitStatus help_goto_direct(DisasContext *s, uint64_t dest)
{
    if (dest == s->next_pc) {
        return NO_EXIT;
    }
    if (use_goto_tb(s, dest)) {
        update_cc_op(s);
        tcg_gen_goto_tb(0);
        tcg_gen_movi_i64(psw_addr, dest);
        tcg_gen_exit_tb((tcg_target_long)s->tb);
        return EXIT_GOTO_TB;
    } else {
        tcg_gen_movi_i64(psw_addr, dest);
        return EXIT_PC_UPDATED;
    }
}

static ExitStatus help_branch(DisasContext *s, DisasCompare *c,
                              bool is_imm, int imm, TCGv_i64 cdest)
{
    ExitStatus ret;
    uint64_t dest = s->pc + 2 * imm;
    int lab;

    /* Take care of the special cases first.  */
    if (c->cond == TCG_COND_NEVER) {
        ret = NO_EXIT;
        goto egress;
    }
    if (is_imm) {
        if (dest == s->next_pc) {
            /* Branch to next.  */
            ret = NO_EXIT;
            goto egress;
        }
        if (c->cond == TCG_COND_ALWAYS) {
            ret = help_goto_direct(s, dest);
            goto egress;
        }
    } else {
        if (TCGV_IS_UNUSED_I64(cdest)) {
            /* E.g. bcr %r0 -> no branch.  */
            ret = NO_EXIT;
            goto egress;
        }
        if (c->cond == TCG_COND_ALWAYS) {
            tcg_gen_mov_i64(psw_addr, cdest);
            ret = EXIT_PC_UPDATED;
            goto egress;
        }
    }

    if (use_goto_tb(s, s->next_pc)) {
        if (is_imm && use_goto_tb(s, dest)) {
            /* Both exits can use goto_tb.  */
            update_cc_op(s);

            lab = gen_new_label();
            if (c->is_64) {
                tcg_gen_brcond_i64(c->cond, c->u.s64.a, c->u.s64.b, lab);
            } else {
                tcg_gen_brcond_i32(c->cond, c->u.s32.a, c->u.s32.b, lab);
            }

            /* Branch not taken.  */
            tcg_gen_goto_tb(0);
            tcg_gen_movi_i64(psw_addr, s->next_pc);
            tcg_gen_exit_tb((tcg_target_long)s->tb + 0);

            /* Branch taken.  */
            gen_set_label(lab);
            tcg_gen_goto_tb(1);
            tcg_gen_movi_i64(psw_addr, dest);
            tcg_gen_exit_tb((tcg_target_long)s->tb + 1);

            ret = EXIT_GOTO_TB;
        } else {
            /* Fallthru can use goto_tb, but taken branch cannot.  */
            /* Store taken branch destination before the brcond.  This
               avoids having to allocate a new local temp to hold it.
               We'll overwrite this in the not taken case anyway.  */
            if (!is_imm) {
                tcg_gen_mov_i64(psw_addr, cdest);
            }

            lab = gen_new_label();
            if (c->is_64) {
                tcg_gen_brcond_i64(c->cond, c->u.s64.a, c->u.s64.b, lab);
            } else {
                tcg_gen_brcond_i32(c->cond, c->u.s32.a, c->u.s32.b, lab);
            }

            /* Branch not taken.  */
            update_cc_op(s);
            tcg_gen_goto_tb(0);
            tcg_gen_movi_i64(psw_addr, s->next_pc);
            tcg_gen_exit_tb((tcg_target_long)s->tb + 0);

            gen_set_label(lab);
            if (is_imm) {
                tcg_gen_movi_i64(psw_addr, dest);
            }
            ret = EXIT_PC_UPDATED;
        }
    } else {
        /* Fallthru cannot use goto_tb.  This by itself is vanishingly rare.
           Most commonly we're single-stepping or some other condition that
           disables all use of goto_tb.  Just update the PC and exit.  */

        TCGv_i64 next = tcg_const_i64(s->next_pc);
        if (is_imm) {
            cdest = tcg_const_i64(dest);
        }

        if (c->is_64) {
            tcg_gen_movcond_i64(c->cond, psw_addr, c->u.s64.a, c->u.s64.b,
                                cdest, next);
        } else {
            TCGv_i32 t0 = tcg_temp_new_i32();
            TCGv_i64 t1 = tcg_temp_new_i64();
            TCGv_i64 z = tcg_const_i64(0);
            tcg_gen_setcond_i32(c->cond, t0, c->u.s32.a, c->u.s32.b);
            tcg_gen_extu_i32_i64(t1, t0);
            tcg_temp_free_i32(t0);
            tcg_gen_movcond_i64(TCG_COND_NE, psw_addr, t1, z, cdest, next);
            tcg_temp_free_i64(t1);
            tcg_temp_free_i64(z);
        }

        if (is_imm) {
            tcg_temp_free_i64(cdest);
        }
        tcg_temp_free_i64(next);

        ret = EXIT_PC_UPDATED;
    }

 egress:
    free_compare(c);
    return ret;
}

/* ====================================================================== */
/* The operations.  These perform the bulk of the work for any insn,
   usually after the operands have been loaded and output initialized.  */

static ExitStatus op_abs(DisasContext *s, DisasOps *o)
{
    gen_helper_abs_i64(o->out, o->in2);
    return NO_EXIT;
}

static ExitStatus op_absf32(DisasContext *s, DisasOps *o)
{
    tcg_gen_andi_i64(o->out, o->in2, 0x7fffffffull);
    return NO_EXIT;
}

static ExitStatus op_absf64(DisasContext *s, DisasOps *o)
{
    tcg_gen_andi_i64(o->out, o->in2, 0x7fffffffffffffffull);
    return NO_EXIT;
}

static ExitStatus op_absf128(DisasContext *s, DisasOps *o)
{
    tcg_gen_andi_i64(o->out, o->in1, 0x7fffffffffffffffull);
    tcg_gen_mov_i64(o->out2, o->in2);
    return NO_EXIT;
}

static ExitStatus op_add(DisasContext *s, DisasOps *o)
{
    tcg_gen_add_i64(o->out, o->in1, o->in2);
    return NO_EXIT;
}

static ExitStatus op_addc(DisasContext *s, DisasOps *o)
{
    DisasCompare cmp;
    TCGv_i64 carry;

    tcg_gen_add_i64(o->out, o->in1, o->in2);

    /* The carry flag is the msb of CC, therefore the branch mask that would
       create that comparison is 3.  Feeding the generated comparison to
       setcond produces the carry flag that we desire.  */
    disas_jcc(s, &cmp, 3);
    carry = tcg_temp_new_i64();
    if (cmp.is_64) {
        tcg_gen_setcond_i64(cmp.cond, carry, cmp.u.s64.a, cmp.u.s64.b);
    } else {
        TCGv_i32 t = tcg_temp_new_i32();
        tcg_gen_setcond_i32(cmp.cond, t, cmp.u.s32.a, cmp.u.s32.b);
        tcg_gen_extu_i32_i64(carry, t);
        tcg_temp_free_i32(t);
    }
    free_compare(&cmp);

    tcg_gen_add_i64(o->out, o->out, carry);
    tcg_temp_free_i64(carry);
    return NO_EXIT;
}

static ExitStatus op_aeb(DisasContext *s, DisasOps *o)
{
    gen_helper_aeb(o->out, cpu_env, o->in1, o->in2);
    return NO_EXIT;
}

static ExitStatus op_adb(DisasContext *s, DisasOps *o)
{
    gen_helper_adb(o->out, cpu_env, o->in1, o->in2);
    return NO_EXIT;
}

static ExitStatus op_axb(DisasContext *s, DisasOps *o)
{
    gen_helper_axb(o->out, cpu_env, o->out, o->out2, o->in1, o->in2);
    return_low128(o->out2);
    return NO_EXIT;
}

static ExitStatus op_and(DisasContext *s, DisasOps *o)
{
    tcg_gen_and_i64(o->out, o->in1, o->in2);
    return NO_EXIT;
}

static ExitStatus op_andi(DisasContext *s, DisasOps *o)
{
    int shift = s->insn->data & 0xff;
    int size = s->insn->data >> 8;
    uint64_t mask = ((1ull << size) - 1) << shift;

    assert(!o->g_in2);
    tcg_gen_shli_i64(o->in2, o->in2, shift);
    tcg_gen_ori_i64(o->in2, o->in2, ~mask);
    tcg_gen_and_i64(o->out, o->in1, o->in2);

    /* Produce the CC from only the bits manipulated.  */
    tcg_gen_andi_i64(cc_dst, o->out, mask);
    set_cc_nz_u64(s, cc_dst);
    return NO_EXIT;
}

static ExitStatus op_bas(DisasContext *s, DisasOps *o)
{
    tcg_gen_movi_i64(o->out, pc_to_link_info(s, s->next_pc));
    if (!TCGV_IS_UNUSED_I64(o->in2)) {
        tcg_gen_mov_i64(psw_addr, o->in2);
        return EXIT_PC_UPDATED;
    } else {
        return NO_EXIT;
    }
}

static ExitStatus op_basi(DisasContext *s, DisasOps *o)
{
    tcg_gen_movi_i64(o->out, pc_to_link_info(s, s->next_pc));
    return help_goto_direct(s, s->pc + 2 * get_field(s->fields, i2));
}

static ExitStatus op_bc(DisasContext *s, DisasOps *o)
{
    int m1 = get_field(s->fields, m1);
    bool is_imm = have_field(s->fields, i2);
    int imm = is_imm ? get_field(s->fields, i2) : 0;
    DisasCompare c;

    disas_jcc(s, &c, m1);
    return help_branch(s, &c, is_imm, imm, o->in2);
}

static ExitStatus op_bct32(DisasContext *s, DisasOps *o)
{
    int r1 = get_field(s->fields, r1);
    bool is_imm = have_field(s->fields, i2);
    int imm = is_imm ? get_field(s->fields, i2) : 0;
    DisasCompare c;
    TCGv_i64 t;

    c.cond = TCG_COND_NE;
    c.is_64 = false;
    c.g1 = false;
    c.g2 = false;

    t = tcg_temp_new_i64();
    tcg_gen_subi_i64(t, regs[r1], 1);
    store_reg32_i64(r1, t);
    c.u.s32.a = tcg_temp_new_i32();
    c.u.s32.b = tcg_const_i32(0);
    tcg_gen_trunc_i64_i32(c.u.s32.a, t);
    tcg_temp_free_i64(t);

    return help_branch(s, &c, is_imm, imm, o->in2);
}

static ExitStatus op_bct64(DisasContext *s, DisasOps *o)
{
    int r1 = get_field(s->fields, r1);
    bool is_imm = have_field(s->fields, i2);
    int imm = is_imm ? get_field(s->fields, i2) : 0;
    DisasCompare c;

    c.cond = TCG_COND_NE;
    c.is_64 = true;
    c.g1 = true;
    c.g2 = false;

    tcg_gen_subi_i64(regs[r1], regs[r1], 1);
    c.u.s64.a = regs[r1];
    c.u.s64.b = tcg_const_i64(0);

    return help_branch(s, &c, is_imm, imm, o->in2);
}

static ExitStatus op_bx32(DisasContext *s, DisasOps *o)
{
    int r1 = get_field(s->fields, r1);
    int r3 = get_field(s->fields, r3);
    bool is_imm = have_field(s->fields, i2);
    int imm = is_imm ? get_field(s->fields, i2) : 0;
    DisasCompare c;
    TCGv_i64 t;

    c.cond = (s->insn->data ? TCG_COND_LE : TCG_COND_GT);
    c.is_64 = false;
    c.g1 = false;
    c.g2 = false;

    t = tcg_temp_new_i64();
    tcg_gen_add_i64(t, regs[r1], regs[r3]);
    c.u.s32.a = tcg_temp_new_i32();
    c.u.s32.b = tcg_temp_new_i32();
    tcg_gen_trunc_i64_i32(c.u.s32.a, t);
    tcg_gen_trunc_i64_i32(c.u.s32.b, regs[r3 | 1]);
    store_reg32_i64(r1, t);
    tcg_temp_free_i64(t);

    return help_branch(s, &c, is_imm, imm, o->in2);
}

static ExitStatus op_bx64(DisasContext *s, DisasOps *o)
{
    int r1 = get_field(s->fields, r1);
    int r3 = get_field(s->fields, r3);
    bool is_imm = have_field(s->fields, i2);
    int imm = is_imm ? get_field(s->fields, i2) : 0;
    DisasCompare c;

    c.cond = (s->insn->data ? TCG_COND_LE : TCG_COND_GT);
    c.is_64 = true;

    if (r1 == (r3 | 1)) {
        c.u.s64.b = load_reg(r3 | 1);
        c.g2 = false;
    } else {
        c.u.s64.b = regs[r3 | 1];
        c.g2 = true;
    }

    tcg_gen_add_i64(regs[r1], regs[r1], regs[r3]);
    c.u.s64.a = regs[r1];
    c.g1 = true;

    return help_branch(s, &c, is_imm, imm, o->in2);
}

static ExitStatus op_cj(DisasContext *s, DisasOps *o)
{
    int imm, m3 = get_field(s->fields, m3);
    bool is_imm;
    DisasCompare c;

    c.cond = ltgt_cond[m3];
    if (s->insn->data) {
        c.cond = tcg_unsigned_cond(c.cond);
    }
    c.is_64 = c.g1 = c.g2 = true;
    c.u.s64.a = o->in1;
    c.u.s64.b = o->in2;

    is_imm = have_field(s->fields, i4);
    if (is_imm) {
        imm = get_field(s->fields, i4);
    } else {
        imm = 0;
        o->out = get_address(s, 0, get_field(s->fields, b4),
                             get_field(s->fields, d4));
    }

    return help_branch(s, &c, is_imm, imm, o->out);
}

static ExitStatus op_ceb(DisasContext *s, DisasOps *o)
{
    gen_helper_ceb(cc_op, cpu_env, o->in1, o->in2);
    set_cc_static(s);
    return NO_EXIT;
}

static ExitStatus op_cdb(DisasContext *s, DisasOps *o)
{
    gen_helper_cdb(cc_op, cpu_env, o->in1, o->in2);
    set_cc_static(s);
    return NO_EXIT;
}

static ExitStatus op_cxb(DisasContext *s, DisasOps *o)
{
    gen_helper_cxb(cc_op, cpu_env, o->out, o->out2, o->in1, o->in2);
    set_cc_static(s);
    return NO_EXIT;
}

static ExitStatus op_cfeb(DisasContext *s, DisasOps *o)
{
    TCGv_i32 m3 = tcg_const_i32(get_field(s->fields, m3));
    gen_helper_cfeb(o->out, cpu_env, o->in2, m3);
    tcg_temp_free_i32(m3);
    gen_set_cc_nz_f32(s, o->in2);
    return NO_EXIT;
}

static ExitStatus op_cfdb(DisasContext *s, DisasOps *o)
{
    TCGv_i32 m3 = tcg_const_i32(get_field(s->fields, m3));
    gen_helper_cfdb(o->out, cpu_env, o->in2, m3);
    tcg_temp_free_i32(m3);
    gen_set_cc_nz_f64(s, o->in2);
    return NO_EXIT;
}

<<<<<<< HEAD
    LOG_DISAS("disas_eb: op 0x%x r1 %d r3 %d b2 %d d2 0x%x\n",
              op, r1, r3, b2, d2);
    switch (op) {
    case 0xc: /* SRLG     R1,R3,D2(B2)     [RSY] */
    case 0xd: /* SLLG     R1,R3,D2(B2)     [RSY] */
    case 0xa: /* SRAG     R1,R3,D2(B2)     [RSY] */
    case 0xb: /* SLAG     R1,R3,D2(B2)     [RSY] */
    case 0x1c: /* RLLG     R1,R3,D2(B2)     [RSY] */
        if (b2) {
            tmp = get_address(s, 0, b2, d2);
            tcg_gen_andi_i64(tmp, tmp, 0x3f);
        } else {
            tmp = tcg_const_i64(d2 & 0x3f);
        }
        switch (op) {
        case 0xc:
            tcg_gen_shr_i64(regs[r1], regs[r3], tmp);
            break;
        case 0xd:
            tcg_gen_shl_i64(regs[r1], regs[r3], tmp);
            break;
        case 0xa:
            tcg_gen_sar_i64(regs[r1], regs[r3], tmp);
            break;
        case 0xb:
            tmp2 = tcg_temp_new_i64();
            tmp3 = tcg_temp_new_i64();
            gen_op_update2_cc_i64(s, CC_OP_SLAG, regs[r3], tmp);
            tcg_gen_shl_i64(tmp2, regs[r3], tmp);
            /* override sign bit with source sign */
            tcg_gen_andi_i64(tmp2, tmp2, ~0x8000000000000000ULL);
            tcg_gen_andi_i64(tmp3, regs[r3], 0x8000000000000000ULL);
            tcg_gen_or_i64(regs[r1], tmp2, tmp3);
            tcg_temp_free_i64(tmp2);
            tcg_temp_free_i64(tmp3);
            break;
        case 0x1c:
            tcg_gen_rotl_i64(regs[r1], regs[r3], tmp);
            break;
        default:
            tcg_abort();
            break;
        }
        if (op == 0xa) {
            set_cc_s64(s, regs[r1]);
        }
        tcg_temp_free_i64(tmp);
        break;
    case 0x1d: /* RLL    R1,R3,D2(B2)        [RSY] */
        if (b2) {
            tmp = get_address(s, 0, b2, d2);
            tcg_gen_andi_i64(tmp, tmp, 0x3f);
        } else {
            tmp = tcg_const_i64(d2 & 0x3f);
        }
        tmp32_1 = tcg_temp_new_i32();
        tmp32_2 = load_reg32(r3);
        tcg_gen_trunc_i64_i32(tmp32_1, tmp);
        switch (op) {
        case 0x1d:
            tcg_gen_rotl_i32(tmp32_1, tmp32_2, tmp32_1);
            break;
        default:
            tcg_abort();
            break;
        }
        store_reg32(r1, tmp32_1);
        tcg_temp_free_i64(tmp);
        tcg_temp_free_i32(tmp32_1);
        tcg_temp_free_i32(tmp32_2);
        break;
    case 0x4:  /* LMG      R1,R3,D2(B2)     [RSE] */
    case 0x24: /* STMG     R1,R3,D2(B2)     [RSE] */
        stm_len = 8;
        goto do_mh;
    case 0x26: /* STMH     R1,R3,D2(B2)     [RSE] */
    case 0x96: /* LMH      R1,R3,D2(B2)     [RSE] */
        stm_len = 4;
do_mh:
        /* Apparently, unrolling lmg/stmg of any size gains performance -
           even for very long ones... */
        tmp = get_address(s, 0, b2, d2);
        tmp3 = tcg_const_i64(stm_len);
        tmp4 = tcg_const_i64(op == 0x26 ? 32 : 4);
        for (i = r1;; i = (i + 1) % 16) {
            switch (op) {
            case 0x4:
                tcg_gen_qemu_ld64(regs[i], tmp, get_mem_index(s));
                break;
            case 0x96:
                tmp2 = tcg_temp_new_i64();
#if TCG_TARGET_REG_BITS == 32
                tcg_gen_qemu_ld32u(tmp2, tmp, get_mem_index(s));
                tcg_gen_trunc_i64_i32(TCGV_HIGH(regs[i]), tmp2);
#else
                tcg_gen_qemu_ld32u(tmp2, tmp, get_mem_index(s));
                tcg_gen_shl_i64(tmp2, tmp2, tmp4);
                tcg_gen_ext32u_i64(regs[i], regs[i]);
                tcg_gen_or_i64(regs[i], regs[i], tmp2);
#endif
                tcg_temp_free_i64(tmp2);
                break;
            case 0x24:
                tcg_gen_qemu_st64(regs[i], tmp, get_mem_index(s));
                break;
            case 0x26:
                tmp2 = tcg_temp_new_i64();
                tcg_gen_shr_i64(tmp2, regs[i], tmp4);
                tcg_gen_qemu_st32(tmp2, tmp, get_mem_index(s));
                tcg_temp_free_i64(tmp2);
                break;
            default:
                tcg_abort();
            }
            if (i == r3) {
                break;
            }
            tcg_gen_add_i64(tmp, tmp, tmp3);
        }
        tcg_temp_free_i64(tmp);
        tcg_temp_free_i64(tmp3);
        tcg_temp_free_i64(tmp4);
        break;
    case 0x2c: /* STCMH R1,M3,D2(B2) [RSY] */
        tmp = get_address(s, 0, b2, d2);
        tmp32_1 = tcg_const_i32(r1);
        tmp32_2 = tcg_const_i32(r3);
        potential_page_fault(s);
        gen_helper_stcmh(cpu_env, tmp32_1, tmp, tmp32_2);
        tcg_temp_free_i64(tmp);
        tcg_temp_free_i32(tmp32_1);
        tcg_temp_free_i32(tmp32_2);
        break;
#ifndef CONFIG_USER_ONLY
    case 0x2f: /* LCTLG     R1,R3,D2(B2)     [RSE] */
        /* Load Control */
        check_privileged(env, s, ilc);
        tmp = get_address(s, 0, b2, d2);
        tmp32_1 = tcg_const_i32(r1);
        tmp32_2 = tcg_const_i32(r3);
        potential_page_fault(s);
        gen_helper_lctlg(cpu_env, tmp32_1, tmp, tmp32_2);
        tcg_temp_free_i64(tmp);
        tcg_temp_free_i32(tmp32_1);
        tcg_temp_free_i32(tmp32_2);
        break;
    case 0x25: /* STCTG     R1,R3,D2(B2)     [RSE] */
        /* Store Control */
        check_privileged(env, s, ilc);
        tmp = get_address(s, 0, b2, d2);
        tmp32_1 = tcg_const_i32(r1);
        tmp32_2 = tcg_const_i32(r3);
        potential_page_fault(s);
        gen_helper_stctg(cpu_env, tmp32_1, tmp, tmp32_2);
        tcg_temp_free_i64(tmp);
        tcg_temp_free_i32(tmp32_1);
        tcg_temp_free_i32(tmp32_2);
        break;
#endif
    case 0x30: /* CSG     R1,R3,D2(B2)     [RSY] */
        tmp = get_address(s, 0, b2, d2);
        tmp32_1 = tcg_const_i32(r1);
        tmp32_2 = tcg_const_i32(r3);
        potential_page_fault(s);
        /* XXX rewrite in tcg */
        gen_helper_csg(cc_op, cpu_env, tmp32_1, tmp, tmp32_2);
        set_cc_static(s);
        tcg_temp_free_i64(tmp);
        tcg_temp_free_i32(tmp32_1);
        tcg_temp_free_i32(tmp32_2);
        break;
    case 0x3e: /* CDSG R1,R3,D2(B2) [RSY] */
        tmp = get_address(s, 0, b2, d2);
        tmp32_1 = tcg_const_i32(r1);
        tmp32_2 = tcg_const_i32(r3);
        potential_page_fault(s);
        /* XXX rewrite in tcg */
        gen_helper_cdsg(cc_op, cpu_env, tmp32_1, tmp, tmp32_2);
        set_cc_static(s);
        tcg_temp_free_i64(tmp);
        tcg_temp_free_i32(tmp32_1);
        tcg_temp_free_i32(tmp32_2);
        break;
    case 0x51: /* TMY D1(B1),I2 [SIY] */
        tmp = get_address(s, 0, b2, d2); /* SIY -> this is the destination */
        tmp2 = tcg_const_i64((r1 << 4) | r3);
        tcg_gen_qemu_ld8u(tmp, tmp, get_mem_index(s));
        /* yes, this is a 32 bit operation with 64 bit tcg registers, because
           that incurs less conversions */
        cmp_64(s, tmp, tmp2, CC_OP_TM_32);
        tcg_temp_free_i64(tmp);
        tcg_temp_free_i64(tmp2);
        break;
    case 0x52: /* MVIY D1(B1),I2 [SIY] */
        tmp = get_address(s, 0, b2, d2); /* SIY -> this is the destination */
        tmp2 = tcg_const_i64((r1 << 4) | r3);
        tcg_gen_qemu_st8(tmp2, tmp, get_mem_index(s));
        tcg_temp_free_i64(tmp);
        tcg_temp_free_i64(tmp2);
        break;
    case 0x55: /* CLIY D1(B1),I2 [SIY] */
        tmp3 = get_address(s, 0, b2, d2); /* SIY -> this is the 1st operand */
        tmp = tcg_temp_new_i64();
        tmp32_1 = tcg_temp_new_i32();
        tcg_gen_qemu_ld8u(tmp, tmp3, get_mem_index(s));
        tcg_gen_trunc_i64_i32(tmp32_1, tmp);
        cmp_u32c(s, tmp32_1, (r1 << 4) | r3);
        tcg_temp_free_i64(tmp);
        tcg_temp_free_i64(tmp3);
        tcg_temp_free_i32(tmp32_1);
        break;
    case 0x80: /* ICMH      R1,M3,D2(B2)     [RSY] */
        tmp = get_address(s, 0, b2, d2);
        tmp32_1 = tcg_const_i32(r1);
        tmp32_2 = tcg_const_i32(r3);
        potential_page_fault(s);
        /* XXX split CC calculation out */
        gen_helper_icmh(cc_op, cpu_env, tmp32_1, tmp, tmp32_2);
        set_cc_static(s);
        tcg_temp_free_i64(tmp);
        tcg_temp_free_i32(tmp32_1);
        tcg_temp_free_i32(tmp32_2);
        break;
    default:
        LOG_DISAS("illegal eb operation 0x%x\n", op);
        gen_illegal_opcode(env, s, ilc);
        break;
    }
=======
static ExitStatus op_cfxb(DisasContext *s, DisasOps *o)
{
    TCGv_i32 m3 = tcg_const_i32(get_field(s->fields, m3));
    gen_helper_cfxb(o->out, cpu_env, o->in1, o->in2, m3);
    tcg_temp_free_i32(m3);
    gen_set_cc_nz_f128(s, o->in1, o->in2);
    return NO_EXIT;
>>>>>>> 63fb2590
}

static ExitStatus op_cgeb(DisasContext *s, DisasOps *o)
{
    TCGv_i32 m3 = tcg_const_i32(get_field(s->fields, m3));
    gen_helper_cgeb(o->out, cpu_env, o->in2, m3);
    tcg_temp_free_i32(m3);
    gen_set_cc_nz_f32(s, o->in2);
    return NO_EXIT;
}

static ExitStatus op_cgdb(DisasContext *s, DisasOps *o)
{
    TCGv_i32 m3 = tcg_const_i32(get_field(s->fields, m3));
    gen_helper_cgdb(o->out, cpu_env, o->in2, m3);
    tcg_temp_free_i32(m3);
    gen_set_cc_nz_f64(s, o->in2);
    return NO_EXIT;
}

static ExitStatus op_cgxb(DisasContext *s, DisasOps *o)
{
    TCGv_i32 m3 = tcg_const_i32(get_field(s->fields, m3));
    gen_helper_cgxb(o->out, cpu_env, o->in1, o->in2, m3);
    tcg_temp_free_i32(m3);
    gen_set_cc_nz_f128(s, o->in1, o->in2);
    return NO_EXIT;
}

static ExitStatus op_clfeb(DisasContext *s, DisasOps *o)
{
    TCGv_i32 m3 = tcg_const_i32(get_field(s->fields, m3));
    gen_helper_clfeb(o->out, cpu_env, o->in2, m3);
    tcg_temp_free_i32(m3);
    gen_set_cc_nz_f32(s, o->in2);
    return NO_EXIT;
}

static ExitStatus op_clfdb(DisasContext *s, DisasOps *o)
{
    TCGv_i32 m3 = tcg_const_i32(get_field(s->fields, m3));
    gen_helper_clfdb(o->out, cpu_env, o->in2, m3);
    tcg_temp_free_i32(m3);
    gen_set_cc_nz_f64(s, o->in2);
    return NO_EXIT;
}

static ExitStatus op_clfxb(DisasContext *s, DisasOps *o)
{
    TCGv_i32 m3 = tcg_const_i32(get_field(s->fields, m3));
    gen_helper_clfxb(o->out, cpu_env, o->in1, o->in2, m3);
    tcg_temp_free_i32(m3);
    gen_set_cc_nz_f128(s, o->in1, o->in2);
    return NO_EXIT;
}

static ExitStatus op_clgeb(DisasContext *s, DisasOps *o)
{
    TCGv_i32 m3 = tcg_const_i32(get_field(s->fields, m3));
    gen_helper_clgeb(o->out, cpu_env, o->in2, m3);
    tcg_temp_free_i32(m3);
    gen_set_cc_nz_f32(s, o->in2);
    return NO_EXIT;
}

static ExitStatus op_clgdb(DisasContext *s, DisasOps *o)
{
    TCGv_i32 m3 = tcg_const_i32(get_field(s->fields, m3));
    gen_helper_clgdb(o->out, cpu_env, o->in2, m3);
    tcg_temp_free_i32(m3);
    gen_set_cc_nz_f64(s, o->in2);
    return NO_EXIT;
}

static ExitStatus op_clgxb(DisasContext *s, DisasOps *o)
{
    TCGv_i32 m3 = tcg_const_i32(get_field(s->fields, m3));
    gen_helper_clgxb(o->out, cpu_env, o->in1, o->in2, m3);
    tcg_temp_free_i32(m3);
    gen_set_cc_nz_f128(s, o->in1, o->in2);
    return NO_EXIT;
}

static ExitStatus op_cegb(DisasContext *s, DisasOps *o)
{
    TCGv_i32 m3 = tcg_const_i32(get_field(s->fields, m3));
    gen_helper_cegb(o->out, cpu_env, o->in2, m3);
    tcg_temp_free_i32(m3);
    return NO_EXIT;
}

static ExitStatus op_cdgb(DisasContext *s, DisasOps *o)
{
    TCGv_i32 m3 = tcg_const_i32(get_field(s->fields, m3));
    gen_helper_cdgb(o->out, cpu_env, o->in2, m3);
    tcg_temp_free_i32(m3);
    return NO_EXIT;
}

static ExitStatus op_cxgb(DisasContext *s, DisasOps *o)
{
    TCGv_i32 m3 = tcg_const_i32(get_field(s->fields, m3));
    gen_helper_cxgb(o->out, cpu_env, o->in2, m3);
    tcg_temp_free_i32(m3);
    return_low128(o->out2);
    return NO_EXIT;
}

static ExitStatus op_celgb(DisasContext *s, DisasOps *o)
{
    TCGv_i32 m3 = tcg_const_i32(get_field(s->fields, m3));
    gen_helper_celgb(o->out, cpu_env, o->in2, m3);
    tcg_temp_free_i32(m3);
    return NO_EXIT;
}

static ExitStatus op_cdlgb(DisasContext *s, DisasOps *o)
{
    TCGv_i32 m3 = tcg_const_i32(get_field(s->fields, m3));
    gen_helper_cdlgb(o->out, cpu_env, o->in2, m3);
    tcg_temp_free_i32(m3);
    return NO_EXIT;
}

static ExitStatus op_cxlgb(DisasContext *s, DisasOps *o)
{
    TCGv_i32 m3 = tcg_const_i32(get_field(s->fields, m3));
    gen_helper_cxlgb(o->out, cpu_env, o->in2, m3);
    tcg_temp_free_i32(m3);
    return_low128(o->out2);
    return NO_EXIT;
}

static ExitStatus op_cksm(DisasContext *s, DisasOps *o)
{
    int r2 = get_field(s->fields, r2);
    TCGv_i64 len = tcg_temp_new_i64();

    potential_page_fault(s);
    gen_helper_cksm(len, cpu_env, o->in1, o->in2, regs[r2 + 1]);
    set_cc_static(s);
    return_low128(o->out);

    tcg_gen_add_i64(regs[r2], regs[r2], len);
    tcg_gen_sub_i64(regs[r2 + 1], regs[r2 + 1], len);
    tcg_temp_free_i64(len);

    return NO_EXIT;
}

static ExitStatus op_clc(DisasContext *s, DisasOps *o)
{
    int l = get_field(s->fields, l1);
    TCGv_i32 vl;

    switch (l + 1) {
    case 1:
        tcg_gen_qemu_ld8u(cc_src, o->addr1, get_mem_index(s));
        tcg_gen_qemu_ld8u(cc_dst, o->in2, get_mem_index(s));
        break;
    case 2:
        tcg_gen_qemu_ld16u(cc_src, o->addr1, get_mem_index(s));
        tcg_gen_qemu_ld16u(cc_dst, o->in2, get_mem_index(s));
        break;
    case 4:
        tcg_gen_qemu_ld32u(cc_src, o->addr1, get_mem_index(s));
        tcg_gen_qemu_ld32u(cc_dst, o->in2, get_mem_index(s));
        break;
    case 8:
        tcg_gen_qemu_ld64(cc_src, o->addr1, get_mem_index(s));
        tcg_gen_qemu_ld64(cc_dst, o->in2, get_mem_index(s));
        break;
    default:
        potential_page_fault(s);
        vl = tcg_const_i32(l);
        gen_helper_clc(cc_op, cpu_env, vl, o->addr1, o->in2);
        tcg_temp_free_i32(vl);
        set_cc_static(s);
        return NO_EXIT;
    }
    gen_op_update2_cc_i64(s, CC_OP_LTUGTU_64, cc_src, cc_dst);
    return NO_EXIT;
}

static ExitStatus op_clcle(DisasContext *s, DisasOps *o)
{
    TCGv_i32 r1 = tcg_const_i32(get_field(s->fields, r1));
    TCGv_i32 r3 = tcg_const_i32(get_field(s->fields, r3));
    potential_page_fault(s);
    gen_helper_clcle(cc_op, cpu_env, r1, o->in2, r3);
    tcg_temp_free_i32(r1);
    tcg_temp_free_i32(r3);
    set_cc_static(s);
    return NO_EXIT;
}

static ExitStatus op_clm(DisasContext *s, DisasOps *o)
{
    TCGv_i32 m3 = tcg_const_i32(get_field(s->fields, m3));
    TCGv_i32 t1 = tcg_temp_new_i32();
    tcg_gen_trunc_i64_i32(t1, o->in1);
    potential_page_fault(s);
    gen_helper_clm(cc_op, cpu_env, t1, m3, o->in2);
    set_cc_static(s);
    tcg_temp_free_i32(t1);
    tcg_temp_free_i32(m3);
    return NO_EXIT;
}

static ExitStatus op_clst(DisasContext *s, DisasOps *o)
{
    potential_page_fault(s);
    gen_helper_clst(o->in1, cpu_env, regs[0], o->in1, o->in2);
    set_cc_static(s);
    return_low128(o->in2);
    return NO_EXIT;
}

static ExitStatus op_cps(DisasContext *s, DisasOps *o)
{
    TCGv_i64 t = tcg_temp_new_i64();
    tcg_gen_andi_i64(t, o->in1, 0x8000000000000000ull);
    tcg_gen_andi_i64(o->out, o->in2, 0x7fffffffffffffffull);
    tcg_gen_or_i64(o->out, o->out, t);
    tcg_temp_free_i64(t);
    return NO_EXIT;
}

static ExitStatus op_cs(DisasContext *s, DisasOps *o)
{
    /* FIXME: needs an atomic solution for CONFIG_USER_ONLY.  */
    int d2 = get_field(s->fields, d2);
    int b2 = get_field(s->fields, b2);
    int is_64 = s->insn->data;
    TCGv_i64 addr, mem, cc, z;

    /* Note that in1 = R3 (new value) and
       in2 = (zero-extended) R1 (expected value).  */

    /* Load the memory into the (temporary) output.  While the PoO only talks
       about moving the memory to R1 on inequality, if we include equality it
       means that R1 is equal to the memory in all conditions.  */
    addr = get_address(s, 0, b2, d2);
    if (is_64) {
        tcg_gen_qemu_ld64(o->out, addr, get_mem_index(s));
    } else {
        tcg_gen_qemu_ld32u(o->out, addr, get_mem_index(s));
    }

    /* Are the memory and expected values (un)equal?  Note that this setcond
       produces the output CC value, thus the NE sense of the test.  */
    cc = tcg_temp_new_i64();
    tcg_gen_setcond_i64(TCG_COND_NE, cc, o->in2, o->out);

    /* If the memory and expected values are equal (CC==0), copy R3 to MEM.
       Recall that we are allowed to unconditionally issue the store (and
       thus any possible write trap), so (re-)store the original contents
       of MEM in case of inequality.  */
    z = tcg_const_i64(0);
    mem = tcg_temp_new_i64();
    tcg_gen_movcond_i64(TCG_COND_EQ, mem, cc, z, o->in1, o->out);
    if (is_64) {
        tcg_gen_qemu_st64(mem, addr, get_mem_index(s));
    } else {
        tcg_gen_qemu_st32(mem, addr, get_mem_index(s));
    }
    tcg_temp_free_i64(z);
    tcg_temp_free_i64(mem);
    tcg_temp_free_i64(addr);

    /* Store CC back to cc_op.  Wait until after the store so that any
       exception gets the old cc_op value.  */
    tcg_gen_trunc_i64_i32(cc_op, cc);
    tcg_temp_free_i64(cc);
    set_cc_static(s);
    return NO_EXIT;
}

static ExitStatus op_cdsg(DisasContext *s, DisasOps *o)
{
    /* FIXME: needs an atomic solution for CONFIG_USER_ONLY.  */
    int r1 = get_field(s->fields, r1);
    int r3 = get_field(s->fields, r3);
    int d2 = get_field(s->fields, d2);
    int b2 = get_field(s->fields, b2);
    TCGv_i64 addrh, addrl, memh, meml, outh, outl, cc, z;

    /* Note that R1:R1+1 = expected value and R3:R3+1 = new value.  */

    addrh = get_address(s, 0, b2, d2);
    addrl = get_address(s, 0, b2, d2 + 8);
    outh = tcg_temp_new_i64();
    outl = tcg_temp_new_i64();

    tcg_gen_qemu_ld64(outh, addrh, get_mem_index(s));
    tcg_gen_qemu_ld64(outl, addrl, get_mem_index(s));

    /* Fold the double-word compare with arithmetic.  */
    cc = tcg_temp_new_i64();
    z = tcg_temp_new_i64();
    tcg_gen_xor_i64(cc, outh, regs[r1]);
    tcg_gen_xor_i64(z, outl, regs[r1 + 1]);
    tcg_gen_or_i64(cc, cc, z);
    tcg_gen_movi_i64(z, 0);
    tcg_gen_setcond_i64(TCG_COND_NE, cc, cc, z);

    memh = tcg_temp_new_i64();
    meml = tcg_temp_new_i64();
    tcg_gen_movcond_i64(TCG_COND_EQ, memh, cc, z, regs[r3], outh);
    tcg_gen_movcond_i64(TCG_COND_EQ, meml, cc, z, regs[r3 + 1], outl);
    tcg_temp_free_i64(z);

    tcg_gen_qemu_st64(memh, addrh, get_mem_index(s));
    tcg_gen_qemu_st64(meml, addrl, get_mem_index(s));
    tcg_temp_free_i64(memh);
    tcg_temp_free_i64(meml);
    tcg_temp_free_i64(addrh);
    tcg_temp_free_i64(addrl);

    /* Save back state now that we've passed all exceptions.  */
    tcg_gen_mov_i64(regs[r1], outh);
    tcg_gen_mov_i64(regs[r1 + 1], outl);
    tcg_gen_trunc_i64_i32(cc_op, cc);
    tcg_temp_free_i64(outh);
    tcg_temp_free_i64(outl);
    tcg_temp_free_i64(cc);
    set_cc_static(s);
    return NO_EXIT;
}

#ifndef CONFIG_USER_ONLY
static ExitStatus op_csp(DisasContext *s, DisasOps *o)
{
    TCGv_i32 r1 = tcg_const_i32(get_field(s->fields, r1));
    check_privileged(s);
    gen_helper_csp(cc_op, cpu_env, r1, o->in2);
    tcg_temp_free_i32(r1);
    set_cc_static(s);
    return NO_EXIT;
}
#endif

static ExitStatus op_cvd(DisasContext *s, DisasOps *o)
{
    TCGv_i64 t1 = tcg_temp_new_i64();
    TCGv_i32 t2 = tcg_temp_new_i32();
    tcg_gen_trunc_i64_i32(t2, o->in1);
    gen_helper_cvd(t1, t2);
    tcg_temp_free_i32(t2);
    tcg_gen_qemu_st64(t1, o->in2, get_mem_index(s));
    tcg_temp_free_i64(t1);
    return NO_EXIT;
}

static ExitStatus op_ct(DisasContext *s, DisasOps *o)
{
    int m3 = get_field(s->fields, m3);
    int lab = gen_new_label();
    TCGv_i32 t;
    TCGCond c;

    c = tcg_invert_cond(ltgt_cond[m3]);
    if (s->insn->data) {
        c = tcg_unsigned_cond(c);
    }
    tcg_gen_brcond_i64(c, o->in1, o->in2, lab);

    /* Set DXC to 0xff.  */
    t = tcg_temp_new_i32();
    tcg_gen_ld_i32(t, cpu_env, offsetof(CPUS390XState, fpc));
    tcg_gen_ori_i32(t, t, 0xff00);
    tcg_gen_st_i32(t, cpu_env, offsetof(CPUS390XState, fpc));
    tcg_temp_free_i32(t);

    /* Trap.  */
    gen_program_exception(s, PGM_DATA);

    gen_set_label(lab);
    return NO_EXIT;
}

#ifndef CONFIG_USER_ONLY
static ExitStatus op_diag(DisasContext *s, DisasOps *o)
{
    TCGv_i32 tmp;

    check_privileged(s);
    potential_page_fault(s);

    /* We pretend the format is RX_a so that D2 is the field we want.  */
    tmp = tcg_const_i32(get_field(s->fields, d2) & 0xfff);
    gen_helper_diag(regs[2], cpu_env, tmp, regs[2], regs[1]);
    tcg_temp_free_i32(tmp);
    return NO_EXIT;
}
#endif

static ExitStatus op_divs32(DisasContext *s, DisasOps *o)
{
    gen_helper_divs32(o->out2, cpu_env, o->in1, o->in2);
    return_low128(o->out);
    return NO_EXIT;
}

static ExitStatus op_divu32(DisasContext *s, DisasOps *o)
{
    gen_helper_divu32(o->out2, cpu_env, o->in1, o->in2);
    return_low128(o->out);
    return NO_EXIT;
}

static ExitStatus op_divs64(DisasContext *s, DisasOps *o)
{
    gen_helper_divs64(o->out2, cpu_env, o->in1, o->in2);
    return_low128(o->out);
    return NO_EXIT;
}

static ExitStatus op_divu64(DisasContext *s, DisasOps *o)
{
    gen_helper_divu64(o->out2, cpu_env, o->out, o->out2, o->in2);
    return_low128(o->out);
    return NO_EXIT;
}

static ExitStatus op_deb(DisasContext *s, DisasOps *o)
{
    gen_helper_deb(o->out, cpu_env, o->in1, o->in2);
    return NO_EXIT;
}

static ExitStatus op_ddb(DisasContext *s, DisasOps *o)
{
    gen_helper_ddb(o->out, cpu_env, o->in1, o->in2);
    return NO_EXIT;
}

static ExitStatus op_dxb(DisasContext *s, DisasOps *o)
{
    gen_helper_dxb(o->out, cpu_env, o->out, o->out2, o->in1, o->in2);
    return_low128(o->out2);
    return NO_EXIT;
}

static ExitStatus op_ear(DisasContext *s, DisasOps *o)
{
    int r2 = get_field(s->fields, r2);
    tcg_gen_ld32u_i64(o->out, cpu_env, offsetof(CPUS390XState, aregs[r2]));
    return NO_EXIT;
}

static ExitStatus op_efpc(DisasContext *s, DisasOps *o)
{
    tcg_gen_ld32u_i64(o->out, cpu_env, offsetof(CPUS390XState, fpc));
    return NO_EXIT;
}

static ExitStatus op_ex(DisasContext *s, DisasOps *o)
{
    /* ??? Perhaps a better way to implement EXECUTE is to set a bit in
       tb->flags, (ab)use the tb->cs_base field as the address of
       the template in memory, and grab 8 bits of tb->flags/cflags for
       the contents of the register.  We would then recognize all this
       in gen_intermediate_code_internal, generating code for exactly
       one instruction.  This new TB then gets executed normally.

       On the other hand, this seems to be mostly used for modifying
       MVC inside of memcpy, which needs a helper call anyway.  So
       perhaps this doesn't bear thinking about any further.  */

    TCGv_i64 tmp;

    update_psw_addr(s);
    update_cc_op(s);

    tmp = tcg_const_i64(s->next_pc);
    gen_helper_ex(cc_op, cpu_env, cc_op, o->in1, o->in2, tmp);
    tcg_temp_free_i64(tmp);

    set_cc_static(s);
    return NO_EXIT;
}

static ExitStatus op_flogr(DisasContext *s, DisasOps *o)
{
    /* We'll use the original input for cc computation, since we get to
       compare that against 0, which ought to be better than comparing
       the real output against 64.  It also lets cc_dst be a convenient
       temporary during our computation.  */
    gen_op_update1_cc_i64(s, CC_OP_FLOGR, o->in2);

    /* R1 = IN ? CLZ(IN) : 64.  */
    gen_helper_clz(o->out, o->in2);

    /* R1+1 = IN & ~(found bit).  Note that we may attempt to shift this
       value by 64, which is undefined.  But since the shift is 64 iff the
       input is zero, we still get the correct result after and'ing.  */
    tcg_gen_movi_i64(o->out2, 0x8000000000000000ull);
    tcg_gen_shr_i64(o->out2, o->out2, o->out);
    tcg_gen_andc_i64(o->out2, cc_dst, o->out2);
    return NO_EXIT;
}

static ExitStatus op_icm(DisasContext *s, DisasOps *o)
{
    int m3 = get_field(s->fields, m3);
    int pos, len, base = s->insn->data;
    TCGv_i64 tmp = tcg_temp_new_i64();
    uint64_t ccm;

    switch (m3) {
    case 0xf:
        /* Effectively a 32-bit load.  */
        tcg_gen_qemu_ld32u(tmp, o->in2, get_mem_index(s));
        len = 32;
        goto one_insert;

    case 0xc:
    case 0x6:
    case 0x3:
        /* Effectively a 16-bit load.  */
        tcg_gen_qemu_ld16u(tmp, o->in2, get_mem_index(s));
        len = 16;
        goto one_insert;

    case 0x8:
    case 0x4:
    case 0x2:
    case 0x1:
        /* Effectively an 8-bit load.  */
        tcg_gen_qemu_ld8u(tmp, o->in2, get_mem_index(s));
        len = 8;
        goto one_insert;

    one_insert:
        pos = base + ctz32(m3) * 8;
        tcg_gen_deposit_i64(o->out, o->out, tmp, pos, len);
        ccm = ((1ull << len) - 1) << pos;
        break;

    default:
        /* This is going to be a sequence of loads and inserts.  */
        pos = base + 32 - 8;
        ccm = 0;
        while (m3) {
            if (m3 & 0x8) {
                tcg_gen_qemu_ld8u(tmp, o->in2, get_mem_index(s));
                tcg_gen_addi_i64(o->in2, o->in2, 1);
                tcg_gen_deposit_i64(o->out, o->out, tmp, pos, 8);
                ccm |= 0xff << pos;
            }
            m3 = (m3 << 1) & 0xf;
            pos -= 8;
        }
        break;
    }

    tcg_gen_movi_i64(tmp, ccm);
    gen_op_update2_cc_i64(s, CC_OP_ICM, tmp, o->out);
    tcg_temp_free_i64(tmp);
    return NO_EXIT;
}

static ExitStatus op_insi(DisasContext *s, DisasOps *o)
{
    int shift = s->insn->data & 0xff;
    int size = s->insn->data >> 8;
    tcg_gen_deposit_i64(o->out, o->in1, o->in2, shift, size);
    return NO_EXIT;
}

static ExitStatus op_ipm(DisasContext *s, DisasOps *o)
{
    TCGv_i64 t1;

    gen_op_calc_cc(s);
    tcg_gen_andi_i64(o->out, o->out, ~0xff000000ull);

    t1 = tcg_temp_new_i64();
    tcg_gen_shli_i64(t1, psw_mask, 20);
    tcg_gen_shri_i64(t1, t1, 36);
    tcg_gen_or_i64(o->out, o->out, t1);

    tcg_gen_extu_i32_i64(t1, cc_op);
    tcg_gen_shli_i64(t1, t1, 28);
    tcg_gen_or_i64(o->out, o->out, t1);
    tcg_temp_free_i64(t1);
    return NO_EXIT;
}

#ifndef CONFIG_USER_ONLY
static ExitStatus op_ipte(DisasContext *s, DisasOps *o)
{
    check_privileged(s);
    gen_helper_ipte(cpu_env, o->in1, o->in2);
    return NO_EXIT;
}

static ExitStatus op_iske(DisasContext *s, DisasOps *o)
{
    check_privileged(s);
    gen_helper_iske(o->out, cpu_env, o->in2);
    return NO_EXIT;
}
#endif

static ExitStatus op_ldeb(DisasContext *s, DisasOps *o)
{
    gen_helper_ldeb(o->out, cpu_env, o->in2);
    return NO_EXIT;
}

static ExitStatus op_ledb(DisasContext *s, DisasOps *o)
{
    gen_helper_ledb(o->out, cpu_env, o->in2);
    return NO_EXIT;
}

static ExitStatus op_ldxb(DisasContext *s, DisasOps *o)
{
    gen_helper_ldxb(o->out, cpu_env, o->in1, o->in2);
    return NO_EXIT;
}

static ExitStatus op_lexb(DisasContext *s, DisasOps *o)
{
    gen_helper_lexb(o->out, cpu_env, o->in1, o->in2);
    return NO_EXIT;
}

static ExitStatus op_lxdb(DisasContext *s, DisasOps *o)
{
    gen_helper_lxdb(o->out, cpu_env, o->in2);
    return_low128(o->out2);
    return NO_EXIT;
}

static ExitStatus op_lxeb(DisasContext *s, DisasOps *o)
{
    gen_helper_lxeb(o->out, cpu_env, o->in2);
    return_low128(o->out2);
    return NO_EXIT;
}

static ExitStatus op_llgt(DisasContext *s, DisasOps *o)
{
    tcg_gen_andi_i64(o->out, o->in2, 0x7fffffff);
    return NO_EXIT;
}

static ExitStatus op_ld8s(DisasContext *s, DisasOps *o)
{
    tcg_gen_qemu_ld8s(o->out, o->in2, get_mem_index(s));
    return NO_EXIT;
}

static ExitStatus op_ld8u(DisasContext *s, DisasOps *o)
{
    tcg_gen_qemu_ld8u(o->out, o->in2, get_mem_index(s));
    return NO_EXIT;
}

static ExitStatus op_ld16s(DisasContext *s, DisasOps *o)
{
    tcg_gen_qemu_ld16s(o->out, o->in2, get_mem_index(s));
    return NO_EXIT;
}

static ExitStatus op_ld16u(DisasContext *s, DisasOps *o)
{
    tcg_gen_qemu_ld16u(o->out, o->in2, get_mem_index(s));
    return NO_EXIT;
}

static ExitStatus op_ld32s(DisasContext *s, DisasOps *o)
{
    tcg_gen_qemu_ld32s(o->out, o->in2, get_mem_index(s));
    return NO_EXIT;
}

static ExitStatus op_ld32u(DisasContext *s, DisasOps *o)
{
    tcg_gen_qemu_ld32u(o->out, o->in2, get_mem_index(s));
    return NO_EXIT;
}

static ExitStatus op_ld64(DisasContext *s, DisasOps *o)
{
    tcg_gen_qemu_ld64(o->out, o->in2, get_mem_index(s));
    return NO_EXIT;
}

static ExitStatus op_loc(DisasContext *s, DisasOps *o)
{
    DisasCompare c;

    disas_jcc(s, &c, get_field(s->fields, m3));

    if (c.is_64) {
        tcg_gen_movcond_i64(c.cond, o->out, c.u.s64.a, c.u.s64.b,
                            o->in2, o->in1);
        free_compare(&c);
    } else {
        TCGv_i32 t32 = tcg_temp_new_i32();
        TCGv_i64 t, z;

        tcg_gen_setcond_i32(c.cond, t32, c.u.s32.a, c.u.s32.b);
        free_compare(&c);

        t = tcg_temp_new_i64();
        tcg_gen_extu_i32_i64(t, t32);
        tcg_temp_free_i32(t32);

        z = tcg_const_i64(0);
        tcg_gen_movcond_i64(TCG_COND_NE, o->out, t, z, o->in2, o->in1);
        tcg_temp_free_i64(t);
        tcg_temp_free_i64(z);
    }

    return NO_EXIT;
}

#ifndef CONFIG_USER_ONLY
static ExitStatus op_lctl(DisasContext *s, DisasOps *o)
{
    TCGv_i32 r1 = tcg_const_i32(get_field(s->fields, r1));
    TCGv_i32 r3 = tcg_const_i32(get_field(s->fields, r3));
    check_privileged(s);
    potential_page_fault(s);
    gen_helper_lctl(cpu_env, r1, o->in2, r3);
    tcg_temp_free_i32(r1);
    tcg_temp_free_i32(r3);
    return NO_EXIT;
}

static ExitStatus op_lctlg(DisasContext *s, DisasOps *o)
{
    TCGv_i32 r1 = tcg_const_i32(get_field(s->fields, r1));
    TCGv_i32 r3 = tcg_const_i32(get_field(s->fields, r3));
    check_privileged(s);
    potential_page_fault(s);
    gen_helper_lctlg(cpu_env, r1, o->in2, r3);
    tcg_temp_free_i32(r1);
    tcg_temp_free_i32(r3);
    return NO_EXIT;
}
static ExitStatus op_lra(DisasContext *s, DisasOps *o)
{
    check_privileged(s);
    potential_page_fault(s);
    gen_helper_lra(o->out, cpu_env, o->in2);
    set_cc_static(s);
    return NO_EXIT;
}

static ExitStatus op_lpsw(DisasContext *s, DisasOps *o)
{
    TCGv_i64 t1, t2;

    check_privileged(s);

    t1 = tcg_temp_new_i64();
    t2 = tcg_temp_new_i64();
    tcg_gen_qemu_ld32u(t1, o->in2, get_mem_index(s));
    tcg_gen_addi_i64(o->in2, o->in2, 4);
    tcg_gen_qemu_ld32u(t2, o->in2, get_mem_index(s));
    /* Convert the 32-bit PSW_MASK into the 64-bit PSW_MASK.  */
    tcg_gen_shli_i64(t1, t1, 32);
    gen_helper_load_psw(cpu_env, t1, t2);
    tcg_temp_free_i64(t1);
    tcg_temp_free_i64(t2);
    return EXIT_NORETURN;
}

static ExitStatus op_lpswe(DisasContext *s, DisasOps *o)
{
    TCGv_i64 t1, t2;

    check_privileged(s);

    t1 = tcg_temp_new_i64();
    t2 = tcg_temp_new_i64();
    tcg_gen_qemu_ld64(t1, o->in2, get_mem_index(s));
    tcg_gen_addi_i64(o->in2, o->in2, 8);
    tcg_gen_qemu_ld64(t2, o->in2, get_mem_index(s));
    gen_helper_load_psw(cpu_env, t1, t2);
    tcg_temp_free_i64(t1);
    tcg_temp_free_i64(t2);
    return EXIT_NORETURN;
}
#endif

static ExitStatus op_lam(DisasContext *s, DisasOps *o)
{
    TCGv_i32 r1 = tcg_const_i32(get_field(s->fields, r1));
    TCGv_i32 r3 = tcg_const_i32(get_field(s->fields, r3));
    potential_page_fault(s);
    gen_helper_lam(cpu_env, r1, o->in2, r3);
    tcg_temp_free_i32(r1);
    tcg_temp_free_i32(r3);
    return NO_EXIT;
}

static ExitStatus op_lm32(DisasContext *s, DisasOps *o)
{
    int r1 = get_field(s->fields, r1);
    int r3 = get_field(s->fields, r3);
    TCGv_i64 t = tcg_temp_new_i64();
    TCGv_i64 t4 = tcg_const_i64(4);

    while (1) {
        tcg_gen_qemu_ld32u(t, o->in2, get_mem_index(s));
        store_reg32_i64(r1, t);
        if (r1 == r3) {
            break;
        }
        tcg_gen_add_i64(o->in2, o->in2, t4);
        r1 = (r1 + 1) & 15;
    }

    tcg_temp_free_i64(t);
    tcg_temp_free_i64(t4);
    return NO_EXIT;
}

static ExitStatus op_lmh(DisasContext *s, DisasOps *o)
{
    int r1 = get_field(s->fields, r1);
    int r3 = get_field(s->fields, r3);
    TCGv_i64 t = tcg_temp_new_i64();
    TCGv_i64 t4 = tcg_const_i64(4);

    while (1) {
        tcg_gen_qemu_ld32u(t, o->in2, get_mem_index(s));
        store_reg32h_i64(r1, t);
        if (r1 == r3) {
            break;
        }
        tcg_gen_add_i64(o->in2, o->in2, t4);
        r1 = (r1 + 1) & 15;
    }

    tcg_temp_free_i64(t);
    tcg_temp_free_i64(t4);
    return NO_EXIT;
}

static ExitStatus op_lm64(DisasContext *s, DisasOps *o)
{
    int r1 = get_field(s->fields, r1);
    int r3 = get_field(s->fields, r3);
    TCGv_i64 t8 = tcg_const_i64(8);

    while (1) {
        tcg_gen_qemu_ld64(regs[r1], o->in2, get_mem_index(s));
        if (r1 == r3) {
            break;
        }
        tcg_gen_add_i64(o->in2, o->in2, t8);
        r1 = (r1 + 1) & 15;
    }

    tcg_temp_free_i64(t8);
    return NO_EXIT;
}

static ExitStatus op_mov2(DisasContext *s, DisasOps *o)
{
    o->out = o->in2;
    o->g_out = o->g_in2;
    TCGV_UNUSED_I64(o->in2);
    o->g_in2 = false;
    return NO_EXIT;
}

static ExitStatus op_movx(DisasContext *s, DisasOps *o)
{
    o->out = o->in1;
    o->out2 = o->in2;
    o->g_out = o->g_in1;
    o->g_out2 = o->g_in2;
    TCGV_UNUSED_I64(o->in1);
    TCGV_UNUSED_I64(o->in2);
    o->g_in1 = o->g_in2 = false;
    return NO_EXIT;
}

static ExitStatus op_mvc(DisasContext *s, DisasOps *o)
{
    TCGv_i32 l = tcg_const_i32(get_field(s->fields, l1));
    potential_page_fault(s);
    gen_helper_mvc(cpu_env, l, o->addr1, o->in2);
    tcg_temp_free_i32(l);
    return NO_EXIT;
}

static ExitStatus op_mvcl(DisasContext *s, DisasOps *o)
{
    TCGv_i32 r1 = tcg_const_i32(get_field(s->fields, r1));
    TCGv_i32 r2 = tcg_const_i32(get_field(s->fields, r2));
    potential_page_fault(s);
    gen_helper_mvcl(cc_op, cpu_env, r1, r2);
    tcg_temp_free_i32(r1);
    tcg_temp_free_i32(r2);
    set_cc_static(s);
    return NO_EXIT;
}

static ExitStatus op_mvcle(DisasContext *s, DisasOps *o)
{
    TCGv_i32 r1 = tcg_const_i32(get_field(s->fields, r1));
    TCGv_i32 r3 = tcg_const_i32(get_field(s->fields, r3));
    potential_page_fault(s);
    gen_helper_mvcle(cc_op, cpu_env, r1, o->in2, r3);
    tcg_temp_free_i32(r1);
    tcg_temp_free_i32(r3);
    set_cc_static(s);
    return NO_EXIT;
}

#ifndef CONFIG_USER_ONLY
static ExitStatus op_mvcp(DisasContext *s, DisasOps *o)
{
    int r1 = get_field(s->fields, l1);
    check_privileged(s);
    potential_page_fault(s);
    gen_helper_mvcp(cc_op, cpu_env, regs[r1], o->addr1, o->in2);
    set_cc_static(s);
    return NO_EXIT;
}

static ExitStatus op_mvcs(DisasContext *s, DisasOps *o)
{
    int r1 = get_field(s->fields, l1);
    check_privileged(s);
    potential_page_fault(s);
    gen_helper_mvcs(cc_op, cpu_env, regs[r1], o->addr1, o->in2);
    set_cc_static(s);
    return NO_EXIT;
}
#endif

static ExitStatus op_mvpg(DisasContext *s, DisasOps *o)
{
    potential_page_fault(s);
    gen_helper_mvpg(cpu_env, regs[0], o->in1, o->in2);
    set_cc_static(s);
    return NO_EXIT;
}

static ExitStatus op_mvst(DisasContext *s, DisasOps *o)
{
    potential_page_fault(s);
    gen_helper_mvst(o->in1, cpu_env, regs[0], o->in1, o->in2);
    set_cc_static(s);
    return_low128(o->in2);
    return NO_EXIT;
}

static ExitStatus op_mul(DisasContext *s, DisasOps *o)
{
    tcg_gen_mul_i64(o->out, o->in1, o->in2);
    return NO_EXIT;
}

static ExitStatus op_mul128(DisasContext *s, DisasOps *o)
{
    gen_helper_mul128(o->out, cpu_env, o->in1, o->in2);
    return_low128(o->out2);
    return NO_EXIT;
}

static ExitStatus op_meeb(DisasContext *s, DisasOps *o)
{
    gen_helper_meeb(o->out, cpu_env, o->in1, o->in2);
    return NO_EXIT;
}

static ExitStatus op_mdeb(DisasContext *s, DisasOps *o)
{
    gen_helper_mdeb(o->out, cpu_env, o->in1, o->in2);
    return NO_EXIT;
}

static ExitStatus op_mdb(DisasContext *s, DisasOps *o)
{
    gen_helper_mdb(o->out, cpu_env, o->in1, o->in2);
    return NO_EXIT;
}

static ExitStatus op_mxb(DisasContext *s, DisasOps *o)
{
    gen_helper_mxb(o->out, cpu_env, o->out, o->out2, o->in1, o->in2);
    return_low128(o->out2);
    return NO_EXIT;
}

static ExitStatus op_mxdb(DisasContext *s, DisasOps *o)
{
    gen_helper_mxdb(o->out, cpu_env, o->out, o->out2, o->in2);
    return_low128(o->out2);
    return NO_EXIT;
}

static ExitStatus op_maeb(DisasContext *s, DisasOps *o)
{
    TCGv_i64 r3 = load_freg32_i64(get_field(s->fields, r3));
    gen_helper_maeb(o->out, cpu_env, o->in1, o->in2, r3);
    tcg_temp_free_i64(r3);
    return NO_EXIT;
}

static ExitStatus op_madb(DisasContext *s, DisasOps *o)
{
    int r3 = get_field(s->fields, r3);
    gen_helper_madb(o->out, cpu_env, o->in1, o->in2, fregs[r3]);
    return NO_EXIT;
}

static ExitStatus op_mseb(DisasContext *s, DisasOps *o)
{
    TCGv_i64 r3 = load_freg32_i64(get_field(s->fields, r3));
    gen_helper_mseb(o->out, cpu_env, o->in1, o->in2, r3);
    tcg_temp_free_i64(r3);
    return NO_EXIT;
}

static ExitStatus op_msdb(DisasContext *s, DisasOps *o)
{
    int r3 = get_field(s->fields, r3);
    gen_helper_msdb(o->out, cpu_env, o->in1, o->in2, fregs[r3]);
    return NO_EXIT;
}

static ExitStatus op_nabs(DisasContext *s, DisasOps *o)
{
    gen_helper_nabs_i64(o->out, o->in2);
    return NO_EXIT;
}

static ExitStatus op_nabsf32(DisasContext *s, DisasOps *o)
{
    tcg_gen_ori_i64(o->out, o->in2, 0x80000000ull);
    return NO_EXIT;
}

static ExitStatus op_nabsf64(DisasContext *s, DisasOps *o)
{
    tcg_gen_ori_i64(o->out, o->in2, 0x8000000000000000ull);
    return NO_EXIT;
}

static ExitStatus op_nabsf128(DisasContext *s, DisasOps *o)
{
    tcg_gen_ori_i64(o->out, o->in1, 0x8000000000000000ull);
    tcg_gen_mov_i64(o->out2, o->in2);
    return NO_EXIT;
}

static ExitStatus op_nc(DisasContext *s, DisasOps *o)
{
    TCGv_i32 l = tcg_const_i32(get_field(s->fields, l1));
    potential_page_fault(s);
    gen_helper_nc(cc_op, cpu_env, l, o->addr1, o->in2);
    tcg_temp_free_i32(l);
    set_cc_static(s);
    return NO_EXIT;
}

static ExitStatus op_neg(DisasContext *s, DisasOps *o)
{
    tcg_gen_neg_i64(o->out, o->in2);
    return NO_EXIT;
}

static ExitStatus op_negf32(DisasContext *s, DisasOps *o)
{
    tcg_gen_xori_i64(o->out, o->in2, 0x80000000ull);
    return NO_EXIT;
}

static ExitStatus op_negf64(DisasContext *s, DisasOps *o)
{
    tcg_gen_xori_i64(o->out, o->in2, 0x8000000000000000ull);
    return NO_EXIT;
}

static ExitStatus op_negf128(DisasContext *s, DisasOps *o)
{
    tcg_gen_xori_i64(o->out, o->in1, 0x8000000000000000ull);
    tcg_gen_mov_i64(o->out2, o->in2);
    return NO_EXIT;
}

static ExitStatus op_oc(DisasContext *s, DisasOps *o)
{
    TCGv_i32 l = tcg_const_i32(get_field(s->fields, l1));
    potential_page_fault(s);
    gen_helper_oc(cc_op, cpu_env, l, o->addr1, o->in2);
    tcg_temp_free_i32(l);
    set_cc_static(s);
    return NO_EXIT;
}

static ExitStatus op_or(DisasContext *s, DisasOps *o)
{
    tcg_gen_or_i64(o->out, o->in1, o->in2);
    return NO_EXIT;
}

static ExitStatus op_ori(DisasContext *s, DisasOps *o)
{
    int shift = s->insn->data & 0xff;
    int size = s->insn->data >> 8;
    uint64_t mask = ((1ull << size) - 1) << shift;

    assert(!o->g_in2);
    tcg_gen_shli_i64(o->in2, o->in2, shift);
    tcg_gen_or_i64(o->out, o->in1, o->in2);

    /* Produce the CC from only the bits manipulated.  */
    tcg_gen_andi_i64(cc_dst, o->out, mask);
    set_cc_nz_u64(s, cc_dst);
    return NO_EXIT;
}

static ExitStatus op_popcnt(DisasContext *s, DisasOps *o)
{
    gen_helper_popcnt(o->out, o->in2);
    return NO_EXIT;
}

#ifndef CONFIG_USER_ONLY
static ExitStatus op_ptlb(DisasContext *s, DisasOps *o)
{
    check_privileged(s);
    gen_helper_ptlb(cpu_env);
    return NO_EXIT;
}
#endif

static ExitStatus op_risbg(DisasContext *s, DisasOps *o)
{
    int i3 = get_field(s->fields, i3);
    int i4 = get_field(s->fields, i4);
    int i5 = get_field(s->fields, i5);
    int do_zero = i4 & 0x80;
    uint64_t mask, imask, pmask;
    int pos, len, rot;

    /* Adjust the arguments for the specific insn.  */
    switch (s->fields->op2) {
    case 0x55: /* risbg */
        i3 &= 63;
        i4 &= 63;
        pmask = ~0;
        break;
    case 0x5d: /* risbhg */
        i3 &= 31;
        i4 &= 31;
        pmask = 0xffffffff00000000ull;
        break;
    case 0x51: /* risblg */
        i3 &= 31;
        i4 &= 31;
        pmask = 0x00000000ffffffffull;
        break;
    default:
        abort();
    }

    /* MASK is the set of bits to be inserted from R2.
       Take care for I3/I4 wraparound.  */
    mask = pmask >> i3;
    if (i3 <= i4) {
        mask ^= pmask >> i4 >> 1;
    } else {
        mask |= ~(pmask >> i4 >> 1);
    }
    mask &= pmask;

    /* IMASK is the set of bits to be kept from R1.  In the case of the high/low
       insns, we need to keep the other half of the register.  */
    imask = ~mask | ~pmask;
    if (do_zero) {
        if (s->fields->op2 == 0x55) {
            imask = 0;
        } else {
            imask = ~pmask;
        }
    }

    /* In some cases we can implement this with deposit, which can be more
       efficient on some hosts.  */
    if (~mask == imask && i3 <= i4) {
        if (s->fields->op2 == 0x5d) {
            i3 += 32, i4 += 32;
        }
        /* Note that we rotate the bits to be inserted to the lsb, not to
           the position as described in the PoO.  */
        len = i4 - i3 + 1;
        pos = 63 - i4;
        rot = (i5 - pos) & 63;
    } else {
        pos = len = -1;
        rot = i5 & 63;
    }

    /* Rotate the input as necessary.  */
    tcg_gen_rotli_i64(o->in2, o->in2, rot);

    /* Insert the selected bits into the output.  */
    if (pos >= 0) {
        tcg_gen_deposit_i64(o->out, o->out, o->in2, pos, len);
    } else if (imask == 0) {
        tcg_gen_andi_i64(o->out, o->in2, mask);
    } else {
        tcg_gen_andi_i64(o->in2, o->in2, mask);
        tcg_gen_andi_i64(o->out, o->out, imask);
        tcg_gen_or_i64(o->out, o->out, o->in2);
    }
    return NO_EXIT;
}

static ExitStatus op_rosbg(DisasContext *s, DisasOps *o)
{
    int i3 = get_field(s->fields, i3);
    int i4 = get_field(s->fields, i4);
    int i5 = get_field(s->fields, i5);
    uint64_t mask;

    /* If this is a test-only form, arrange to discard the result.  */
    if (i3 & 0x80) {
        o->out = tcg_temp_new_i64();
        o->g_out = false;
    }

    i3 &= 63;
    i4 &= 63;
    i5 &= 63;

    /* MASK is the set of bits to be operated on from R2.
       Take care for I3/I4 wraparound.  */
    mask = ~0ull >> i3;
    if (i3 <= i4) {
        mask ^= ~0ull >> i4 >> 1;
    } else {
        mask |= ~(~0ull >> i4 >> 1);
    }

    /* Rotate the input as necessary.  */
    tcg_gen_rotli_i64(o->in2, o->in2, i5);

    /* Operate.  */
    switch (s->fields->op2) {
    case 0x55: /* AND */
        tcg_gen_ori_i64(o->in2, o->in2, ~mask);
        tcg_gen_and_i64(o->out, o->out, o->in2);
        break;
    case 0x56: /* OR */
        tcg_gen_andi_i64(o->in2, o->in2, mask);
        tcg_gen_or_i64(o->out, o->out, o->in2);
        break;
    case 0x57: /* XOR */
        tcg_gen_andi_i64(o->in2, o->in2, mask);
        tcg_gen_xor_i64(o->out, o->out, o->in2);
        break;
    default:
        abort();
    }

    /* Set the CC.  */
    tcg_gen_andi_i64(cc_dst, o->out, mask);
    set_cc_nz_u64(s, cc_dst);
    return NO_EXIT;
}

static ExitStatus op_rev16(DisasContext *s, DisasOps *o)
{
    tcg_gen_bswap16_i64(o->out, o->in2);
    return NO_EXIT;
}

static ExitStatus op_rev32(DisasContext *s, DisasOps *o)
{
    tcg_gen_bswap32_i64(o->out, o->in2);
    return NO_EXIT;
}

static ExitStatus op_rev64(DisasContext *s, DisasOps *o)
{
    tcg_gen_bswap64_i64(o->out, o->in2);
    return NO_EXIT;
}

static ExitStatus op_rll32(DisasContext *s, DisasOps *o)
{
    TCGv_i32 t1 = tcg_temp_new_i32();
    TCGv_i32 t2 = tcg_temp_new_i32();
    TCGv_i32 to = tcg_temp_new_i32();
    tcg_gen_trunc_i64_i32(t1, o->in1);
    tcg_gen_trunc_i64_i32(t2, o->in2);
    tcg_gen_rotl_i32(to, t1, t2);
    tcg_gen_extu_i32_i64(o->out, to);
    tcg_temp_free_i32(t1);
    tcg_temp_free_i32(t2);
    tcg_temp_free_i32(to);
    return NO_EXIT;
}

static ExitStatus op_rll64(DisasContext *s, DisasOps *o)
{
    tcg_gen_rotl_i64(o->out, o->in1, o->in2);
    return NO_EXIT;
}

#ifndef CONFIG_USER_ONLY
static ExitStatus op_rrbe(DisasContext *s, DisasOps *o)
{
    check_privileged(s);
    gen_helper_rrbe(cc_op, cpu_env, o->in2);
    set_cc_static(s);
    return NO_EXIT;
}

static ExitStatus op_sacf(DisasContext *s, DisasOps *o)
{
    check_privileged(s);
    gen_helper_sacf(cpu_env, o->in2);
    /* Addressing mode has changed, so end the block.  */
    return EXIT_PC_STALE;
}
#endif

static ExitStatus op_sar(DisasContext *s, DisasOps *o)
{
    int r1 = get_field(s->fields, r1);
    tcg_gen_st32_i64(o->in2, cpu_env, offsetof(CPUS390XState, aregs[r1]));
    return NO_EXIT;
}

static ExitStatus op_seb(DisasContext *s, DisasOps *o)
{
    gen_helper_seb(o->out, cpu_env, o->in1, o->in2);
    return NO_EXIT;
}

static ExitStatus op_sdb(DisasContext *s, DisasOps *o)
{
    gen_helper_sdb(o->out, cpu_env, o->in1, o->in2);
    return NO_EXIT;
}

static ExitStatus op_sxb(DisasContext *s, DisasOps *o)
{
    gen_helper_sxb(o->out, cpu_env, o->out, o->out2, o->in1, o->in2);
    return_low128(o->out2);
    return NO_EXIT;
}

static ExitStatus op_sqeb(DisasContext *s, DisasOps *o)
{
    gen_helper_sqeb(o->out, cpu_env, o->in2);
    return NO_EXIT;
}

static ExitStatus op_sqdb(DisasContext *s, DisasOps *o)
{
    gen_helper_sqdb(o->out, cpu_env, o->in2);
    return NO_EXIT;
}

static ExitStatus op_sqxb(DisasContext *s, DisasOps *o)
{
    gen_helper_sqxb(o->out, cpu_env, o->in1, o->in2);
    return_low128(o->out2);
    return NO_EXIT;
}

#ifndef CONFIG_USER_ONLY
static ExitStatus op_servc(DisasContext *s, DisasOps *o)
{
    check_privileged(s);
    potential_page_fault(s);
    gen_helper_servc(cc_op, cpu_env, o->in2, o->in1);
    set_cc_static(s);
    return NO_EXIT;
}

static ExitStatus op_sigp(DisasContext *s, DisasOps *o)
{
    TCGv_i32 r1 = tcg_const_i32(get_field(s->fields, r1));
    check_privileged(s);
    potential_page_fault(s);
    gen_helper_sigp(cc_op, cpu_env, o->in2, r1, o->in1);
    tcg_temp_free_i32(r1);
    return NO_EXIT;
}
#endif

static ExitStatus op_soc(DisasContext *s, DisasOps *o)
{
    DisasCompare c;
    TCGv_i64 a;
    int lab, r1;

    disas_jcc(s, &c, get_field(s->fields, m3));

    lab = gen_new_label();
    if (c.is_64) {
        tcg_gen_brcond_i64(c.cond, c.u.s64.a, c.u.s64.b, lab);
    } else {
        tcg_gen_brcond_i32(c.cond, c.u.s32.a, c.u.s32.b, lab);
    }
    free_compare(&c);

    r1 = get_field(s->fields, r1);
    a = get_address(s, 0, get_field(s->fields, b2), get_field(s->fields, d2));
    if (s->insn->data) {
        tcg_gen_qemu_st64(regs[r1], a, get_mem_index(s));
    } else {
        tcg_gen_qemu_st32(regs[r1], a, get_mem_index(s));
    }
    tcg_temp_free_i64(a);

    gen_set_label(lab);
    return NO_EXIT;
}

static ExitStatus op_sla(DisasContext *s, DisasOps *o)
{
    uint64_t sign = 1ull << s->insn->data;
    enum cc_op cco = s->insn->data == 31 ? CC_OP_SLA_32 : CC_OP_SLA_64;
    gen_op_update2_cc_i64(s, cco, o->in1, o->in2);
    tcg_gen_shl_i64(o->out, o->in1, o->in2);
    /* The arithmetic left shift is curious in that it does not affect
       the sign bit.  Copy that over from the source unchanged.  */
    tcg_gen_andi_i64(o->out, o->out, ~sign);
    tcg_gen_andi_i64(o->in1, o->in1, sign);
    tcg_gen_or_i64(o->out, o->out, o->in1);
    return NO_EXIT;
}

static ExitStatus op_sll(DisasContext *s, DisasOps *o)
{
    tcg_gen_shl_i64(o->out, o->in1, o->in2);
    return NO_EXIT;
}

static ExitStatus op_sra(DisasContext *s, DisasOps *o)
{
    tcg_gen_sar_i64(o->out, o->in1, o->in2);
    return NO_EXIT;
}

static ExitStatus op_srl(DisasContext *s, DisasOps *o)
{
    tcg_gen_shr_i64(o->out, o->in1, o->in2);
    return NO_EXIT;
}

static ExitStatus op_sfpc(DisasContext *s, DisasOps *o)
{
    gen_helper_sfpc(cpu_env, o->in2);
    return NO_EXIT;
}

static ExitStatus op_sfas(DisasContext *s, DisasOps *o)
{
    gen_helper_sfas(cpu_env, o->in2);
    return NO_EXIT;
}

static ExitStatus op_srnm(DisasContext *s, DisasOps *o)
{
    int b2 = get_field(s->fields, b2);
    int d2 = get_field(s->fields, d2);
    TCGv_i64 t1 = tcg_temp_new_i64();
    TCGv_i64 t2 = tcg_temp_new_i64();
    int mask, pos, len;

    switch (s->fields->op2) {
    case 0x99: /* SRNM */
        pos = 0, len = 2;
        break;
    case 0xb8: /* SRNMB */
        pos = 0, len = 3;
        break;
    case 0xb9: /* SRNMT */
        pos = 4, len = 3;
    default:
        tcg_abort();
    }
    mask = (1 << len) - 1;

    /* Insert the value into the appropriate field of the FPC.  */
    if (b2 == 0) {
        tcg_gen_movi_i64(t1, d2 & mask);
    } else {
        tcg_gen_addi_i64(t1, regs[b2], d2);
        tcg_gen_andi_i64(t1, t1, mask);
    }
    tcg_gen_ld32u_i64(t2, cpu_env, offsetof(CPUS390XState, fpc));
    tcg_gen_deposit_i64(t2, t2, t1, pos, len);
    tcg_temp_free_i64(t1);

    /* Then install the new FPC to set the rounding mode in fpu_status.  */
    gen_helper_sfpc(cpu_env, t2);
    tcg_temp_free_i64(t2);
    return NO_EXIT;
}

#ifndef CONFIG_USER_ONLY
static ExitStatus op_spka(DisasContext *s, DisasOps *o)
{
    check_privileged(s);
    tcg_gen_shri_i64(o->in2, o->in2, 4);
    tcg_gen_deposit_i64(psw_mask, psw_mask, o->in2, PSW_SHIFT_KEY - 4, 4);
    return NO_EXIT;
}

static ExitStatus op_sske(DisasContext *s, DisasOps *o)
{
    check_privileged(s);
    gen_helper_sske(cpu_env, o->in1, o->in2);
    return NO_EXIT;
}

static ExitStatus op_ssm(DisasContext *s, DisasOps *o)
{
    check_privileged(s);
    tcg_gen_deposit_i64(psw_mask, psw_mask, o->in2, 56, 8);
    return NO_EXIT;
}

static ExitStatus op_stap(DisasContext *s, DisasOps *o)
{
    check_privileged(s);
    /* ??? Surely cpu address != cpu number.  In any case the previous
       version of this stored more than the required half-word, so it
       is unlikely this has ever been tested.  */
    tcg_gen_ld32u_i64(o->out, cpu_env, offsetof(CPUS390XState, cpu_num));
    return NO_EXIT;
}

static ExitStatus op_stck(DisasContext *s, DisasOps *o)
{
    gen_helper_stck(o->out, cpu_env);
    /* ??? We don't implement clock states.  */
    gen_op_movi_cc(s, 0);
    return NO_EXIT;
}

static ExitStatus op_stcke(DisasContext *s, DisasOps *o)
{
    TCGv_i64 c1 = tcg_temp_new_i64();
    TCGv_i64 c2 = tcg_temp_new_i64();
    gen_helper_stck(c1, cpu_env);
    /* Shift the 64-bit value into its place as a zero-extended
       104-bit value.  Note that "bit positions 64-103 are always
       non-zero so that they compare differently to STCK"; we set
       the least significant bit to 1.  */
    tcg_gen_shli_i64(c2, c1, 56);
    tcg_gen_shri_i64(c1, c1, 8);
    tcg_gen_ori_i64(c2, c2, 0x10000);
    tcg_gen_qemu_st64(c1, o->in2, get_mem_index(s));
    tcg_gen_addi_i64(o->in2, o->in2, 8);
    tcg_gen_qemu_st64(c2, o->in2, get_mem_index(s));
    tcg_temp_free_i64(c1);
    tcg_temp_free_i64(c2);
    /* ??? We don't implement clock states.  */
    gen_op_movi_cc(s, 0);
    return NO_EXIT;
}

static ExitStatus op_sckc(DisasContext *s, DisasOps *o)
{
    check_privileged(s);
    gen_helper_sckc(cpu_env, o->in2);
    return NO_EXIT;
}

static ExitStatus op_stckc(DisasContext *s, DisasOps *o)
{
    check_privileged(s);
    gen_helper_stckc(o->out, cpu_env);
    return NO_EXIT;
}

static ExitStatus op_stctg(DisasContext *s, DisasOps *o)
{
    TCGv_i32 r1 = tcg_const_i32(get_field(s->fields, r1));
    TCGv_i32 r3 = tcg_const_i32(get_field(s->fields, r3));
    check_privileged(s);
    potential_page_fault(s);
    gen_helper_stctg(cpu_env, r1, o->in2, r3);
    tcg_temp_free_i32(r1);
    tcg_temp_free_i32(r3);
    return NO_EXIT;
}

static ExitStatus op_stctl(DisasContext *s, DisasOps *o)
{
    TCGv_i32 r1 = tcg_const_i32(get_field(s->fields, r1));
    TCGv_i32 r3 = tcg_const_i32(get_field(s->fields, r3));
    check_privileged(s);
    potential_page_fault(s);
    gen_helper_stctl(cpu_env, r1, o->in2, r3);
    tcg_temp_free_i32(r1);
    tcg_temp_free_i32(r3);
    return NO_EXIT;
}

static ExitStatus op_stidp(DisasContext *s, DisasOps *o)
{
    check_privileged(s);
    tcg_gen_ld32u_i64(o->out, cpu_env, offsetof(CPUS390XState, cpu_num));
    return NO_EXIT;
}

static ExitStatus op_spt(DisasContext *s, DisasOps *o)
{
    check_privileged(s);
    gen_helper_spt(cpu_env, o->in2);
    return NO_EXIT;
}

static ExitStatus op_stfl(DisasContext *s, DisasOps *o)
{
    TCGv_i64 f, a;
    /* We really ought to have more complete indication of facilities
       that we implement.  Address this when STFLE is implemented.  */
    check_privileged(s);
    f = tcg_const_i64(0xc0000000);
    a = tcg_const_i64(200);
    tcg_gen_qemu_st32(f, a, get_mem_index(s));
    tcg_temp_free_i64(f);
    tcg_temp_free_i64(a);
    return NO_EXIT;
}

static ExitStatus op_stpt(DisasContext *s, DisasOps *o)
{
    check_privileged(s);
    gen_helper_stpt(o->out, cpu_env);
    return NO_EXIT;
}

static ExitStatus op_stsi(DisasContext *s, DisasOps *o)
{
    check_privileged(s);
    potential_page_fault(s);
    gen_helper_stsi(cc_op, cpu_env, o->in2, regs[0], regs[1]);
    set_cc_static(s);
    return NO_EXIT;
}

static ExitStatus op_spx(DisasContext *s, DisasOps *o)
{
    check_privileged(s);
    gen_helper_spx(cpu_env, o->in2);
    return NO_EXIT;
}

static ExitStatus op_subchannel(DisasContext *s, DisasOps *o)
{
    check_privileged(s);
    /* Not operational.  */
    gen_op_movi_cc(s, 3);
    return NO_EXIT;
}

static ExitStatus op_stpx(DisasContext *s, DisasOps *o)
{
    check_privileged(s);
    tcg_gen_ld_i64(o->out, cpu_env, offsetof(CPUS390XState, psa));
    tcg_gen_andi_i64(o->out, o->out, 0x7fffe000);
    return NO_EXIT;
}

static ExitStatus op_stnosm(DisasContext *s, DisasOps *o)
{
    uint64_t i2 = get_field(s->fields, i2);
    TCGv_i64 t;

    check_privileged(s);

    /* It is important to do what the instruction name says: STORE THEN.
       If we let the output hook perform the store then if we fault and
       restart, we'll have the wrong SYSTEM MASK in place.  */
    t = tcg_temp_new_i64();
    tcg_gen_shri_i64(t, psw_mask, 56);
    tcg_gen_qemu_st8(t, o->addr1, get_mem_index(s));
    tcg_temp_free_i64(t);

    if (s->fields->op == 0xac) {
        tcg_gen_andi_i64(psw_mask, psw_mask,
                         (i2 << 56) | 0x00ffffffffffffffull);
    } else {
        tcg_gen_ori_i64(psw_mask, psw_mask, i2 << 56);
    }
    return NO_EXIT;
}

static ExitStatus op_stura(DisasContext *s, DisasOps *o)
{
    check_privileged(s);
    potential_page_fault(s);
    gen_helper_stura(cpu_env, o->in2, o->in1);
    return NO_EXIT;
}
#endif

static ExitStatus op_st8(DisasContext *s, DisasOps *o)
{
    tcg_gen_qemu_st8(o->in1, o->in2, get_mem_index(s));
    return NO_EXIT;
}

static ExitStatus op_st16(DisasContext *s, DisasOps *o)
{
    tcg_gen_qemu_st16(o->in1, o->in2, get_mem_index(s));
    return NO_EXIT;
}

static ExitStatus op_st32(DisasContext *s, DisasOps *o)
{
    tcg_gen_qemu_st32(o->in1, o->in2, get_mem_index(s));
    return NO_EXIT;
}

static ExitStatus op_st64(DisasContext *s, DisasOps *o)
{
    tcg_gen_qemu_st64(o->in1, o->in2, get_mem_index(s));
    return NO_EXIT;
}

static ExitStatus op_stam(DisasContext *s, DisasOps *o)
{
    TCGv_i32 r1 = tcg_const_i32(get_field(s->fields, r1));
    TCGv_i32 r3 = tcg_const_i32(get_field(s->fields, r3));
    potential_page_fault(s);
    gen_helper_stam(cpu_env, r1, o->in2, r3);
    tcg_temp_free_i32(r1);
    tcg_temp_free_i32(r3);
    return NO_EXIT;
}

static ExitStatus op_stcm(DisasContext *s, DisasOps *o)
{
    int m3 = get_field(s->fields, m3);
    int pos, base = s->insn->data;
    TCGv_i64 tmp = tcg_temp_new_i64();

    pos = base + ctz32(m3) * 8;
    switch (m3) {
    case 0xf:
        /* Effectively a 32-bit store.  */
        tcg_gen_shri_i64(tmp, o->in1, pos);
        tcg_gen_qemu_st32(tmp, o->in2, get_mem_index(s));
        break;

    case 0xc:
    case 0x6:
    case 0x3:
        /* Effectively a 16-bit store.  */
        tcg_gen_shri_i64(tmp, o->in1, pos);
        tcg_gen_qemu_st16(tmp, o->in2, get_mem_index(s));
        break;

    case 0x8:
    case 0x4:
    case 0x2:
    case 0x1:
        /* Effectively an 8-bit store.  */
        tcg_gen_shri_i64(tmp, o->in1, pos);
        tcg_gen_qemu_st8(tmp, o->in2, get_mem_index(s));
        break;

    default:
        /* This is going to be a sequence of shifts and stores.  */
        pos = base + 32 - 8;
        while (m3) {
            if (m3 & 0x8) {
                tcg_gen_shri_i64(tmp, o->in1, pos);
                tcg_gen_qemu_st8(tmp, o->in2, get_mem_index(s));
                tcg_gen_addi_i64(o->in2, o->in2, 1);
            }
            m3 = (m3 << 1) & 0xf;
            pos -= 8;
        }
        break;
    }
    tcg_temp_free_i64(tmp);
    return NO_EXIT;
}

static ExitStatus op_stm(DisasContext *s, DisasOps *o)
{
    int r1 = get_field(s->fields, r1);
    int r3 = get_field(s->fields, r3);
    int size = s->insn->data;
    TCGv_i64 tsize = tcg_const_i64(size);

    while (1) {
        if (size == 8) {
            tcg_gen_qemu_st64(regs[r1], o->in2, get_mem_index(s));
        } else {
            tcg_gen_qemu_st32(regs[r1], o->in2, get_mem_index(s));
        }
        if (r1 == r3) {
            break;
        }
        tcg_gen_add_i64(o->in2, o->in2, tsize);
        r1 = (r1 + 1) & 15;
    }

    tcg_temp_free_i64(tsize);
    return NO_EXIT;
}

static ExitStatus op_stmh(DisasContext *s, DisasOps *o)
{
    int r1 = get_field(s->fields, r1);
    int r3 = get_field(s->fields, r3);
    TCGv_i64 t = tcg_temp_new_i64();
    TCGv_i64 t4 = tcg_const_i64(4);
    TCGv_i64 t32 = tcg_const_i64(32);

    while (1) {
        tcg_gen_shl_i64(t, regs[r1], t32);
        tcg_gen_qemu_st32(t, o->in2, get_mem_index(s));
        if (r1 == r3) {
            break;
        }
        tcg_gen_add_i64(o->in2, o->in2, t4);
        r1 = (r1 + 1) & 15;
    }

    tcg_temp_free_i64(t);
    tcg_temp_free_i64(t4);
    tcg_temp_free_i64(t32);
    return NO_EXIT;
}

static ExitStatus op_srst(DisasContext *s, DisasOps *o)
{
    potential_page_fault(s);
    gen_helper_srst(o->in1, cpu_env, regs[0], o->in1, o->in2);
    set_cc_static(s);
    return_low128(o->in2);
    return NO_EXIT;
}

static ExitStatus op_sub(DisasContext *s, DisasOps *o)
{
    tcg_gen_sub_i64(o->out, o->in1, o->in2);
    return NO_EXIT;
}

static ExitStatus op_subb(DisasContext *s, DisasOps *o)
{
    DisasCompare cmp;
    TCGv_i64 borrow;

    tcg_gen_sub_i64(o->out, o->in1, o->in2);

    /* The !borrow flag is the msb of CC.  Since we want the inverse of
       that, we ask for a comparison of CC=0 | CC=1 -> mask of 8 | 4.  */
    disas_jcc(s, &cmp, 8 | 4);
    borrow = tcg_temp_new_i64();
    if (cmp.is_64) {
        tcg_gen_setcond_i64(cmp.cond, borrow, cmp.u.s64.a, cmp.u.s64.b);
    } else {
        TCGv_i32 t = tcg_temp_new_i32();
        tcg_gen_setcond_i32(cmp.cond, t, cmp.u.s32.a, cmp.u.s32.b);
        tcg_gen_extu_i32_i64(borrow, t);
        tcg_temp_free_i32(t);
    }
    free_compare(&cmp);

    tcg_gen_sub_i64(o->out, o->out, borrow);
    tcg_temp_free_i64(borrow);
    return NO_EXIT;
}

static ExitStatus op_svc(DisasContext *s, DisasOps *o)
{
    TCGv_i32 t;

    update_psw_addr(s);
    update_cc_op(s);

    t = tcg_const_i32(get_field(s->fields, i1) & 0xff);
    tcg_gen_st_i32(t, cpu_env, offsetof(CPUS390XState, int_svc_code));
    tcg_temp_free_i32(t);

    t = tcg_const_i32(s->next_pc - s->pc);
    tcg_gen_st_i32(t, cpu_env, offsetof(CPUS390XState, int_svc_ilen));
    tcg_temp_free_i32(t);

    gen_exception(EXCP_SVC);
    return EXIT_NORETURN;
}

static ExitStatus op_tceb(DisasContext *s, DisasOps *o)
{
    gen_helper_tceb(cc_op, o->in1, o->in2);
    set_cc_static(s);
    return NO_EXIT;
}

static ExitStatus op_tcdb(DisasContext *s, DisasOps *o)
{
    gen_helper_tcdb(cc_op, o->in1, o->in2);
    set_cc_static(s);
    return NO_EXIT;
}

static ExitStatus op_tcxb(DisasContext *s, DisasOps *o)
{
    gen_helper_tcxb(cc_op, o->out, o->out2, o->in2);
    set_cc_static(s);
    return NO_EXIT;
}

#ifndef CONFIG_USER_ONLY
static ExitStatus op_tprot(DisasContext *s, DisasOps *o)
{
    potential_page_fault(s);
    gen_helper_tprot(cc_op, o->addr1, o->in2);
    set_cc_static(s);
    return NO_EXIT;
}
#endif

static ExitStatus op_tr(DisasContext *s, DisasOps *o)
{
    TCGv_i32 l = tcg_const_i32(get_field(s->fields, l1));
    potential_page_fault(s);
    gen_helper_tr(cpu_env, l, o->addr1, o->in2);
    tcg_temp_free_i32(l);
    set_cc_static(s);
    return NO_EXIT;
}

static ExitStatus op_unpk(DisasContext *s, DisasOps *o)
{
    TCGv_i32 l = tcg_const_i32(get_field(s->fields, l1));
    potential_page_fault(s);
    gen_helper_unpk(cpu_env, l, o->addr1, o->in2);
    tcg_temp_free_i32(l);
    return NO_EXIT;
}

static ExitStatus op_xc(DisasContext *s, DisasOps *o)
{
    int d1 = get_field(s->fields, d1);
    int d2 = get_field(s->fields, d2);
    int b1 = get_field(s->fields, b1);
    int b2 = get_field(s->fields, b2);
    int l = get_field(s->fields, l1);
    TCGv_i32 t32;

    o->addr1 = get_address(s, 0, b1, d1);

    /* If the addresses are identical, this is a store/memset of zero.  */
    if (b1 == b2 && d1 == d2 && (l + 1) <= 32) {
        o->in2 = tcg_const_i64(0);

        l++;
        while (l >= 8) {
            tcg_gen_qemu_st64(o->in2, o->addr1, get_mem_index(s));
            l -= 8;
            if (l > 0) {
                tcg_gen_addi_i64(o->addr1, o->addr1, 8);
            }
        }
        if (l >= 4) {
            tcg_gen_qemu_st32(o->in2, o->addr1, get_mem_index(s));
            l -= 4;
            if (l > 0) {
                tcg_gen_addi_i64(o->addr1, o->addr1, 4);
            }
        }
        if (l >= 2) {
            tcg_gen_qemu_st16(o->in2, o->addr1, get_mem_index(s));
            l -= 2;
            if (l > 0) {
                tcg_gen_addi_i64(o->addr1, o->addr1, 2);
            }
        }
        if (l) {
            tcg_gen_qemu_st8(o->in2, o->addr1, get_mem_index(s));
        }
        gen_op_movi_cc(s, 0);
        return NO_EXIT;
    }

    /* But in general we'll defer to a helper.  */
    o->in2 = get_address(s, 0, b2, d2);
    t32 = tcg_const_i32(l);
    potential_page_fault(s);
    gen_helper_xc(cc_op, cpu_env, t32, o->addr1, o->in2);
    tcg_temp_free_i32(t32);
    set_cc_static(s);
    return NO_EXIT;
}

static ExitStatus op_xor(DisasContext *s, DisasOps *o)
{
    tcg_gen_xor_i64(o->out, o->in1, o->in2);
    return NO_EXIT;
}

static ExitStatus op_xori(DisasContext *s, DisasOps *o)
{
    int shift = s->insn->data & 0xff;
    int size = s->insn->data >> 8;
    uint64_t mask = ((1ull << size) - 1) << shift;

    assert(!o->g_in2);
    tcg_gen_shli_i64(o->in2, o->in2, shift);
    tcg_gen_xor_i64(o->out, o->in1, o->in2);

    /* Produce the CC from only the bits manipulated.  */
    tcg_gen_andi_i64(cc_dst, o->out, mask);
    set_cc_nz_u64(s, cc_dst);
    return NO_EXIT;
}

static ExitStatus op_zero(DisasContext *s, DisasOps *o)
{
    o->out = tcg_const_i64(0);
    return NO_EXIT;
}

static ExitStatus op_zero2(DisasContext *s, DisasOps *o)
{
    o->out = tcg_const_i64(0);
    o->out2 = o->out;
    o->g_out2 = true;
    return NO_EXIT;
}

/* ====================================================================== */
/* The "Cc OUTput" generators.  Given the generated output (and in some cases
   the original inputs), update the various cc data structures in order to
   be able to compute the new condition code.  */

static void cout_abs32(DisasContext *s, DisasOps *o)
{
    gen_op_update1_cc_i64(s, CC_OP_ABS_32, o->out);
}

static void cout_abs64(DisasContext *s, DisasOps *o)
{
    gen_op_update1_cc_i64(s, CC_OP_ABS_64, o->out);
}

static void cout_adds32(DisasContext *s, DisasOps *o)
{
    gen_op_update3_cc_i64(s, CC_OP_ADD_32, o->in1, o->in2, o->out);
}

static void cout_adds64(DisasContext *s, DisasOps *o)
{
    gen_op_update3_cc_i64(s, CC_OP_ADD_64, o->in1, o->in2, o->out);
}

static void cout_addu32(DisasContext *s, DisasOps *o)
{
    gen_op_update3_cc_i64(s, CC_OP_ADDU_32, o->in1, o->in2, o->out);
}

static void cout_addu64(DisasContext *s, DisasOps *o)
{
    gen_op_update3_cc_i64(s, CC_OP_ADDU_64, o->in1, o->in2, o->out);
}

static void cout_addc32(DisasContext *s, DisasOps *o)
{
    gen_op_update3_cc_i64(s, CC_OP_ADDC_32, o->in1, o->in2, o->out);
}

static void cout_addc64(DisasContext *s, DisasOps *o)
{
    gen_op_update3_cc_i64(s, CC_OP_ADDC_64, o->in1, o->in2, o->out);
}

static void cout_cmps32(DisasContext *s, DisasOps *o)
{
    gen_op_update2_cc_i64(s, CC_OP_LTGT_32, o->in1, o->in2);
}

static void cout_cmps64(DisasContext *s, DisasOps *o)
{
    gen_op_update2_cc_i64(s, CC_OP_LTGT_64, o->in1, o->in2);
}

static void cout_cmpu32(DisasContext *s, DisasOps *o)
{
    gen_op_update2_cc_i64(s, CC_OP_LTUGTU_32, o->in1, o->in2);
}

static void cout_cmpu64(DisasContext *s, DisasOps *o)
{
    gen_op_update2_cc_i64(s, CC_OP_LTUGTU_64, o->in1, o->in2);
}

static void cout_f32(DisasContext *s, DisasOps *o)
{
    gen_op_update1_cc_i64(s, CC_OP_NZ_F32, o->out);
}

static void cout_f64(DisasContext *s, DisasOps *o)
{
    gen_op_update1_cc_i64(s, CC_OP_NZ_F64, o->out);
}

static void cout_f128(DisasContext *s, DisasOps *o)
{
    gen_op_update2_cc_i64(s, CC_OP_NZ_F128, o->out, o->out2);
}

static void cout_nabs32(DisasContext *s, DisasOps *o)
{
    gen_op_update1_cc_i64(s, CC_OP_NABS_32, o->out);
}

static void cout_nabs64(DisasContext *s, DisasOps *o)
{
    gen_op_update1_cc_i64(s, CC_OP_NABS_64, o->out);
}

static void cout_neg32(DisasContext *s, DisasOps *o)
{
    gen_op_update1_cc_i64(s, CC_OP_COMP_32, o->out);
}

static void cout_neg64(DisasContext *s, DisasOps *o)
{
    gen_op_update1_cc_i64(s, CC_OP_COMP_64, o->out);
}

static void cout_nz32(DisasContext *s, DisasOps *o)
{
    tcg_gen_ext32u_i64(cc_dst, o->out);
    gen_op_update1_cc_i64(s, CC_OP_NZ, cc_dst);
}

static void cout_nz64(DisasContext *s, DisasOps *o)
{
    gen_op_update1_cc_i64(s, CC_OP_NZ, o->out);
}

static void cout_s32(DisasContext *s, DisasOps *o)
{
    gen_op_update1_cc_i64(s, CC_OP_LTGT0_32, o->out);
}

static void cout_s64(DisasContext *s, DisasOps *o)
{
    gen_op_update1_cc_i64(s, CC_OP_LTGT0_64, o->out);
}

static void cout_subs32(DisasContext *s, DisasOps *o)
{
    gen_op_update3_cc_i64(s, CC_OP_SUB_32, o->in1, o->in2, o->out);
}

static void cout_subs64(DisasContext *s, DisasOps *o)
{
    gen_op_update3_cc_i64(s, CC_OP_SUB_64, o->in1, o->in2, o->out);
}

static void cout_subu32(DisasContext *s, DisasOps *o)
{
    gen_op_update3_cc_i64(s, CC_OP_SUBU_32, o->in1, o->in2, o->out);
}

static void cout_subu64(DisasContext *s, DisasOps *o)
{
    gen_op_update3_cc_i64(s, CC_OP_SUBU_64, o->in1, o->in2, o->out);
}

static void cout_subb32(DisasContext *s, DisasOps *o)
{
    gen_op_update3_cc_i64(s, CC_OP_SUBB_32, o->in1, o->in2, o->out);
}

static void cout_subb64(DisasContext *s, DisasOps *o)
{
    gen_op_update3_cc_i64(s, CC_OP_SUBB_64, o->in1, o->in2, o->out);
}

static void cout_tm32(DisasContext *s, DisasOps *o)
{
    gen_op_update2_cc_i64(s, CC_OP_TM_32, o->in1, o->in2);
}

static void cout_tm64(DisasContext *s, DisasOps *o)
{
    gen_op_update2_cc_i64(s, CC_OP_TM_64, o->in1, o->in2);
}

/* ====================================================================== */
/* The "PREPeration" generators.  These initialize the DisasOps.OUT fields
   with the TCG register to which we will write.  Used in combination with
   the "wout" generators, in some cases we need a new temporary, and in
   some cases we can write to a TCG global.  */

static void prep_new(DisasContext *s, DisasFields *f, DisasOps *o)
{
    o->out = tcg_temp_new_i64();
}
#define SPEC_prep_new 0

static void prep_new_P(DisasContext *s, DisasFields *f, DisasOps *o)
{
    o->out = tcg_temp_new_i64();
    o->out2 = tcg_temp_new_i64();
}
#define SPEC_prep_new_P 0

static void prep_r1(DisasContext *s, DisasFields *f, DisasOps *o)
{
    o->out = regs[get_field(f, r1)];
    o->g_out = true;
}
#define SPEC_prep_r1 0

static void prep_r1_P(DisasContext *s, DisasFields *f, DisasOps *o)
{
    int r1 = get_field(f, r1);
    o->out = regs[r1];
    o->out2 = regs[r1 + 1];
    o->g_out = o->g_out2 = true;
}
#define SPEC_prep_r1_P SPEC_r1_even

static void prep_f1(DisasContext *s, DisasFields *f, DisasOps *o)
{
    o->out = fregs[get_field(f, r1)];
    o->g_out = true;
}
#define SPEC_prep_f1 0

static void prep_x1(DisasContext *s, DisasFields *f, DisasOps *o)
{
    int r1 = get_field(f, r1);
    o->out = fregs[r1];
    o->out2 = fregs[r1 + 2];
    o->g_out = o->g_out2 = true;
}
#define SPEC_prep_x1 SPEC_r1_f128

/* ====================================================================== */
/* The "Write OUTput" generators.  These generally perform some non-trivial
   copy of data to TCG globals, or to main memory.  The trivial cases are
   generally handled by having a "prep" generator install the TCG global
   as the destination of the operation.  */

static void wout_r1(DisasContext *s, DisasFields *f, DisasOps *o)
{
    store_reg(get_field(f, r1), o->out);
}
#define SPEC_wout_r1 0

static void wout_r1_8(DisasContext *s, DisasFields *f, DisasOps *o)
{
    int r1 = get_field(f, r1);
    tcg_gen_deposit_i64(regs[r1], regs[r1], o->out, 0, 8);
}
#define SPEC_wout_r1_8 0

static void wout_r1_16(DisasContext *s, DisasFields *f, DisasOps *o)
{
    int r1 = get_field(f, r1);
    tcg_gen_deposit_i64(regs[r1], regs[r1], o->out, 0, 16);
}
#define SPEC_wout_r1_16 0

static void wout_r1_32(DisasContext *s, DisasFields *f, DisasOps *o)
{
    store_reg32_i64(get_field(f, r1), o->out);
}
#define SPEC_wout_r1_32 0

static void wout_r1_P32(DisasContext *s, DisasFields *f, DisasOps *o)
{
    int r1 = get_field(f, r1);
    store_reg32_i64(r1, o->out);
    store_reg32_i64(r1 + 1, o->out2);
}
#define SPEC_wout_r1_P32 SPEC_r1_even

static void wout_r1_D32(DisasContext *s, DisasFields *f, DisasOps *o)
{
    int r1 = get_field(f, r1);
    store_reg32_i64(r1 + 1, o->out);
    tcg_gen_shri_i64(o->out, o->out, 32);
    store_reg32_i64(r1, o->out);
}
#define SPEC_wout_r1_D32 SPEC_r1_even

static void wout_e1(DisasContext *s, DisasFields *f, DisasOps *o)
{
    store_freg32_i64(get_field(f, r1), o->out);
}
#define SPEC_wout_e1 0

static void wout_f1(DisasContext *s, DisasFields *f, DisasOps *o)
{
    store_freg(get_field(f, r1), o->out);
}
#define SPEC_wout_f1 0

static void wout_x1(DisasContext *s, DisasFields *f, DisasOps *o)
{
    int f1 = get_field(s->fields, r1);
    store_freg(f1, o->out);
    store_freg(f1 + 2, o->out2);
}
#define SPEC_wout_x1 SPEC_r1_f128

static void wout_cond_r1r2_32(DisasContext *s, DisasFields *f, DisasOps *o)
{
    if (get_field(f, r1) != get_field(f, r2)) {
        store_reg32_i64(get_field(f, r1), o->out);
    }
}
#define SPEC_wout_cond_r1r2_32 0

static void wout_cond_e1e2(DisasContext *s, DisasFields *f, DisasOps *o)
{
    if (get_field(f, r1) != get_field(f, r2)) {
        store_freg32_i64(get_field(f, r1), o->out);
    }
}
#define SPEC_wout_cond_e1e2 0

static void wout_m1_8(DisasContext *s, DisasFields *f, DisasOps *o)
{
    tcg_gen_qemu_st8(o->out, o->addr1, get_mem_index(s));
}
#define SPEC_wout_m1_8 0

static void wout_m1_16(DisasContext *s, DisasFields *f, DisasOps *o)
{
    tcg_gen_qemu_st16(o->out, o->addr1, get_mem_index(s));
}
#define SPEC_wout_m1_16 0

static void wout_m1_32(DisasContext *s, DisasFields *f, DisasOps *o)
{
    tcg_gen_qemu_st32(o->out, o->addr1, get_mem_index(s));
}
#define SPEC_wout_m1_32 0

static void wout_m1_64(DisasContext *s, DisasFields *f, DisasOps *o)
{
    tcg_gen_qemu_st64(o->out, o->addr1, get_mem_index(s));
}
#define SPEC_wout_m1_64 0

static void wout_m2_32(DisasContext *s, DisasFields *f, DisasOps *o)
{
    tcg_gen_qemu_st32(o->out, o->in2, get_mem_index(s));
}
#define SPEC_wout_m2_32 0

/* ====================================================================== */
/* The "INput 1" generators.  These load the first operand to an insn.  */

static void in1_r1(DisasContext *s, DisasFields *f, DisasOps *o)
{
    o->in1 = load_reg(get_field(f, r1));
}
#define SPEC_in1_r1 0

static void in1_r1_o(DisasContext *s, DisasFields *f, DisasOps *o)
{
    o->in1 = regs[get_field(f, r1)];
    o->g_in1 = true;
}
#define SPEC_in1_r1_o 0

static void in1_r1_32s(DisasContext *s, DisasFields *f, DisasOps *o)
{
    o->in1 = tcg_temp_new_i64();
    tcg_gen_ext32s_i64(o->in1, regs[get_field(f, r1)]);
}
#define SPEC_in1_r1_32s 0

static void in1_r1_32u(DisasContext *s, DisasFields *f, DisasOps *o)
{
    o->in1 = tcg_temp_new_i64();
    tcg_gen_ext32u_i64(o->in1, regs[get_field(f, r1)]);
}
#define SPEC_in1_r1_32u 0

static void in1_r1_sr32(DisasContext *s, DisasFields *f, DisasOps *o)
{
    o->in1 = tcg_temp_new_i64();
    tcg_gen_shri_i64(o->in1, regs[get_field(f, r1)], 32);
}
#define SPEC_in1_r1_sr32 0

static void in1_r1p1(DisasContext *s, DisasFields *f, DisasOps *o)
{
    o->in1 = load_reg(get_field(f, r1) + 1);
}
#define SPEC_in1_r1p1 SPEC_r1_even

static void in1_r1p1_32s(DisasContext *s, DisasFields *f, DisasOps *o)
{
    o->in1 = tcg_temp_new_i64();
    tcg_gen_ext32s_i64(o->in1, regs[get_field(f, r1) + 1]);
}
#define SPEC_in1_r1p1_32s SPEC_r1_even

static void in1_r1p1_32u(DisasContext *s, DisasFields *f, DisasOps *o)
{
    o->in1 = tcg_temp_new_i64();
    tcg_gen_ext32u_i64(o->in1, regs[get_field(f, r1) + 1]);
}
#define SPEC_in1_r1p1_32u SPEC_r1_even

static void in1_r1_D32(DisasContext *s, DisasFields *f, DisasOps *o)
{
    int r1 = get_field(f, r1);
    o->in1 = tcg_temp_new_i64();
    tcg_gen_concat32_i64(o->in1, regs[r1 + 1], regs[r1]);
}
#define SPEC_in1_r1_D32 SPEC_r1_even

static void in1_r2(DisasContext *s, DisasFields *f, DisasOps *o)
{
    o->in1 = load_reg(get_field(f, r2));
}
#define SPEC_in1_r2 0

static void in1_r3(DisasContext *s, DisasFields *f, DisasOps *o)
{
    o->in1 = load_reg(get_field(f, r3));
}
#define SPEC_in1_r3 0

static void in1_r3_o(DisasContext *s, DisasFields *f, DisasOps *o)
{
    o->in1 = regs[get_field(f, r3)];
    o->g_in1 = true;
}
#define SPEC_in1_r3_o 0

static void in1_r3_32s(DisasContext *s, DisasFields *f, DisasOps *o)
{
    o->in1 = tcg_temp_new_i64();
    tcg_gen_ext32s_i64(o->in1, regs[get_field(f, r3)]);
}
#define SPEC_in1_r3_32s 0

static void in1_r3_32u(DisasContext *s, DisasFields *f, DisasOps *o)
{
    o->in1 = tcg_temp_new_i64();
    tcg_gen_ext32u_i64(o->in1, regs[get_field(f, r3)]);
}
#define SPEC_in1_r3_32u 0

static void in1_r3_D32(DisasContext *s, DisasFields *f, DisasOps *o)
{
    int r3 = get_field(f, r3);
    o->in1 = tcg_temp_new_i64();
    tcg_gen_concat32_i64(o->in1, regs[r3 + 1], regs[r3]);
}
#define SPEC_in1_r3_D32 SPEC_r3_even

static void in1_e1(DisasContext *s, DisasFields *f, DisasOps *o)
{
    o->in1 = load_freg32_i64(get_field(f, r1));
}
#define SPEC_in1_e1 0

static void in1_f1_o(DisasContext *s, DisasFields *f, DisasOps *o)
{
    o->in1 = fregs[get_field(f, r1)];
    o->g_in1 = true;
}
#define SPEC_in1_f1_o 0

static void in1_x1_o(DisasContext *s, DisasFields *f, DisasOps *o)
{
    int r1 = get_field(f, r1);
    o->out = fregs[r1];
    o->out2 = fregs[r1 + 2];
    o->g_out = o->g_out2 = true;
}
#define SPEC_in1_x1_o SPEC_r1_f128

static void in1_f3_o(DisasContext *s, DisasFields *f, DisasOps *o)
{
    o->in1 = fregs[get_field(f, r3)];
    o->g_in1 = true;
}
#define SPEC_in1_f3_o 0

static void in1_la1(DisasContext *s, DisasFields *f, DisasOps *o)
{
    o->addr1 = get_address(s, 0, get_field(f, b1), get_field(f, d1));
}
#define SPEC_in1_la1 0

static void in1_la2(DisasContext *s, DisasFields *f, DisasOps *o)
{
    int x2 = have_field(f, x2) ? get_field(f, x2) : 0;
    o->addr1 = get_address(s, x2, get_field(f, b2), get_field(f, d2));
}
#define SPEC_in1_la2 0

static void in1_m1_8u(DisasContext *s, DisasFields *f, DisasOps *o)
{
    in1_la1(s, f, o);
    o->in1 = tcg_temp_new_i64();
    tcg_gen_qemu_ld8u(o->in1, o->addr1, get_mem_index(s));
}
#define SPEC_in1_m1_8u 0

static void in1_m1_16s(DisasContext *s, DisasFields *f, DisasOps *o)
{
    in1_la1(s, f, o);
    o->in1 = tcg_temp_new_i64();
    tcg_gen_qemu_ld16s(o->in1, o->addr1, get_mem_index(s));
}
#define SPEC_in1_m1_16s 0

static void in1_m1_16u(DisasContext *s, DisasFields *f, DisasOps *o)
{
    in1_la1(s, f, o);
    o->in1 = tcg_temp_new_i64();
    tcg_gen_qemu_ld16u(o->in1, o->addr1, get_mem_index(s));
}
#define SPEC_in1_m1_16u 0

static void in1_m1_32s(DisasContext *s, DisasFields *f, DisasOps *o)
{
    in1_la1(s, f, o);
    o->in1 = tcg_temp_new_i64();
    tcg_gen_qemu_ld32s(o->in1, o->addr1, get_mem_index(s));
}
#define SPEC_in1_m1_32s 0

static void in1_m1_32u(DisasContext *s, DisasFields *f, DisasOps *o)
{
    in1_la1(s, f, o);
    o->in1 = tcg_temp_new_i64();
    tcg_gen_qemu_ld32u(o->in1, o->addr1, get_mem_index(s));
}
#define SPEC_in1_m1_32u 0

static void in1_m1_64(DisasContext *s, DisasFields *f, DisasOps *o)
{
    in1_la1(s, f, o);
    o->in1 = tcg_temp_new_i64();
    tcg_gen_qemu_ld64(o->in1, o->addr1, get_mem_index(s));
}
#define SPEC_in1_m1_64 0

/* ====================================================================== */
/* The "INput 2" generators.  These load the second operand to an insn.  */

static void in2_r1_o(DisasContext *s, DisasFields *f, DisasOps *o)
{
    o->in2 = regs[get_field(f, r1)];
    o->g_in2 = true;
}
#define SPEC_in2_r1_o 0

static void in2_r1_16u(DisasContext *s, DisasFields *f, DisasOps *o)
{
    o->in2 = tcg_temp_new_i64();
    tcg_gen_ext16u_i64(o->in2, regs[get_field(f, r1)]);
}
#define SPEC_in2_r1_16u 0

static void in2_r1_32u(DisasContext *s, DisasFields *f, DisasOps *o)
{
    o->in2 = tcg_temp_new_i64();
    tcg_gen_ext32u_i64(o->in2, regs[get_field(f, r1)]);
}
#define SPEC_in2_r1_32u 0

static void in2_r1_D32(DisasContext *s, DisasFields *f, DisasOps *o)
{
    int r1 = get_field(f, r1);
    o->in2 = tcg_temp_new_i64();
    tcg_gen_concat32_i64(o->in2, regs[r1 + 1], regs[r1]);
}
#define SPEC_in2_r1_D32 SPEC_r1_even

static void in2_r2(DisasContext *s, DisasFields *f, DisasOps *o)
{
    o->in2 = load_reg(get_field(f, r2));
}
#define SPEC_in2_r2 0

static void in2_r2_o(DisasContext *s, DisasFields *f, DisasOps *o)
{
    o->in2 = regs[get_field(f, r2)];
    o->g_in2 = true;
}
#define SPEC_in2_r2_o 0

static void in2_r2_nz(DisasContext *s, DisasFields *f, DisasOps *o)
{
    int r2 = get_field(f, r2);
    if (r2 != 0) {
        o->in2 = load_reg(r2);
    }
}
#define SPEC_in2_r2_nz 0

static void in2_r2_8s(DisasContext *s, DisasFields *f, DisasOps *o)
{
    o->in2 = tcg_temp_new_i64();
    tcg_gen_ext8s_i64(o->in2, regs[get_field(f, r2)]);
}
#define SPEC_in2_r2_8s 0

static void in2_r2_8u(DisasContext *s, DisasFields *f, DisasOps *o)
{
    o->in2 = tcg_temp_new_i64();
    tcg_gen_ext8u_i64(o->in2, regs[get_field(f, r2)]);
}
#define SPEC_in2_r2_8u 0

static void in2_r2_16s(DisasContext *s, DisasFields *f, DisasOps *o)
{
    o->in2 = tcg_temp_new_i64();
    tcg_gen_ext16s_i64(o->in2, regs[get_field(f, r2)]);
}
#define SPEC_in2_r2_16s 0

static void in2_r2_16u(DisasContext *s, DisasFields *f, DisasOps *o)
{
    o->in2 = tcg_temp_new_i64();
    tcg_gen_ext16u_i64(o->in2, regs[get_field(f, r2)]);
}
#define SPEC_in2_r2_16u 0

static void in2_r3(DisasContext *s, DisasFields *f, DisasOps *o)
{
    o->in2 = load_reg(get_field(f, r3));
}
#define SPEC_in2_r3 0

static void in2_r2_32s(DisasContext *s, DisasFields *f, DisasOps *o)
{
    o->in2 = tcg_temp_new_i64();
    tcg_gen_ext32s_i64(o->in2, regs[get_field(f, r2)]);
}
#define SPEC_in2_r2_32s 0

static void in2_r2_32u(DisasContext *s, DisasFields *f, DisasOps *o)
{
    o->in2 = tcg_temp_new_i64();
    tcg_gen_ext32u_i64(o->in2, regs[get_field(f, r2)]);
}
#define SPEC_in2_r2_32u 0

static void in2_e2(DisasContext *s, DisasFields *f, DisasOps *o)
{
    o->in2 = load_freg32_i64(get_field(f, r2));
}
#define SPEC_in2_e2 0

static void in2_f2_o(DisasContext *s, DisasFields *f, DisasOps *o)
{
    o->in2 = fregs[get_field(f, r2)];
    o->g_in2 = true;
}
#define SPEC_in2_f2_o 0

static void in2_x2_o(DisasContext *s, DisasFields *f, DisasOps *o)
{
    int r2 = get_field(f, r2);
    o->in1 = fregs[r2];
    o->in2 = fregs[r2 + 2];
    o->g_in1 = o->g_in2 = true;
}
#define SPEC_in2_x2_o SPEC_r2_f128

static void in2_ra2(DisasContext *s, DisasFields *f, DisasOps *o)
{
    o->in2 = get_address(s, 0, get_field(f, r2), 0);
}
#define SPEC_in2_ra2 0

static void in2_a2(DisasContext *s, DisasFields *f, DisasOps *o)
{
    int x2 = have_field(f, x2) ? get_field(f, x2) : 0;
    o->in2 = get_address(s, x2, get_field(f, b2), get_field(f, d2));
}
#define SPEC_in2_a2 0

static void in2_ri2(DisasContext *s, DisasFields *f, DisasOps *o)
{
    o->in2 = tcg_const_i64(s->pc + (int64_t)get_field(f, i2) * 2);
}
#define SPEC_in2_ri2 0

static void in2_sh32(DisasContext *s, DisasFields *f, DisasOps *o)
{
    help_l2_shift(s, f, o, 31);
}
#define SPEC_in2_sh32 0

static void in2_sh64(DisasContext *s, DisasFields *f, DisasOps *o)
{
    help_l2_shift(s, f, o, 63);
}
#define SPEC_in2_sh64 0

static void in2_m2_8u(DisasContext *s, DisasFields *f, DisasOps *o)
{
    in2_a2(s, f, o);
    tcg_gen_qemu_ld8u(o->in2, o->in2, get_mem_index(s));
}
#define SPEC_in2_m2_8u 0

static void in2_m2_16s(DisasContext *s, DisasFields *f, DisasOps *o)
{
    in2_a2(s, f, o);
    tcg_gen_qemu_ld16s(o->in2, o->in2, get_mem_index(s));
}
#define SPEC_in2_m2_16s 0

static void in2_m2_16u(DisasContext *s, DisasFields *f, DisasOps *o)
{
    in2_a2(s, f, o);
    tcg_gen_qemu_ld16u(o->in2, o->in2, get_mem_index(s));
}
#define SPEC_in2_m2_16u 0

static void in2_m2_32s(DisasContext *s, DisasFields *f, DisasOps *o)
{
    in2_a2(s, f, o);
    tcg_gen_qemu_ld32s(o->in2, o->in2, get_mem_index(s));
}
#define SPEC_in2_m2_32s 0

static void in2_m2_32u(DisasContext *s, DisasFields *f, DisasOps *o)
{
    in2_a2(s, f, o);
    tcg_gen_qemu_ld32u(o->in2, o->in2, get_mem_index(s));
}
#define SPEC_in2_m2_32u 0

static void in2_m2_64(DisasContext *s, DisasFields *f, DisasOps *o)
{
    in2_a2(s, f, o);
    tcg_gen_qemu_ld64(o->in2, o->in2, get_mem_index(s));
}
#define SPEC_in2_m2_64 0

static void in2_mri2_16u(DisasContext *s, DisasFields *f, DisasOps *o)
{
    in2_ri2(s, f, o);
    tcg_gen_qemu_ld16u(o->in2, o->in2, get_mem_index(s));
}
#define SPEC_in2_mri2_16u 0

static void in2_mri2_32s(DisasContext *s, DisasFields *f, DisasOps *o)
{
    in2_ri2(s, f, o);
    tcg_gen_qemu_ld32s(o->in2, o->in2, get_mem_index(s));
}
#define SPEC_in2_mri2_32s 0

static void in2_mri2_32u(DisasContext *s, DisasFields *f, DisasOps *o)
{
    in2_ri2(s, f, o);
    tcg_gen_qemu_ld32u(o->in2, o->in2, get_mem_index(s));
}
#define SPEC_in2_mri2_32u 0

static void in2_mri2_64(DisasContext *s, DisasFields *f, DisasOps *o)
{
    in2_ri2(s, f, o);
    tcg_gen_qemu_ld64(o->in2, o->in2, get_mem_index(s));
}
#define SPEC_in2_mri2_64 0

static void in2_i2(DisasContext *s, DisasFields *f, DisasOps *o)
{
    o->in2 = tcg_const_i64(get_field(f, i2));
}
#define SPEC_in2_i2 0

static void in2_i2_8u(DisasContext *s, DisasFields *f, DisasOps *o)
{
    o->in2 = tcg_const_i64((uint8_t)get_field(f, i2));
}
#define SPEC_in2_i2_8u 0

static void in2_i2_16u(DisasContext *s, DisasFields *f, DisasOps *o)
{
    o->in2 = tcg_const_i64((uint16_t)get_field(f, i2));
}
#define SPEC_in2_i2_16u 0

static void in2_i2_32u(DisasContext *s, DisasFields *f, DisasOps *o)
{
    o->in2 = tcg_const_i64((uint32_t)get_field(f, i2));
}
#define SPEC_in2_i2_32u 0

static void in2_i2_16u_shl(DisasContext *s, DisasFields *f, DisasOps *o)
{
    uint64_t i2 = (uint16_t)get_field(f, i2);
    o->in2 = tcg_const_i64(i2 << s->insn->data);
}
#define SPEC_in2_i2_16u_shl 0

static void in2_i2_32u_shl(DisasContext *s, DisasFields *f, DisasOps *o)
{
    uint64_t i2 = (uint32_t)get_field(f, i2);
    o->in2 = tcg_const_i64(i2 << s->insn->data);
}
#define SPEC_in2_i2_32u_shl 0

/* ====================================================================== */

/* Find opc within the table of insns.  This is formulated as a switch
   statement so that (1) we get compile-time notice of cut-paste errors
   for duplicated opcodes, and (2) the compiler generates the binary
   search tree, rather than us having to post-process the table.  */

#define C(OPC, NM, FT, FC, I1, I2, P, W, OP, CC) \
    D(OPC, NM, FT, FC, I1, I2, P, W, OP, CC, 0)

#define D(OPC, NM, FT, FC, I1, I2, P, W, OP, CC, D) insn_ ## NM,

enum DisasInsnEnum {
#include "insn-data.def"
};

#undef D
#define D(OPC, NM, FT, FC, I1, I2, P, W, OP, CC, D) {                       \
    .opc = OPC,                                                             \
    .fmt = FMT_##FT,                                                        \
    .fac = FAC_##FC,                                                        \
    .spec = SPEC_in1_##I1 | SPEC_in2_##I2 | SPEC_prep_##P | SPEC_wout_##W,  \
    .name = #NM,                                                            \
    .help_in1 = in1_##I1,                                                   \
    .help_in2 = in2_##I2,                                                   \
    .help_prep = prep_##P,                                                  \
    .help_wout = wout_##W,                                                  \
    .help_cout = cout_##CC,                                                 \
    .help_op = op_##OP,                                                     \
    .data = D                                                               \
 },

/* Allow 0 to be used for NULL in the table below.  */
#define in1_0  NULL
#define in2_0  NULL
#define prep_0  NULL
#define wout_0  NULL
#define cout_0  NULL
#define op_0  NULL

#define SPEC_in1_0 0
#define SPEC_in2_0 0
#define SPEC_prep_0 0
#define SPEC_wout_0 0

static const DisasInsn insn_info[] = {
#include "insn-data.def"
};

#undef D
#define D(OPC, NM, FT, FC, I1, I2, P, W, OP, CC, D) \
    case OPC: return &insn_info[insn_ ## NM];

static const DisasInsn *lookup_opc(uint16_t opc)
{
    switch (opc) {
#include "insn-data.def"
    default:
        return NULL;
    }
}

#undef D
#undef C

/* Extract a field from the insn.  The INSN should be left-aligned in
   the uint64_t so that we can more easily utilize the big-bit-endian
   definitions we extract from the Principals of Operation.  */

static void extract_field(DisasFields *o, const DisasField *f, uint64_t insn)
{
    uint32_t r, m;

    if (f->size == 0) {
        return;
    }

    /* Zero extract the field from the insn.  */
    r = (insn << f->beg) >> (64 - f->size);

    /* Sign-extend, or un-swap the field as necessary.  */
    switch (f->type) {
    case 0: /* unsigned */
        break;
    case 1: /* signed */
        assert(f->size <= 32);
        m = 1u << (f->size - 1);
        r = (r ^ m) - m;
        break;
    case 2: /* dl+dh split, signed 20 bit. */
        r = ((int8_t)r << 12) | (r >> 8);
        break;
    default:
        abort();
    }

    /* Validate that the "compressed" encoding we selected above is valid.
       I.e. we havn't make two different original fields overlap.  */
    assert(((o->presentC >> f->indexC) & 1) == 0);
    o->presentC |= 1 << f->indexC;
    o->presentO |= 1 << f->indexO;

    o->c[f->indexC] = r;
}

/* Lookup the insn at the current PC, extracting the operands into O and
   returning the info struct for the insn.  Returns NULL for invalid insn.  */

static const DisasInsn *extract_insn(CPUS390XState *env, DisasContext *s,
                                     DisasFields *f)
{
    uint64_t insn, pc = s->pc;
    int op, op2, ilen;
    const DisasInsn *info;

    insn = ld_code2(env, pc);
    op = (insn >> 8) & 0xff;
    ilen = get_ilen(op);
    s->next_pc = s->pc + ilen;

    switch (ilen) {
    case 2:
        insn = insn << 48;
        break;
    case 4:
        insn = ld_code4(env, pc) << 32;
        break;
    case 6:
        insn = (insn << 48) | (ld_code4(env, pc + 2) << 16);
        break;
    default:
        abort();
    }

    /* We can't actually determine the insn format until we've looked up
       the full insn opcode.  Which we can't do without locating the
       secondary opcode.  Assume by default that OP2 is at bit 40; for
       those smaller insns that don't actually have a secondary opcode
       this will correctly result in OP2 = 0. */
    switch (op) {
    case 0x01: /* E */
    case 0x80: /* S */
    case 0x82: /* S */
    case 0x93: /* S */
    case 0xb2: /* S, RRF, RRE */
    case 0xb3: /* RRE, RRD, RRF */
    case 0xb9: /* RRE, RRF */
    case 0xe5: /* SSE, SIL */
        op2 = (insn << 8) >> 56;
        break;
    case 0xa5: /* RI */
    case 0xa7: /* RI */
    case 0xc0: /* RIL */
    case 0xc2: /* RIL */
    case 0xc4: /* RIL */
    case 0xc6: /* RIL */
    case 0xc8: /* SSF */
    case 0xcc: /* RIL */
        op2 = (insn << 12) >> 60;
        break;
    case 0xd0 ... 0xdf: /* SS */
    case 0xe1: /* SS */
    case 0xe2: /* SS */
    case 0xe8: /* SS */
    case 0xe9: /* SS */
    case 0xea: /* SS */
    case 0xee ... 0xf3: /* SS */
    case 0xf8 ... 0xfd: /* SS */
        op2 = 0;
        break;
    default:
        op2 = (insn << 40) >> 56;
        break;
    }

    memset(f, 0, sizeof(*f));
    f->op = op;
    f->op2 = op2;

    /* Lookup the instruction.  */
    info = lookup_opc(op << 8 | op2);

    /* If we found it, extract the operands.  */
    if (info != NULL) {
        DisasFormat fmt = info->fmt;
        int i;

        for (i = 0; i < NUM_C_FIELD; ++i) {
            extract_field(f, &format_info[fmt].op[i], insn);
        }
    }
    return info;
}

static ExitStatus translate_one(CPUS390XState *env, DisasContext *s)
{
    const DisasInsn *insn;
    ExitStatus ret = NO_EXIT;
    DisasFields f;
    DisasOps o;

    /* Search for the insn in the table.  */
    insn = extract_insn(env, s, &f);

    /* Not found means unimplemented/illegal opcode.  */
    if (insn == NULL) {
        qemu_log_mask(LOG_UNIMP, "unimplemented opcode 0x%02x%02x\n",
                      f.op, f.op2);
        gen_illegal_opcode(s);
        return EXIT_NORETURN;
    }

    /* Check for insn specification exceptions.  */
    if (insn->spec) {
        int spec = insn->spec, excp = 0, r;

        if (spec & SPEC_r1_even) {
            r = get_field(&f, r1);
            if (r & 1) {
                excp = PGM_SPECIFICATION;
            }
        }
        if (spec & SPEC_r2_even) {
            r = get_field(&f, r2);
            if (r & 1) {
                excp = PGM_SPECIFICATION;
            }
        }
        if (spec & SPEC_r3_even) {
            r = get_field(&f, r3);
            if (r & 1) {
                excp = PGM_SPECIFICATION;
            }
        }
        if (spec & SPEC_r1_f128) {
            r = get_field(&f, r1);
            if (r > 13) {
                excp = PGM_SPECIFICATION;
            }
        }
        if (spec & SPEC_r2_f128) {
            r = get_field(&f, r2);
            if (r > 13) {
                excp = PGM_SPECIFICATION;
            }
        }
        if (excp) {
            gen_program_exception(s, excp);
            return EXIT_NORETURN;
        }
    }

    /* Set up the strutures we use to communicate with the helpers. */
    s->insn = insn;
    s->fields = &f;
    o.g_out = o.g_out2 = o.g_in1 = o.g_in2 = false;
    TCGV_UNUSED_I64(o.out);
    TCGV_UNUSED_I64(o.out2);
    TCGV_UNUSED_I64(o.in1);
    TCGV_UNUSED_I64(o.in2);
    TCGV_UNUSED_I64(o.addr1);

    /* Implement the instruction.  */
    if (insn->help_in1) {
        insn->help_in1(s, &f, &o);
    }
    if (insn->help_in2) {
        insn->help_in2(s, &f, &o);
    }
    if (insn->help_prep) {
        insn->help_prep(s, &f, &o);
    }
    if (insn->help_op) {
        ret = insn->help_op(s, &o);
    }
    if (insn->help_wout) {
        insn->help_wout(s, &f, &o);
    }
    if (insn->help_cout) {
        insn->help_cout(s, &o);
    }

    /* Free any temporaries created by the helpers.  */
    if (!TCGV_IS_UNUSED_I64(o.out) && !o.g_out) {
        tcg_temp_free_i64(o.out);
    }
    if (!TCGV_IS_UNUSED_I64(o.out2) && !o.g_out2) {
        tcg_temp_free_i64(o.out2);
    }
    if (!TCGV_IS_UNUSED_I64(o.in1) && !o.g_in1) {
        tcg_temp_free_i64(o.in1);
    }
    if (!TCGV_IS_UNUSED_I64(o.in2) && !o.g_in2) {
        tcg_temp_free_i64(o.in2);
    }
    if (!TCGV_IS_UNUSED_I64(o.addr1)) {
        tcg_temp_free_i64(o.addr1);
    }

    /* Advance to the next instruction.  */
    s->pc = s->next_pc;
    return ret;
}

static inline void gen_intermediate_code_internal(CPUS390XState *env,
                                                  TranslationBlock *tb,
                                                  int search_pc)
{
    DisasContext dc;
    target_ulong pc_start;
    uint64_t next_page_start;
    uint16_t *gen_opc_end;
    int j, lj = -1;
    int num_insns, max_insns;
    CPUBreakpoint *bp;
    ExitStatus status;
    bool do_debug;

    pc_start = tb->pc;

    /* 31-bit mode */
    if (!(tb->flags & FLAG_MASK_64)) {
        pc_start &= 0x7fffffff;
    }

    dc.tb = tb;
    dc.pc = pc_start;
    dc.cc_op = CC_OP_DYNAMIC;
    do_debug = dc.singlestep_enabled = env->singlestep_enabled;

    gen_opc_end = tcg_ctx.gen_opc_buf + OPC_MAX_SIZE;

    next_page_start = (pc_start & TARGET_PAGE_MASK) + TARGET_PAGE_SIZE;

    num_insns = 0;
    max_insns = tb->cflags & CF_COUNT_MASK;
    if (max_insns == 0) {
        max_insns = CF_COUNT_MASK;
    }

    gen_icount_start();

    do {
        if (search_pc) {
            j = tcg_ctx.gen_opc_ptr - tcg_ctx.gen_opc_buf;
            if (lj < j) {
                lj++;
                while (lj < j) {
                    tcg_ctx.gen_opc_instr_start[lj++] = 0;
                }
            }
            tcg_ctx.gen_opc_pc[lj] = dc.pc;
            gen_opc_cc_op[lj] = dc.cc_op;
            tcg_ctx.gen_opc_instr_start[lj] = 1;
            tcg_ctx.gen_opc_icount[lj] = num_insns;
        }
        if (++num_insns == max_insns && (tb->cflags & CF_LAST_IO)) {
            gen_io_start();
        }

        if (unlikely(qemu_loglevel_mask(CPU_LOG_TB_OP | CPU_LOG_TB_OP_OPT))) {
            tcg_gen_debug_insn_start(dc.pc);
        }

        status = NO_EXIT;
        if (unlikely(!QTAILQ_EMPTY(&env->breakpoints))) {
            QTAILQ_FOREACH(bp, &env->breakpoints, entry) {
                if (bp->pc == dc.pc) {
                    status = EXIT_PC_STALE;
                    do_debug = true;
                    break;
                }
            }
        }
        if (status == NO_EXIT) {
            status = translate_one(env, &dc);
        }

        /* If we reach a page boundary, are single stepping,
           or exhaust instruction count, stop generation.  */
        if (status == NO_EXIT
            && (dc.pc >= next_page_start
                || tcg_ctx.gen_opc_ptr >= gen_opc_end
                || num_insns >= max_insns
                || singlestep
                || env->singlestep_enabled)) {
            status = EXIT_PC_STALE;
        }
    } while (status == NO_EXIT);

    if (tb->cflags & CF_LAST_IO) {
        gen_io_end();
    }

    switch (status) {
    case EXIT_GOTO_TB:
    case EXIT_NORETURN:
        break;
    case EXIT_PC_STALE:
        update_psw_addr(&dc);
        /* FALLTHRU */
    case EXIT_PC_UPDATED:
        /* Next TB starts off with CC_OP_DYNAMIC, so make sure the
           cc op type is in env */
        update_cc_op(&dc);
        /* Exit the TB, either by raising a debug exception or by return.  */
        if (do_debug) {
            gen_exception(EXCP_DEBUG);
        } else {
            tcg_gen_exit_tb(0);
        }
        break;
    default:
        abort();
    }

    gen_icount_end(tb, num_insns);
    *tcg_ctx.gen_opc_ptr = INDEX_op_end;
    if (search_pc) {
        j = tcg_ctx.gen_opc_ptr - tcg_ctx.gen_opc_buf;
        lj++;
        while (lj <= j) {
            tcg_ctx.gen_opc_instr_start[lj++] = 0;
        }
    } else {
        tb->size = dc.pc - pc_start;
        tb->icount = num_insns;
    }

#if defined(S390X_DEBUG_DISAS)
    if (qemu_loglevel_mask(CPU_LOG_TB_IN_ASM)) {
        qemu_log("IN: %s\n", lookup_symbol(pc_start));
        log_target_disas(env, pc_start, dc.pc - pc_start, 1);
        qemu_log("\n");
    }
#endif
}

void gen_intermediate_code (CPUS390XState *env, struct TranslationBlock *tb)
{
    gen_intermediate_code_internal(env, tb, 0);
}

void gen_intermediate_code_pc (CPUS390XState *env, struct TranslationBlock *tb)
{
    gen_intermediate_code_internal(env, tb, 1);
}

void restore_state_to_opc(CPUS390XState *env, TranslationBlock *tb, int pc_pos)
{
    int cc_op;
    env->psw.addr = tcg_ctx.gen_opc_pc[pc_pos];
    cc_op = gen_opc_cc_op[pc_pos];
    if ((cc_op != CC_OP_DYNAMIC) && (cc_op != CC_OP_STATIC)) {
        env->cc_op = cc_op;
    }
}<|MERGE_RESOLUTION|>--- conflicted
+++ resolved
@@ -213,30 +213,12 @@
 
 static void store_freg(int reg, TCGv_i64 v)
 {
-<<<<<<< HEAD
-#if TCG_TARGET_REG_BITS == 32
-    tcg_gen_mov_i32(TCGV_LOW(regs[reg]), v);
-#else
-    TCGv_i64 tmp = tcg_temp_new_i64();
-    tcg_gen_extu_i32_i64(tmp, v);
+    tcg_gen_mov_i64(fregs[reg], v);
+}
+
+static void store_reg32_i64(int reg, TCGv_i64 v)
+{
     /* 32 bit register writes keep the upper half */
-    tcg_gen_deposit_i64(regs[reg], regs[reg], tmp, 0, 32);
-    tcg_temp_free_i64(tmp);
-#endif
-=======
-    tcg_gen_mov_i64(fregs[reg], v);
->>>>>>> 63fb2590
-}
-
-static void store_reg32_i64(int reg, TCGv_i64 v)
-{
-    /* 32 bit register writes keep the upper half */
-<<<<<<< HEAD
-#if TCG_TARGET_REG_BITS == 32
-    tcg_gen_mov_i32(TCGV_LOW(regs[reg]), TCGV_LOW(v));
-#else
-=======
->>>>>>> 63fb2590
     tcg_gen_deposit_i64(regs[reg], regs[reg], v, 0, 32);
 }
 
@@ -1610,236 +1592,6 @@
     return NO_EXIT;
 }
 
-<<<<<<< HEAD
-    LOG_DISAS("disas_eb: op 0x%x r1 %d r3 %d b2 %d d2 0x%x\n",
-              op, r1, r3, b2, d2);
-    switch (op) {
-    case 0xc: /* SRLG     R1,R3,D2(B2)     [RSY] */
-    case 0xd: /* SLLG     R1,R3,D2(B2)     [RSY] */
-    case 0xa: /* SRAG     R1,R3,D2(B2)     [RSY] */
-    case 0xb: /* SLAG     R1,R3,D2(B2)     [RSY] */
-    case 0x1c: /* RLLG     R1,R3,D2(B2)     [RSY] */
-        if (b2) {
-            tmp = get_address(s, 0, b2, d2);
-            tcg_gen_andi_i64(tmp, tmp, 0x3f);
-        } else {
-            tmp = tcg_const_i64(d2 & 0x3f);
-        }
-        switch (op) {
-        case 0xc:
-            tcg_gen_shr_i64(regs[r1], regs[r3], tmp);
-            break;
-        case 0xd:
-            tcg_gen_shl_i64(regs[r1], regs[r3], tmp);
-            break;
-        case 0xa:
-            tcg_gen_sar_i64(regs[r1], regs[r3], tmp);
-            break;
-        case 0xb:
-            tmp2 = tcg_temp_new_i64();
-            tmp3 = tcg_temp_new_i64();
-            gen_op_update2_cc_i64(s, CC_OP_SLAG, regs[r3], tmp);
-            tcg_gen_shl_i64(tmp2, regs[r3], tmp);
-            /* override sign bit with source sign */
-            tcg_gen_andi_i64(tmp2, tmp2, ~0x8000000000000000ULL);
-            tcg_gen_andi_i64(tmp3, regs[r3], 0x8000000000000000ULL);
-            tcg_gen_or_i64(regs[r1], tmp2, tmp3);
-            tcg_temp_free_i64(tmp2);
-            tcg_temp_free_i64(tmp3);
-            break;
-        case 0x1c:
-            tcg_gen_rotl_i64(regs[r1], regs[r3], tmp);
-            break;
-        default:
-            tcg_abort();
-            break;
-        }
-        if (op == 0xa) {
-            set_cc_s64(s, regs[r1]);
-        }
-        tcg_temp_free_i64(tmp);
-        break;
-    case 0x1d: /* RLL    R1,R3,D2(B2)        [RSY] */
-        if (b2) {
-            tmp = get_address(s, 0, b2, d2);
-            tcg_gen_andi_i64(tmp, tmp, 0x3f);
-        } else {
-            tmp = tcg_const_i64(d2 & 0x3f);
-        }
-        tmp32_1 = tcg_temp_new_i32();
-        tmp32_2 = load_reg32(r3);
-        tcg_gen_trunc_i64_i32(tmp32_1, tmp);
-        switch (op) {
-        case 0x1d:
-            tcg_gen_rotl_i32(tmp32_1, tmp32_2, tmp32_1);
-            break;
-        default:
-            tcg_abort();
-            break;
-        }
-        store_reg32(r1, tmp32_1);
-        tcg_temp_free_i64(tmp);
-        tcg_temp_free_i32(tmp32_1);
-        tcg_temp_free_i32(tmp32_2);
-        break;
-    case 0x4:  /* LMG      R1,R3,D2(B2)     [RSE] */
-    case 0x24: /* STMG     R1,R3,D2(B2)     [RSE] */
-        stm_len = 8;
-        goto do_mh;
-    case 0x26: /* STMH     R1,R3,D2(B2)     [RSE] */
-    case 0x96: /* LMH      R1,R3,D2(B2)     [RSE] */
-        stm_len = 4;
-do_mh:
-        /* Apparently, unrolling lmg/stmg of any size gains performance -
-           even for very long ones... */
-        tmp = get_address(s, 0, b2, d2);
-        tmp3 = tcg_const_i64(stm_len);
-        tmp4 = tcg_const_i64(op == 0x26 ? 32 : 4);
-        for (i = r1;; i = (i + 1) % 16) {
-            switch (op) {
-            case 0x4:
-                tcg_gen_qemu_ld64(regs[i], tmp, get_mem_index(s));
-                break;
-            case 0x96:
-                tmp2 = tcg_temp_new_i64();
-#if TCG_TARGET_REG_BITS == 32
-                tcg_gen_qemu_ld32u(tmp2, tmp, get_mem_index(s));
-                tcg_gen_trunc_i64_i32(TCGV_HIGH(regs[i]), tmp2);
-#else
-                tcg_gen_qemu_ld32u(tmp2, tmp, get_mem_index(s));
-                tcg_gen_shl_i64(tmp2, tmp2, tmp4);
-                tcg_gen_ext32u_i64(regs[i], regs[i]);
-                tcg_gen_or_i64(regs[i], regs[i], tmp2);
-#endif
-                tcg_temp_free_i64(tmp2);
-                break;
-            case 0x24:
-                tcg_gen_qemu_st64(regs[i], tmp, get_mem_index(s));
-                break;
-            case 0x26:
-                tmp2 = tcg_temp_new_i64();
-                tcg_gen_shr_i64(tmp2, regs[i], tmp4);
-                tcg_gen_qemu_st32(tmp2, tmp, get_mem_index(s));
-                tcg_temp_free_i64(tmp2);
-                break;
-            default:
-                tcg_abort();
-            }
-            if (i == r3) {
-                break;
-            }
-            tcg_gen_add_i64(tmp, tmp, tmp3);
-        }
-        tcg_temp_free_i64(tmp);
-        tcg_temp_free_i64(tmp3);
-        tcg_temp_free_i64(tmp4);
-        break;
-    case 0x2c: /* STCMH R1,M3,D2(B2) [RSY] */
-        tmp = get_address(s, 0, b2, d2);
-        tmp32_1 = tcg_const_i32(r1);
-        tmp32_2 = tcg_const_i32(r3);
-        potential_page_fault(s);
-        gen_helper_stcmh(cpu_env, tmp32_1, tmp, tmp32_2);
-        tcg_temp_free_i64(tmp);
-        tcg_temp_free_i32(tmp32_1);
-        tcg_temp_free_i32(tmp32_2);
-        break;
-#ifndef CONFIG_USER_ONLY
-    case 0x2f: /* LCTLG     R1,R3,D2(B2)     [RSE] */
-        /* Load Control */
-        check_privileged(env, s, ilc);
-        tmp = get_address(s, 0, b2, d2);
-        tmp32_1 = tcg_const_i32(r1);
-        tmp32_2 = tcg_const_i32(r3);
-        potential_page_fault(s);
-        gen_helper_lctlg(cpu_env, tmp32_1, tmp, tmp32_2);
-        tcg_temp_free_i64(tmp);
-        tcg_temp_free_i32(tmp32_1);
-        tcg_temp_free_i32(tmp32_2);
-        break;
-    case 0x25: /* STCTG     R1,R3,D2(B2)     [RSE] */
-        /* Store Control */
-        check_privileged(env, s, ilc);
-        tmp = get_address(s, 0, b2, d2);
-        tmp32_1 = tcg_const_i32(r1);
-        tmp32_2 = tcg_const_i32(r3);
-        potential_page_fault(s);
-        gen_helper_stctg(cpu_env, tmp32_1, tmp, tmp32_2);
-        tcg_temp_free_i64(tmp);
-        tcg_temp_free_i32(tmp32_1);
-        tcg_temp_free_i32(tmp32_2);
-        break;
-#endif
-    case 0x30: /* CSG     R1,R3,D2(B2)     [RSY] */
-        tmp = get_address(s, 0, b2, d2);
-        tmp32_1 = tcg_const_i32(r1);
-        tmp32_2 = tcg_const_i32(r3);
-        potential_page_fault(s);
-        /* XXX rewrite in tcg */
-        gen_helper_csg(cc_op, cpu_env, tmp32_1, tmp, tmp32_2);
-        set_cc_static(s);
-        tcg_temp_free_i64(tmp);
-        tcg_temp_free_i32(tmp32_1);
-        tcg_temp_free_i32(tmp32_2);
-        break;
-    case 0x3e: /* CDSG R1,R3,D2(B2) [RSY] */
-        tmp = get_address(s, 0, b2, d2);
-        tmp32_1 = tcg_const_i32(r1);
-        tmp32_2 = tcg_const_i32(r3);
-        potential_page_fault(s);
-        /* XXX rewrite in tcg */
-        gen_helper_cdsg(cc_op, cpu_env, tmp32_1, tmp, tmp32_2);
-        set_cc_static(s);
-        tcg_temp_free_i64(tmp);
-        tcg_temp_free_i32(tmp32_1);
-        tcg_temp_free_i32(tmp32_2);
-        break;
-    case 0x51: /* TMY D1(B1),I2 [SIY] */
-        tmp = get_address(s, 0, b2, d2); /* SIY -> this is the destination */
-        tmp2 = tcg_const_i64((r1 << 4) | r3);
-        tcg_gen_qemu_ld8u(tmp, tmp, get_mem_index(s));
-        /* yes, this is a 32 bit operation with 64 bit tcg registers, because
-           that incurs less conversions */
-        cmp_64(s, tmp, tmp2, CC_OP_TM_32);
-        tcg_temp_free_i64(tmp);
-        tcg_temp_free_i64(tmp2);
-        break;
-    case 0x52: /* MVIY D1(B1),I2 [SIY] */
-        tmp = get_address(s, 0, b2, d2); /* SIY -> this is the destination */
-        tmp2 = tcg_const_i64((r1 << 4) | r3);
-        tcg_gen_qemu_st8(tmp2, tmp, get_mem_index(s));
-        tcg_temp_free_i64(tmp);
-        tcg_temp_free_i64(tmp2);
-        break;
-    case 0x55: /* CLIY D1(B1),I2 [SIY] */
-        tmp3 = get_address(s, 0, b2, d2); /* SIY -> this is the 1st operand */
-        tmp = tcg_temp_new_i64();
-        tmp32_1 = tcg_temp_new_i32();
-        tcg_gen_qemu_ld8u(tmp, tmp3, get_mem_index(s));
-        tcg_gen_trunc_i64_i32(tmp32_1, tmp);
-        cmp_u32c(s, tmp32_1, (r1 << 4) | r3);
-        tcg_temp_free_i64(tmp);
-        tcg_temp_free_i64(tmp3);
-        tcg_temp_free_i32(tmp32_1);
-        break;
-    case 0x80: /* ICMH      R1,M3,D2(B2)     [RSY] */
-        tmp = get_address(s, 0, b2, d2);
-        tmp32_1 = tcg_const_i32(r1);
-        tmp32_2 = tcg_const_i32(r3);
-        potential_page_fault(s);
-        /* XXX split CC calculation out */
-        gen_helper_icmh(cc_op, cpu_env, tmp32_1, tmp, tmp32_2);
-        set_cc_static(s);
-        tcg_temp_free_i64(tmp);
-        tcg_temp_free_i32(tmp32_1);
-        tcg_temp_free_i32(tmp32_2);
-        break;
-    default:
-        LOG_DISAS("illegal eb operation 0x%x\n", op);
-        gen_illegal_opcode(env, s, ilc);
-        break;
-    }
-=======
 static ExitStatus op_cfxb(DisasContext *s, DisasOps *o)
 {
     TCGv_i32 m3 = tcg_const_i32(get_field(s->fields, m3));
@@ -1847,7 +1599,6 @@
     tcg_temp_free_i32(m3);
     gen_set_cc_nz_f128(s, o->in1, o->in2);
     return NO_EXIT;
->>>>>>> 63fb2590
 }
 
 static ExitStatus op_cgeb(DisasContext *s, DisasOps *o)
