/*
 * Compatibility for qemu-img/qemu-nbd
 *
 * Copyright IBM, Corp. 2008
 *
 * Authors:
 *  Anthony Liguori   <aliguori@us.ibm.com>
 *
 * This work is licensed under the terms of the GNU GPL, version 2.  See
 * the COPYING file in the top-level directory.
 *
 */

#include "qemu-common.h"
#include "monitor.h"
#include "qemu-timer.h"
#include "qemu-log.h"

#include <sys/time.h>

QEMUClock *rt_clock;
QEMUClock *vm_clock;

FILE *logfile;

<<<<<<< HEAD
void qemu_service_io(void)
{
}
=======
struct QEMUBH
{
    QEMUBHFunc *cb;
    void *opaque;
};
>>>>>>> 1ce9ce6a

Monitor *cur_mon;

int monitor_cur_is_qmp(void)
{
    return 0;
}

void monitor_set_error(Monitor *mon, QError *qerror)
{
}

void monitor_vprintf(Monitor *mon, const char *fmt, va_list ap)
{
}

void monitor_printf(Monitor *mon, const char *fmt, ...)
{
}

void monitor_print_filename(Monitor *mon, const char *filename)
{
}

void monitor_protocol_event(MonitorEvent event, QObject *data)
{
}

int qemu_set_fd_handler2(int fd,
                         IOCanReadHandler *fd_read_poll,
                         IOHandler *fd_read,
                         IOHandler *fd_write,
                         void *opaque)
{
    return 0;
}

void qemu_notify_event(void)
{
}

QEMUTimer *qemu_new_timer(QEMUClock *clock, int scale,
                          QEMUTimerCB *cb, void *opaque)
{
    return g_malloc(1);
}

void qemu_free_timer(QEMUTimer *ts)
{
    g_free(ts);
}

void qemu_del_timer(QEMUTimer *ts)
{
}

void qemu_mod_timer(QEMUTimer *ts, int64_t expire_time)
{
}

int64_t qemu_get_clock_ns(QEMUClock *clock)
{
    return 0;
}<|MERGE_RESOLUTION|>--- conflicted
+++ resolved
@@ -23,17 +23,11 @@
 
 FILE *logfile;
 
-<<<<<<< HEAD
-void qemu_service_io(void)
-{
-}
-=======
 struct QEMUBH
 {
     QEMUBHFunc *cb;
     void *opaque;
 };
->>>>>>> 1ce9ce6a
 
 Monitor *cur_mon;
 
