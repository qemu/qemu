/*
 *  Software MMU support
 *
 * Generate helpers used by TCG for qemu_ld/st ops and code load
 * functions.
 *
 * Included from target op helpers and exec.c.
 *
 *  Copyright (c) 2003 Fabrice Bellard
 *
 * This library is free software; you can redistribute it and/or
 * modify it under the terms of the GNU Lesser General Public
 * License as published by the Free Software Foundation; either
 * version 2 of the License, or (at your option) any later version.
 *
 * This library is distributed in the hope that it will be useful,
 * but WITHOUT ANY WARRANTY; without even the implied warranty of
 * MERCHANTABILITY or FITNESS FOR A PARTICULAR PURPOSE.  See the GNU
 * Lesser General Public License for more details.
 *
 * You should have received a copy of the GNU Lesser General Public
 * License along with this library; if not, see <http://www.gnu.org/licenses/>.
 */
#include "qemu-timer.h"
#include "memory.h"

#define DATA_SIZE (1 << SHIFT)

#if DATA_SIZE == 8
#define SUFFIX q
#define USUFFIX q
#define DATA_TYPE uint64_t
#elif DATA_SIZE == 4
#define SUFFIX l
#define USUFFIX l
#define DATA_TYPE uint32_t
#elif DATA_SIZE == 2
#define SUFFIX w
#define USUFFIX uw
#define DATA_TYPE uint16_t
#elif DATA_SIZE == 1
#define SUFFIX b
#define USUFFIX ub
#define DATA_TYPE uint8_t
#else
#error unsupported data size
#endif

#ifdef SOFTMMU_CODE_ACCESS
#define READ_ACCESS_TYPE 2
#define ADDR_READ addr_code
#else
#define READ_ACCESS_TYPE 0
#define ADDR_READ addr_read
#endif

static DATA_TYPE glue(glue(slow_ld, SUFFIX), MMUSUFFIX)(target_ulong addr,
                                                        int mmu_idx,
                                                        void *retaddr);
static inline DATA_TYPE glue(io_read, SUFFIX)(target_phys_addr_t physaddr,
                                              target_ulong addr,
                                              void *retaddr)
{
    DATA_TYPE res;
    MemoryRegion *mr = iotlb_to_region(physaddr);

    physaddr = (physaddr & TARGET_PAGE_MASK) + addr;
<<<<<<< HEAD
    env->mem_io_pc = (uintptr_t)retaddr;
    if (index != io_mem_ram.ram_addr && index != io_mem_rom.ram_addr
        && index != io_mem_unassigned.ram_addr
        && index != io_mem_notdirty.ram_addr
=======
    env->mem_io_pc = (unsigned long)retaddr;
    if (mr != &io_mem_ram && mr != &io_mem_rom
        && mr != &io_mem_unassigned
        && mr != &io_mem_notdirty
>>>>>>> cb72b758
            && !can_do_io(env)) {
        cpu_io_recompile(env, retaddr);
    }

    env->mem_io_vaddr = addr;
#if SHIFT <= 2
    res = io_mem_read(mr, physaddr, 1 << SHIFT);
#else
#ifdef TARGET_WORDS_BIGENDIAN
    res = io_mem_read(mr, physaddr, 4) << 32;
    res |= io_mem_read(mr, physaddr + 4, 4);
#else
    res = io_mem_read(mr, physaddr, 4);
    res |= io_mem_read(mr, physaddr + 4, 4) << 32;
#endif
#endif /* SHIFT > 2 */
    return res;
}

/* handle all cases except unaligned access which span two pages */
DATA_TYPE REGPARM glue(glue(__ld, SUFFIX), MMUSUFFIX)(target_ulong addr,
                                                      int mmu_idx)
{
    DATA_TYPE res;
    int index;
    target_ulong tlb_addr;
    target_phys_addr_t ioaddr;
    uintptr_t addend;
    void *retaddr;

    /* test if there is match for unaligned or IO access */
    /* XXX: could done more in memory macro in a non portable way */
    index = (addr >> TARGET_PAGE_BITS) & (CPU_TLB_SIZE - 1);
 redo:
    tlb_addr = env->tlb_table[mmu_idx][index].ADDR_READ;
    if ((addr & TARGET_PAGE_MASK) == (tlb_addr & (TARGET_PAGE_MASK | TLB_INVALID_MASK))) {
        if (tlb_addr & ~TARGET_PAGE_MASK) {
            /* IO access */
            if ((addr & (DATA_SIZE - 1)) != 0)
                goto do_unaligned_access;
            retaddr = GETPC();
            ioaddr = env->iotlb[mmu_idx][index];
            res = glue(io_read, SUFFIX)(ioaddr, addr, retaddr);
        } else if (((addr & ~TARGET_PAGE_MASK) + DATA_SIZE - 1) >= TARGET_PAGE_SIZE) {
            /* slow unaligned access (it spans two pages or IO) */
        do_unaligned_access:
            retaddr = GETPC();
#ifdef ALIGNED_ONLY
            do_unaligned_access(addr, READ_ACCESS_TYPE, mmu_idx, retaddr);
#endif
            res = glue(glue(slow_ld, SUFFIX), MMUSUFFIX)(addr,
                                                         mmu_idx, retaddr);
        } else {
            /* unaligned/aligned access in the same page */
#ifdef ALIGNED_ONLY
            if ((addr & (DATA_SIZE - 1)) != 0) {
                retaddr = GETPC();
                do_unaligned_access(addr, READ_ACCESS_TYPE, mmu_idx, retaddr);
            }
#endif
            addend = env->tlb_table[mmu_idx][index].addend;
            res = glue(glue(ld, USUFFIX), _raw)((uint8_t *)(uintptr_t)
                                                (addr+addend));
        }
    } else {
        /* the page is not in the TLB : fill it */
        retaddr = GETPC();
#ifdef ALIGNED_ONLY
        if ((addr & (DATA_SIZE - 1)) != 0)
            do_unaligned_access(addr, READ_ACCESS_TYPE, mmu_idx, retaddr);
#endif
        tlb_fill(env, addr, READ_ACCESS_TYPE, mmu_idx, retaddr);
        goto redo;
    }
    return res;
}

/* handle all unaligned cases */
static DATA_TYPE glue(glue(slow_ld, SUFFIX), MMUSUFFIX)(target_ulong addr,
                                                        int mmu_idx,
                                                        void *retaddr)
{
    DATA_TYPE res, res1, res2;
    int index, shift;
    target_phys_addr_t ioaddr;
    uintptr_t addend;
    target_ulong tlb_addr, addr1, addr2;

    index = (addr >> TARGET_PAGE_BITS) & (CPU_TLB_SIZE - 1);
 redo:
    tlb_addr = env->tlb_table[mmu_idx][index].ADDR_READ;
    if ((addr & TARGET_PAGE_MASK) == (tlb_addr & (TARGET_PAGE_MASK | TLB_INVALID_MASK))) {
        if (tlb_addr & ~TARGET_PAGE_MASK) {
            /* IO access */
            if ((addr & (DATA_SIZE - 1)) != 0)
                goto do_unaligned_access;
            ioaddr = env->iotlb[mmu_idx][index];
            res = glue(io_read, SUFFIX)(ioaddr, addr, retaddr);
        } else if (((addr & ~TARGET_PAGE_MASK) + DATA_SIZE - 1) >= TARGET_PAGE_SIZE) {
        do_unaligned_access:
            /* slow unaligned access (it spans two pages) */
            addr1 = addr & ~(DATA_SIZE - 1);
            addr2 = addr1 + DATA_SIZE;
            res1 = glue(glue(slow_ld, SUFFIX), MMUSUFFIX)(addr1,
                                                          mmu_idx, retaddr);
            res2 = glue(glue(slow_ld, SUFFIX), MMUSUFFIX)(addr2,
                                                          mmu_idx, retaddr);
            shift = (addr & (DATA_SIZE - 1)) * 8;
#ifdef TARGET_WORDS_BIGENDIAN
            res = (res1 << shift) | (res2 >> ((DATA_SIZE * 8) - shift));
#else
            res = (res1 >> shift) | (res2 << ((DATA_SIZE * 8) - shift));
#endif
            res = (DATA_TYPE)res;
        } else {
            /* unaligned/aligned access in the same page */
            addend = env->tlb_table[mmu_idx][index].addend;
            res = glue(glue(ld, USUFFIX), _raw)((uint8_t *)(uintptr_t)
                                                (addr+addend));
        }
    } else {
        /* the page is not in the TLB : fill it */
        tlb_fill(env, addr, READ_ACCESS_TYPE, mmu_idx, retaddr);
        goto redo;
    }
    return res;
}

#ifndef SOFTMMU_CODE_ACCESS

static void glue(glue(slow_st, SUFFIX), MMUSUFFIX)(target_ulong addr,
                                                   DATA_TYPE val,
                                                   int mmu_idx,
                                                   void *retaddr);

static inline void glue(io_write, SUFFIX)(target_phys_addr_t physaddr,
                                          DATA_TYPE val,
                                          target_ulong addr,
                                          void *retaddr)
{
    MemoryRegion *mr = iotlb_to_region(physaddr);

    physaddr = (physaddr & TARGET_PAGE_MASK) + addr;
    if (mr != &io_mem_ram && mr != &io_mem_rom
        && mr != &io_mem_unassigned
        && mr != &io_mem_notdirty
            && !can_do_io(env)) {
        cpu_io_recompile(env, retaddr);
    }

    env->mem_io_vaddr = addr;
    env->mem_io_pc = (uintptr_t)retaddr;
#if SHIFT <= 2
    io_mem_write(mr, physaddr, val, 1 << SHIFT);
#else
#ifdef TARGET_WORDS_BIGENDIAN
    io_mem_write(mr, physaddr, (val >> 32), 4);
    io_mem_write(mr, physaddr + 4, (uint32_t)val, 4);
#else
    io_mem_write(mr, physaddr, (uint32_t)val, 4);
    io_mem_write(mr, physaddr + 4, val >> 32, 4);
#endif
#endif /* SHIFT > 2 */
}

void REGPARM glue(glue(__st, SUFFIX), MMUSUFFIX)(target_ulong addr,
                                                 DATA_TYPE val,
                                                 int mmu_idx)
{
    target_phys_addr_t ioaddr;
    uintptr_t addend;
    target_ulong tlb_addr;
    void *retaddr;
    int index;

    index = (addr >> TARGET_PAGE_BITS) & (CPU_TLB_SIZE - 1);
 redo:
    tlb_addr = env->tlb_table[mmu_idx][index].addr_write;
    if ((addr & TARGET_PAGE_MASK) == (tlb_addr & (TARGET_PAGE_MASK | TLB_INVALID_MASK))) {
        if (tlb_addr & ~TARGET_PAGE_MASK) {
            /* IO access */
            if ((addr & (DATA_SIZE - 1)) != 0)
                goto do_unaligned_access;
            retaddr = GETPC();
            ioaddr = env->iotlb[mmu_idx][index];
            glue(io_write, SUFFIX)(ioaddr, val, addr, retaddr);
        } else if (((addr & ~TARGET_PAGE_MASK) + DATA_SIZE - 1) >= TARGET_PAGE_SIZE) {
        do_unaligned_access:
            retaddr = GETPC();
#ifdef ALIGNED_ONLY
            do_unaligned_access(addr, 1, mmu_idx, retaddr);
#endif
            glue(glue(slow_st, SUFFIX), MMUSUFFIX)(addr, val,
                                                   mmu_idx, retaddr);
        } else {
            /* aligned/unaligned access in the same page */
#ifdef ALIGNED_ONLY
            if ((addr & (DATA_SIZE - 1)) != 0) {
                retaddr = GETPC();
                do_unaligned_access(addr, 1, mmu_idx, retaddr);
            }
#endif
            addend = env->tlb_table[mmu_idx][index].addend;
            glue(glue(st, SUFFIX), _raw)((uint8_t *)(uintptr_t)
                                         (addr+addend), val);
        }
    } else {
        /* the page is not in the TLB : fill it */
        retaddr = GETPC();
#ifdef ALIGNED_ONLY
        if ((addr & (DATA_SIZE - 1)) != 0)
            do_unaligned_access(addr, 1, mmu_idx, retaddr);
#endif
        tlb_fill(env, addr, 1, mmu_idx, retaddr);
        goto redo;
    }
}

/* handles all unaligned cases */
static void glue(glue(slow_st, SUFFIX), MMUSUFFIX)(target_ulong addr,
                                                   DATA_TYPE val,
                                                   int mmu_idx,
                                                   void *retaddr)
{
    target_phys_addr_t ioaddr;
    uintptr_t addend;
    target_ulong tlb_addr;
    int index, i;

    index = (addr >> TARGET_PAGE_BITS) & (CPU_TLB_SIZE - 1);
 redo:
    tlb_addr = env->tlb_table[mmu_idx][index].addr_write;
    if ((addr & TARGET_PAGE_MASK) == (tlb_addr & (TARGET_PAGE_MASK | TLB_INVALID_MASK))) {
        if (tlb_addr & ~TARGET_PAGE_MASK) {
            /* IO access */
            if ((addr & (DATA_SIZE - 1)) != 0)
                goto do_unaligned_access;
            ioaddr = env->iotlb[mmu_idx][index];
            glue(io_write, SUFFIX)(ioaddr, val, addr, retaddr);
        } else if (((addr & ~TARGET_PAGE_MASK) + DATA_SIZE - 1) >= TARGET_PAGE_SIZE) {
        do_unaligned_access:
            /* XXX: not efficient, but simple */
            /* Note: relies on the fact that tlb_fill() does not remove the
             * previous page from the TLB cache.  */
            for(i = DATA_SIZE - 1; i >= 0; i--) {
#ifdef TARGET_WORDS_BIGENDIAN
                glue(slow_stb, MMUSUFFIX)(addr + i, val >> (((DATA_SIZE - 1) * 8) - (i * 8)),
                                          mmu_idx, retaddr);
#else
                glue(slow_stb, MMUSUFFIX)(addr + i, val >> (i * 8),
                                          mmu_idx, retaddr);
#endif
            }
        } else {
            /* aligned/unaligned access in the same page */
            addend = env->tlb_table[mmu_idx][index].addend;
            glue(glue(st, SUFFIX), _raw)((uint8_t *)(uintptr_t)
                                         (addr+addend), val);
        }
    } else {
        /* the page is not in the TLB : fill it */
        tlb_fill(env, addr, 1, mmu_idx, retaddr);
        goto redo;
    }
}

#endif /* !defined(SOFTMMU_CODE_ACCESS) */

#undef READ_ACCESS_TYPE
#undef SHIFT
#undef DATA_TYPE
#undef SUFFIX
#undef USUFFIX
#undef DATA_SIZE
#undef ADDR_READ<|MERGE_RESOLUTION|>--- conflicted
+++ resolved
@@ -65,17 +65,10 @@
     MemoryRegion *mr = iotlb_to_region(physaddr);
 
     physaddr = (physaddr & TARGET_PAGE_MASK) + addr;
-<<<<<<< HEAD
     env->mem_io_pc = (uintptr_t)retaddr;
-    if (index != io_mem_ram.ram_addr && index != io_mem_rom.ram_addr
-        && index != io_mem_unassigned.ram_addr
-        && index != io_mem_notdirty.ram_addr
-=======
-    env->mem_io_pc = (unsigned long)retaddr;
     if (mr != &io_mem_ram && mr != &io_mem_rom
         && mr != &io_mem_unassigned
         && mr != &io_mem_notdirty
->>>>>>> cb72b758
             && !can_do_io(env)) {
         cpu_io_recompile(env, retaddr);
     }
