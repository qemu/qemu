/*
 *  Software MMU support
 *
 * Generate helpers used by TCG for qemu_ld/st ops and code load
 * functions.
 *
 * Included from target op helpers and exec.c.
 *
 *  Copyright (c) 2003 Fabrice Bellard
 *
 * This library is free software; you can redistribute it and/or
 * modify it under the terms of the GNU Lesser General Public
 * License as published by the Free Software Foundation; either
 * version 2 of the License, or (at your option) any later version.
 *
 * This library is distributed in the hope that it will be useful,
 * but WITHOUT ANY WARRANTY; without even the implied warranty of
 * MERCHANTABILITY or FITNESS FOR A PARTICULAR PURPOSE.  See the GNU
 * Lesser General Public License for more details.
 *
 * You should have received a copy of the GNU Lesser General Public
 * License along with this library; if not, see <http://www.gnu.org/licenses/>.
 */
#include "qemu-timer.h"
#include "memory.h"

#define DATA_SIZE (1 << SHIFT)

#if DATA_SIZE == 8
#define SUFFIX q
#define USUFFIX q
#define DATA_TYPE uint64_t
#elif DATA_SIZE == 4
#define SUFFIX l
#define USUFFIX l
#define DATA_TYPE uint32_t
#elif DATA_SIZE == 2
#define SUFFIX w
#define USUFFIX uw
#define DATA_TYPE uint16_t
#elif DATA_SIZE == 1
#define SUFFIX b
#define USUFFIX ub
#define DATA_TYPE uint8_t
#else
#error unsupported data size
#endif

#ifdef SOFTMMU_CODE_ACCESS
#define READ_ACCESS_TYPE 2
#define ADDR_READ addr_code
#else
#define READ_ACCESS_TYPE 0
#define ADDR_READ addr_read
#endif

static DATA_TYPE glue(glue(slow_ld, SUFFIX), MMUSUFFIX)(target_ulong addr,
                                                        int mmu_idx,
                                                        void *retaddr);
static inline DATA_TYPE glue(io_read, SUFFIX)(target_phys_addr_t physaddr,
                                              target_ulong addr,
                                              void *retaddr)
{
    DATA_TYPE res;
    int index;
    index = physaddr & (IO_MEM_NB_ENTRIES - 1);
    physaddr = (physaddr & TARGET_PAGE_MASK) + addr;
<<<<<<< HEAD
    env->mem_io_pc = (uintptr_t)retaddr;
    if (index > (IO_MEM_NOTDIRTY >> IO_MEM_SHIFT)
=======
    env->mem_io_pc = (unsigned long)retaddr;
    if (index != io_mem_ram.ram_addr && index != io_mem_rom.ram_addr
        && index != io_mem_unassigned.ram_addr
        && index != io_mem_notdirty.ram_addr
>>>>>>> c47f3223
            && !can_do_io(env)) {
        cpu_io_recompile(env, retaddr);
    }

    env->mem_io_vaddr = addr;
#if SHIFT <= 2
    res = io_mem_read(index, physaddr, 1 << SHIFT);
#else
#ifdef TARGET_WORDS_BIGENDIAN
    res = io_mem_read(index, physaddr, 4) << 32;
    res |= io_mem_read(index, physaddr + 4, 4);
#else
    res = io_mem_read(index, physaddr, 4);
    res |= io_mem_read(index, physaddr + 4, 4) << 32;
#endif
#endif /* SHIFT > 2 */
    return res;
}

/* handle all cases except unaligned access which span two pages */
DATA_TYPE REGPARM glue(glue(__ld, SUFFIX), MMUSUFFIX)(target_ulong addr,
                                                      int mmu_idx)
{
    DATA_TYPE res;
    int index;
    target_ulong tlb_addr;
    target_phys_addr_t ioaddr;
    unsigned long addend;
    void *retaddr;

    /* test if there is match for unaligned or IO access */
    /* XXX: could done more in memory macro in a non portable way */
    index = (addr >> TARGET_PAGE_BITS) & (CPU_TLB_SIZE - 1);
 redo:
    tlb_addr = env->tlb_table[mmu_idx][index].ADDR_READ;
    if ((addr & TARGET_PAGE_MASK) == (tlb_addr & (TARGET_PAGE_MASK | TLB_INVALID_MASK))) {
        if (tlb_addr & ~TARGET_PAGE_MASK) {
            /* IO access */
            if ((addr & (DATA_SIZE - 1)) != 0)
                goto do_unaligned_access;
            retaddr = GETPC();
            ioaddr = env->iotlb[mmu_idx][index];
            res = glue(io_read, SUFFIX)(ioaddr, addr, retaddr);
        } else if (((addr & ~TARGET_PAGE_MASK) + DATA_SIZE - 1) >= TARGET_PAGE_SIZE) {
            /* slow unaligned access (it spans two pages or IO) */
        do_unaligned_access:
            retaddr = GETPC();
#ifdef ALIGNED_ONLY
            do_unaligned_access(addr, READ_ACCESS_TYPE, mmu_idx, retaddr);
#endif
            res = glue(glue(slow_ld, SUFFIX), MMUSUFFIX)(addr,
                                                         mmu_idx, retaddr);
        } else {
            /* unaligned/aligned access in the same page */
#ifdef ALIGNED_ONLY
            if ((addr & (DATA_SIZE - 1)) != 0) {
                retaddr = GETPC();
                do_unaligned_access(addr, READ_ACCESS_TYPE, mmu_idx, retaddr);
            }
#endif
            addend = env->tlb_table[mmu_idx][index].addend;
            res = glue(glue(ld, USUFFIX), _raw)((uint8_t *)(uintptr_t)
                                                (addr+addend));
        }
    } else {
        /* the page is not in the TLB : fill it */
        retaddr = GETPC();
#ifdef ALIGNED_ONLY
        if ((addr & (DATA_SIZE - 1)) != 0)
            do_unaligned_access(addr, READ_ACCESS_TYPE, mmu_idx, retaddr);
#endif
        tlb_fill(env, addr, READ_ACCESS_TYPE, mmu_idx, retaddr);
        goto redo;
    }
    return res;
}

/* handle all unaligned cases */
static DATA_TYPE glue(glue(slow_ld, SUFFIX), MMUSUFFIX)(target_ulong addr,
                                                        int mmu_idx,
                                                        void *retaddr)
{
    DATA_TYPE res, res1, res2;
    int index, shift;
    target_phys_addr_t ioaddr;
    unsigned long addend;
    target_ulong tlb_addr, addr1, addr2;

    index = (addr >> TARGET_PAGE_BITS) & (CPU_TLB_SIZE - 1);
 redo:
    tlb_addr = env->tlb_table[mmu_idx][index].ADDR_READ;
    if ((addr & TARGET_PAGE_MASK) == (tlb_addr & (TARGET_PAGE_MASK | TLB_INVALID_MASK))) {
        if (tlb_addr & ~TARGET_PAGE_MASK) {
            /* IO access */
            if ((addr & (DATA_SIZE - 1)) != 0)
                goto do_unaligned_access;
            ioaddr = env->iotlb[mmu_idx][index];
            res = glue(io_read, SUFFIX)(ioaddr, addr, retaddr);
        } else if (((addr & ~TARGET_PAGE_MASK) + DATA_SIZE - 1) >= TARGET_PAGE_SIZE) {
        do_unaligned_access:
            /* slow unaligned access (it spans two pages) */
            addr1 = addr & ~(DATA_SIZE - 1);
            addr2 = addr1 + DATA_SIZE;
            res1 = glue(glue(slow_ld, SUFFIX), MMUSUFFIX)(addr1,
                                                          mmu_idx, retaddr);
            res2 = glue(glue(slow_ld, SUFFIX), MMUSUFFIX)(addr2,
                                                          mmu_idx, retaddr);
            shift = (addr & (DATA_SIZE - 1)) * 8;
#ifdef TARGET_WORDS_BIGENDIAN
            res = (res1 << shift) | (res2 >> ((DATA_SIZE * 8) - shift));
#else
            res = (res1 >> shift) | (res2 << ((DATA_SIZE * 8) - shift));
#endif
            res = (DATA_TYPE)res;
        } else {
            /* unaligned/aligned access in the same page */
            addend = env->tlb_table[mmu_idx][index].addend;
            res = glue(glue(ld, USUFFIX), _raw)((uint8_t *)(uintptr_t)
                                                (addr+addend));
        }
    } else {
        /* the page is not in the TLB : fill it */
        tlb_fill(env, addr, READ_ACCESS_TYPE, mmu_idx, retaddr);
        goto redo;
    }
    return res;
}

#ifndef SOFTMMU_CODE_ACCESS

static void glue(glue(slow_st, SUFFIX), MMUSUFFIX)(target_ulong addr,
                                                   DATA_TYPE val,
                                                   int mmu_idx,
                                                   void *retaddr);

static inline void glue(io_write, SUFFIX)(target_phys_addr_t physaddr,
                                          DATA_TYPE val,
                                          target_ulong addr,
                                          void *retaddr)
{
    int index;
    index = physaddr & (IO_MEM_NB_ENTRIES - 1);
    physaddr = (physaddr & TARGET_PAGE_MASK) + addr;
    if (index != io_mem_ram.ram_addr && index != io_mem_rom.ram_addr
        && index != io_mem_unassigned.ram_addr
        && index != io_mem_notdirty.ram_addr
            && !can_do_io(env)) {
        cpu_io_recompile(env, retaddr);
    }

    env->mem_io_vaddr = addr;
    env->mem_io_pc = (uintptr_t)retaddr;
#if SHIFT <= 2
    io_mem_write(index, physaddr, val, 1 << SHIFT);
#else
#ifdef TARGET_WORDS_BIGENDIAN
    io_mem_write(index, physaddr, (val >> 32), 4);
    io_mem_write(index, physaddr + 4, (uint32_t)val, 4);
#else
    io_mem_write(index, physaddr, (uint32_t)val, 4);
    io_mem_write(index, physaddr + 4, val >> 32, 4);
#endif
#endif /* SHIFT > 2 */
}

void REGPARM glue(glue(__st, SUFFIX), MMUSUFFIX)(target_ulong addr,
                                                 DATA_TYPE val,
                                                 int mmu_idx)
{
    target_phys_addr_t ioaddr;
    unsigned long addend;
    target_ulong tlb_addr;
    void *retaddr;
    int index;

    index = (addr >> TARGET_PAGE_BITS) & (CPU_TLB_SIZE - 1);
 redo:
    tlb_addr = env->tlb_table[mmu_idx][index].addr_write;
    if ((addr & TARGET_PAGE_MASK) == (tlb_addr & (TARGET_PAGE_MASK | TLB_INVALID_MASK))) {
        if (tlb_addr & ~TARGET_PAGE_MASK) {
            /* IO access */
            if ((addr & (DATA_SIZE - 1)) != 0)
                goto do_unaligned_access;
            retaddr = GETPC();
            ioaddr = env->iotlb[mmu_idx][index];
            glue(io_write, SUFFIX)(ioaddr, val, addr, retaddr);
        } else if (((addr & ~TARGET_PAGE_MASK) + DATA_SIZE - 1) >= TARGET_PAGE_SIZE) {
        do_unaligned_access:
            retaddr = GETPC();
#ifdef ALIGNED_ONLY
            do_unaligned_access(addr, 1, mmu_idx, retaddr);
#endif
            glue(glue(slow_st, SUFFIX), MMUSUFFIX)(addr, val,
                                                   mmu_idx, retaddr);
        } else {
            /* aligned/unaligned access in the same page */
#ifdef ALIGNED_ONLY
            if ((addr & (DATA_SIZE - 1)) != 0) {
                retaddr = GETPC();
                do_unaligned_access(addr, 1, mmu_idx, retaddr);
            }
#endif
            addend = env->tlb_table[mmu_idx][index].addend;
            glue(glue(st, SUFFIX), _raw)((uint8_t *)(uintptr_t)
                                         (addr+addend), val);
        }
    } else {
        /* the page is not in the TLB : fill it */
        retaddr = GETPC();
#ifdef ALIGNED_ONLY
        if ((addr & (DATA_SIZE - 1)) != 0)
            do_unaligned_access(addr, 1, mmu_idx, retaddr);
#endif
        tlb_fill(env, addr, 1, mmu_idx, retaddr);
        goto redo;
    }
}

/* handles all unaligned cases */
static void glue(glue(slow_st, SUFFIX), MMUSUFFIX)(target_ulong addr,
                                                   DATA_TYPE val,
                                                   int mmu_idx,
                                                   void *retaddr)
{
    target_phys_addr_t ioaddr;
    unsigned long addend;
    target_ulong tlb_addr;
    int index, i;

    index = (addr >> TARGET_PAGE_BITS) & (CPU_TLB_SIZE - 1);
 redo:
    tlb_addr = env->tlb_table[mmu_idx][index].addr_write;
    if ((addr & TARGET_PAGE_MASK) == (tlb_addr & (TARGET_PAGE_MASK | TLB_INVALID_MASK))) {
        if (tlb_addr & ~TARGET_PAGE_MASK) {
            /* IO access */
            if ((addr & (DATA_SIZE - 1)) != 0)
                goto do_unaligned_access;
            ioaddr = env->iotlb[mmu_idx][index];
            glue(io_write, SUFFIX)(ioaddr, val, addr, retaddr);
        } else if (((addr & ~TARGET_PAGE_MASK) + DATA_SIZE - 1) >= TARGET_PAGE_SIZE) {
        do_unaligned_access:
            /* XXX: not efficient, but simple */
            /* Note: relies on the fact that tlb_fill() does not remove the
             * previous page from the TLB cache.  */
            for(i = DATA_SIZE - 1; i >= 0; i--) {
#ifdef TARGET_WORDS_BIGENDIAN
                glue(slow_stb, MMUSUFFIX)(addr + i, val >> (((DATA_SIZE - 1) * 8) - (i * 8)),
                                          mmu_idx, retaddr);
#else
                glue(slow_stb, MMUSUFFIX)(addr + i, val >> (i * 8),
                                          mmu_idx, retaddr);
#endif
            }
        } else {
            /* aligned/unaligned access in the same page */
            addend = env->tlb_table[mmu_idx][index].addend;
            glue(glue(st, SUFFIX), _raw)((uint8_t *)(uintptr_t)
                                         (addr+addend), val);
        }
    } else {
        /* the page is not in the TLB : fill it */
        tlb_fill(env, addr, 1, mmu_idx, retaddr);
        goto redo;
    }
}

#endif /* !defined(SOFTMMU_CODE_ACCESS) */

#undef READ_ACCESS_TYPE
#undef SHIFT
#undef DATA_TYPE
#undef SUFFIX
#undef USUFFIX
#undef DATA_SIZE
#undef ADDR_READ<|MERGE_RESOLUTION|>--- conflicted
+++ resolved
@@ -65,15 +65,10 @@
     int index;
     index = physaddr & (IO_MEM_NB_ENTRIES - 1);
     physaddr = (physaddr & TARGET_PAGE_MASK) + addr;
-<<<<<<< HEAD
     env->mem_io_pc = (uintptr_t)retaddr;
-    if (index > (IO_MEM_NOTDIRTY >> IO_MEM_SHIFT)
-=======
-    env->mem_io_pc = (unsigned long)retaddr;
     if (index != io_mem_ram.ram_addr && index != io_mem_rom.ram_addr
         && index != io_mem_unassigned.ram_addr
         && index != io_mem_notdirty.ram_addr
->>>>>>> c47f3223
             && !can_do_io(env)) {
         cpu_io_recompile(env, retaddr);
     }
