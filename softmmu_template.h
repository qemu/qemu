--- conflicted
+++ resolved
@@ -79,11 +79,7 @@
     MemoryRegion *mr = iotlb_to_region(physaddr);
 
     physaddr = (physaddr & TARGET_PAGE_MASK) + addr;
-<<<<<<< HEAD
-    env->mem_io_pc = (uintptr_t)retaddr;
-=======
     env->mem_io_pc = retaddr;
->>>>>>> da12872a
     if (mr != &io_mem_ram && mr != &io_mem_rom
         && mr != &io_mem_unassigned
         && mr != &io_mem_notdirty
@@ -116,13 +112,8 @@
     int index;
     target_ulong tlb_addr;
     target_phys_addr_t ioaddr;
-<<<<<<< HEAD
     uintptr_t addend;
-    void *retaddr;
-=======
-    unsigned long addend;
     uintptr_t retaddr;
->>>>>>> da12872a
 
     /* test if there is match for unaligned or IO access */
     /* XXX: could done more in memory macro in a non portable way */
@@ -249,11 +240,7 @@
     }
 
     env->mem_io_vaddr = addr;
-<<<<<<< HEAD
-    env->mem_io_pc = (uintptr_t)retaddr;
-=======
     env->mem_io_pc = retaddr;
->>>>>>> da12872a
 #if SHIFT <= 2
     io_mem_write(mr, physaddr, val, 1 << SHIFT);
 #else
