/*
 * QEMU VNC display driver
 *
 * Copyright (C) 2006 Anthony Liguori <anthony@codemonkey.ws>
 * Copyright (C) 2006 Fabrice Bellard
 * Copyright (C) 2009 Red Hat, Inc
 *
 * Permission is hereby granted, free of charge, to any person obtaining a copy
 * of this software and associated documentation files (the "Software"), to deal
 * in the Software without restriction, including without limitation the rights
 * to use, copy, modify, merge, publish, distribute, sublicense, and/or sell
 * copies of the Software, and to permit persons to whom the Software is
 * furnished to do so, subject to the following conditions:
 *
 * The above copyright notice and this permission notice shall be included in
 * all copies or substantial portions of the Software.
 *
 * THE SOFTWARE IS PROVIDED "AS IS", WITHOUT WARRANTY OF ANY KIND, EXPRESS OR
 * IMPLIED, INCLUDING BUT NOT LIMITED TO THE WARRANTIES OF MERCHANTABILITY,
 * FITNESS FOR A PARTICULAR PURPOSE AND NONINFRINGEMENT. IN NO EVENT SHALL
 * THE AUTHORS OR COPYRIGHT HOLDERS BE LIABLE FOR ANY CLAIM, DAMAGES OR OTHER
 * LIABILITY, WHETHER IN AN ACTION OF CONTRACT, TORT OR OTHERWISE, ARISING FROM,
 * OUT OF OR IN CONNECTION WITH THE SOFTWARE OR THE USE OR OTHER DEALINGS IN
 * THE SOFTWARE.
 */

#include "vnc.h"
#include "sysemu.h"
#include "qemu_socket.h"
#include "qemu-timer.h"
#include "acl.h"

#define VNC_REFRESH_INTERVAL (1000 / 30)

#include "vnc_keysym.h"
#include "d3des.h"

#define count_bits(c, v) { \
    for (c = 0; v; v >>= 1) \
    { \
        c += v & 1; \
    } \
}


static VncDisplay *vnc_display; /* needed for info vnc */
static DisplayChangeListener *dcl;

static char *addr_to_string(const char *format,
                            struct sockaddr_storage *sa,
                            socklen_t salen) {
    char *addr;
    char host[NI_MAXHOST];
    char serv[NI_MAXSERV];
    int err;
    size_t addrlen;

    if ((err = getnameinfo((struct sockaddr *)sa, salen,
                           host, sizeof(host),
                           serv, sizeof(serv),
                           NI_NUMERICHOST | NI_NUMERICSERV)) != 0) {
        VNC_DEBUG("Cannot resolve address %d: %s\n",
                  err, gai_strerror(err));
        return NULL;
    }

    /* Enough for the existing format + the 2 vars we're
     * substituting in. */
    addrlen = strlen(format) + strlen(host) + strlen(serv);
    addr = qemu_malloc(addrlen + 1);
    snprintf(addr, addrlen, format, host, serv);
    addr[addrlen] = '\0';

    return addr;
}


char *vnc_socket_local_addr(const char *format, int fd) {
    struct sockaddr_storage sa;
    socklen_t salen;

    salen = sizeof(sa);
    if (getsockname(fd, (struct sockaddr*)&sa, &salen) < 0)
        return NULL;

    return addr_to_string(format, &sa, salen);
}

char *vnc_socket_remote_addr(const char *format, int fd) {
    struct sockaddr_storage sa;
    socklen_t salen;

    salen = sizeof(sa);
    if (getpeername(fd, (struct sockaddr*)&sa, &salen) < 0)
        return NULL;

    return addr_to_string(format, &sa, salen);
}

static const char *vnc_auth_name(VncDisplay *vd) {
    switch (vd->auth) {
    case VNC_AUTH_INVALID:
        return "invalid";
    case VNC_AUTH_NONE:
        return "none";
    case VNC_AUTH_VNC:
        return "vnc";
    case VNC_AUTH_RA2:
        return "ra2";
    case VNC_AUTH_RA2NE:
        return "ra2ne";
    case VNC_AUTH_TIGHT:
        return "tight";
    case VNC_AUTH_ULTRA:
        return "ultra";
    case VNC_AUTH_TLS:
        return "tls";
    case VNC_AUTH_VENCRYPT:
#ifdef CONFIG_VNC_TLS
        switch (vd->subauth) {
        case VNC_AUTH_VENCRYPT_PLAIN:
            return "vencrypt+plain";
        case VNC_AUTH_VENCRYPT_TLSNONE:
            return "vencrypt+tls+none";
        case VNC_AUTH_VENCRYPT_TLSVNC:
            return "vencrypt+tls+vnc";
        case VNC_AUTH_VENCRYPT_TLSPLAIN:
            return "vencrypt+tls+plain";
        case VNC_AUTH_VENCRYPT_X509NONE:
            return "vencrypt+x509+none";
        case VNC_AUTH_VENCRYPT_X509VNC:
            return "vencrypt+x509+vnc";
        case VNC_AUTH_VENCRYPT_X509PLAIN:
            return "vencrypt+x509+plain";
        case VNC_AUTH_VENCRYPT_TLSSASL:
            return "vencrypt+tls+sasl";
        case VNC_AUTH_VENCRYPT_X509SASL:
            return "vencrypt+x509+sasl";
        default:
            return "vencrypt";
        }
#else
        return "vencrypt";
#endif
    case VNC_AUTH_SASL:
        return "sasl";
    }
    return "unknown";
}

static void do_info_vnc_client(Monitor *mon, VncState *client)
{
    char *clientAddr =
        vnc_socket_remote_addr("     address: %s:%s\n",
                               client->csock);
    if (!clientAddr)
        return;

    monitor_printf(mon, "Client:\n");
    monitor_printf(mon, "%s", clientAddr);
    free(clientAddr);

#ifdef CONFIG_VNC_TLS
    if (client->tls.session &&
        client->tls.dname)
        monitor_printf(mon, "  x509 dname: %s\n", client->tls.dname);
    else
        monitor_printf(mon, "  x509 dname: none\n");
#endif
#ifdef CONFIG_VNC_SASL
    if (client->sasl.conn &&
        client->sasl.username)
        monitor_printf(mon, "    username: %s\n", client->sasl.username);
    else
        monitor_printf(mon, "    username: none\n");
#endif
}

void do_info_vnc(Monitor *mon)
{
    if (vnc_display == NULL || vnc_display->display == NULL) {
        monitor_printf(mon, "Server: disabled\n");
    } else {
        char *serverAddr = vnc_socket_local_addr("     address: %s:%s\n",
                                                 vnc_display->lsock);

        if (!serverAddr)
            return;

        monitor_printf(mon, "Server:\n");
        monitor_printf(mon, "%s", serverAddr);
        free(serverAddr);
        monitor_printf(mon, "        auth: %s\n", vnc_auth_name(vnc_display));

        if (vnc_display->clients) {
            VncState *client = vnc_display->clients;
            while (client) {
                do_info_vnc_client(mon, client);
                client = client->next;
            }
        } else {
            monitor_printf(mon, "Client: none\n");
        }
    }
}

static inline uint32_t vnc_has_feature(VncState *vs, int feature) {
    return (vs->features & (1 << feature));
}

/* TODO
   1) Get the queue working for IO.
   2) there is some weirdness when using the -S option (the screen is grey
      and not totally invalidated
   3) resolutions > 1024
*/

static void vnc_update_client(void *opaque);
static void vnc_disconnect_start(VncState *vs);
static void vnc_disconnect_finish(VncState *vs);

static void vnc_colordepth(VncState *vs);

static inline void vnc_set_bit(uint32_t *d, int k)
{
    d[k >> 5] |= 1 << (k & 0x1f);
}

static inline void vnc_clear_bit(uint32_t *d, int k)
{
    d[k >> 5] &= ~(1 << (k & 0x1f));
}

static inline void vnc_set_bits(uint32_t *d, int n, int nb_words)
{
    int j;

    j = 0;
    while (n >= 32) {
        d[j++] = -1;
        n -= 32;
    }
    if (n > 0)
        d[j++] = (1 << n) - 1;
    while (j < nb_words)
        d[j++] = 0;
}

static inline int vnc_get_bit(const uint32_t *d, int k)
{
    return (d[k >> 5] >> (k & 0x1f)) & 1;
}

static inline int vnc_and_bits(const uint32_t *d1, const uint32_t *d2,
                               int nb_words)
{
    int i;
    for(i = 0; i < nb_words; i++) {
        if ((d1[i] & d2[i]) != 0)
            return 1;
    }
    return 0;
}

static void vnc_update(VncState *vs, int x, int y, int w, int h)
{
    struct VncSurface *s = &vs->guest;
    int i;

    h += y;

    /* round x down to ensure the loop only spans one 16-pixel block per,
       iteration.  otherwise, if (x % 16) != 0, the last iteration may span
       two 16-pixel blocks but we only mark the first as dirty
    */
    w += (x % 16);
    x -= (x % 16);

    x = MIN(x, s->ds->width);
    y = MIN(y, s->ds->height);
    w = MIN(x + w, s->ds->width) - x;
    h = MIN(h, s->ds->height);

    for (; y < h; y++)
        for (i = 0; i < w; i += 16)
            vnc_set_bit(s->dirty[y], (x + i) / 16);
}

static void vnc_dpy_update(DisplayState *ds, int x, int y, int w, int h)
{
    VncDisplay *vd = ds->opaque;
    VncState *vs = vd->clients;
    while (vs != NULL) {
        vnc_update(vs, x, y, w, h);
        vs = vs->next;
    }
}

static void vnc_framebuffer_update(VncState *vs, int x, int y, int w, int h,
                                   int32_t encoding)
{
    vnc_write_u16(vs, x);
    vnc_write_u16(vs, y);
    vnc_write_u16(vs, w);
    vnc_write_u16(vs, h);

    vnc_write_s32(vs, encoding);
}

void buffer_reserve(Buffer *buffer, size_t len)
{
    if ((buffer->capacity - buffer->offset) < len) {
        buffer->capacity += (len + 1024);
        buffer->buffer = qemu_realloc(buffer->buffer, buffer->capacity);
        if (buffer->buffer == NULL) {
            fprintf(stderr, "vnc: out of memory\n");
            exit(1);
        }
    }
}

int buffer_empty(Buffer *buffer)
{
    return buffer->offset == 0;
}

uint8_t *buffer_end(Buffer *buffer)
{
    return buffer->buffer + buffer->offset;
}

void buffer_reset(Buffer *buffer)
{
        buffer->offset = 0;
}

void buffer_append(Buffer *buffer, const void *data, size_t len)
{
    memcpy(buffer->buffer + buffer->offset, data, len);
    buffer->offset += len;
}

static void vnc_resize(VncState *vs)
{
    DisplayState *ds = vs->ds;
    int size_changed;

    /* guest surface */
    if (!vs->guest.ds)
        vs->guest.ds = qemu_mallocz(sizeof(*vs->guest.ds));
    if (ds_get_bytes_per_pixel(ds) != vs->guest.ds->pf.bytes_per_pixel)
        console_color_init(ds);
    vnc_colordepth(vs);
    size_changed = ds_get_width(ds) != vs->guest.ds->width ||
                   ds_get_height(ds) != vs->guest.ds->height;
    *(vs->guest.ds) = *(ds->surface);
    if (size_changed) {
        if (vs->csock != -1 && vnc_has_feature(vs, VNC_FEATURE_RESIZE)) {
            vnc_write_u8(vs, 0);  /* msg id */
            vnc_write_u8(vs, 0);
            vnc_write_u16(vs, 1); /* number of rects */
            vnc_framebuffer_update(vs, 0, 0, ds_get_width(ds), ds_get_height(ds),
                                   VNC_ENCODING_DESKTOPRESIZE);
            vnc_flush(vs);
        }
    }
    memset(vs->guest.dirty, 0xFF, sizeof(vs->guest.dirty));

    /* server surface */
    if (!vs->server.ds)
        vs->server.ds = qemu_mallocz(sizeof(*vs->server.ds));
    if (vs->server.ds->data)
        qemu_free(vs->server.ds->data);
    *(vs->server.ds) = *(ds->surface);
    vs->server.ds->data = qemu_mallocz(vs->server.ds->linesize *
                                       vs->server.ds->height);
    memset(vs->server.dirty, 0xFF, sizeof(vs->guest.dirty));
}

static void vnc_dpy_resize(DisplayState *ds)
{
    VncDisplay *vd = ds->opaque;
    VncState *vs = vd->clients;
    while (vs != NULL) {
        vnc_resize(vs);
        vs = vs->next;
    }
}

/* fastest code */
static void vnc_write_pixels_copy(VncState *vs, void *pixels, int size)
{
    vnc_write(vs, pixels, size);
}

/* slowest but generic code. */
static void vnc_convert_pixel(VncState *vs, uint8_t *buf, uint32_t v)
{
    uint8_t r, g, b;

    r = ((((v & vs->server.ds->pf.rmask) >> vs->server.ds->pf.rshift) << vs->clientds.pf.rbits) >>
        vs->server.ds->pf.rbits);
    g = ((((v & vs->server.ds->pf.gmask) >> vs->server.ds->pf.gshift) << vs->clientds.pf.gbits) >>
        vs->server.ds->pf.gbits);
    b = ((((v & vs->server.ds->pf.bmask) >> vs->server.ds->pf.bshift) << vs->clientds.pf.bbits) >>
        vs->server.ds->pf.bbits);
    v = (r << vs->clientds.pf.rshift) |
        (g << vs->clientds.pf.gshift) |
        (b << vs->clientds.pf.bshift);
    switch(vs->clientds.pf.bytes_per_pixel) {
    case 1:
        buf[0] = v;
        break;
    case 2:
        if (vs->clientds.flags & QEMU_BIG_ENDIAN_FLAG) {
            buf[0] = v >> 8;
            buf[1] = v;
        } else {
            buf[1] = v >> 8;
            buf[0] = v;
        }
        break;
    default:
    case 4:
        if (vs->clientds.flags & QEMU_BIG_ENDIAN_FLAG) {
            buf[0] = v >> 24;
            buf[1] = v >> 16;
            buf[2] = v >> 8;
            buf[3] = v;
        } else {
            buf[3] = v >> 24;
            buf[2] = v >> 16;
            buf[1] = v >> 8;
            buf[0] = v;
        }
        break;
    }
}

static void vnc_write_pixels_generic(VncState *vs, void *pixels1, int size)
{
    uint8_t buf[4];

    if (vs->server.ds->pf.bytes_per_pixel == 4) {
        uint32_t *pixels = pixels1;
        int n, i;
        n = size >> 2;
        for(i = 0; i < n; i++) {
            vnc_convert_pixel(vs, buf, pixels[i]);
            vnc_write(vs, buf, vs->clientds.pf.bytes_per_pixel);
        }
    } else if (vs->server.ds->pf.bytes_per_pixel == 2) {
        uint16_t *pixels = pixels1;
        int n, i;
        n = size >> 1;
        for(i = 0; i < n; i++) {
            vnc_convert_pixel(vs, buf, pixels[i]);
            vnc_write(vs, buf, vs->clientds.pf.bytes_per_pixel);
        }
    } else if (vs->server.ds->pf.bytes_per_pixel == 1) {
        uint8_t *pixels = pixels1;
        int n, i;
        n = size;
        for(i = 0; i < n; i++) {
            vnc_convert_pixel(vs, buf, pixels[i]);
            vnc_write(vs, buf, vs->clientds.pf.bytes_per_pixel);
        }
    } else {
        fprintf(stderr, "vnc_write_pixels_generic: VncState color depth not supported\n");
    }
}

static void send_framebuffer_update_raw(VncState *vs, int x, int y, int w, int h)
{
    int i;
    uint8_t *row;

    row = vs->server.ds->data + y * ds_get_linesize(vs->ds) + x * ds_get_bytes_per_pixel(vs->ds);
    for (i = 0; i < h; i++) {
        vs->write_pixels(vs, row, w * ds_get_bytes_per_pixel(vs->ds));
        row += ds_get_linesize(vs->ds);
    }
}

static void hextile_enc_cord(uint8_t *ptr, int x, int y, int w, int h)
{
    ptr[0] = ((x & 0x0F) << 4) | (y & 0x0F);
    ptr[1] = (((w - 1) & 0x0F) << 4) | ((h - 1) & 0x0F);
}

#define BPP 8
#include "vnchextile.h"
#undef BPP

#define BPP 16
#include "vnchextile.h"
#undef BPP

#define BPP 32
#include "vnchextile.h"
#undef BPP

#define GENERIC
#define BPP 8
#include "vnchextile.h"
#undef BPP
#undef GENERIC

#define GENERIC
#define BPP 16
#include "vnchextile.h"
#undef BPP
#undef GENERIC

#define GENERIC
#define BPP 32
#include "vnchextile.h"
#undef BPP
#undef GENERIC

static void send_framebuffer_update_hextile(VncState *vs, int x, int y, int w, int h)
{
    int i, j;
    int has_fg, has_bg;
    uint8_t *last_fg, *last_bg;

    last_fg = (uint8_t *) qemu_malloc(vs->server.ds->pf.bytes_per_pixel);
    last_bg = (uint8_t *) qemu_malloc(vs->server.ds->pf.bytes_per_pixel);
    has_fg = has_bg = 0;
    for (j = y; j < (y + h); j += 16) {
        for (i = x; i < (x + w); i += 16) {
            vs->send_hextile_tile(vs, i, j,
                                  MIN(16, x + w - i), MIN(16, y + h - j),
                                  last_bg, last_fg, &has_bg, &has_fg);
        }
    }
    free(last_fg);
    free(last_bg);

}

#define ZALLOC_ALIGNMENT 16

static void *zalloc(void *x, unsigned items, unsigned size)
{
    size *= items;
    size = (size + ZALLOC_ALIGNMENT - 1) & ~(ZALLOC_ALIGNMENT - 1);

    return qemu_mallocz(size);
}

static void zfree(void *x, void *addr)
{
    qemu_free(addr);
}

static void vnc_zlib_init(VncState *vs)
{
    int i;
    for (i=0; i<(sizeof(vs->zlib_stream) / sizeof(z_stream)); i++)
        vs->zlib_stream[i].opaque = NULL;
}

static void vnc_zlib_start(VncState *vs)
{
    buffer_reset(&vs->zlib);

    // make the output buffer be the zlib buffer, so we can compress it later
    vs->zlib_tmp = vs->output;
    vs->output = vs->zlib;
}

static int vnc_zlib_stop(VncState *vs, int stream_id)
{
    z_streamp zstream = &vs->zlib_stream[stream_id];
    int previous_out;

    // switch back to normal output/zlib buffers
    vs->zlib = vs->output;
    vs->output = vs->zlib_tmp;

    // compress the zlib buffer

    // initialize the stream
    // XXX need one stream per session
    if (zstream->opaque != vs) {
        int err;

        VNC_DEBUG("VNC: initializing zlib stream %d\n", stream_id);
        VNC_DEBUG("VNC: opaque = %p | vs = %p\n", zstream->opaque, vs);
        zstream->zalloc = zalloc;
        zstream->zfree = zfree;

        err = deflateInit2(zstream, vs->tight_compression, Z_DEFLATED, MAX_WBITS,
                           MAX_MEM_LEVEL, Z_DEFAULT_STRATEGY);

        if (err != Z_OK) {
            fprintf(stderr, "VNC: error initializing zlib\n");
            return -1;
        }

        zstream->opaque = vs;
    }

    // XXX what to do if tight_compression changed in between?

    // reserve memory in output buffer
    buffer_reserve(&vs->output, vs->zlib.offset + 64);

    // set pointers
    zstream->next_in = vs->zlib.buffer;
    zstream->avail_in = vs->zlib.offset;
    zstream->next_out = vs->output.buffer + vs->output.offset;
    zstream->avail_out = vs->output.capacity - vs->output.offset;
    zstream->data_type = Z_BINARY;
    previous_out = zstream->total_out;

    // start encoding
    if (deflate(zstream, Z_SYNC_FLUSH) != Z_OK) {
        fprintf(stderr, "VNC: error during zlib compression\n");
        return -1;
    }

    vs->output.offset = vs->output.capacity - zstream->avail_out;
    return zstream->total_out - previous_out;
}

static void send_framebuffer_update_zlib(VncState *vs, int x, int y, int w, int h)
{
    int old_offset, new_offset, bytes_written;

    vnc_framebuffer_update(vs, x, y, w, h, VNC_ENCODING_ZLIB);

    // remember where we put in the follow-up size
    old_offset = vs->output.offset;
    vnc_write_s32(vs, 0);

    // compress the stream
    vnc_zlib_start(vs);
    send_framebuffer_update_raw(vs, x, y, w, h);
    bytes_written = vnc_zlib_stop(vs, 0);

    if (bytes_written == -1)
        return;

    // hack in the size
    new_offset = vs->output.offset;
    vs->output.offset = old_offset;
    vnc_write_u32(vs, bytes_written);
    vs->output.offset = new_offset;
}

static void send_framebuffer_update(VncState *vs, int x, int y, int w, int h)
{
    switch(vs->vnc_encoding) {
        case VNC_ENCODING_ZLIB:
            send_framebuffer_update_zlib(vs, x, y, w, h);
            break;
        case VNC_ENCODING_HEXTILE:
            vnc_framebuffer_update(vs, x, y, w, h, VNC_ENCODING_HEXTILE);
            send_framebuffer_update_hextile(vs, x, y, w, h);
            break;
        default:
            vnc_framebuffer_update(vs, x, y, w, h, VNC_ENCODING_RAW);
            send_framebuffer_update_raw(vs, x, y, w, h);
            break;
    }
}

static void vnc_copy(VncState *vs, int src_x, int src_y, int dst_x, int dst_y, int w, int h)
{
    vnc_write_u8(vs, 0);  /* msg id */
    vnc_write_u8(vs, 0);
    vnc_write_u16(vs, 1); /* number of rects */
    vnc_framebuffer_update(vs, dst_x, dst_y, w, h, VNC_ENCODING_COPYRECT);
    vnc_write_u16(vs, src_x);
    vnc_write_u16(vs, src_y);
    vnc_flush(vs);
}

static void vnc_dpy_copy(DisplayState *ds, int src_x, int src_y, int dst_x, int dst_y, int w, int h)
{
    VncDisplay *vd = ds->opaque;
    VncState *vs, *vn;

    for (vs = vd->clients; vs != NULL; vs = vn) {
        vn = vs->next;
        if (vnc_has_feature(vs, VNC_FEATURE_COPYRECT)) {
            vs->force_update = 1;
            vnc_update_client(vs);
            /* vs might be free()ed here */
        }
    }

    for (vs = vd->clients; vs != NULL; vs = vs->next) {
        if (vnc_has_feature(vs, VNC_FEATURE_COPYRECT))
            vnc_copy(vs, src_x, src_y, dst_x, dst_y, w, h);
        else /* TODO */
            vnc_update(vs, dst_x, dst_y, w, h);
    }
}

static int find_and_clear_dirty_height(struct VncSurface *s,
                                       int y, int last_x, int x)
{
    int h;

    for (h = 1; h < (s->ds->height - y); h++) {
        int tmp_x;
        if (!vnc_get_bit(s->dirty[y + h], last_x))
            break;
        for (tmp_x = last_x; tmp_x < x; tmp_x++)
            vnc_clear_bit(s->dirty[y + h], tmp_x);
    }

    return h;
}

static void vnc_update_client(void *opaque)
{
    VncState *vs = opaque;
    if (vs->need_update && vs->csock != -1) {
        int y;
        uint8_t *guest_row;
        uint8_t *server_row;
        int cmp_bytes;
        uint32_t width_mask[VNC_DIRTY_WORDS];
        int n_rectangles;
        int saved_offset;
        int has_dirty = 0;

        if (vs->output.offset && !vs->audio_cap && !vs->force_update) {
            /* kernel send buffers are full -> drop frames to throttle */
            qemu_mod_timer(vs->timer, qemu_get_clock(rt_clock) + VNC_REFRESH_INTERVAL);
            return;
        }

        vga_hw_update();

        /*
         * Walk through the guest dirty map.
         * Check and copy modified bits from guest to server surface.
         * Update server dirty map.
         */
        vnc_set_bits(width_mask, (ds_get_width(vs->ds) / 16), VNC_DIRTY_WORDS);
        cmp_bytes = 16 * ds_get_bytes_per_pixel(vs->ds);
        guest_row  = vs->guest.ds->data;
        server_row = vs->server.ds->data;
        for (y = 0; y < vs->guest.ds->height; y++) {
            if (vnc_and_bits(vs->guest.dirty[y], width_mask, VNC_DIRTY_WORDS)) {
                int x;
                uint8_t *guest_ptr;
                uint8_t *server_ptr;

                guest_ptr  = guest_row;
                server_ptr = server_row;

                for (x = 0; x < vs->guest.ds->width;
                     x += 16, guest_ptr += cmp_bytes, server_ptr += cmp_bytes) {
                    if (!vnc_get_bit(vs->guest.dirty[y], (x / 16)))
                        continue;
                    vnc_clear_bit(vs->guest.dirty[y], (x / 16));
                    if (memcmp(server_ptr, guest_ptr, cmp_bytes) == 0)
                        continue;
                    memcpy(server_ptr, guest_ptr, cmp_bytes);
                    vnc_set_bit(vs->server.dirty[y], (x / 16));
                    has_dirty++;
                }
            }
            guest_row  += ds_get_linesize(vs->ds);
            server_row += ds_get_linesize(vs->ds);
        }

        if (!has_dirty && !vs->audio_cap && !vs->force_update) {
            qemu_mod_timer(vs->timer, qemu_get_clock(rt_clock) + VNC_REFRESH_INTERVAL);
            return;
        }

        /*
         * Send screen updates to the vnc client using the server
         * surface and server dirty map.  guest surface updates
         * happening in parallel don't disturb us, the next pass will
         * send them to the client.
         */
        n_rectangles = 0;
        vnc_write_u8(vs, 0);  /* msg id */
        vnc_write_u8(vs, 0);
        saved_offset = vs->output.offset;
        vnc_write_u16(vs, 0);

        for (y = 0; y < vs->server.ds->height; y++) {
            int x;
            int last_x = -1;
            for (x = 0; x < vs->server.ds->width / 16; x++) {
                if (vnc_get_bit(vs->server.dirty[y], x)) {
                    if (last_x == -1) {
                        last_x = x;
                    }
                    vnc_clear_bit(vs->server.dirty[y], x);
                } else {
                    if (last_x != -1) {
                        int h = find_and_clear_dirty_height(&vs->server, y, last_x, x);
                        send_framebuffer_update(vs, last_x * 16, y, (x - last_x) * 16, h);
                        n_rectangles++;
                    }
                    last_x = -1;
                }
            }
            if (last_x != -1) {
                int h = find_and_clear_dirty_height(&vs->server, y, last_x, x);
                send_framebuffer_update(vs, last_x * 16, y, (x - last_x) * 16, h);
                n_rectangles++;
            }
        }
        vs->output.buffer[saved_offset] = (n_rectangles >> 8) & 0xFF;
        vs->output.buffer[saved_offset + 1] = n_rectangles & 0xFF;
        vnc_flush(vs);
        vs->force_update = 0;

    }

    if (vs->csock != -1) {
        qemu_mod_timer(vs->timer, qemu_get_clock(rt_clock) + VNC_REFRESH_INTERVAL);
    } else {
        vnc_disconnect_finish(vs);
    }

}

/* audio */
static void audio_capture_notify(void *opaque, audcnotification_e cmd)
{
    VncState *vs = opaque;

    switch (cmd) {
    case AUD_CNOTIFY_DISABLE:
        vnc_write_u8(vs, 255);
        vnc_write_u8(vs, 1);
        vnc_write_u16(vs, 0);
        vnc_flush(vs);
        break;

    case AUD_CNOTIFY_ENABLE:
        vnc_write_u8(vs, 255);
        vnc_write_u8(vs, 1);
        vnc_write_u16(vs, 1);
        vnc_flush(vs);
        break;
    }
}

static void audio_capture_destroy(void *opaque)
{
}

static void audio_capture(void *opaque, void *buf, int size)
{
    VncState *vs = opaque;

    vnc_write_u8(vs, 255);
    vnc_write_u8(vs, 1);
    vnc_write_u16(vs, 2);
    vnc_write_u32(vs, size);
    vnc_write(vs, buf, size);
    vnc_flush(vs);
}

static void audio_add(VncState *vs)
{
    Monitor *mon = cur_mon;
    struct audio_capture_ops ops;

    if (vs->audio_cap) {
        monitor_printf(mon, "audio already running\n");
        return;
    }

    ops.notify = audio_capture_notify;
    ops.destroy = audio_capture_destroy;
    ops.capture = audio_capture;

    vs->audio_cap = AUD_add_capture(&vs->as, &ops, vs);
    if (!vs->audio_cap) {
        monitor_printf(mon, "Failed to add audio capture\n");
    }
}

static void audio_del(VncState *vs)
{
    if (vs->audio_cap) {
        AUD_del_capture(vs->audio_cap, vs);
        vs->audio_cap = NULL;
    }
}

static void vnc_disconnect_start(VncState *vs)
{
    if (vs->csock == -1)
        return;
    qemu_set_fd_handler2(vs->csock, NULL, NULL, NULL, NULL);
    closesocket(vs->csock);
    vs->csock = -1;
}

static void vnc_disconnect_finish(VncState *vs)
{
    qemu_del_timer(vs->timer);
    qemu_free_timer(vs->timer);
    if (vs->input.buffer) qemu_free(vs->input.buffer);
    if (vs->output.buffer) qemu_free(vs->output.buffer);
#ifdef CONFIG_VNC_TLS
    vnc_tls_client_cleanup(vs);
#endif /* CONFIG_VNC_TLS */
#ifdef CONFIG_VNC_SASL
    vnc_sasl_client_cleanup(vs);
#endif /* CONFIG_VNC_SASL */
    audio_del(vs);

    VncState *p, *parent = NULL;
    for (p = vs->vd->clients; p != NULL; p = p->next) {
        if (p == vs) {
            if (parent)
                parent->next = p->next;
            else
                vs->vd->clients = p->next;
            break;
        }
        parent = p;
    }
    if (!vs->vd->clients)
        dcl->idle = 1;

    qemu_free(vs->server.ds->data);
    qemu_free(vs->server.ds);
    qemu_free(vs->guest.ds);
    qemu_free(vs);
}

int vnc_client_io_error(VncState *vs, int ret, int last_errno)
{
    if (ret == 0 || ret == -1) {
        if (ret == -1) {
            switch (last_errno) {
                case EINTR:
                case EAGAIN:
#ifdef _WIN32
                case WSAEWOULDBLOCK:
#endif
                    return 0;
                default:
                    break;
            }
        }

<<<<<<< HEAD
        VNC_DEBUG("Closing down client sock %d %d\n", ret, ret < 0 ? last_errno : 0);
        qemu_set_fd_handler2(vs->csock, NULL, NULL, NULL, NULL);
        closesocket(vs->csock);
        qemu_del_timer(vs->timer);
        qemu_free_timer(vs->timer);
        if (vs->input.buffer) qemu_free(vs->input.buffer);
        if (vs->output.buffer) qemu_free(vs->output.buffer);
#ifdef CONFIG_VNC_TLS
        vnc_tls_client_cleanup(vs);
#endif /* CONFIG_VNC_TLS */
#ifdef CONFIG_VNC_SASL
        vnc_sasl_client_cleanup(vs);
#endif /* CONFIG_VNC_SASL */
        audio_del(vs);

        VncState *p, *parent = NULL;
        for (p = vs->vd->clients; p != NULL; p = p->next) {
            if (p == vs) {
                if (parent)
                    parent->next = p->next;
                else
                    vs->vd->clients = p->next;
                break;
            }
            parent = p;
        }
        if (!vs->vd->clients)
            dcl->idle = 1;

        qemu_free(vs->server.ds->data);
        qemu_free(vs->server.ds);
        qemu_free(vs->guest.ds);
        vs->magic = ~VNCSTATE_MAGIC;
        qemu_free(vs);
=======
        VNC_DEBUG("Closing down client sock: ret %d, errno %d\n",
                  ret, ret < 0 ? last_errno : 0);
        vnc_disconnect_start(vs);
>>>>>>> 727170b6

        return 0;
    }
    return ret;
}


void vnc_client_error(VncState *vs)
{
    VNC_DEBUG("Closing down client sock: protocol error\n");
    vnc_disconnect_start(vs);
}


/*
 * Called to write a chunk of data to the client socket. The data may
 * be the raw data, or may have already been encoded by SASL.
 * The data will be written either straight onto the socket, or
 * written via the GNUTLS wrappers, if TLS/SSL encryption is enabled
 *
 * NB, it is theoretically possible to have 2 layers of encryption,
 * both SASL, and this TLS layer. It is highly unlikely in practice
 * though, since SASL encryption will typically be a no-op if TLS
 * is active
 *
 * Returns the number of bytes written, which may be less than
 * the requested 'datalen' if the socket would block. Returns
 * -1 on error, and disconnects the client socket.
 */
long vnc_client_write_buf(VncState *vs, const void *data, size_t datalen)
{
    long ret;
#ifdef CONFIG_VNC_TLS
    if (vs->tls.session) {
        ret = gnutls_write(vs->tls.session, data, datalen);
        if (ret < 0) {
            if (ret == GNUTLS_E_AGAIN)
                errno = EAGAIN;
            else
                errno = EIO;
            ret = -1;
        }
    } else
#endif /* CONFIG_VNC_TLS */
        ret = send(vs->csock, (const void *)data, datalen, 0);
    VNC_DEBUG("Wrote wire %p %zd -> %ld\n", data, datalen, ret);
    return vnc_client_io_error(vs, ret, socket_error());
}


/*
 * Called to write buffered data to the client socket, when not
 * using any SASL SSF encryption layers. Will write as much data
 * as possible without blocking. If all buffered data is written,
 * will switch the FD poll() handler back to read monitoring.
 *
 * Returns the number of bytes written, which may be less than
 * the buffered output data if the socket would block. Returns
 * -1 on error, and disconnects the client socket.
 */
static long vnc_client_write_plain(VncState *vs)
{
    long ret;

    assert(vs->magic == VNCSTATE_MAGIC);

#ifdef CONFIG_VNC_SASL
    VNC_DEBUG("Write Plain: Pending output %p size %zd offset %zd. Wait SSF %d\n",
              vs->output.buffer, vs->output.capacity, vs->output.offset,
              vs->sasl.waitWriteSSF);

    if (vs->sasl.conn &&
        vs->sasl.runSSF &&
        vs->sasl.waitWriteSSF) {
        ret = vnc_client_write_buf(vs, vs->output.buffer, vs->sasl.waitWriteSSF);
        if (ret)
            vs->sasl.waitWriteSSF -= ret;
    } else
#endif /* CONFIG_VNC_SASL */
        ret = vnc_client_write_buf(vs, vs->output.buffer, vs->output.offset);
    if (!ret)
        return 0;

    memmove(vs->output.buffer, vs->output.buffer + ret, (vs->output.offset - ret));
    vs->output.offset -= ret;

    if (vs->output.offset == 0) {
        qemu_set_fd_handler2(vs->csock, NULL, vnc_client_read, NULL, vs);
    }

    return ret;
}


/*
 * First function called whenever there is data to be written to
 * the client socket. Will delegate actual work according to whether
 * SASL SSF layers are enabled (thus requiring encryption calls)
 */
void vnc_client_write(void *opaque)
{
    long ret;
    VncState *vs = opaque;

#ifdef CONFIG_VNC_SASL
    if (vs->sasl.conn &&
        vs->sasl.runSSF &&
        !vs->sasl.waitWriteSSF)
        ret = vnc_client_write_sasl(vs);
    else
#endif /* CONFIG_VNC_SASL */
        ret = vnc_client_write_plain(vs);
}

void vnc_read_when(VncState *vs, VncReadEvent *func, size_t expecting)
{
    assert(vs->magic == VNCSTATE_MAGIC);
    vs->read_handler = func;
    vs->read_handler_expect = expecting;
}


/*
 * Called to read a chunk of data from the client socket. The data may
 * be the raw data, or may need to be further decoded by SASL.
 * The data will be read either straight from to the socket, or
 * read via the GNUTLS wrappers, if TLS/SSL encryption is enabled
 *
 * NB, it is theoretically possible to have 2 layers of encryption,
 * both SASL, and this TLS layer. It is highly unlikely in practice
 * though, since SASL encryption will typically be a no-op if TLS
 * is active
 *
 * Returns the number of bytes read, which may be less than
 * the requested 'datalen' if the socket would block. Returns
 * -1 on error, and disconnects the client socket.
 */
long vnc_client_read_buf(VncState *vs, void *data, size_t datalen)
{
    long ret;
#ifdef CONFIG_VNC_TLS
    if (vs->tls.session) {
        ret = gnutls_read(vs->tls.session, data, datalen);
        if (ret < 0) {
            if (ret == GNUTLS_E_AGAIN)
                errno = EAGAIN;
            else
                errno = EIO;
            ret = -1;
        }
    } else
#endif /* CONFIG_VNC_TLS */
        ret = recv(vs->csock, (void *)data, datalen, 0);
    VNC_DEBUG("Read wire %p %zd -> %ld\n", data, datalen, ret);
    return vnc_client_io_error(vs, ret, socket_error());
}


/*
 * Called to read data from the client socket to the input buffer,
 * when not using any SASL SSF encryption layers. Will read as much
 * data as possible without blocking.
 *
 * Returns the number of bytes read. Returns -1 on error, and
 * disconnects the client socket.
 */
static long vnc_client_read_plain(VncState *vs)
{
    int ret;
    VNC_DEBUG("Read plain %p size %zd offset %zd\n",
              vs->input.buffer, vs->input.capacity, vs->input.offset);
    buffer_reserve(&vs->input, 4096);
    ret = vnc_client_read_buf(vs, buffer_end(&vs->input), 4096);
    if (!ret)
        return 0;
    vs->input.offset += ret;
    return ret;
}


/*
 * First function called whenever there is more data to be read from
 * the client socket. Will delegate actual work according to whether
 * SASL SSF layers are enabled (thus requiring decryption calls)
 */
void vnc_client_read(void *opaque)
{
    VncState *vs = opaque;
    long ret;

    assert(vs->magic == VNCSTATE_MAGIC);

#ifdef CONFIG_VNC_SASL
    if (vs->sasl.conn && vs->sasl.runSSF)
        ret = vnc_client_read_sasl(vs);
    else
#endif /* CONFIG_VNC_SASL */
        ret = vnc_client_read_plain(vs);
    if (!ret) {
        if (vs->csock == -1)
            vnc_disconnect_finish(vs);
        return;
    }

    while (vs->read_handler && vs->input.offset >= vs->read_handler_expect) {
        size_t len = vs->read_handler_expect;
        int ret;

        assert(vs->magic == VNCSTATE_MAGIC);
        ret = vs->read_handler(vs, vs->input.buffer, len);
        if (vs->csock == -1) {
            vnc_disconnect_finish(vs);
            return;
        }

        if (!ret) {
            memmove(vs->input.buffer, vs->input.buffer + len, (vs->input.offset - len));
            vs->input.offset -= len;
        } else {
            vs->read_handler_expect = ret;
        }
    }
}

void vnc_write(VncState *vs, const void *data, size_t len)
{
    assert(vs->magic == VNCSTATE_MAGIC);
    buffer_reserve(&vs->output, len);

    if (vs->csock != -1 && buffer_empty(&vs->output)) {
        qemu_set_fd_handler2(vs->csock, NULL, vnc_client_read, vnc_client_write, vs);
    }

    buffer_append(&vs->output, data, len);
}

void vnc_write_s32(VncState *vs, int32_t value)
{
    vnc_write_u32(vs, *(uint32_t *)&value);
}

void vnc_write_u32(VncState *vs, uint32_t value)
{
    uint8_t buf[4];

    buf[0] = (value >> 24) & 0xFF;
    buf[1] = (value >> 16) & 0xFF;
    buf[2] = (value >>  8) & 0xFF;
    buf[3] = value & 0xFF;

    vnc_write(vs, buf, 4);
}

void vnc_write_u16(VncState *vs, uint16_t value)
{
    uint8_t buf[2];

    buf[0] = (value >> 8) & 0xFF;
    buf[1] = value & 0xFF;

    vnc_write(vs, buf, 2);
}

void vnc_write_u8(VncState *vs, uint8_t value)
{
    vnc_write(vs, (char *)&value, 1);
}

void vnc_flush(VncState *vs)
{
    if (vs->csock != -1 && vs->output.offset)
        vnc_client_write(vs);
}

uint8_t read_u8(uint8_t *data, size_t offset)
{
    return data[offset];
}

uint16_t read_u16(uint8_t *data, size_t offset)
{
    return ((data[offset] & 0xFF) << 8) | (data[offset + 1] & 0xFF);
}

int32_t read_s32(uint8_t *data, size_t offset)
{
    return (int32_t)((data[offset] << 24) | (data[offset + 1] << 16) |
                     (data[offset + 2] << 8) | data[offset + 3]);
}

uint32_t read_u32(uint8_t *data, size_t offset)
{
    return ((data[offset] << 24) | (data[offset + 1] << 16) |
            (data[offset + 2] << 8) | data[offset + 3]);
}

static void client_cut_text(VncState *vs, size_t len, uint8_t *text)
{
}

static void check_pointer_type_change(VncState *vs, int absolute)
{
    if (vnc_has_feature(vs, VNC_FEATURE_POINTER_TYPE_CHANGE) && vs->absolute != absolute) {
        vnc_write_u8(vs, 0);
        vnc_write_u8(vs, 0);
        vnc_write_u16(vs, 1);
        vnc_framebuffer_update(vs, absolute, 0,
                               ds_get_width(vs->ds), ds_get_height(vs->ds),
                               VNC_ENCODING_POINTER_TYPE_CHANGE);
        vnc_flush(vs);
    }
    vs->absolute = absolute;
}

static void pointer_event(VncState *vs, int button_mask, int x, int y)
{
    int buttons = 0;
    int dz = 0;

    if (button_mask & 0x01)
        buttons |= MOUSE_EVENT_LBUTTON;
    if (button_mask & 0x02)
        buttons |= MOUSE_EVENT_MBUTTON;
    if (button_mask & 0x04)
        buttons |= MOUSE_EVENT_RBUTTON;
    if (button_mask & 0x08)
        dz = -1;
    if (button_mask & 0x10)
        dz = 1;

    if (vs->absolute) {
        kbd_mouse_event(x * 0x7FFF / (ds_get_width(vs->ds) - 1),
                        y * 0x7FFF / (ds_get_height(vs->ds) - 1),
                        dz, buttons);
    } else if (vnc_has_feature(vs, VNC_FEATURE_POINTER_TYPE_CHANGE)) {
        x -= 0x7FFF;
        y -= 0x7FFF;

        kbd_mouse_event(x, y, dz, buttons);
    } else {
        if (vs->last_x != -1)
            kbd_mouse_event(x - vs->last_x,
                            y - vs->last_y,
                            dz, buttons);
        vs->last_x = x;
        vs->last_y = y;
    }

    check_pointer_type_change(vs, kbd_mouse_is_absolute());
}

static void reset_keys(VncState *vs)
{
    int i;
    for(i = 0; i < 256; i++) {
        if (vs->modifiers_state[i]) {
            if (i & 0x80)
                kbd_put_keycode(0xe0);
            kbd_put_keycode(i | 0x80);
            vs->modifiers_state[i] = 0;
        }
    }
}

static void press_key(VncState *vs, int keysym)
{
    kbd_put_keycode(keysym2scancode(vs->vd->kbd_layout, keysym) & 0x7f);
    kbd_put_keycode(keysym2scancode(vs->vd->kbd_layout, keysym) | 0x80);
}

static void do_key_event(VncState *vs, int down, int keycode, int sym)
{
    /* QEMU console switch */
    switch(keycode) {
    case 0x2a:                          /* Left Shift */
    case 0x36:                          /* Right Shift */
    case 0x1d:                          /* Left CTRL */
    case 0x9d:                          /* Right CTRL */
    case 0x38:                          /* Left ALT */
    case 0xb8:                          /* Right ALT */
        if (down)
            vs->modifiers_state[keycode] = 1;
        else
            vs->modifiers_state[keycode] = 0;
        break;
    case 0x02 ... 0x0a: /* '1' to '9' keys */
        if (down && vs->modifiers_state[0x1d] && vs->modifiers_state[0x38]) {
            /* Reset the modifiers sent to the current console */
            reset_keys(vs);
            console_select(keycode - 0x02);
            return;
        }
        break;
    case 0x3a:                        /* CapsLock */
    case 0x45:                        /* NumLock */
        if (!down)
            vs->modifiers_state[keycode] ^= 1;
        break;
    }

    if (keycode_is_keypad(vs->vd->kbd_layout, keycode)) {
        /* If the numlock state needs to change then simulate an additional
           keypress before sending this one.  This will happen if the user
           toggles numlock away from the VNC window.
        */
        if (keysym_is_numlock(vs->vd->kbd_layout, sym & 0xFFFF)) {
            if (!vs->modifiers_state[0x45]) {
                vs->modifiers_state[0x45] = 1;
                press_key(vs, 0xff7f);
            }
        } else {
            if (vs->modifiers_state[0x45]) {
                vs->modifiers_state[0x45] = 0;
                press_key(vs, 0xff7f);
            }
        }
    }

    if (is_graphic_console()) {
        if (keycode & 0x80)
            kbd_put_keycode(0xe0);
        if (down)
            kbd_put_keycode(keycode & 0x7f);
        else
            kbd_put_keycode(keycode | 0x80);
    } else {
        /* QEMU console emulation */
        if (down) {
            int numlock = vs->modifiers_state[0x45];
            switch (keycode) {
            case 0x2a:                          /* Left Shift */
            case 0x36:                          /* Right Shift */
            case 0x1d:                          /* Left CTRL */
            case 0x9d:                          /* Right CTRL */
            case 0x38:                          /* Left ALT */
            case 0xb8:                          /* Right ALT */
                break;
            case 0xc8:
                kbd_put_keysym(QEMU_KEY_UP);
                break;
            case 0xd0:
                kbd_put_keysym(QEMU_KEY_DOWN);
                break;
            case 0xcb:
                kbd_put_keysym(QEMU_KEY_LEFT);
                break;
            case 0xcd:
                kbd_put_keysym(QEMU_KEY_RIGHT);
                break;
            case 0xd3:
                kbd_put_keysym(QEMU_KEY_DELETE);
                break;
            case 0xc7:
                kbd_put_keysym(QEMU_KEY_HOME);
                break;
            case 0xcf:
                kbd_put_keysym(QEMU_KEY_END);
                break;
            case 0xc9:
                kbd_put_keysym(QEMU_KEY_PAGEUP);
                break;
            case 0xd1:
                kbd_put_keysym(QEMU_KEY_PAGEDOWN);
                break;

            case 0x47:
                kbd_put_keysym(numlock ? '7' : QEMU_KEY_HOME);
                break;
            case 0x48:
                kbd_put_keysym(numlock ? '8' : QEMU_KEY_UP);
                break;
            case 0x49:
                kbd_put_keysym(numlock ? '9' : QEMU_KEY_PAGEUP);
                break;
            case 0x4b:
                kbd_put_keysym(numlock ? '4' : QEMU_KEY_LEFT);
                break;
            case 0x4c:
                kbd_put_keysym('5');
                break;
            case 0x4d:
                kbd_put_keysym(numlock ? '6' : QEMU_KEY_RIGHT);
                break;
            case 0x4f:
                kbd_put_keysym(numlock ? '1' : QEMU_KEY_END);
                break;
            case 0x50:
                kbd_put_keysym(numlock ? '2' : QEMU_KEY_DOWN);
                break;
            case 0x51:
                kbd_put_keysym(numlock ? '3' : QEMU_KEY_PAGEDOWN);
                break;
            case 0x52:
                kbd_put_keysym('0');
                break;
            case 0x53:
                kbd_put_keysym(numlock ? '.' : QEMU_KEY_DELETE);
                break;

            case 0xb5:
                kbd_put_keysym('/');
                break;
            case 0x37:
                kbd_put_keysym('*');
                break;
            case 0x4a:
                kbd_put_keysym('-');
                break;
            case 0x4e:
                kbd_put_keysym('+');
                break;
            case 0x9c:
                kbd_put_keysym('\n');
                break;

            default:
                kbd_put_keysym(sym);
                break;
            }
        }
    }
}

static void key_event(VncState *vs, int down, uint32_t sym)
{
    int keycode;

    if (sym >= 'A' && sym <= 'Z' && is_graphic_console())
        sym = sym - 'A' + 'a';

    keycode = keysym2scancode(vs->vd->kbd_layout, sym & 0xFFFF);
    do_key_event(vs, down, keycode, sym);
}

static void ext_key_event(VncState *vs, int down,
                          uint32_t sym, uint16_t keycode)
{
    /* if the user specifies a keyboard layout, always use it */
    if (keyboard_layout)
        key_event(vs, down, sym);
    else
        do_key_event(vs, down, keycode, sym);
}

static void framebuffer_update_request(VncState *vs, int incremental,
                                       int x_position, int y_position,
                                       int w, int h)
{
    if (x_position > ds_get_width(vs->ds))
        x_position = ds_get_width(vs->ds);
    if (y_position > ds_get_height(vs->ds))
        y_position = ds_get_height(vs->ds);
    if (x_position + w >= ds_get_width(vs->ds))
        w = ds_get_width(vs->ds)  - x_position;
    if (y_position + h >= ds_get_height(vs->ds))
        h = ds_get_height(vs->ds) - y_position;

    int i;
    vs->need_update = 1;
    if (!incremental) {
        vs->force_update = 1;
        for (i = 0; i < h; i++) {
            vnc_set_bits(vs->guest.dirty[y_position + i],
                         (ds_get_width(vs->ds) / 16), VNC_DIRTY_WORDS);
            vnc_set_bits(vs->server.dirty[y_position + i],
                         (ds_get_width(vs->ds) / 16), VNC_DIRTY_WORDS);
        }
    }
}

static void send_ext_key_event_ack(VncState *vs)
{
    vnc_write_u8(vs, 0);
    vnc_write_u8(vs, 0);
    vnc_write_u16(vs, 1);
    vnc_framebuffer_update(vs, 0, 0, ds_get_width(vs->ds), ds_get_height(vs->ds),
                           VNC_ENCODING_EXT_KEY_EVENT);
    vnc_flush(vs);
}

static void send_ext_audio_ack(VncState *vs)
{
    vnc_write_u8(vs, 0);
    vnc_write_u8(vs, 0);
    vnc_write_u16(vs, 1);
    vnc_framebuffer_update(vs, 0, 0, ds_get_width(vs->ds), ds_get_height(vs->ds),
                           VNC_ENCODING_AUDIO);
    vnc_flush(vs);
}

static void set_encodings(VncState *vs, int32_t *encodings, size_t n_encodings)
{
    int i;
    unsigned int enc = 0;

    vnc_zlib_init(vs);
    vs->features = 0;
    vs->vnc_encoding = 0;
    vs->tight_compression = 9;
    vs->tight_quality = 9;
    vs->absolute = -1;

    for (i = n_encodings - 1; i >= 0; i--) {
        enc = encodings[i];
        switch (enc) {
        case VNC_ENCODING_RAW:
            vs->vnc_encoding = enc;
            break;
        case VNC_ENCODING_COPYRECT:
            vs->features |= VNC_FEATURE_COPYRECT_MASK;
            break;
        case VNC_ENCODING_HEXTILE:
            vs->features |= VNC_FEATURE_HEXTILE_MASK;
            vs->vnc_encoding = enc;
            break;
        case VNC_ENCODING_ZLIB:
            vs->features |= VNC_FEATURE_ZLIB_MASK;
            vs->vnc_encoding = enc;
            break;
        case VNC_ENCODING_DESKTOPRESIZE:
            vs->features |= VNC_FEATURE_RESIZE_MASK;
            break;
        case VNC_ENCODING_POINTER_TYPE_CHANGE:
            vs->features |= VNC_FEATURE_POINTER_TYPE_CHANGE_MASK;
            break;
        case VNC_ENCODING_EXT_KEY_EVENT:
            send_ext_key_event_ack(vs);
            break;
        case VNC_ENCODING_AUDIO:
            send_ext_audio_ack(vs);
            break;
        case VNC_ENCODING_WMVi:
            vs->features |= VNC_FEATURE_WMVI_MASK;
            break;
        case VNC_ENCODING_COMPRESSLEVEL0 ... VNC_ENCODING_COMPRESSLEVEL0 + 9:
            vs->tight_compression = (enc & 0x0F);
            break;
        case VNC_ENCODING_QUALITYLEVEL0 ... VNC_ENCODING_QUALITYLEVEL0 + 9:
            vs->tight_quality = (enc & 0x0F);
            break;
        default:
            VNC_DEBUG("Unknown encoding: %d (0x%.8x): %d\n", i, enc, enc);
            break;
        }
    }

    check_pointer_type_change(vs, kbd_mouse_is_absolute());
}

static void set_pixel_conversion(VncState *vs)
{
    if ((vs->clientds.flags & QEMU_BIG_ENDIAN_FLAG) ==
        (vs->ds->surface->flags & QEMU_BIG_ENDIAN_FLAG) && 
        !memcmp(&(vs->clientds.pf), &(vs->ds->surface->pf), sizeof(PixelFormat))) {
        vs->write_pixels = vnc_write_pixels_copy;
        switch (vs->ds->surface->pf.bits_per_pixel) {
            case 8:
                vs->send_hextile_tile = send_hextile_tile_8;
                break;
            case 16:
                vs->send_hextile_tile = send_hextile_tile_16;
                break;
            case 32:
                vs->send_hextile_tile = send_hextile_tile_32;
                break;
        }
    } else {
        vs->write_pixels = vnc_write_pixels_generic;
        switch (vs->ds->surface->pf.bits_per_pixel) {
            case 8:
                vs->send_hextile_tile = send_hextile_tile_generic_8;
                break;
            case 16:
                vs->send_hextile_tile = send_hextile_tile_generic_16;
                break;
            case 32:
                vs->send_hextile_tile = send_hextile_tile_generic_32;
                break;
        }
    }
}

static void set_pixel_format(VncState *vs,
                             int bits_per_pixel, int depth,
                             int big_endian_flag, int true_color_flag,
                             int red_max, int green_max, int blue_max,
                             int red_shift, int green_shift, int blue_shift)
{
    if (!true_color_flag) {
        vnc_client_error(vs);
        return;
    }

    vs->clientds = *(vs->guest.ds);
    vs->clientds.pf.rmax = red_max;
    count_bits(vs->clientds.pf.rbits, red_max);
    vs->clientds.pf.rshift = red_shift;
    vs->clientds.pf.rmask = red_max << red_shift;
    vs->clientds.pf.gmax = green_max;
    count_bits(vs->clientds.pf.gbits, green_max);
    vs->clientds.pf.gshift = green_shift;
    vs->clientds.pf.gmask = green_max << green_shift;
    vs->clientds.pf.bmax = blue_max;
    count_bits(vs->clientds.pf.bbits, blue_max);
    vs->clientds.pf.bshift = blue_shift;
    vs->clientds.pf.bmask = blue_max << blue_shift;
    vs->clientds.pf.bits_per_pixel = bits_per_pixel;
    vs->clientds.pf.bytes_per_pixel = bits_per_pixel / 8;
    vs->clientds.pf.depth = bits_per_pixel == 32 ? 24 : bits_per_pixel;
    vs->clientds.flags = big_endian_flag ? QEMU_BIG_ENDIAN_FLAG : 0x00;

    set_pixel_conversion(vs);

    vga_hw_invalidate();
    vga_hw_update();
}

static void pixel_format_message (VncState *vs) {
    char pad[3] = { 0, 0, 0 };

    vnc_write_u8(vs, vs->ds->surface->pf.bits_per_pixel); /* bits-per-pixel */
    vnc_write_u8(vs, vs->ds->surface->pf.depth); /* depth */

#ifdef WORDS_BIGENDIAN
    vnc_write_u8(vs, 1);             /* big-endian-flag */
#else
    vnc_write_u8(vs, 0);             /* big-endian-flag */
#endif
    vnc_write_u8(vs, 1);             /* true-color-flag */
    vnc_write_u16(vs, vs->ds->surface->pf.rmax);     /* red-max */
    vnc_write_u16(vs, vs->ds->surface->pf.gmax);     /* green-max */
    vnc_write_u16(vs, vs->ds->surface->pf.bmax);     /* blue-max */
    vnc_write_u8(vs, vs->ds->surface->pf.rshift);    /* red-shift */
    vnc_write_u8(vs, vs->ds->surface->pf.gshift);    /* green-shift */
    vnc_write_u8(vs, vs->ds->surface->pf.bshift);    /* blue-shift */
    if (vs->ds->surface->pf.bits_per_pixel == 32)
        vs->send_hextile_tile = send_hextile_tile_32;
    else if (vs->ds->surface->pf.bits_per_pixel == 16)
        vs->send_hextile_tile = send_hextile_tile_16;
    else if (vs->ds->surface->pf.bits_per_pixel == 8)
        vs->send_hextile_tile = send_hextile_tile_8;
    vs->clientds = *(vs->ds->surface);
    vs->clientds.flags &= ~QEMU_ALLOCATED_FLAG;
    vs->write_pixels = vnc_write_pixels_copy;

    vnc_write(vs, pad, 3);           /* padding */
}

static void vnc_dpy_setdata(DisplayState *ds)
{
    /* We don't have to do anything */
}

static void vnc_colordepth(VncState *vs)
{
    if (vnc_has_feature(vs, VNC_FEATURE_WMVI)) {
        /* Sending a WMVi message to notify the client*/
        vnc_write_u8(vs, 0);  /* msg id */
        vnc_write_u8(vs, 0);
        vnc_write_u16(vs, 1); /* number of rects */
        vnc_framebuffer_update(vs, 0, 0, ds_get_width(vs->ds), 
                               ds_get_height(vs->ds), VNC_ENCODING_WMVi);
        pixel_format_message(vs);
        vnc_flush(vs);
    } else {
        set_pixel_conversion(vs);
    }
}

static int protocol_client_msg(VncState *vs, uint8_t *data, size_t len)
{
    int i;
    uint16_t limit;

    assert(vs->magic == VNCSTATE_MAGIC);

    switch (data[0]) {
    case 0:
        if (len == 1)
            return 20;

        set_pixel_format(vs, read_u8(data, 4), read_u8(data, 5),
                         read_u8(data, 6), read_u8(data, 7),
                         read_u16(data, 8), read_u16(data, 10),
                         read_u16(data, 12), read_u8(data, 14),
                         read_u8(data, 15), read_u8(data, 16));
        break;
    case 2:
        if (len == 1)
            return 4;

        if (len == 4) {
            limit = read_u16(data, 2);
            if (limit > 0)
                return 4 + (limit * 4);
        } else
            limit = read_u16(data, 2);

        for (i = 0; i < limit; i++) {
            int32_t val = read_s32(data, 4 + (i * 4));
            memcpy(data + 4 + (i * 4), &val, sizeof(val));
        }

        set_encodings(vs, (int32_t *)(data + 4), limit);
        break;
    case 3:
        if (len == 1)
            return 10;

        framebuffer_update_request(vs,
                                   read_u8(data, 1), read_u16(data, 2), read_u16(data, 4),
                                   read_u16(data, 6), read_u16(data, 8));
        break;
    case 4:
        if (len == 1)
            return 8;

        key_event(vs, read_u8(data, 1), read_u32(data, 4));
        break;
    case 5:
        if (len == 1)
            return 6;

        pointer_event(vs, read_u8(data, 1), read_u16(data, 2), read_u16(data, 4));
        break;
    case 6:
        if (len == 1)
            return 8;

        if (len == 8) {
            uint32_t dlen = read_u32(data, 4);
            if (dlen > 0)
                return 8 + dlen;
        }

        client_cut_text(vs, read_u32(data, 4), data + 8);
        break;
    case 255:
        if (len == 1)
            return 2;

        switch (read_u8(data, 1)) {
        case 0:
            if (len == 2)
                return 12;

            ext_key_event(vs, read_u16(data, 2),
                          read_u32(data, 4), read_u32(data, 8));
            break;
        case 1:
            if (len == 2)
                return 4;

            switch (read_u16 (data, 2)) {
            case 0:
                audio_add(vs);
                break;
            case 1:
                audio_del(vs);
                break;
            case 2:
                if (len == 4)
                    return 10;
                switch (read_u8(data, 4)) {
                case 0: vs->as.fmt = AUD_FMT_U8; break;
                case 1: vs->as.fmt = AUD_FMT_S8; break;
                case 2: vs->as.fmt = AUD_FMT_U16; break;
                case 3: vs->as.fmt = AUD_FMT_S16; break;
                case 4: vs->as.fmt = AUD_FMT_U32; break;
                case 5: vs->as.fmt = AUD_FMT_S32; break;
                default:
                    printf("Invalid audio format %d\n", read_u8(data, 4));
                    vnc_client_error(vs);
                    return -1;
                }
                vs->as.nchannels = read_u8(data, 5);
                if (vs->as.nchannels != 1 && vs->as.nchannels != 2) {
                    printf("Invalid audio channel coount %d\n",
                           read_u8(data, 5));
                    vnc_client_error(vs);
                    return -1;
                }
                vs->as.freq = read_u32(data, 6);
                break;
            default:
                printf ("Invalid audio message %d\n", read_u8(data, 4));
                vnc_client_error(vs);
                return -1;
            }
            break;

        default:
            printf("Msg: %d\n", read_u16(data, 0));
            vnc_client_error(vs);
            return -1;
        }
        break;
    default:
        fprintf(stderr, "Msg: %d\n", data[0]);
        vnc_client_error(vs);
        return -1;
    }

    vnc_read_when(vs, protocol_client_msg, 1);
    return 0;
}

static int protocol_client_init(VncState *vs, uint8_t *data, size_t len)
{
    char buf[1024];
    int size;

    assert(vs->magic == VNCSTATE_MAGIC);

    vnc_write_u16(vs, ds_get_width(vs->ds));
    vnc_write_u16(vs, ds_get_height(vs->ds));

    pixel_format_message(vs);

    if (qemu_name)
        size = snprintf(buf, sizeof(buf), "QEMU (%s)", qemu_name);
    else
        size = snprintf(buf, sizeof(buf), "QEMU");

    vnc_write_u32(vs, size);
    vnc_write(vs, buf, size);
    vnc_flush(vs);

    vnc_read_when(vs, protocol_client_msg, 1);

    return 0;
}

void start_client_init(VncState *vs)
{
    assert(vs->magic == VNCSTATE_MAGIC);
    vnc_read_when(vs, protocol_client_init, 1);
}

static void make_challenge(VncState *vs)
{
    int i;

    srand(time(NULL)+getpid()+getpid()*987654+rand());

    for (i = 0 ; i < sizeof(vs->challenge) ; i++)
        vs->challenge[i] = (int) (256.0*rand()/(RAND_MAX+1.0));
}

static int protocol_client_auth_vnc(VncState *vs, uint8_t *data, size_t len)
{
    unsigned char response[VNC_AUTH_CHALLENGE_SIZE];
    int i, j, pwlen;
    unsigned char key[8];

    if (!vs->vd->password || !vs->vd->password[0]) {
        VNC_DEBUG("No password configured on server");
        vnc_write_u32(vs, 1); /* Reject auth */
        if (vs->minor >= 8) {
            static const char err[] = "Authentication failed";
            vnc_write_u32(vs, sizeof(err));
            vnc_write(vs, err, sizeof(err));
        }
        vnc_flush(vs);
        vnc_client_error(vs);
        return 0;
    }

    memcpy(response, vs->challenge, VNC_AUTH_CHALLENGE_SIZE);

    /* Calculate the expected challenge response */
    pwlen = strlen(vs->vd->password);
    for (i=0; i<sizeof(key); i++)
        key[i] = i<pwlen ? vs->vd->password[i] : 0;
    deskey(key, EN0);
    for (j = 0; j < VNC_AUTH_CHALLENGE_SIZE; j += 8)
        des(response+j, response+j);

    /* Compare expected vs actual challenge response */
    if (memcmp(response, data, VNC_AUTH_CHALLENGE_SIZE) != 0) {
        VNC_DEBUG("Client challenge reponse did not match\n");
        vnc_write_u32(vs, 1); /* Reject auth */
        if (vs->minor >= 8) {
            static const char err[] = "Authentication failed";
            vnc_write_u32(vs, sizeof(err));
            vnc_write(vs, err, sizeof(err));
        }
        vnc_flush(vs);
        vnc_client_error(vs);
    } else {
        VNC_DEBUG("Accepting VNC challenge response\n");
        vnc_write_u32(vs, 0); /* Accept auth */
        vnc_flush(vs);

        start_client_init(vs);
    }
    return 0;
}

void start_auth_vnc(VncState *vs)
{
    assert(vs->magic == VNCSTATE_MAGIC);
    make_challenge(vs);
    /* Send client a 'random' challenge */
    vnc_write(vs, vs->challenge, sizeof(vs->challenge));
    vnc_flush(vs);

    vnc_read_when(vs, protocol_client_auth_vnc, sizeof(vs->challenge));
}


static int protocol_client_auth(VncState *vs, uint8_t *data, size_t len)
{
    /* We only advertise 1 auth scheme at a time, so client
     * must pick the one we sent. Verify this */
    if (data[0] != vs->vd->auth) { /* Reject auth */
       VNC_DEBUG("Reject auth %d because it didn't match advertized\n", (int)data[0]);
       vnc_write_u32(vs, 1);
       if (vs->minor >= 8) {
           static const char err[] = "Authentication failed";
           vnc_write_u32(vs, sizeof(err));
           vnc_write(vs, err, sizeof(err));
       }
       vnc_client_error(vs);
    } else { /* Accept requested auth */
       VNC_DEBUG("Client requested auth %d\n", (int)data[0]);
       switch (vs->vd->auth) {
       case VNC_AUTH_NONE:
           VNC_DEBUG("Accept auth none\n");
           if (vs->minor >= 8) {
               vnc_write_u32(vs, 0); /* Accept auth completion */
               vnc_flush(vs);
           }
           start_client_init(vs);
           break;

       case VNC_AUTH_VNC:
           VNC_DEBUG("Start VNC auth\n");
           start_auth_vnc(vs);
           break;

#ifdef CONFIG_VNC_TLS
       case VNC_AUTH_VENCRYPT:
           VNC_DEBUG("Accept VeNCrypt auth\n");;
           start_auth_vencrypt(vs);
           break;
#endif /* CONFIG_VNC_TLS */

#ifdef CONFIG_VNC_SASL
       case VNC_AUTH_SASL:
           VNC_DEBUG("Accept SASL auth\n");
           start_auth_sasl(vs);
           break;
#endif /* CONFIG_VNC_SASL */

       default: /* Should not be possible, but just in case */
           VNC_DEBUG("Reject auth %d server code bug\n", vs->vd->auth);
           vnc_write_u8(vs, 1);
           if (vs->minor >= 8) {
               static const char err[] = "Authentication failed";
               vnc_write_u32(vs, sizeof(err));
               vnc_write(vs, err, sizeof(err));
           }
           vnc_client_error(vs);
       }
    }
    return 0;
}

static int protocol_version(VncState *vs, uint8_t *version, size_t len)
{
    char local[13];

    assert(vs->magic == VNCSTATE_MAGIC);
    memcpy(local, version, 12);
    local[12] = 0;

    if (sscanf(local, "RFB %03d.%03d\n", &vs->major, &vs->minor) != 2) {
        VNC_DEBUG("Malformed protocol version %s\n", local);
        vnc_client_error(vs);
        return 0;
    }
    VNC_DEBUG("Client request protocol version %d.%d\n", vs->major, vs->minor);
    if (vs->major != 3 ||
        (vs->minor != 3 &&
         vs->minor != 4 &&
         vs->minor != 5 &&
         vs->minor != 7 &&
         vs->minor != 8)) {
        VNC_DEBUG("Unsupported client version\n");
        vnc_write_u32(vs, VNC_AUTH_INVALID);
        vnc_flush(vs);
        vnc_client_error(vs);
        return 0;
    }
    /* Some broken clients report v3.4 or v3.5, which spec requires to be treated
     * as equivalent to v3.3 by servers
     */
    if (vs->minor == 4 || vs->minor == 5)
        vs->minor = 3;

    if (vs->minor == 3) {
        if (vs->vd->auth == VNC_AUTH_NONE) {
            VNC_DEBUG("Tell client auth none\n");
            vnc_write_u32(vs, vs->vd->auth);
            vnc_flush(vs);
            start_client_init(vs);
       } else if (vs->vd->auth == VNC_AUTH_VNC) {
            VNC_DEBUG("Tell client VNC auth\n");
            vnc_write_u32(vs, vs->vd->auth);
            vnc_flush(vs);
            start_auth_vnc(vs);
       } else {
            VNC_DEBUG("Unsupported auth %d for protocol 3.3\n", vs->vd->auth);
            vnc_write_u32(vs, VNC_AUTH_INVALID);
            vnc_flush(vs);
            vnc_client_error(vs);
       }
    } else {
        VNC_DEBUG("Telling client we support auth %d\n", vs->vd->auth);
        vnc_write_u8(vs, 1); /* num auth */
        vnc_write_u8(vs, vs->vd->auth);
        vnc_read_when(vs, protocol_client_auth, 1);
        vnc_flush(vs);
    }

    return 0;
}

static void vnc_connect(VncDisplay *vd, int csock)
{
    VncState *vs = qemu_mallocz(sizeof(VncState));
    vs->magic = VNCSTATE_MAGIC;

    vs->csock = csock;

    VNC_DEBUG("New client on socket %d\n", csock);
    dcl->idle = 0;
    socket_set_nonblock(vs->csock);
    qemu_set_fd_handler2(vs->csock, NULL, vnc_client_read, NULL, vs);

    vs->vd = vd;
    vs->ds = vd->ds;
    vs->timer = qemu_new_timer(rt_clock, vnc_update_client, vs);
    vs->last_x = -1;
    vs->last_y = -1;

    vs->as.freq = 44100;
    vs->as.nchannels = 2;
    vs->as.fmt = AUD_FMT_S16;
    vs->as.endianness = 0;

    vnc_resize(vs);
    vnc_write(vs, "RFB 003.008\n", 12);
    vnc_flush(vs);
    vnc_read_when(vs, protocol_version, 12);
    reset_keys(vs);

    vs->next = vd->clients;
    vd->clients = vs;

    vnc_update_client(vs);
    /* vs might be free()ed here */
}

static void vnc_listen_read(void *opaque)
{
    VncDisplay *vs = opaque;
    struct sockaddr_in addr;
    socklen_t addrlen = sizeof(addr);

    /* Catch-up */
    vga_hw_update();

    int csock = accept(vs->lsock, (struct sockaddr *)&addr, &addrlen);
    if (csock != -1) {
        vnc_connect(vs, csock);
    }
}

void vnc_display_init(DisplayState *ds)
{
    VncDisplay *vs = qemu_mallocz(sizeof(*vs));

    dcl = qemu_mallocz(sizeof(DisplayChangeListener));

    ds->opaque = vs;
    dcl->idle = 1;
    vnc_display = vs;

    vs->lsock = -1;

    vs->ds = ds;

    if (keyboard_layout)
        vs->kbd_layout = init_keyboard_layout(name2keysym, keyboard_layout);
    else
        vs->kbd_layout = init_keyboard_layout(name2keysym, "en-us");

    if (!vs->kbd_layout)
        exit(1);

    dcl->dpy_copy = vnc_dpy_copy;
    dcl->dpy_update = vnc_dpy_update;
    dcl->dpy_resize = vnc_dpy_resize;
    dcl->dpy_setdata = vnc_dpy_setdata;
    register_displaychangelistener(ds, dcl);
}


void vnc_display_close(DisplayState *ds)
{
    VncDisplay *vs = ds ? (VncDisplay *)ds->opaque : vnc_display;

    if (!vs)
        return;
    if (vs->display) {
        qemu_free(vs->display);
        vs->display = NULL;
    }
    if (vs->lsock != -1) {
        qemu_set_fd_handler2(vs->lsock, NULL, NULL, NULL, NULL);
        close(vs->lsock);
        vs->lsock = -1;
    }
    vs->auth = VNC_AUTH_INVALID;
#ifdef CONFIG_VNC_TLS
    vs->subauth = VNC_AUTH_INVALID;
    vs->tls.x509verify = 0;
#endif
}

int vnc_display_password(DisplayState *ds, const char *password)
{
    VncDisplay *vs = ds ? (VncDisplay *)ds->opaque : vnc_display;

    if (vs->password) {
        qemu_free(vs->password);
        vs->password = NULL;
    }
    if (password && password[0]) {
        if (!(vs->password = qemu_strdup(password)))
            return -1;
    }

    return 0;
}

char *vnc_display_local_addr(DisplayState *ds)
{
    VncDisplay *vs = ds ? (VncDisplay *)ds->opaque : vnc_display;
    
    return vnc_socket_local_addr("%s:%s", vs->lsock);
}

int vnc_display_open(DisplayState *ds, const char *display)
{
    VncDisplay *vs = ds ? (VncDisplay *)ds->opaque : vnc_display;
    const char *options;
    int password = 0;
    int reverse = 0;
    int to_port = 0;
#ifdef CONFIG_VNC_TLS
    int tls = 0, x509 = 0;
#endif
#ifdef CONFIG_VNC_SASL
    int sasl = 0;
    int saslErr;
#endif
    int acl = 0;

    if (!vnc_display)
        return -1;
    vnc_display_close(ds);
    if (strcmp(display, "none") == 0)
        return 0;

    if (!(vs->display = strdup(display)))
        return -1;

    options = display;
    while ((options = strchr(options, ','))) {
        options++;
        if (strncmp(options, "password", 8) == 0) {
            password = 1; /* Require password auth */
        } else if (strncmp(options, "reverse", 7) == 0) {
            reverse = 1;
        } else if (strncmp(options, "to=", 3) == 0) {
            to_port = atoi(options+3) + 5900;
#ifdef CONFIG_VNC_SASL
        } else if (strncmp(options, "sasl", 4) == 0) {
            sasl = 1; /* Require SASL auth */
#endif
#ifdef CONFIG_VNC_TLS
        } else if (strncmp(options, "tls", 3) == 0) {
            tls = 1; /* Require TLS */
        } else if (strncmp(options, "x509", 4) == 0) {
            char *start, *end;
            x509 = 1; /* Require x509 certificates */
            if (strncmp(options, "x509verify", 10) == 0)
                vs->tls.x509verify = 1; /* ...and verify client certs */

            /* Now check for 'x509=/some/path' postfix
             * and use that to setup x509 certificate/key paths */
            start = strchr(options, '=');
            end = strchr(options, ',');
            if (start && (!end || (start < end))) {
                int len = end ? end-(start+1) : strlen(start+1);
                char *path = qemu_strndup(start + 1, len);

                VNC_DEBUG("Trying certificate path '%s'\n", path);
                if (vnc_tls_set_x509_creds_dir(vs, path) < 0) {
                    fprintf(stderr, "Failed to find x509 certificates/keys in %s\n", path);
                    qemu_free(path);
                    qemu_free(vs->display);
                    vs->display = NULL;
                    return -1;
                }
                qemu_free(path);
            } else {
                fprintf(stderr, "No certificate path provided\n");
                qemu_free(vs->display);
                vs->display = NULL;
                return -1;
            }
#endif
        } else if (strncmp(options, "acl", 3) == 0) {
            acl = 1;
        }
    }

#ifdef CONFIG_VNC_TLS
    if (acl && x509 && vs->tls.x509verify) {
        if (!(vs->tls.acl = qemu_acl_init("vnc.x509dname"))) {
            fprintf(stderr, "Failed to create x509 dname ACL\n");
            exit(1);
        }
    }
#endif
#ifdef CONFIG_VNC_SASL
    if (acl && sasl) {
        if (!(vs->sasl.acl = qemu_acl_init("vnc.username"))) {
            fprintf(stderr, "Failed to create username ACL\n");
            exit(1);
        }
    }
#endif

    /*
     * Combinations we support here:
     *
     *  - no-auth                (clear text, no auth)
     *  - password               (clear text, weak auth)
     *  - sasl                   (encrypt, good auth *IF* using Kerberos via GSSAPI)
     *  - tls                    (encrypt, weak anonymous creds, no auth)
     *  - tls + password         (encrypt, weak anonymous creds, weak auth)
     *  - tls + sasl             (encrypt, weak anonymous creds, good auth)
     *  - tls + x509             (encrypt, good x509 creds, no auth)
     *  - tls + x509 + password  (encrypt, good x509 creds, weak auth)
     *  - tls + x509 + sasl      (encrypt, good x509 creds, good auth)
     *
     * NB1. TLS is a stackable auth scheme.
     * NB2. the x509 schemes have option to validate a client cert dname
     */
    if (password) {
#ifdef CONFIG_VNC_TLS
        if (tls) {
            vs->auth = VNC_AUTH_VENCRYPT;
            if (x509) {
                VNC_DEBUG("Initializing VNC server with x509 password auth\n");
                vs->subauth = VNC_AUTH_VENCRYPT_X509VNC;
            } else {
                VNC_DEBUG("Initializing VNC server with TLS password auth\n");
                vs->subauth = VNC_AUTH_VENCRYPT_TLSVNC;
            }
        } else {
#endif /* CONFIG_VNC_TLS */
            VNC_DEBUG("Initializing VNC server with password auth\n");
            vs->auth = VNC_AUTH_VNC;
#ifdef CONFIG_VNC_TLS
            vs->subauth = VNC_AUTH_INVALID;
        }
#endif /* CONFIG_VNC_TLS */
#ifdef CONFIG_VNC_SASL
    } else if (sasl) {
#ifdef CONFIG_VNC_TLS
        if (tls) {
            vs->auth = VNC_AUTH_VENCRYPT;
            if (x509) {
                VNC_DEBUG("Initializing VNC server with x509 SASL auth\n");
                vs->subauth = VNC_AUTH_VENCRYPT_X509SASL;
            } else {
                VNC_DEBUG("Initializing VNC server with TLS SASL auth\n");
                vs->subauth = VNC_AUTH_VENCRYPT_TLSSASL;
            }
        } else {
#endif /* CONFIG_VNC_TLS */
            VNC_DEBUG("Initializing VNC server with SASL auth\n");
            vs->auth = VNC_AUTH_SASL;
#ifdef CONFIG_VNC_TLS
            vs->subauth = VNC_AUTH_INVALID;
        }
#endif /* CONFIG_VNC_TLS */
#endif /* CONFIG_VNC_SASL */
    } else {
#ifdef CONFIG_VNC_TLS
        if (tls) {
            vs->auth = VNC_AUTH_VENCRYPT;
            if (x509) {
                VNC_DEBUG("Initializing VNC server with x509 no auth\n");
                vs->subauth = VNC_AUTH_VENCRYPT_X509NONE;
            } else {
                VNC_DEBUG("Initializing VNC server with TLS no auth\n");
                vs->subauth = VNC_AUTH_VENCRYPT_TLSNONE;
            }
        } else {
#endif
            VNC_DEBUG("Initializing VNC server with no auth\n");
            vs->auth = VNC_AUTH_NONE;
#ifdef CONFIG_VNC_TLS
            vs->subauth = VNC_AUTH_INVALID;
        }
#endif
    }

#ifdef CONFIG_VNC_SASL
    if ((saslErr = sasl_server_init(NULL, "qemu")) != SASL_OK) {
        fprintf(stderr, "Failed to initialize SASL auth %s",
                sasl_errstring(saslErr, NULL, NULL));
        free(vs->display);
        vs->display = NULL;
        return -1;
    }
#endif

    if (reverse) {
        /* connect to viewer */
        if (strncmp(display, "unix:", 5) == 0)
            vs->lsock = unix_connect(display+5);
        else
            vs->lsock = inet_connect(display, SOCK_STREAM);
        if (-1 == vs->lsock) {
            free(vs->display);
            vs->display = NULL;
            return -1;
        } else {
            int csock = vs->lsock;
            vs->lsock = -1;
            vnc_connect(vs, csock);
        }
        return 0;

    } else {
        /* listen for connects */
        char *dpy;
        dpy = qemu_malloc(256);
        if (strncmp(display, "unix:", 5) == 0) {
            pstrcpy(dpy, 256, "unix:");
            vs->lsock = unix_listen(display+5, dpy+5, 256-5);
        } else {
            vs->lsock = inet_listen(display, dpy, 256, SOCK_STREAM, 5900);
        }
        if (-1 == vs->lsock) {
            free(dpy);
            return -1;
        } else {
            free(vs->display);
            vs->display = dpy;
        }
    }
    return qemu_set_fd_handler2(vs->lsock, NULL, vnc_listen_read, NULL, vs);
}<|MERGE_RESOLUTION|>--- conflicted
+++ resolved
@@ -933,6 +933,7 @@
     qemu_free(vs->server.ds->data);
     qemu_free(vs->server.ds);
     qemu_free(vs->guest.ds);
+    vs->magic = ~VNCSTATE_MAGIC;
     qemu_free(vs);
 }
 
@@ -952,46 +953,9 @@
             }
         }
 
-<<<<<<< HEAD
-        VNC_DEBUG("Closing down client sock %d %d\n", ret, ret < 0 ? last_errno : 0);
-        qemu_set_fd_handler2(vs->csock, NULL, NULL, NULL, NULL);
-        closesocket(vs->csock);
-        qemu_del_timer(vs->timer);
-        qemu_free_timer(vs->timer);
-        if (vs->input.buffer) qemu_free(vs->input.buffer);
-        if (vs->output.buffer) qemu_free(vs->output.buffer);
-#ifdef CONFIG_VNC_TLS
-        vnc_tls_client_cleanup(vs);
-#endif /* CONFIG_VNC_TLS */
-#ifdef CONFIG_VNC_SASL
-        vnc_sasl_client_cleanup(vs);
-#endif /* CONFIG_VNC_SASL */
-        audio_del(vs);
-
-        VncState *p, *parent = NULL;
-        for (p = vs->vd->clients; p != NULL; p = p->next) {
-            if (p == vs) {
-                if (parent)
-                    parent->next = p->next;
-                else
-                    vs->vd->clients = p->next;
-                break;
-            }
-            parent = p;
-        }
-        if (!vs->vd->clients)
-            dcl->idle = 1;
-
-        qemu_free(vs->server.ds->data);
-        qemu_free(vs->server.ds);
-        qemu_free(vs->guest.ds);
-        vs->magic = ~VNCSTATE_MAGIC;
-        qemu_free(vs);
-=======
         VNC_DEBUG("Closing down client sock: ret %d, errno %d\n",
                   ret, ret < 0 ? last_errno : 0);
         vnc_disconnect_start(vs);
->>>>>>> 727170b6
 
         return 0;
     }
