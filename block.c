--- conflicted
+++ resolved
@@ -32,13 +32,9 @@
 #include "block_int.h"
 #include "module.h"
 
-<<<<<<< HEAD
 #include <sys/param.h>          /* PATH_MAX */
 
-#ifdef HOST_BSD
-=======
 #ifdef CONFIG_BSD
->>>>>>> 6e489f3f
 #include <sys/types.h>
 #include <sys/stat.h>
 #include <sys/ioctl.h>
