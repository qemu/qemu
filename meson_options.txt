--- conflicted
+++ resolved
@@ -380,7 +380,6 @@
 
 option('rust', type: 'feature', value: 'disabled',
        description: 'Rust support')
-<<<<<<< HEAD
 
 option('libspdm', type: 'feature', value: 'disabled',
   description: 'LibSPDM support')
@@ -389,7 +388,5 @@
   description: 'set LibSPDM crypto algorithm')
 option('libspdm-toolchain', type: 'string', value: 'GCC',
   description: 'toolchain to use for LibSPDM compilation')
-=======
 option('strict_rust_lints', type: 'boolean', value: false,
-       description: 'Enable stricter set of Rust warnings')
->>>>>>> 04d3d0e9
+       description: 'Enable stricter set of Rust warnings')