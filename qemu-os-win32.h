/*
 * win32 specific declarations
 *
 * Copyright (c) 2003-2008 Fabrice Bellard
 * Copyright (c) 2010 Jes Sorensen <Jes.Sorensen@redhat.com>
 *
 * Permission is hereby granted, free of charge, to any person obtaining a copy
 * of this software and associated documentation files (the "Software"), to deal
 * in the Software without restriction, including without limitation the rights
 * to use, copy, modify, merge, publish, distribute, sublicense, and/or sell
 * copies of the Software, and to permit persons to whom the Software is
 * furnished to do so, subject to the following conditions:
 *
 * The above copyright notice and this permission notice shall be included in
 * all copies or substantial portions of the Software.
 *
 * THE SOFTWARE IS PROVIDED "AS IS", WITHOUT WARRANTY OF ANY KIND, EXPRESS OR
 * IMPLIED, INCLUDING BUT NOT LIMITED TO THE WARRANTIES OF MERCHANTABILITY,
 * FITNESS FOR A PARTICULAR PURPOSE AND NONINFRINGEMENT. IN NO EVENT SHALL
 * THE AUTHORS OR COPYRIGHT HOLDERS BE LIABLE FOR ANY CLAIM, DAMAGES OR OTHER
 * LIABILITY, WHETHER IN AN ACTION OF CONTRACT, TORT OR OTHERWISE, ARISING FROM,
 * OUT OF OR IN CONNECTION WITH THE SOFTWARE OR THE USE OR OTHER DEALINGS IN
 * THE SOFTWARE.
 */

#ifndef QEMU_OS_WIN32_H
#define QEMU_OS_WIN32_H

#include <windows.h>
#include <winsock2.h>
#include "main-loop.h"

<<<<<<< HEAD
#if defined(_WIN64)
/* MinGW-w64 has a 32 bit off_t, but we want 64 bit off_t. */
# define off_t off64_t

/* MinGW-w64 stdio.h defines SYS_OPEN. Allow a redefinition in arm-semi.c. */
# undef SYS_OPEN
#endif

=======
>>>>>>> e6f5d0be
/* Workaround for older versions of MinGW. */
#ifndef ECONNREFUSED
# define ECONNREFUSED WSAECONNREFUSED
#endif
#ifndef EINPROGRESS
# define EINPROGRESS  WSAEINPROGRESS
#endif
#ifndef EHOSTUNREACH
# define EHOSTUNREACH WSAEHOSTUNREACH
#endif
#ifndef EINTR
# define EINTR        WSAEINTR
#endif
#ifndef EINPROGRESS
# define EINPROGRESS  WSAEINPROGRESS
#endif
#ifndef ENETUNREACH
# define ENETUNREACH  WSAENETUNREACH
#endif
#ifndef ENOTCONN
# define ENOTCONN     WSAENOTCONN
#endif
#ifndef EWOULDBLOCK
# define EWOULDBLOCK  WSAEWOULDBLOCK
#endif

<<<<<<< HEAD
=======
#if defined(_WIN64)
/* On w64, setjmp is implemented by _setjmp which needs a second parameter.
 * If this parameter is NULL, longjump does no stack unwinding.
 * That is what we need for QEMU. Passing the value of register rsp (default)
 * lets longjmp try a stack unwinding which will crash with generated code. */
# undef setjmp
# define setjmp(env) _setjmp(env, NULL)
#endif

>>>>>>> e6f5d0be
/* Declaration of ffs() is missing in MinGW's strings.h. */
int ffs(int i);

static inline void os_setup_signal_handling(void) {}
static inline void os_daemonize(void) {}
static inline void os_setup_post(void) {}
void os_set_line_buffering(void);
static inline void os_set_proc_name(const char *dummy) {}

#if !defined(EPROTONOSUPPORT)
# define EPROTONOSUPPORT EINVAL
#endif

int setenv(const char *name, const char *value, int overwrite);

typedef struct {
    long tv_sec;
    long tv_usec;
} qemu_timeval;
int qemu_gettimeofday(qemu_timeval *tp);

#endif<|MERGE_RESOLUTION|>--- conflicted
+++ resolved
@@ -30,7 +30,6 @@
 #include <winsock2.h>
 #include "main-loop.h"
 
-<<<<<<< HEAD
 #if defined(_WIN64)
 /* MinGW-w64 has a 32 bit off_t, but we want 64 bit off_t. */
 # define off_t off64_t
@@ -39,8 +38,6 @@
 # undef SYS_OPEN
 #endif
 
-=======
->>>>>>> e6f5d0be
 /* Workaround for older versions of MinGW. */
 #ifndef ECONNREFUSED
 # define ECONNREFUSED WSAECONNREFUSED
@@ -67,8 +64,6 @@
 # define EWOULDBLOCK  WSAEWOULDBLOCK
 #endif
 
-<<<<<<< HEAD
-=======
 #if defined(_WIN64)
 /* On w64, setjmp is implemented by _setjmp which needs a second parameter.
  * If this parameter is NULL, longjump does no stack unwinding.
@@ -78,7 +73,6 @@
 # define setjmp(env) _setjmp(env, NULL)
 #endif
 
->>>>>>> e6f5d0be
 /* Declaration of ffs() is missing in MinGW's strings.h. */
 int ffs(int i);
 
