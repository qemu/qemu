/*
 * QEMU System Emulator
 *
 * Copyright (c) 2003-2008 Fabrice Bellard
 *
 * Permission is hereby granted, free of charge, to any person obtaining a copy
 * of this software and associated documentation files (the "Software"), to deal
 * in the Software without restriction, including without limitation the rights
 * to use, copy, modify, merge, publish, distribute, sublicense, and/or sell
 * copies of the Software, and to permit persons to whom the Software is
 * furnished to do so, subject to the following conditions:
 *
 * The above copyright notice and this permission notice shall be included in
 * all copies or substantial portions of the Software.
 *
 * THE SOFTWARE IS PROVIDED "AS IS", WITHOUT WARRANTY OF ANY KIND, EXPRESS OR
 * IMPLIED, INCLUDING BUT NOT LIMITED TO THE WARRANTIES OF MERCHANTABILITY,
 * FITNESS FOR A PARTICULAR PURPOSE AND NONINFRINGEMENT. IN NO EVENT SHALL
 * THE AUTHORS OR COPYRIGHT HOLDERS BE LIABLE FOR ANY CLAIM, DAMAGES OR OTHER
 * LIABILITY, WHETHER IN AN ACTION OF CONTRACT, TORT OR OTHERWISE, ARISING FROM,
 * OUT OF OR IN CONNECTION WITH THE SOFTWARE OR THE USE OR OTHER DEALINGS IN
 * THE SOFTWARE.
 */
#include <unistd.h>
#include <fcntl.h>
#include <time.h>
#include <errno.h>
#include <sys/time.h>
#include <zlib.h>

/* Needed early for CONFIG_BSD etc. */
#include "config-host.h"

#ifndef _WIN32
#include <sys/times.h>
#include <sys/wait.h>
#include <termios.h>
#include <sys/mman.h>
#include <sys/ioctl.h>
#include <sys/resource.h>
#include <sys/socket.h>
#include <netinet/in.h>
#include <net/if.h>
#include <arpa/inet.h>
#include <dirent.h>
#include <netdb.h>
#include <sys/select.h>
#ifdef CONFIG_BSD
#include <sys/stat.h>
#if defined(__FreeBSD__) || defined(__FreeBSD_kernel__) || defined(__DragonFly__)
#include <libutil.h>
#else
#include <util.h>
#endif
#ifdef __linux__
#include <pty.h>
#include <malloc.h>
#include <linux/rtc.h>
#endif
#endif
#endif

#ifdef _WIN32
#include <windows.h>
#include <malloc.h>
#include <sys/timeb.h>
#include <mmsystem.h>
#define getopt_long_only getopt_long
#define memalign(align, size) malloc(size)
#endif

#include "qemu-common.h"
#include "hw/hw.h"
#include "hw/qdev.h"
#include "net.h"
#include "monitor.h"
#include "sysemu.h"
#include "qemu-timer.h"
#include "qemu-char.h"
#include "audio/audio.h"
#include "migration.h"
#include "qemu_socket.h"
#include "qemu-queue.h"
#include "qemu-timer.h"
#include "cpus.h"
#include "memory.h"
#include "qmp-commands.h"
#include "trace.h"
#include "bitops.h"

#define SELF_ANNOUNCE_ROUNDS 5

#ifndef ETH_P_RARP
#define ETH_P_RARP 0x8035
#endif
#define ARP_HTYPE_ETH 0x0001
#define ARP_PTYPE_IP 0x0800
#define ARP_OP_REQUEST_REV 0x3

static int announce_self_create(uint8_t *buf,
				uint8_t *mac_addr)
{
    /* Ethernet header. */
    memset(buf, 0xff, 6);         /* destination MAC addr */
    memcpy(buf + 6, mac_addr, 6); /* source MAC addr */
    *(uint16_t *)(buf + 12) = htons(ETH_P_RARP); /* ethertype */

    /* RARP header. */
    *(uint16_t *)(buf + 14) = htons(ARP_HTYPE_ETH); /* hardware addr space */
    *(uint16_t *)(buf + 16) = htons(ARP_PTYPE_IP); /* protocol addr space */
    *(buf + 18) = 6; /* hardware addr length (ethernet) */
    *(buf + 19) = 4; /* protocol addr length (IPv4) */
    *(uint16_t *)(buf + 20) = htons(ARP_OP_REQUEST_REV); /* opcode */
    memcpy(buf + 22, mac_addr, 6); /* source hw addr */
    memset(buf + 28, 0x00, 4);     /* source protocol addr */
    memcpy(buf + 32, mac_addr, 6); /* target hw addr */
    memset(buf + 38, 0x00, 4);     /* target protocol addr */

    /* Padding to get up to 60 bytes (ethernet min packet size, minus FCS). */
    memset(buf + 42, 0x00, 18);

    return 60; /* len (FCS will be added by hardware) */
}

static void qemu_announce_self_iter(NICState *nic, void *opaque)
{
    uint8_t buf[60];
    int len;

    len = announce_self_create(buf, nic->conf->macaddr.a);

    qemu_send_packet_raw(&nic->nc, buf, len);
}


static void qemu_announce_self_once(void *opaque)
{
    static int count = SELF_ANNOUNCE_ROUNDS;
    QEMUTimer *timer = *(QEMUTimer **)opaque;

    qemu_foreach_nic(qemu_announce_self_iter, NULL);

    if (--count) {
        /* delay 50ms, 150ms, 250ms, ... */
        qemu_mod_timer(timer, qemu_get_clock_ms(rt_clock) +
                       50 + (SELF_ANNOUNCE_ROUNDS - count - 1) * 100);
    } else {
	    qemu_del_timer(timer);
	    qemu_free_timer(timer);
    }
}

void qemu_announce_self(void)
{
	static QEMUTimer *timer;
	timer = qemu_new_timer_ms(rt_clock, qemu_announce_self_once, &timer);
	qemu_announce_self_once(&timer);
}

/***********************************************************/
/* savevm/loadvm support */

#define IO_BUF_SIZE 32768

struct QEMUFile {
    const QEMUFileOps *ops;
    void *opaque;
    int is_write;

    int64_t buf_offset; /* start of buffer when writing, end of buffer
                           when reading */
    int buf_index;
    int buf_size; /* 0 when writing */
    uint8_t buf[IO_BUF_SIZE];

    int last_error;
};

typedef struct QEMUFileStdio
{
    FILE *stdio_file;
    QEMUFile *file;
} QEMUFileStdio;

typedef struct QEMUFileSocket
{
    int fd;
    QEMUFile *file;
} QEMUFileSocket;

static int socket_get_fd(void *opaque)
{
    QEMUFileSocket *s = opaque;

    return s->fd;
}

static int socket_get_buffer(void *opaque, uint8_t *buf, int64_t pos, int size)
{
    QEMUFileSocket *s = opaque;
    ssize_t len;

    for (;;) {
        len = qemu_recv(s->fd, buf, size, 0);
        if (len != -1) {
            break;
        }
        if (socket_error() == EAGAIN) {
            assert(qemu_in_coroutine());
            qemu_coroutine_yield();
        } else if (socket_error() != EINTR) {
            break;
        }
    }

    if (len == -1) {
        len = -socket_error();
    }
    return len;
}

static int socket_close(void *opaque)
{
    QEMUFileSocket *s = opaque;
    closesocket(s->fd);
    g_free(s);
    return 0;
}

static int stdio_get_fd(void *opaque)
{
    QEMUFileStdio *s = opaque;

    return fileno(s->stdio_file);
}

static int stdio_put_buffer(void *opaque, const uint8_t *buf, int64_t pos, int size)
{
    QEMUFileStdio *s = opaque;
    return fwrite(buf, 1, size, s->stdio_file);
}

static int stdio_get_buffer(void *opaque, uint8_t *buf, int64_t pos, int size)
{
    QEMUFileStdio *s = opaque;
    FILE *fp = s->stdio_file;
    int bytes;

    for (;;) {
        clearerr(fp);
        bytes = fread(buf, 1, size, fp);
        if (bytes != 0 || !ferror(fp)) {
            break;
        }
        if (errno == EAGAIN) {
            assert(qemu_in_coroutine());
            qemu_coroutine_yield();
        } else if (errno != EINTR) {
            break;
        }
    }
    return bytes;
}

static int stdio_pclose(void *opaque)
{
    QEMUFileStdio *s = opaque;
    int ret;
    ret = pclose(s->stdio_file);
    if (ret == -1) {
        ret = -errno;
    }
    g_free(s);
    return ret;
}

static int stdio_fclose(void *opaque)
{
    QEMUFileStdio *s = opaque;
    int ret = 0;
    if (fclose(s->stdio_file) == EOF) {
        ret = -errno;
    }
    g_free(s);
    return ret;
}

static const QEMUFileOps stdio_pipe_read_ops = {
    .get_fd =     stdio_get_fd,
    .get_buffer = stdio_get_buffer,
    .close =      stdio_pclose
};

static const QEMUFileOps stdio_pipe_write_ops = {
    .get_fd =     stdio_get_fd,
    .put_buffer = stdio_put_buffer,
    .close =      stdio_pclose
};

QEMUFile *qemu_popen(FILE *stdio_file, const char *mode)
{
    QEMUFileStdio *s;

    if (stdio_file == NULL || mode == NULL || (mode[0] != 'r' && mode[0] != 'w') || mode[1] != 0) {
        fprintf(stderr, "qemu_popen: Argument validity check failed\n");
        return NULL;
    }

    s = g_malloc0(sizeof(QEMUFileStdio));

    s->stdio_file = stdio_file;

    if(mode[0] == 'r') {
<<<<<<< HEAD
        s->file = qemu_fopen_ops(s, NULL, stdio_get_buffer, stdio_pclose,
				 NULL, NULL, NULL);
    } else {
        s->file = qemu_fopen_ops(s, stdio_put_buffer, NULL, stdio_pclose,
				 NULL, NULL, NULL);
=======
        s->file = qemu_fopen_ops(s, &stdio_pipe_read_ops);
    } else {
        s->file = qemu_fopen_ops(s, &stdio_pipe_write_ops);
>>>>>>> ed224a56
    }
    return s->file;
}

QEMUFile *qemu_popen_cmd(const char *command, const char *mode)
{
    FILE *popen_file;

    popen_file = popen(command, mode);
    if(popen_file == NULL) {
        return NULL;
    }

    return qemu_popen(popen_file, mode);
}

static const QEMUFileOps stdio_file_read_ops = {
    .get_fd =     stdio_get_fd,
    .get_buffer = stdio_get_buffer,
    .close =      stdio_fclose
};

static const QEMUFileOps stdio_file_write_ops = {
    .get_fd =     stdio_get_fd,
    .put_buffer = stdio_put_buffer,
    .close =      stdio_fclose
};

QEMUFile *qemu_fdopen(int fd, const char *mode)
{
    QEMUFileStdio *s;

    if (mode == NULL ||
	(mode[0] != 'r' && mode[0] != 'w') ||
	mode[1] != 'b' || mode[2] != 0) {
        fprintf(stderr, "qemu_fdopen: Argument validity check failed\n");
        return NULL;
    }

    s = g_malloc0(sizeof(QEMUFileStdio));
    s->stdio_file = fdopen(fd, mode);
    if (!s->stdio_file)
        goto fail;

    if(mode[0] == 'r') {
<<<<<<< HEAD
        s->file = qemu_fopen_ops(s, NULL, stdio_get_buffer, stdio_fclose,
				 NULL, NULL, NULL);
    } else {
        s->file = qemu_fopen_ops(s, stdio_put_buffer, NULL, stdio_fclose,
				 NULL, NULL, NULL);
=======
        s->file = qemu_fopen_ops(s, &stdio_file_read_ops);
    } else {
        s->file = qemu_fopen_ops(s, &stdio_file_write_ops);
>>>>>>> ed224a56
    }
    return s->file;

fail:
    g_free(s);
    return NULL;
}

static const QEMUFileOps socket_read_ops = {
    .get_fd =     socket_get_fd,
    .get_buffer = socket_get_buffer,
    .close =      socket_close
};

QEMUFile *qemu_fopen_socket(int fd)
{
    QEMUFileSocket *s = g_malloc0(sizeof(QEMUFileSocket));

    s->fd = fd;
<<<<<<< HEAD
    s->file = qemu_fopen_ops(s, NULL, socket_get_buffer, socket_close,
			     NULL, NULL, NULL);
=======
    s->file = qemu_fopen_ops(s, &socket_read_ops);
>>>>>>> ed224a56
    return s->file;
}

QEMUFile *qemu_fopen(const char *filename, const char *mode)
{
    QEMUFileStdio *s;

    if (mode == NULL ||
	(mode[0] != 'r' && mode[0] != 'w') ||
	mode[1] != 'b' || mode[2] != 0) {
        fprintf(stderr, "qemu_fopen: Argument validity check failed\n");
        return NULL;
    }

    s = g_malloc0(sizeof(QEMUFileStdio));

    s->stdio_file = fopen(filename, mode);
    if (!s->stdio_file)
        goto fail;

    if(mode[0] == 'w') {
<<<<<<< HEAD
        s->file = qemu_fopen_ops(s, file_put_buffer, NULL, stdio_fclose,
				 NULL, NULL, NULL);
    } else {
        s->file = qemu_fopen_ops(s, NULL, file_get_buffer, stdio_fclose,
			       NULL, NULL, NULL);
=======
        s->file = qemu_fopen_ops(s, &stdio_file_write_ops);
    } else {
        s->file = qemu_fopen_ops(s, &stdio_file_read_ops);
>>>>>>> ed224a56
    }
    return s->file;
fail:
    g_free(s);
    return NULL;
}

static int block_put_buffer(void *opaque, const uint8_t *buf,
                           int64_t pos, int size)
{
    bdrv_save_vmstate(opaque, buf, pos, size);
    return size;
}

static int block_get_buffer(void *opaque, uint8_t *buf, int64_t pos, int size)
{
    return bdrv_load_vmstate(opaque, buf, pos, size);
}

static int bdrv_fclose(void *opaque)
{
    return bdrv_flush(opaque);
}

static const QEMUFileOps bdrv_read_ops = {
    .get_buffer = block_get_buffer,
    .close =      bdrv_fclose
};

static const QEMUFileOps bdrv_write_ops = {
    .put_buffer = block_put_buffer,
    .close =      bdrv_fclose
};

static QEMUFile *qemu_fopen_bdrv(BlockDriverState *bs, int is_writable)
{
    if (is_writable)
<<<<<<< HEAD
        return qemu_fopen_ops(bs, block_put_buffer, NULL, bdrv_fclose,
			      NULL, NULL, NULL);
    return qemu_fopen_ops(bs, NULL, block_get_buffer, bdrv_fclose, NULL, NULL, NULL);
=======
        return qemu_fopen_ops(bs, &bdrv_write_ops);
    return qemu_fopen_ops(bs, &bdrv_read_ops);
>>>>>>> ed224a56
}

QEMUFile *qemu_fopen_ops(void *opaque, const QEMUFileOps *ops)
{
    QEMUFile *f;

    f = g_malloc0(sizeof(QEMUFile));

    f->opaque = opaque;
    f->ops = ops;
    f->is_write = 0;

    return f;
}

int qemu_file_get_error(QEMUFile *f)
{
    return f->last_error;
}

static void qemu_file_set_error(QEMUFile *f, int ret)
{
    f->last_error = ret;
}

/** Flushes QEMUFile buffer
 *
 */
static int qemu_fflush(QEMUFile *f)
{
    int ret = 0;

    if (!f->ops->put_buffer)
        return 0;

    if (f->is_write && f->buf_index > 0) {
        ret = f->ops->put_buffer(f->opaque, f->buf, f->buf_offset, f->buf_index);
        if (ret >= 0) {
            f->buf_offset += f->buf_index;
        }
        f->buf_index = 0;
    }
    return ret;
}

static void qemu_fill_buffer(QEMUFile *f)
{
    int len;
    int pending;

    if (!f->ops->get_buffer)
        return;

    if (f->is_write)
        abort();

    pending = f->buf_size - f->buf_index;
    if (pending > 0) {
        memmove(f->buf, f->buf + f->buf_index, pending);
    }
    f->buf_index = 0;
    f->buf_size = pending;

    len = f->ops->get_buffer(f->opaque, f->buf + pending, f->buf_offset,
                        IO_BUF_SIZE - pending);
    if (len > 0) {
        f->buf_size += len;
        f->buf_offset += len;
    } else if (len == 0) {
        qemu_file_set_error(f, -EIO);
    } else if (len != -EAGAIN)
        qemu_file_set_error(f, len);
}

int qemu_get_fd(QEMUFile *f)
{
    if (f->ops->get_fd) {
        return f->ops->get_fd(f->opaque);
    }
    return -1;
}

/** Closes the file
 *
 * Returns negative error value if any error happened on previous operations or
 * while closing the file. Returns 0 or positive number on success.
 *
 * The meaning of return value on success depends on the specific backend
 * being used.
 */
int qemu_fclose(QEMUFile *f)
{
    int ret;
    ret = qemu_fflush(f);

    if (f->ops->close) {
        int ret2 = f->ops->close(f->opaque);
        if (ret >= 0) {
            ret = ret2;
        }
    }
    /* If any error was spotted before closing, we should report it
     * instead of the close() return value.
     */
    if (f->last_error) {
        ret = f->last_error;
    }
    g_free(f);
    return ret;
}

int qemu_file_put_notify(QEMUFile *f)
{
    return f->ops->put_buffer(f->opaque, NULL, 0, 0);
}

void qemu_put_buffer(QEMUFile *f, const uint8_t *buf, int size)
{
    int l;

    if (f->last_error) {
        return;
    }

    if (f->is_write == 0 && f->buf_index > 0) {
        fprintf(stderr,
                "Attempted to write to buffer while read buffer is not empty\n");
        abort();
    }

    while (size > 0) {
        l = IO_BUF_SIZE - f->buf_index;
        if (l > size)
            l = size;
        memcpy(f->buf + f->buf_index, buf, l);
        f->is_write = 1;
        f->buf_index += l;
        buf += l;
        size -= l;
        if (f->buf_index >= IO_BUF_SIZE) {
            int ret = qemu_fflush(f);
            if (ret < 0) {
                qemu_file_set_error(f, ret);
                break;
            }
        }
    }
}

void qemu_put_byte(QEMUFile *f, int v)
{
    if (f->last_error) {
        return;
    }

    if (f->is_write == 0 && f->buf_index > 0) {
        fprintf(stderr,
                "Attempted to write to buffer while read buffer is not empty\n");
        abort();
    }

    f->buf[f->buf_index++] = v;
    f->is_write = 1;
    if (f->buf_index >= IO_BUF_SIZE) {
        int ret = qemu_fflush(f);
        if (ret < 0) {
            qemu_file_set_error(f, ret);
        }
    }
}

static void qemu_file_skip(QEMUFile *f, int size)
{
    if (f->buf_index + size <= f->buf_size) {
        f->buf_index += size;
    }
}

static int qemu_peek_buffer(QEMUFile *f, uint8_t *buf, int size, size_t offset)
{
    int pending;
    int index;

    if (f->is_write) {
        abort();
    }

    index = f->buf_index + offset;
    pending = f->buf_size - index;
    if (pending < size) {
        qemu_fill_buffer(f);
        index = f->buf_index + offset;
        pending = f->buf_size - index;
    }

    if (pending <= 0) {
        return 0;
    }
    if (size > pending) {
        size = pending;
    }

    memcpy(buf, f->buf + index, size);
    return size;
}

int qemu_get_buffer(QEMUFile *f, uint8_t *buf, int size)
{
    int pending = size;
    int done = 0;

    while (pending > 0) {
        int res;

        res = qemu_peek_buffer(f, buf, pending, 0);
        if (res == 0) {
            return done;
        }
        qemu_file_skip(f, res);
        buf += res;
        pending -= res;
        done += res;
    }
    return done;
}

static int qemu_peek_byte(QEMUFile *f, int offset)
{
    int index = f->buf_index + offset;

    if (f->is_write) {
        abort();
    }

    if (index >= f->buf_size) {
        qemu_fill_buffer(f);
        index = f->buf_index + offset;
        if (index >= f->buf_size) {
            return 0;
        }
    }
    return f->buf[index];
}

int qemu_get_byte(QEMUFile *f)
{
    int result;

    result = qemu_peek_byte(f, 0);
    qemu_file_skip(f, 1);
    return result;
}

static int64_t qemu_ftell(QEMUFile *f)
{
    return f->buf_offset - f->buf_size + f->buf_index;
}

int qemu_file_rate_limit(QEMUFile *f)
{
    if (f->ops->rate_limit)
        return f->ops->rate_limit(f->opaque);

    return 0;
}

int64_t qemu_file_get_rate_limit(QEMUFile *f)
{
    if (f->ops->get_rate_limit)
        return f->ops->get_rate_limit(f->opaque);

    return 0;
}

int64_t qemu_file_set_rate_limit(QEMUFile *f, int64_t new_rate)
{
    /* any failed or completed migration keeps its state to allow probing of
     * migration data, but has no associated file anymore */
    if (f && f->ops->set_rate_limit)
        return f->ops->set_rate_limit(f->opaque, new_rate);

    return 0;
}

void qemu_put_be16(QEMUFile *f, unsigned int v)
{
    qemu_put_byte(f, v >> 8);
    qemu_put_byte(f, v);
}

void qemu_put_be32(QEMUFile *f, unsigned int v)
{
    qemu_put_byte(f, v >> 24);
    qemu_put_byte(f, v >> 16);
    qemu_put_byte(f, v >> 8);
    qemu_put_byte(f, v);
}

void qemu_put_be64(QEMUFile *f, uint64_t v)
{
    qemu_put_be32(f, v >> 32);
    qemu_put_be32(f, v);
}

unsigned int qemu_get_be16(QEMUFile *f)
{
    unsigned int v;
    v = qemu_get_byte(f) << 8;
    v |= qemu_get_byte(f);
    return v;
}

unsigned int qemu_get_be32(QEMUFile *f)
{
    unsigned int v;
    v = qemu_get_byte(f) << 24;
    v |= qemu_get_byte(f) << 16;
    v |= qemu_get_byte(f) << 8;
    v |= qemu_get_byte(f);
    return v;
}

uint64_t qemu_get_be64(QEMUFile *f)
{
    uint64_t v;
    v = (uint64_t)qemu_get_be32(f) << 32;
    v |= qemu_get_be32(f);
    return v;
}


/* timer */

void qemu_put_timer(QEMUFile *f, QEMUTimer *ts)
{
    uint64_t expire_time;

    expire_time = qemu_timer_expire_time_ns(ts);
    qemu_put_be64(f, expire_time);
}

void qemu_get_timer(QEMUFile *f, QEMUTimer *ts)
{
    uint64_t expire_time;

    expire_time = qemu_get_be64(f);
    if (expire_time != -1) {
        qemu_mod_timer_ns(ts, expire_time);
    } else {
        qemu_del_timer(ts);
    }
}


/* bool */

static int get_bool(QEMUFile *f, void *pv, size_t size)
{
    bool *v = pv;
    *v = qemu_get_byte(f);
    return 0;
}

static void put_bool(QEMUFile *f, void *pv, size_t size)
{
    bool *v = pv;
    qemu_put_byte(f, *v);
}

const VMStateInfo vmstate_info_bool = {
    .name = "bool",
    .get  = get_bool,
    .put  = put_bool,
};

/* 8 bit int */

static int get_int8(QEMUFile *f, void *pv, size_t size)
{
    int8_t *v = pv;
    qemu_get_s8s(f, v);
    return 0;
}

static void put_int8(QEMUFile *f, void *pv, size_t size)
{
    int8_t *v = pv;
    qemu_put_s8s(f, v);
}

const VMStateInfo vmstate_info_int8 = {
    .name = "int8",
    .get  = get_int8,
    .put  = put_int8,
};

/* 16 bit int */

static int get_int16(QEMUFile *f, void *pv, size_t size)
{
    int16_t *v = pv;
    qemu_get_sbe16s(f, v);
    return 0;
}

static void put_int16(QEMUFile *f, void *pv, size_t size)
{
    int16_t *v = pv;
    qemu_put_sbe16s(f, v);
}

const VMStateInfo vmstate_info_int16 = {
    .name = "int16",
    .get  = get_int16,
    .put  = put_int16,
};

/* 32 bit int */

static int get_int32(QEMUFile *f, void *pv, size_t size)
{
    int32_t *v = pv;
    qemu_get_sbe32s(f, v);
    return 0;
}

static void put_int32(QEMUFile *f, void *pv, size_t size)
{
    int32_t *v = pv;
    qemu_put_sbe32s(f, v);
}

const VMStateInfo vmstate_info_int32 = {
    .name = "int32",
    .get  = get_int32,
    .put  = put_int32,
};

/* 32 bit int. See that the received value is the same than the one
   in the field */

static int get_int32_equal(QEMUFile *f, void *pv, size_t size)
{
    int32_t *v = pv;
    int32_t v2;
    qemu_get_sbe32s(f, &v2);

    if (*v == v2)
        return 0;
    return -EINVAL;
}

const VMStateInfo vmstate_info_int32_equal = {
    .name = "int32 equal",
    .get  = get_int32_equal,
    .put  = put_int32,
};

/* 32 bit int. See that the received value is the less or the same
   than the one in the field */

static int get_int32_le(QEMUFile *f, void *pv, size_t size)
{
    int32_t *old = pv;
    int32_t new;
    qemu_get_sbe32s(f, &new);

    if (*old <= new)
        return 0;
    return -EINVAL;
}

const VMStateInfo vmstate_info_int32_le = {
    .name = "int32 equal",
    .get  = get_int32_le,
    .put  = put_int32,
};

/* 64 bit int */

static int get_int64(QEMUFile *f, void *pv, size_t size)
{
    int64_t *v = pv;
    qemu_get_sbe64s(f, v);
    return 0;
}

static void put_int64(QEMUFile *f, void *pv, size_t size)
{
    int64_t *v = pv;
    qemu_put_sbe64s(f, v);
}

const VMStateInfo vmstate_info_int64 = {
    .name = "int64",
    .get  = get_int64,
    .put  = put_int64,
};

/* 8 bit unsigned int */

static int get_uint8(QEMUFile *f, void *pv, size_t size)
{
    uint8_t *v = pv;
    qemu_get_8s(f, v);
    return 0;
}

static void put_uint8(QEMUFile *f, void *pv, size_t size)
{
    uint8_t *v = pv;
    qemu_put_8s(f, v);
}

const VMStateInfo vmstate_info_uint8 = {
    .name = "uint8",
    .get  = get_uint8,
    .put  = put_uint8,
};

/* 16 bit unsigned int */

static int get_uint16(QEMUFile *f, void *pv, size_t size)
{
    uint16_t *v = pv;
    qemu_get_be16s(f, v);
    return 0;
}

static void put_uint16(QEMUFile *f, void *pv, size_t size)
{
    uint16_t *v = pv;
    qemu_put_be16s(f, v);
}

const VMStateInfo vmstate_info_uint16 = {
    .name = "uint16",
    .get  = get_uint16,
    .put  = put_uint16,
};

/* 32 bit unsigned int */

static int get_uint32(QEMUFile *f, void *pv, size_t size)
{
    uint32_t *v = pv;
    qemu_get_be32s(f, v);
    return 0;
}

static void put_uint32(QEMUFile *f, void *pv, size_t size)
{
    uint32_t *v = pv;
    qemu_put_be32s(f, v);
}

const VMStateInfo vmstate_info_uint32 = {
    .name = "uint32",
    .get  = get_uint32,
    .put  = put_uint32,
};

/* 32 bit uint. See that the received value is the same than the one
   in the field */

static int get_uint32_equal(QEMUFile *f, void *pv, size_t size)
{
    uint32_t *v = pv;
    uint32_t v2;
    qemu_get_be32s(f, &v2);

    if (*v == v2) {
        return 0;
    }
    return -EINVAL;
}

const VMStateInfo vmstate_info_uint32_equal = {
    .name = "uint32 equal",
    .get  = get_uint32_equal,
    .put  = put_uint32,
};

/* 64 bit unsigned int */

static int get_uint64(QEMUFile *f, void *pv, size_t size)
{
    uint64_t *v = pv;
    qemu_get_be64s(f, v);
    return 0;
}

static void put_uint64(QEMUFile *f, void *pv, size_t size)
{
    uint64_t *v = pv;
    qemu_put_be64s(f, v);
}

const VMStateInfo vmstate_info_uint64 = {
    .name = "uint64",
    .get  = get_uint64,
    .put  = put_uint64,
};

/* 8 bit int. See that the received value is the same than the one
   in the field */

static int get_uint8_equal(QEMUFile *f, void *pv, size_t size)
{
    uint8_t *v = pv;
    uint8_t v2;
    qemu_get_8s(f, &v2);

    if (*v == v2)
        return 0;
    return -EINVAL;
}

const VMStateInfo vmstate_info_uint8_equal = {
    .name = "uint8 equal",
    .get  = get_uint8_equal,
    .put  = put_uint8,
};

/* 16 bit unsigned int int. See that the received value is the same than the one
   in the field */

static int get_uint16_equal(QEMUFile *f, void *pv, size_t size)
{
    uint16_t *v = pv;
    uint16_t v2;
    qemu_get_be16s(f, &v2);

    if (*v == v2)
        return 0;
    return -EINVAL;
}

const VMStateInfo vmstate_info_uint16_equal = {
    .name = "uint16 equal",
    .get  = get_uint16_equal,
    .put  = put_uint16,
};

/* timers  */

static int get_timer(QEMUFile *f, void *pv, size_t size)
{
    QEMUTimer *v = pv;
    qemu_get_timer(f, v);
    return 0;
}

static void put_timer(QEMUFile *f, void *pv, size_t size)
{
    QEMUTimer *v = pv;
    qemu_put_timer(f, v);
}

const VMStateInfo vmstate_info_timer = {
    .name = "timer",
    .get  = get_timer,
    .put  = put_timer,
};

/* uint8_t buffers */

static int get_buffer(QEMUFile *f, void *pv, size_t size)
{
    uint8_t *v = pv;
    qemu_get_buffer(f, v, size);
    return 0;
}

static void put_buffer(QEMUFile *f, void *pv, size_t size)
{
    uint8_t *v = pv;
    qemu_put_buffer(f, v, size);
}

const VMStateInfo vmstate_info_buffer = {
    .name = "buffer",
    .get  = get_buffer,
    .put  = put_buffer,
};

/* unused buffers: space that was used for some fields that are
   not useful anymore */

static int get_unused_buffer(QEMUFile *f, void *pv, size_t size)
{
    uint8_t buf[1024];
    int block_len;

    while (size > 0) {
        block_len = MIN(sizeof(buf), size);
        size -= block_len;
        qemu_get_buffer(f, buf, block_len);
    }
   return 0;
}

static void put_unused_buffer(QEMUFile *f, void *pv, size_t size)
{
    static const uint8_t buf[1024];
    int block_len;

    while (size > 0) {
        block_len = MIN(sizeof(buf), size);
        size -= block_len;
        qemu_put_buffer(f, buf, block_len);
    }
}

const VMStateInfo vmstate_info_unused_buffer = {
    .name = "unused_buffer",
    .get  = get_unused_buffer,
    .put  = put_unused_buffer,
};

/* bitmaps (as defined by bitmap.h). Note that size here is the size
 * of the bitmap in bits. The on-the-wire format of a bitmap is 64
 * bit words with the bits in big endian order. The in-memory format
 * is an array of 'unsigned long', which may be either 32 or 64 bits.
 */
/* This is the number of 64 bit words sent over the wire */
#define BITS_TO_U64S(nr) DIV_ROUND_UP(nr, 64)
static int get_bitmap(QEMUFile *f, void *pv, size_t size)
{
    unsigned long *bmp = pv;
    int i, idx = 0;
    for (i = 0; i < BITS_TO_U64S(size); i++) {
        uint64_t w = qemu_get_be64(f);
        bmp[idx++] = w;
        if (sizeof(unsigned long) == 4 && idx < BITS_TO_LONGS(size)) {
            bmp[idx++] = w >> 32;
        }
    }
    return 0;
}

static void put_bitmap(QEMUFile *f, void *pv, size_t size)
{
    unsigned long *bmp = pv;
    int i, idx = 0;
    for (i = 0; i < BITS_TO_U64S(size); i++) {
        uint64_t w = bmp[idx++];
        if (sizeof(unsigned long) == 4 && idx < BITS_TO_LONGS(size)) {
            w |= ((uint64_t)bmp[idx++]) << 32;
        }
        qemu_put_be64(f, w);
    }
}

const VMStateInfo vmstate_info_bitmap = {
    .name = "bitmap",
    .get = get_bitmap,
    .put = put_bitmap,
};

typedef struct CompatEntry {
    char idstr[256];
    int instance_id;
} CompatEntry;

typedef struct SaveStateEntry {
    QTAILQ_ENTRY(SaveStateEntry) entry;
    char idstr[256];
    int instance_id;
    int alias_id;
    int version_id;
    int section_id;
    SaveVMHandlers *ops;
    const VMStateDescription *vmsd;
    void *opaque;
    CompatEntry *compat;
    int no_migrate;
    int is_ram;
} SaveStateEntry;


static QTAILQ_HEAD(savevm_handlers, SaveStateEntry) savevm_handlers =
    QTAILQ_HEAD_INITIALIZER(savevm_handlers);
static int global_section_id;

static int calculate_new_instance_id(const char *idstr)
{
    SaveStateEntry *se;
    int instance_id = 0;

    QTAILQ_FOREACH(se, &savevm_handlers, entry) {
        if (strcmp(idstr, se->idstr) == 0
            && instance_id <= se->instance_id) {
            instance_id = se->instance_id + 1;
        }
    }
    return instance_id;
}

static int calculate_compat_instance_id(const char *idstr)
{
    SaveStateEntry *se;
    int instance_id = 0;

    QTAILQ_FOREACH(se, &savevm_handlers, entry) {
        if (!se->compat)
            continue;

        if (strcmp(idstr, se->compat->idstr) == 0
            && instance_id <= se->compat->instance_id) {
            instance_id = se->compat->instance_id + 1;
        }
    }
    return instance_id;
}

/* TODO: Individual devices generally have very little idea about the rest
   of the system, so instance_id should be removed/replaced.
   Meanwhile pass -1 as instance_id if you do not already have a clearly
   distinguishing id for all instances of your device class. */
int register_savevm_live(DeviceState *dev,
                         const char *idstr,
                         int instance_id,
                         int version_id,
                         SaveVMHandlers *ops,
                         void *opaque)
{
    SaveStateEntry *se;

    se = g_malloc0(sizeof(SaveStateEntry));
    se->version_id = version_id;
    se->section_id = global_section_id++;
    se->ops = ops;
    se->opaque = opaque;
    se->vmsd = NULL;
    se->no_migrate = 0;
    /* if this is a live_savem then set is_ram */
    if (ops->save_live_setup != NULL) {
        se->is_ram = 1;
    }

    if (dev) {
        char *id = qdev_get_dev_path(dev);
        if (id) {
            pstrcpy(se->idstr, sizeof(se->idstr), id);
            pstrcat(se->idstr, sizeof(se->idstr), "/");
            g_free(id);

            se->compat = g_malloc0(sizeof(CompatEntry));
            pstrcpy(se->compat->idstr, sizeof(se->compat->idstr), idstr);
            se->compat->instance_id = instance_id == -1 ?
                         calculate_compat_instance_id(idstr) : instance_id;
            instance_id = -1;
        }
    }
    pstrcat(se->idstr, sizeof(se->idstr), idstr);

    if (instance_id == -1) {
        se->instance_id = calculate_new_instance_id(se->idstr);
    } else {
        se->instance_id = instance_id;
    }
    assert(!se->compat || se->instance_id == 0);
    /* add at the end of list */
    QTAILQ_INSERT_TAIL(&savevm_handlers, se, entry);
    return 0;
}

int register_savevm(DeviceState *dev,
                    const char *idstr,
                    int instance_id,
                    int version_id,
                    SaveStateHandler *save_state,
                    LoadStateHandler *load_state,
                    void *opaque)
{
    SaveVMHandlers *ops = g_malloc0(sizeof(SaveVMHandlers));
    ops->save_state = save_state;
    ops->load_state = load_state;
    return register_savevm_live(dev, idstr, instance_id, version_id,
                                ops, opaque);
}

void unregister_savevm(DeviceState *dev, const char *idstr, void *opaque)
{
    SaveStateEntry *se, *new_se;
    char id[256] = "";

    if (dev) {
        char *path = qdev_get_dev_path(dev);
        if (path) {
            pstrcpy(id, sizeof(id), path);
            pstrcat(id, sizeof(id), "/");
            g_free(path);
        }
    }
    pstrcat(id, sizeof(id), idstr);

    QTAILQ_FOREACH_SAFE(se, &savevm_handlers, entry, new_se) {
        if (strcmp(se->idstr, id) == 0 && se->opaque == opaque) {
            QTAILQ_REMOVE(&savevm_handlers, se, entry);
            if (se->compat) {
                g_free(se->compat);
            }
            g_free(se->ops);
            g_free(se);
        }
    }
}

int vmstate_register_with_alias_id(DeviceState *dev, int instance_id,
                                   const VMStateDescription *vmsd,
                                   void *opaque, int alias_id,
                                   int required_for_version)
{
    SaveStateEntry *se;

    /* If this triggers, alias support can be dropped for the vmsd. */
    assert(alias_id == -1 || required_for_version >= vmsd->minimum_version_id);

    se = g_malloc0(sizeof(SaveStateEntry));
    se->version_id = vmsd->version_id;
    se->section_id = global_section_id++;
    se->opaque = opaque;
    se->vmsd = vmsd;
    se->alias_id = alias_id;
    se->no_migrate = vmsd->unmigratable;

    if (dev) {
        char *id = qdev_get_dev_path(dev);
        if (id) {
            pstrcpy(se->idstr, sizeof(se->idstr), id);
            pstrcat(se->idstr, sizeof(se->idstr), "/");
            g_free(id);

            se->compat = g_malloc0(sizeof(CompatEntry));
            pstrcpy(se->compat->idstr, sizeof(se->compat->idstr), vmsd->name);
            se->compat->instance_id = instance_id == -1 ?
                         calculate_compat_instance_id(vmsd->name) : instance_id;
            instance_id = -1;
        }
    }
    pstrcat(se->idstr, sizeof(se->idstr), vmsd->name);

    if (instance_id == -1) {
        se->instance_id = calculate_new_instance_id(se->idstr);
    } else {
        se->instance_id = instance_id;
    }
    assert(!se->compat || se->instance_id == 0);
    /* add at the end of list */
    QTAILQ_INSERT_TAIL(&savevm_handlers, se, entry);
    return 0;
}

int vmstate_register(DeviceState *dev, int instance_id,
                     const VMStateDescription *vmsd, void *opaque)
{
    return vmstate_register_with_alias_id(dev, instance_id, vmsd,
                                          opaque, -1, 0);
}

void vmstate_unregister(DeviceState *dev, const VMStateDescription *vmsd,
                        void *opaque)
{
    SaveStateEntry *se, *new_se;

    QTAILQ_FOREACH_SAFE(se, &savevm_handlers, entry, new_se) {
        if (se->vmsd == vmsd && se->opaque == opaque) {
            QTAILQ_REMOVE(&savevm_handlers, se, entry);
            if (se->compat) {
                g_free(se->compat);
            }
            g_free(se);
        }
    }
}

static void vmstate_subsection_save(QEMUFile *f, const VMStateDescription *vmsd,
                                    void *opaque);
static int vmstate_subsection_load(QEMUFile *f, const VMStateDescription *vmsd,
                                   void *opaque);

int vmstate_load_state(QEMUFile *f, const VMStateDescription *vmsd,
                       void *opaque, int version_id)
{
    VMStateField *field = vmsd->fields;
    int ret;

    if (version_id > vmsd->version_id) {
        return -EINVAL;
    }
    if (version_id < vmsd->minimum_version_id_old) {
        return -EINVAL;
    }
    if  (version_id < vmsd->minimum_version_id) {
        return vmsd->load_state_old(f, opaque, version_id);
    }
    if (vmsd->pre_load) {
        int ret = vmsd->pre_load(opaque);
        if (ret)
            return ret;
    }
    while(field->name) {
        if ((field->field_exists &&
             field->field_exists(opaque, version_id)) ||
            (!field->field_exists &&
             field->version_id <= version_id)) {
            void *base_addr = opaque + field->offset;
            int i, n_elems = 1;
            int size = field->size;

            if (field->flags & VMS_VBUFFER) {
                size = *(int32_t *)(opaque+field->size_offset);
                if (field->flags & VMS_MULTIPLY) {
                    size *= field->size;
                }
            }
            if (field->flags & VMS_ARRAY) {
                n_elems = field->num;
            } else if (field->flags & VMS_VARRAY_INT32) {
                n_elems = *(int32_t *)(opaque+field->num_offset);
            } else if (field->flags & VMS_VARRAY_UINT32) {
                n_elems = *(uint32_t *)(opaque+field->num_offset);
            } else if (field->flags & VMS_VARRAY_UINT16) {
                n_elems = *(uint16_t *)(opaque+field->num_offset);
            } else if (field->flags & VMS_VARRAY_UINT8) {
                n_elems = *(uint8_t *)(opaque+field->num_offset);
            }
            if (field->flags & VMS_POINTER) {
                base_addr = *(void **)base_addr + field->start;
            }
            for (i = 0; i < n_elems; i++) {
                void *addr = base_addr + size * i;

                if (field->flags & VMS_ARRAY_OF_POINTER) {
                    addr = *(void **)addr;
                }
                if (field->flags & VMS_STRUCT) {
                    ret = vmstate_load_state(f, field->vmsd, addr, field->vmsd->version_id);
                } else {
                    ret = field->info->get(f, addr, size);

                }
                if (ret < 0) {
                    return ret;
                }
            }
        }
        field++;
    }
    ret = vmstate_subsection_load(f, vmsd, opaque);
    if (ret != 0) {
        return ret;
    }
    if (vmsd->post_load) {
        return vmsd->post_load(opaque, version_id);
    }
    return 0;
}

void vmstate_save_state(QEMUFile *f, const VMStateDescription *vmsd,
                        void *opaque)
{
    VMStateField *field = vmsd->fields;

    if (vmsd->pre_save) {
        vmsd->pre_save(opaque);
    }
    while(field->name) {
        if (!field->field_exists ||
            field->field_exists(opaque, vmsd->version_id)) {
            void *base_addr = opaque + field->offset;
            int i, n_elems = 1;
            int size = field->size;

            if (field->flags & VMS_VBUFFER) {
                size = *(int32_t *)(opaque+field->size_offset);
                if (field->flags & VMS_MULTIPLY) {
                    size *= field->size;
                }
            }
            if (field->flags & VMS_ARRAY) {
                n_elems = field->num;
            } else if (field->flags & VMS_VARRAY_INT32) {
                n_elems = *(int32_t *)(opaque+field->num_offset);
            } else if (field->flags & VMS_VARRAY_UINT32) {
                n_elems = *(uint32_t *)(opaque+field->num_offset);
            } else if (field->flags & VMS_VARRAY_UINT16) {
                n_elems = *(uint16_t *)(opaque+field->num_offset);
            } else if (field->flags & VMS_VARRAY_UINT8) {
                n_elems = *(uint8_t *)(opaque+field->num_offset);
            }
            if (field->flags & VMS_POINTER) {
                base_addr = *(void **)base_addr + field->start;
            }
            for (i = 0; i < n_elems; i++) {
                void *addr = base_addr + size * i;

                if (field->flags & VMS_ARRAY_OF_POINTER) {
                    addr = *(void **)addr;
                }
                if (field->flags & VMS_STRUCT) {
                    vmstate_save_state(f, field->vmsd, addr);
                } else {
                    field->info->put(f, addr, size);
                }
            }
        }
        field++;
    }
    vmstate_subsection_save(f, vmsd, opaque);
}

static int vmstate_load(QEMUFile *f, SaveStateEntry *se, int version_id)
{
    if (!se->vmsd) {         /* Old style */
        return se->ops->load_state(f, se->opaque, version_id);
    }
    return vmstate_load_state(f, se->vmsd, se->opaque, version_id);
}

static void vmstate_save(QEMUFile *f, SaveStateEntry *se)
{
    if (!se->vmsd) {         /* Old style */
        se->ops->save_state(f, se->opaque);
        return;
    }
    vmstate_save_state(f,se->vmsd, se->opaque);
}

#define QEMU_VM_FILE_MAGIC           0x5145564d
#define QEMU_VM_FILE_VERSION_COMPAT  0x00000002
#define QEMU_VM_FILE_VERSION         0x00000003

#define QEMU_VM_EOF                  0x00
#define QEMU_VM_SECTION_START        0x01
#define QEMU_VM_SECTION_PART         0x02
#define QEMU_VM_SECTION_END          0x03
#define QEMU_VM_SECTION_FULL         0x04
#define QEMU_VM_SUBSECTION           0x05

bool qemu_savevm_state_blocked(Error **errp)
{
    SaveStateEntry *se;

    QTAILQ_FOREACH(se, &savevm_handlers, entry) {
        if (se->no_migrate) {
            error_set(errp, QERR_MIGRATION_NOT_SUPPORTED, se->idstr);
            return true;
        }
    }
    return false;
}

int qemu_savevm_state_begin(QEMUFile *f,
                            const MigrationParams *params)
{
    SaveStateEntry *se;
    int ret;

    QTAILQ_FOREACH(se, &savevm_handlers, entry) {
        if (!se->ops || !se->ops->set_params) {
            continue;
        }
        se->ops->set_params(params, se->opaque);
    }

    qemu_put_be32(f, QEMU_VM_FILE_MAGIC);
    qemu_put_be32(f, QEMU_VM_FILE_VERSION);

    QTAILQ_FOREACH(se, &savevm_handlers, entry) {
        int len;

        if (!se->ops || !se->ops->save_live_setup) {
            continue;
        }
        if (se->ops && se->ops->is_active) {
            if (!se->ops->is_active(se->opaque)) {
                continue;
            }
        }
        /* Section type */
        qemu_put_byte(f, QEMU_VM_SECTION_START);
        qemu_put_be32(f, se->section_id);

        /* ID string */
        len = strlen(se->idstr);
        qemu_put_byte(f, len);
        qemu_put_buffer(f, (uint8_t *)se->idstr, len);

        qemu_put_be32(f, se->instance_id);
        qemu_put_be32(f, se->version_id);

        ret = se->ops->save_live_setup(f, se->opaque);
        if (ret < 0) {
            qemu_savevm_state_cancel(f);
            return ret;
        }
    }
    ret = qemu_file_get_error(f);
    if (ret != 0) {
        qemu_savevm_state_cancel(f);
    }

    return ret;

}

/*
 * this function has three return values:
 *   negative: there was one error, and we have -errno.
 *   0 : We haven't finished, caller have to go again
 *   1 : We have finished, we can go to complete phase
 */
int qemu_savevm_state_iterate(QEMUFile *f)
{
    SaveStateEntry *se;
    int ret = 1;

    QTAILQ_FOREACH(se, &savevm_handlers, entry) {
        if (!se->ops || !se->ops->save_live_iterate) {
            continue;
        }
        if (se->ops && se->ops->is_active) {
            if (!se->ops->is_active(se->opaque)) {
                continue;
            }
        }
        if (qemu_file_rate_limit(f)) {
            return 0;
        }
        trace_savevm_section_start();
        /* Section type */
        qemu_put_byte(f, QEMU_VM_SECTION_PART);
        qemu_put_be32(f, se->section_id);

        ret = se->ops->save_live_iterate(f, se->opaque);
        trace_savevm_section_end(se->section_id);

        if (ret <= 0) {
            /* Do not proceed to the next vmstate before this one reported
               completion of the current stage. This serializes the migration
               and reduces the probability that a faster changing state is
               synchronized over and over again. */
            break;
        }
    }
    if (ret != 0) {
        return ret;
    }
    ret = qemu_file_get_error(f);
    if (ret != 0) {
        qemu_savevm_state_cancel(f);
    }
    return ret;
}

int qemu_savevm_state_complete(QEMUFile *f)
{
    SaveStateEntry *se;
    int ret;

    cpu_synchronize_all_states();

    QTAILQ_FOREACH(se, &savevm_handlers, entry) {
        if (!se->ops || !se->ops->save_live_complete) {
            continue;
        }
        if (se->ops && se->ops->is_active) {
            if (!se->ops->is_active(se->opaque)) {
                continue;
            }
        }
        trace_savevm_section_start();
        /* Section type */
        qemu_put_byte(f, QEMU_VM_SECTION_END);
        qemu_put_be32(f, se->section_id);

        ret = se->ops->save_live_complete(f, se->opaque);
        trace_savevm_section_end(se->section_id);
        if (ret < 0) {
            return ret;
        }
    }

    QTAILQ_FOREACH(se, &savevm_handlers, entry) {
        int len;

        if ((!se->ops || !se->ops->save_state) && !se->vmsd) {
	    continue;
        }
        trace_savevm_section_start();
        /* Section type */
        qemu_put_byte(f, QEMU_VM_SECTION_FULL);
        qemu_put_be32(f, se->section_id);

        /* ID string */
        len = strlen(se->idstr);
        qemu_put_byte(f, len);
        qemu_put_buffer(f, (uint8_t *)se->idstr, len);

        qemu_put_be32(f, se->instance_id);
        qemu_put_be32(f, se->version_id);

        vmstate_save(f, se);
        trace_savevm_section_end(se->section_id);
    }

    qemu_put_byte(f, QEMU_VM_EOF);

    return qemu_file_get_error(f);
}

void qemu_savevm_state_cancel(QEMUFile *f)
{
    SaveStateEntry *se;

    QTAILQ_FOREACH(se, &savevm_handlers, entry) {
        if (se->ops && se->ops->cancel) {
            se->ops->cancel(se->opaque);
        }
    }
}

static int qemu_savevm_state(QEMUFile *f)
{
    int ret;
    MigrationParams params = {
        .blk = 0,
        .shared = 0
    };

    if (qemu_savevm_state_blocked(NULL)) {
        ret = -EINVAL;
        goto out;
    }

    ret = qemu_savevm_state_begin(f, &params);
    if (ret < 0)
        goto out;

    do {
        ret = qemu_savevm_state_iterate(f);
        if (ret < 0)
            goto out;
    } while (ret == 0);

    ret = qemu_savevm_state_complete(f);

out:
    if (ret == 0) {
        ret = qemu_file_get_error(f);
    }

    return ret;
}

static int qemu_save_device_state(QEMUFile *f)
{
    SaveStateEntry *se;

    qemu_put_be32(f, QEMU_VM_FILE_MAGIC);
    qemu_put_be32(f, QEMU_VM_FILE_VERSION);

    cpu_synchronize_all_states();

    QTAILQ_FOREACH(se, &savevm_handlers, entry) {
        int len;

        if (se->is_ram) {
            continue;
        }
        if ((!se->ops || !se->ops->save_state) && !se->vmsd) {
            continue;
        }

        /* Section type */
        qemu_put_byte(f, QEMU_VM_SECTION_FULL);
        qemu_put_be32(f, se->section_id);

        /* ID string */
        len = strlen(se->idstr);
        qemu_put_byte(f, len);
        qemu_put_buffer(f, (uint8_t *)se->idstr, len);

        qemu_put_be32(f, se->instance_id);
        qemu_put_be32(f, se->version_id);

        vmstate_save(f, se);
    }

    qemu_put_byte(f, QEMU_VM_EOF);

    return qemu_file_get_error(f);
}

static SaveStateEntry *find_se(const char *idstr, int instance_id)
{
    SaveStateEntry *se;

    QTAILQ_FOREACH(se, &savevm_handlers, entry) {
        if (!strcmp(se->idstr, idstr) &&
            (instance_id == se->instance_id ||
             instance_id == se->alias_id))
            return se;
        /* Migrating from an older version? */
        if (strstr(se->idstr, idstr) && se->compat) {
            if (!strcmp(se->compat->idstr, idstr) &&
                (instance_id == se->compat->instance_id ||
                 instance_id == se->alias_id))
                return se;
        }
    }
    return NULL;
}

static const VMStateDescription *vmstate_get_subsection(const VMStateSubsection *sub, char *idstr)
{
    while(sub && sub->needed) {
        if (strcmp(idstr, sub->vmsd->name) == 0) {
            return sub->vmsd;
        }
        sub++;
    }
    return NULL;
}

static int vmstate_subsection_load(QEMUFile *f, const VMStateDescription *vmsd,
                                   void *opaque)
{
    while (qemu_peek_byte(f, 0) == QEMU_VM_SUBSECTION) {
        char idstr[256];
        int ret;
        uint8_t version_id, len, size;
        const VMStateDescription *sub_vmsd;

        len = qemu_peek_byte(f, 1);
        if (len < strlen(vmsd->name) + 1) {
            /* subsection name has be be "section_name/a" */
            return 0;
        }
        size = qemu_peek_buffer(f, (uint8_t *)idstr, len, 2);
        if (size != len) {
            return 0;
        }
        idstr[size] = 0;

        if (strncmp(vmsd->name, idstr, strlen(vmsd->name)) != 0) {
            /* it don't have a valid subsection name */
            return 0;
        }
        sub_vmsd = vmstate_get_subsection(vmsd->subsections, idstr);
        if (sub_vmsd == NULL) {
            return -ENOENT;
        }
        qemu_file_skip(f, 1); /* subsection */
        qemu_file_skip(f, 1); /* len */
        qemu_file_skip(f, len); /* idstr */
        version_id = qemu_get_be32(f);

        ret = vmstate_load_state(f, sub_vmsd, opaque, version_id);
        if (ret) {
            return ret;
        }
    }
    return 0;
}

static void vmstate_subsection_save(QEMUFile *f, const VMStateDescription *vmsd,
                                    void *opaque)
{
    const VMStateSubsection *sub = vmsd->subsections;

    while (sub && sub->needed) {
        if (sub->needed(opaque)) {
            const VMStateDescription *vmsd = sub->vmsd;
            uint8_t len;

            qemu_put_byte(f, QEMU_VM_SUBSECTION);
            len = strlen(vmsd->name);
            qemu_put_byte(f, len);
            qemu_put_buffer(f, (uint8_t *)vmsd->name, len);
            qemu_put_be32(f, vmsd->version_id);
            vmstate_save_state(f, vmsd, opaque);
        }
        sub++;
    }
}

typedef struct LoadStateEntry {
    QLIST_ENTRY(LoadStateEntry) entry;
    SaveStateEntry *se;
    int section_id;
    int version_id;
} LoadStateEntry;

int qemu_loadvm_state(QEMUFile *f)
{
    QLIST_HEAD(, LoadStateEntry) loadvm_handlers =
        QLIST_HEAD_INITIALIZER(loadvm_handlers);
    LoadStateEntry *le, *new_le;
    uint8_t section_type;
    unsigned int v;
    int ret;

    if (qemu_savevm_state_blocked(NULL)) {
        return -EINVAL;
    }

    v = qemu_get_be32(f);
    if (v != QEMU_VM_FILE_MAGIC)
        return -EINVAL;

    v = qemu_get_be32(f);
    if (v == QEMU_VM_FILE_VERSION_COMPAT) {
        fprintf(stderr, "SaveVM v2 format is obsolete and don't work anymore\n");
        return -ENOTSUP;
    }
    if (v != QEMU_VM_FILE_VERSION)
        return -ENOTSUP;

    while ((section_type = qemu_get_byte(f)) != QEMU_VM_EOF) {
        uint32_t instance_id, version_id, section_id;
        SaveStateEntry *se;
        char idstr[257];
        int len;

        switch (section_type) {
        case QEMU_VM_SECTION_START:
        case QEMU_VM_SECTION_FULL:
            /* Read section start */
            section_id = qemu_get_be32(f);
            len = qemu_get_byte(f);
            qemu_get_buffer(f, (uint8_t *)idstr, len);
            idstr[len] = 0;
            instance_id = qemu_get_be32(f);
            version_id = qemu_get_be32(f);

            /* Find savevm section */
            se = find_se(idstr, instance_id);
            if (se == NULL) {
                fprintf(stderr, "Unknown savevm section or instance '%s' %d\n", idstr, instance_id);
                ret = -EINVAL;
                goto out;
            }

            /* Validate version */
            if (version_id > se->version_id) {
                fprintf(stderr, "savevm: unsupported version %d for '%s' v%d\n",
                        version_id, idstr, se->version_id);
                ret = -EINVAL;
                goto out;
            }

            /* Add entry */
            le = g_malloc0(sizeof(*le));

            le->se = se;
            le->section_id = section_id;
            le->version_id = version_id;
            QLIST_INSERT_HEAD(&loadvm_handlers, le, entry);

            ret = vmstate_load(f, le->se, le->version_id);
            if (ret < 0) {
                fprintf(stderr, "qemu: warning: error while loading state for instance 0x%x of device '%s'\n",
                        instance_id, idstr);
                goto out;
            }
            break;
        case QEMU_VM_SECTION_PART:
        case QEMU_VM_SECTION_END:
            section_id = qemu_get_be32(f);

            QLIST_FOREACH(le, &loadvm_handlers, entry) {
                if (le->section_id == section_id) {
                    break;
                }
            }
            if (le == NULL) {
                fprintf(stderr, "Unknown savevm section %d\n", section_id);
                ret = -EINVAL;
                goto out;
            }

            ret = vmstate_load(f, le->se, le->version_id);
            if (ret < 0) {
                fprintf(stderr, "qemu: warning: error while loading state section id %d\n",
                        section_id);
                goto out;
            }
            break;
        default:
            fprintf(stderr, "Unknown savevm section type %d\n", section_type);
            ret = -EINVAL;
            goto out;
        }
    }

    cpu_synchronize_all_post_init();

    ret = 0;

out:
    QLIST_FOREACH_SAFE(le, &loadvm_handlers, entry, new_le) {
        QLIST_REMOVE(le, entry);
        g_free(le);
    }

    if (ret == 0) {
        ret = qemu_file_get_error(f);
    }

    return ret;
}

static int bdrv_snapshot_find(BlockDriverState *bs, QEMUSnapshotInfo *sn_info,
                              const char *name)
{
    QEMUSnapshotInfo *sn_tab, *sn;
    int nb_sns, i, ret;

    ret = -ENOENT;
    nb_sns = bdrv_snapshot_list(bs, &sn_tab);
    if (nb_sns < 0)
        return ret;
    for(i = 0; i < nb_sns; i++) {
        sn = &sn_tab[i];
        if (!strcmp(sn->id_str, name) || !strcmp(sn->name, name)) {
            *sn_info = *sn;
            ret = 0;
            break;
        }
    }
    g_free(sn_tab);
    return ret;
}

/*
 * Deletes snapshots of a given name in all opened images.
 */
static int del_existing_snapshots(Monitor *mon, const char *name)
{
    BlockDriverState *bs;
    QEMUSnapshotInfo sn1, *snapshot = &sn1;
    int ret;

    bs = NULL;
    while ((bs = bdrv_next(bs))) {
        if (bdrv_can_snapshot(bs) &&
            bdrv_snapshot_find(bs, snapshot, name) >= 0)
        {
            ret = bdrv_snapshot_delete(bs, name);
            if (ret < 0) {
                monitor_printf(mon,
                               "Error while deleting snapshot on '%s'\n",
                               bdrv_get_device_name(bs));
                return -1;
            }
        }
    }

    return 0;
}

void do_savevm(Monitor *mon, const QDict *qdict)
{
    BlockDriverState *bs, *bs1;
    QEMUSnapshotInfo sn1, *sn = &sn1, old_sn1, *old_sn = &old_sn1;
    int ret;
    QEMUFile *f;
    int saved_vm_running;
    uint64_t vm_state_size;
#ifdef _WIN32
    struct _timeb tb;
    struct tm *ptm;
#else
    struct timeval tv;
    struct tm tm;
#endif
    const char *name = qdict_get_try_str(qdict, "name");

    /* Verify if there is a device that doesn't support snapshots and is writable */
    bs = NULL;
    while ((bs = bdrv_next(bs))) {

        if (!bdrv_is_inserted(bs) || bdrv_is_read_only(bs)) {
            continue;
        }

        if (!bdrv_can_snapshot(bs)) {
            monitor_printf(mon, "Device '%s' is writable but does not support snapshots.\n",
                               bdrv_get_device_name(bs));
            return;
        }
    }

    bs = bdrv_snapshots();
    if (!bs) {
        monitor_printf(mon, "No block device can accept snapshots\n");
        return;
    }

    saved_vm_running = runstate_is_running();
    vm_stop(RUN_STATE_SAVE_VM);

    memset(sn, 0, sizeof(*sn));

    /* fill auxiliary fields */
#ifdef _WIN32
    _ftime(&tb);
    sn->date_sec = tb.time;
    sn->date_nsec = tb.millitm * 1000000;
#else
    gettimeofday(&tv, NULL);
    sn->date_sec = tv.tv_sec;
    sn->date_nsec = tv.tv_usec * 1000;
#endif
    sn->vm_clock_nsec = qemu_get_clock_ns(vm_clock);

    if (name) {
        ret = bdrv_snapshot_find(bs, old_sn, name);
        if (ret >= 0) {
            pstrcpy(sn->name, sizeof(sn->name), old_sn->name);
            pstrcpy(sn->id_str, sizeof(sn->id_str), old_sn->id_str);
        } else {
            pstrcpy(sn->name, sizeof(sn->name), name);
        }
    } else {
#ifdef _WIN32
        time_t t = tb.time;
        ptm = localtime(&t);
        strftime(sn->name, sizeof(sn->name), "vm-%Y%m%d%H%M%S", ptm);
#else
        /* cast below needed for OpenBSD where tv_sec is still 'long' */
        localtime_r((const time_t *)&tv.tv_sec, &tm);
        strftime(sn->name, sizeof(sn->name), "vm-%Y%m%d%H%M%S", &tm);
#endif
    }

    /* Delete old snapshots of the same name */
    if (name && del_existing_snapshots(mon, name) < 0) {
        goto the_end;
    }

    /* save the VM state */
    f = qemu_fopen_bdrv(bs, 1);
    if (!f) {
        monitor_printf(mon, "Could not open VM state file\n");
        goto the_end;
    }
    ret = qemu_savevm_state(f);
    vm_state_size = qemu_ftell(f);
    qemu_fclose(f);
    if (ret < 0) {
        monitor_printf(mon, "Error %d while writing VM\n", ret);
        goto the_end;
    }

    /* create the snapshots */

    bs1 = NULL;
    while ((bs1 = bdrv_next(bs1))) {
        if (bdrv_can_snapshot(bs1)) {
            /* Write VM state size only to the image that contains the state */
            sn->vm_state_size = (bs == bs1 ? vm_state_size : 0);
            ret = bdrv_snapshot_create(bs1, sn);
            if (ret < 0) {
                monitor_printf(mon, "Error while creating snapshot on '%s'\n",
                               bdrv_get_device_name(bs1));
            }
        }
    }

 the_end:
    if (saved_vm_running)
        vm_start();
}

void qmp_xen_save_devices_state(const char *filename, Error **errp)
{
    QEMUFile *f;
    int saved_vm_running;
    int ret;

    saved_vm_running = runstate_is_running();
    vm_stop(RUN_STATE_SAVE_VM);

    f = qemu_fopen(filename, "wb");
    if (!f) {
        error_set(errp, QERR_OPEN_FILE_FAILED, filename);
        goto the_end;
    }
    ret = qemu_save_device_state(f);
    qemu_fclose(f);
    if (ret < 0) {
        error_set(errp, QERR_IO_ERROR);
    }

 the_end:
    if (saved_vm_running)
        vm_start();
}

int load_vmstate(const char *name)
{
    BlockDriverState *bs, *bs_vm_state;
    QEMUSnapshotInfo sn;
    QEMUFile *f;
    int ret;

    bs_vm_state = bdrv_snapshots();
    if (!bs_vm_state) {
        error_report("No block device supports snapshots");
        return -ENOTSUP;
    }

    /* Don't even try to load empty VM states */
    ret = bdrv_snapshot_find(bs_vm_state, &sn, name);
    if (ret < 0) {
        return ret;
    } else if (sn.vm_state_size == 0) {
        error_report("This is a disk-only snapshot. Revert to it offline "
            "using qemu-img.");
        return -EINVAL;
    }

    /* Verify if there is any device that doesn't support snapshots and is
    writable and check if the requested snapshot is available too. */
    bs = NULL;
    while ((bs = bdrv_next(bs))) {

        if (!bdrv_is_inserted(bs) || bdrv_is_read_only(bs)) {
            continue;
        }

        if (!bdrv_can_snapshot(bs)) {
            error_report("Device '%s' is writable but does not support snapshots.",
                               bdrv_get_device_name(bs));
            return -ENOTSUP;
        }

        ret = bdrv_snapshot_find(bs, &sn, name);
        if (ret < 0) {
            error_report("Device '%s' does not have the requested snapshot '%s'",
                           bdrv_get_device_name(bs), name);
            return ret;
        }
    }

    /* Flush all IO requests so they don't interfere with the new state.  */
    bdrv_drain_all();

    bs = NULL;
    while ((bs = bdrv_next(bs))) {
        if (bdrv_can_snapshot(bs)) {
            ret = bdrv_snapshot_goto(bs, name);
            if (ret < 0) {
                error_report("Error %d while activating snapshot '%s' on '%s'",
                             ret, name, bdrv_get_device_name(bs));
                return ret;
            }
        }
    }

    /* restore the VM state */
    f = qemu_fopen_bdrv(bs_vm_state, 0);
    if (!f) {
        error_report("Could not open VM state file");
        return -EINVAL;
    }

    qemu_system_reset(VMRESET_SILENT);
    ret = qemu_loadvm_state(f);

    qemu_fclose(f);
    if (ret < 0) {
        error_report("Error %d while loading VM state", ret);
        return ret;
    }

    return 0;
}

void do_delvm(Monitor *mon, const QDict *qdict)
{
    BlockDriverState *bs, *bs1;
    int ret;
    const char *name = qdict_get_str(qdict, "name");

    bs = bdrv_snapshots();
    if (!bs) {
        monitor_printf(mon, "No block device supports snapshots\n");
        return;
    }

    bs1 = NULL;
    while ((bs1 = bdrv_next(bs1))) {
        if (bdrv_can_snapshot(bs1)) {
            ret = bdrv_snapshot_delete(bs1, name);
            if (ret < 0) {
                if (ret == -ENOTSUP)
                    monitor_printf(mon,
                                   "Snapshots not supported on device '%s'\n",
                                   bdrv_get_device_name(bs1));
                else
                    monitor_printf(mon, "Error %d while deleting snapshot on "
                                   "'%s'\n", ret, bdrv_get_device_name(bs1));
            }
        }
    }
}

void do_info_snapshots(Monitor *mon)
{
    BlockDriverState *bs, *bs1;
    QEMUSnapshotInfo *sn_tab, *sn, s, *sn_info = &s;
    int nb_sns, i, ret, available;
    int total;
    int *available_snapshots;
    char buf[256];

    bs = bdrv_snapshots();
    if (!bs) {
        monitor_printf(mon, "No available block device supports snapshots\n");
        return;
    }

    nb_sns = bdrv_snapshot_list(bs, &sn_tab);
    if (nb_sns < 0) {
        monitor_printf(mon, "bdrv_snapshot_list: error %d\n", nb_sns);
        return;
    }

    if (nb_sns == 0) {
        monitor_printf(mon, "There is no snapshot available.\n");
        return;
    }

    available_snapshots = g_malloc0(sizeof(int) * nb_sns);
    total = 0;
    for (i = 0; i < nb_sns; i++) {
        sn = &sn_tab[i];
        available = 1;
        bs1 = NULL;

        while ((bs1 = bdrv_next(bs1))) {
            if (bdrv_can_snapshot(bs1) && bs1 != bs) {
                ret = bdrv_snapshot_find(bs1, sn_info, sn->id_str);
                if (ret < 0) {
                    available = 0;
                    break;
                }
            }
        }

        if (available) {
            available_snapshots[total] = i;
            total++;
        }
    }

    if (total > 0) {
        monitor_printf(mon, "%s\n", bdrv_snapshot_dump(buf, sizeof(buf), NULL));
        for (i = 0; i < total; i++) {
            sn = &sn_tab[available_snapshots[i]];
            monitor_printf(mon, "%s\n", bdrv_snapshot_dump(buf, sizeof(buf), sn));
        }
    } else {
        monitor_printf(mon, "There is no suitable snapshot available\n");
    }

    g_free(sn_tab);
    g_free(available_snapshots);

}

void vmstate_register_ram(MemoryRegion *mr, DeviceState *dev)
{
    qemu_ram_set_idstr(memory_region_get_ram_addr(mr) & TARGET_PAGE_MASK,
                       memory_region_name(mr), dev);
}

void vmstate_unregister_ram(MemoryRegion *mr, DeviceState *dev)
{
    /* Nothing do to while the implementation is in RAMBlock */
}

void vmstate_register_ram_global(MemoryRegion *mr)
{
    vmstate_register_ram(mr, NULL);
}

/*
  page = zrun nzrun
       | zrun nzrun page

  zrun = length

  nzrun = length byte...

  length = uleb128 encoded integer
 */
int xbzrle_encode_buffer(uint8_t *old_buf, uint8_t *new_buf, int slen,
                         uint8_t *dst, int dlen)
{
    uint32_t zrun_len = 0, nzrun_len = 0;
    int d = 0, i = 0;
    long res, xor;
    uint8_t *nzrun_start = NULL;

    g_assert(!(((uintptr_t)old_buf | (uintptr_t)new_buf | slen) %
               sizeof(long)));

    while (i < slen) {
        /* overflow */
        if (d + 2 > dlen) {
            return -1;
        }

        /* not aligned to sizeof(long) */
        res = (slen - i) % sizeof(long);
        while (res && old_buf[i] == new_buf[i]) {
            zrun_len++;
            i++;
            res--;
        }

        /* word at a time for speed */
        if (!res) {
            while (i < slen &&
                   (*(long *)(old_buf + i)) == (*(long *)(new_buf + i))) {
                i += sizeof(long);
                zrun_len += sizeof(long);
            }

            /* go over the rest */
            while (i < slen && old_buf[i] == new_buf[i]) {
                zrun_len++;
                i++;
            }
        }

        /* buffer unchanged */
        if (zrun_len == slen) {
            return 0;
        }

        /* skip last zero run */
        if (i == slen) {
            return d;
        }

        d += uleb128_encode_small(dst + d, zrun_len);

        zrun_len = 0;
        nzrun_start = new_buf + i;

        /* overflow */
        if (d + 2 > dlen) {
            return -1;
        }
        /* not aligned to sizeof(long) */
        res = (slen - i) % sizeof(long);
        while (res && old_buf[i] != new_buf[i]) {
            i++;
            nzrun_len++;
            res--;
        }

        /* word at a time for speed, use of 32-bit long okay */
        if (!res) {
            /* truncation to 32-bit long okay */
            long mask = (long)0x0101010101010101ULL;
            while (i < slen) {
                xor = *(long *)(old_buf + i) ^ *(long *)(new_buf + i);
                if ((xor - mask) & ~xor & (mask << 7)) {
                    /* found the end of an nzrun within the current long */
                    while (old_buf[i] != new_buf[i]) {
                        nzrun_len++;
                        i++;
                    }
                    break;
                } else {
                    i += sizeof(long);
                    nzrun_len += sizeof(long);
                }
            }
        }

        d += uleb128_encode_small(dst + d, nzrun_len);
        /* overflow */
        if (d + nzrun_len > dlen) {
            return -1;
        }
        memcpy(dst + d, nzrun_start, nzrun_len);
        d += nzrun_len;
        nzrun_len = 0;
    }

    return d;
}

int xbzrle_decode_buffer(uint8_t *src, int slen, uint8_t *dst, int dlen)
{
    int i = 0, d = 0;
    int ret;
    uint32_t count = 0;

    while (i < slen) {

        /* zrun */
        if ((slen - i) < 2) {
            return -1;
        }

        ret = uleb128_decode_small(src + i, &count);
        if (ret < 0 || (i && !count)) {
            return -1;
        }
        i += ret;
        d += count;

        /* overflow */
        if (d > dlen) {
            return -1;
        }

        /* nzrun */
        if ((slen - i) < 2) {
            return -1;
        }

        ret = uleb128_decode_small(src + i, &count);
        if (ret < 0 || !count) {
            return -1;
        }
        i += ret;

        /* overflow */
        if (d + count > dlen || i + count > slen) {
            return -1;
        }

        memcpy(dst + d, src + i, count);
        d += count;
        i += count;
    }

    return d;
}<|MERGE_RESOLUTION|>--- conflicted
+++ resolved
@@ -311,17 +311,9 @@
     s->stdio_file = stdio_file;
 
     if(mode[0] == 'r') {
-<<<<<<< HEAD
-        s->file = qemu_fopen_ops(s, NULL, stdio_get_buffer, stdio_pclose,
-				 NULL, NULL, NULL);
-    } else {
-        s->file = qemu_fopen_ops(s, stdio_put_buffer, NULL, stdio_pclose,
-				 NULL, NULL, NULL);
-=======
         s->file = qemu_fopen_ops(s, &stdio_pipe_read_ops);
     } else {
         s->file = qemu_fopen_ops(s, &stdio_pipe_write_ops);
->>>>>>> ed224a56
     }
     return s->file;
 }
@@ -367,17 +359,9 @@
         goto fail;
 
     if(mode[0] == 'r') {
-<<<<<<< HEAD
-        s->file = qemu_fopen_ops(s, NULL, stdio_get_buffer, stdio_fclose,
-				 NULL, NULL, NULL);
-    } else {
-        s->file = qemu_fopen_ops(s, stdio_put_buffer, NULL, stdio_fclose,
-				 NULL, NULL, NULL);
-=======
         s->file = qemu_fopen_ops(s, &stdio_file_read_ops);
     } else {
         s->file = qemu_fopen_ops(s, &stdio_file_write_ops);
->>>>>>> ed224a56
     }
     return s->file;
 
@@ -397,12 +381,7 @@
     QEMUFileSocket *s = g_malloc0(sizeof(QEMUFileSocket));
 
     s->fd = fd;
-<<<<<<< HEAD
-    s->file = qemu_fopen_ops(s, NULL, socket_get_buffer, socket_close,
-			     NULL, NULL, NULL);
-=======
     s->file = qemu_fopen_ops(s, &socket_read_ops);
->>>>>>> ed224a56
     return s->file;
 }
 
@@ -424,17 +403,9 @@
         goto fail;
 
     if(mode[0] == 'w') {
-<<<<<<< HEAD
-        s->file = qemu_fopen_ops(s, file_put_buffer, NULL, stdio_fclose,
-				 NULL, NULL, NULL);
-    } else {
-        s->file = qemu_fopen_ops(s, NULL, file_get_buffer, stdio_fclose,
-			       NULL, NULL, NULL);
-=======
         s->file = qemu_fopen_ops(s, &stdio_file_write_ops);
     } else {
         s->file = qemu_fopen_ops(s, &stdio_file_read_ops);
->>>>>>> ed224a56
     }
     return s->file;
 fail:
@@ -472,14 +443,8 @@
 static QEMUFile *qemu_fopen_bdrv(BlockDriverState *bs, int is_writable)
 {
     if (is_writable)
-<<<<<<< HEAD
-        return qemu_fopen_ops(bs, block_put_buffer, NULL, bdrv_fclose,
-			      NULL, NULL, NULL);
-    return qemu_fopen_ops(bs, NULL, block_get_buffer, bdrv_fclose, NULL, NULL, NULL);
-=======
         return qemu_fopen_ops(bs, &bdrv_write_ops);
     return qemu_fopen_ops(bs, &bdrv_read_ops);
->>>>>>> ed224a56
 }
 
 QEMUFile *qemu_fopen_ops(void *opaque, const QEMUFileOps *ops)
