/*
 * QEMU System Emulator
 *
 * Copyright (c) 2003-2008 Fabrice Bellard
 *
 * Permission is hereby granted, free of charge, to any person obtaining a copy
 * of this software and associated documentation files (the "Software"), to deal
 * in the Software without restriction, including without limitation the rights
 * to use, copy, modify, merge, publish, distribute, sublicense, and/or sell
 * copies of the Software, and to permit persons to whom the Software is
 * furnished to do so, subject to the following conditions:
 *
 * The above copyright notice and this permission notice shall be included in
 * all copies or substantial portions of the Software.
 *
 * THE SOFTWARE IS PROVIDED "AS IS", WITHOUT WARRANTY OF ANY KIND, EXPRESS OR
 * IMPLIED, INCLUDING BUT NOT LIMITED TO THE WARRANTIES OF MERCHANTABILITY,
 * FITNESS FOR A PARTICULAR PURPOSE AND NONINFRINGEMENT. IN NO EVENT SHALL
 * THE AUTHORS OR COPYRIGHT HOLDERS BE LIABLE FOR ANY CLAIM, DAMAGES OR OTHER
 * LIABILITY, WHETHER IN AN ACTION OF CONTRACT, TORT OR OTHERWISE, ARISING FROM,
 * OUT OF OR IN CONNECTION WITH THE SOFTWARE OR THE USE OR OTHER DEALINGS IN
 * THE SOFTWARE.
 */

#include "config-host.h"
#include "qemu-common.h"
#include "hw/hw.h"
#include "hw/qdev.h"
#include "net/net.h"
#include "monitor/monitor.h"
#include "sysemu/sysemu.h"
#include "qemu/timer.h"
#include "audio/audio.h"
#include "migration/migration.h"
#include "qemu/sockets.h"
#include "qemu/queue.h"
#include "sysemu/cpus.h"
#include "exec/memory.h"
#include "qmp-commands.h"
#include "trace.h"
#include "qemu/iov.h"
#include "block/snapshot.h"
#include "block/qapi.h"

#define SELF_ANNOUNCE_ROUNDS 5

#ifndef ETH_P_RARP
#define ETH_P_RARP 0x8035
#endif
#define ARP_HTYPE_ETH 0x0001
#define ARP_PTYPE_IP 0x0800
#define ARP_OP_REQUEST_REV 0x3

static int announce_self_create(uint8_t *buf,
                                uint8_t *mac_addr)
{
    /* Ethernet header. */
    memset(buf, 0xff, 6);         /* destination MAC addr */
    memcpy(buf + 6, mac_addr, 6); /* source MAC addr */
    *(uint16_t *)(buf + 12) = htons(ETH_P_RARP); /* ethertype */

    /* RARP header. */
    *(uint16_t *)(buf + 14) = htons(ARP_HTYPE_ETH); /* hardware addr space */
    *(uint16_t *)(buf + 16) = htons(ARP_PTYPE_IP); /* protocol addr space */
    *(buf + 18) = 6; /* hardware addr length (ethernet) */
    *(buf + 19) = 4; /* protocol addr length (IPv4) */
    *(uint16_t *)(buf + 20) = htons(ARP_OP_REQUEST_REV); /* opcode */
    memcpy(buf + 22, mac_addr, 6); /* source hw addr */
    memset(buf + 28, 0x00, 4);     /* source protocol addr */
    memcpy(buf + 32, mac_addr, 6); /* target hw addr */
    memset(buf + 38, 0x00, 4);     /* target protocol addr */

    /* Padding to get up to 60 bytes (ethernet min packet size, minus FCS). */
    memset(buf + 42, 0x00, 18);

    return 60; /* len (FCS will be added by hardware) */
}

static void qemu_announce_self_iter(NICState *nic, void *opaque)
{
    uint8_t buf[60];
    int len;

    len = announce_self_create(buf, nic->conf->macaddr.a);

    qemu_send_packet_raw(qemu_get_queue(nic), buf, len);
}


static void qemu_announce_self_once(void *opaque)
{
    static int count = SELF_ANNOUNCE_ROUNDS;
    QEMUTimer *timer = *(QEMUTimer **)opaque;

    qemu_foreach_nic(qemu_announce_self_iter, NULL);

    if (--count) {
        /* delay 50ms, 150ms, 250ms, ... */
        timer_mod(timer, qemu_clock_get_ms(QEMU_CLOCK_REALTIME) +
                       50 + (SELF_ANNOUNCE_ROUNDS - count - 1) * 100);
    } else {
            timer_del(timer);
            timer_free(timer);
    }
}

void qemu_announce_self(void)
{
    static QEMUTimer *timer;
    timer = timer_new_ms(QEMU_CLOCK_REALTIME, qemu_announce_self_once, &timer);
    qemu_announce_self_once(&timer);
}

/***********************************************************/
/* savevm/loadvm support */

<<<<<<< HEAD
#define IO_BUF_SIZE 32768
#define MAX_IOV_SIZE MIN(IOV_MAX, 64)

struct QEMUFile {
    const QEMUFileOps *ops;
    void *opaque;

    int64_t bytes_xfer;
    int64_t xfer_limit;

    int64_t pos; /* start of buffer when writing, end of buffer
                    when reading */
    int buf_index;
    int buf_size; /* 0 when writing */
    uint8_t buf[IO_BUF_SIZE];

    struct iovec iov[MAX_IOV_SIZE];
    unsigned int iovcnt;

    int last_error;
};

typedef struct QEMUFileStdio
{
    FILE *stdio_file;
    QEMUFile *file;
} QEMUFileStdio;

typedef struct QEMUFileSocket
{
    int fd;
    QEMUFile *file;
} QEMUFileSocket;

static ssize_t socket_writev_buffer(void *opaque, struct iovec *iov, int iovcnt,
                                    int64_t pos)
{
    QEMUFileSocket *s = opaque;
    ssize_t len;
    ssize_t size = iov_size(iov, iovcnt);

    len = iov_send(s->fd, iov, iovcnt, 0, size);
    if (len < size) {
        len = -socket_error();
    }
    return len;
}

static int socket_get_fd(void *opaque)
{
    QEMUFileSocket *s = opaque;

    return s->fd;
}

static int socket_get_buffer(void *opaque, uint8_t *buf, int64_t pos, int size)
{
    QEMUFileSocket *s = opaque;
    ssize_t len;

    for (;;) {
        len = qemu_recv(s->fd, buf, size, 0);
        if (len != -1) {
            break;
        }
        if (socket_error() == EAGAIN) {
            yield_until_fd_readable(s->fd);
        } else if (socket_error() != EINTR) {
            break;
        }
    }

    if (len == -1) {
        len = -socket_error();
    }
    return len;
}

static int socket_close(void *opaque)
{
    QEMUFileSocket *s = opaque;
    closesocket(s->fd);
    g_free(s);
    return 0;
}

static int stdio_get_fd(void *opaque)
{
    QEMUFileStdio *s = opaque;

    return fileno(s->stdio_file);
}

static int stdio_put_buffer(void *opaque, const uint8_t *buf, int64_t pos, int size)
{
    QEMUFileStdio *s = opaque;
    return fwrite(buf, 1, size, s->stdio_file);
}

static int stdio_get_buffer(void *opaque, uint8_t *buf, int64_t pos, int size)
{
    QEMUFileStdio *s = opaque;
    FILE *fp = s->stdio_file;
    int bytes;

    for (;;) {
        clearerr(fp);
        bytes = fread(buf, 1, size, fp);
        if (bytes != 0 || !ferror(fp)) {
            break;
        }
        if (errno == EAGAIN) {
            yield_until_fd_readable(fileno(fp));
        } else if (errno != EINTR) {
            break;
        }
    }
    return bytes;
}

static int stdio_pclose(void *opaque)
{
    QEMUFileStdio *s = opaque;
    int ret;
    ret = pclose(s->stdio_file);
    if (ret == -1) {
        ret = -errno;
    } else if (!WIFEXITED(ret) || WEXITSTATUS(ret) != 0) {
        /* close succeeded, but non-zero exit code: */
        ret = -EIO; /* fake errno value */
    }
    g_free(s);
    return ret;
}

static int stdio_fclose(void *opaque)
{
    QEMUFileStdio *s = opaque;
    int ret = 0;

    if (s->file->ops->put_buffer || s->file->ops->writev_buffer) {
        int fd = fileno(s->stdio_file);
        struct stat st;

        ret = fstat(fd, &st);
        if (ret == 0 && S_ISREG(st.st_mode)) {
            /*
             * If the file handle is a regular file make sure the
             * data is flushed to disk before signaling success.
             */
            ret = fsync(fd);
            if (ret != 0) {
                ret = -errno;
                return ret;
            }
        }
    }
    if (fclose(s->stdio_file) == EOF) {
        ret = -errno;
    }
    g_free(s);
    return ret;
}

static const QEMUFileOps stdio_pipe_read_ops = {
    .get_fd =     stdio_get_fd,
    .get_buffer = stdio_get_buffer,
    .close =      stdio_pclose
};

static const QEMUFileOps stdio_pipe_write_ops = {
    .get_fd =     stdio_get_fd,
    .put_buffer = stdio_put_buffer,
    .close =      stdio_pclose
};

QEMUFile *qemu_popen_cmd(const char *command, const char *mode)
{
    FILE *stdio_file;
    QEMUFileStdio *s;

    if (mode == NULL || (mode[0] != 'r' && mode[0] != 'w') || mode[1] != 0) {
        fprintf(stderr, "qemu_popen: Argument validity check failed\n");
        return NULL;
    }

    stdio_file = popen(command, mode);
    if (stdio_file == NULL) {
        return NULL;
    }

    s = g_malloc0(sizeof(QEMUFileStdio));

    s->stdio_file = stdio_file;

    if(mode[0] == 'r') {
        s->file = qemu_fopen_ops(s, &stdio_pipe_read_ops);
    } else {
        s->file = qemu_fopen_ops(s, &stdio_pipe_write_ops);
    }
    return s->file;
}

static const QEMUFileOps stdio_file_read_ops = {
    .get_fd =     stdio_get_fd,
    .get_buffer = stdio_get_buffer,
    .close =      stdio_fclose
};

static const QEMUFileOps stdio_file_write_ops = {
    .get_fd =     stdio_get_fd,
    .put_buffer = stdio_put_buffer,
    .close =      stdio_fclose
};

static ssize_t unix_writev_buffer(void *opaque, struct iovec *iov, int iovcnt,
                                  int64_t pos)
{
    QEMUFileSocket *s = opaque;
    ssize_t len, offset;
    ssize_t size = iov_size(iov, iovcnt);
    ssize_t total = 0;

    assert(iovcnt > 0);
    offset = 0;
    while (size > 0) {
        /* Find the next start position; skip all full-sized vector elements  */
        while (offset >= iov[0].iov_len) {
            offset -= iov[0].iov_len;
            iov++, iovcnt--;
        }

        /* skip `offset' bytes from the (now) first element, undo it on exit */
        assert(iovcnt > 0);
        iov[0].iov_base += offset;
        iov[0].iov_len -= offset;

        do {
            len = writev(s->fd, iov, iovcnt);
        } while (len == -1 && errno == EINTR);
        if (len == -1) {
            return -errno;
        }

        /* Undo the changes above */
        iov[0].iov_base -= offset;
        iov[0].iov_len += offset;

        /* Prepare for the next iteration */
        offset += len;
        total += len;
        size -= len;
    }

    return total;
}

static int unix_get_buffer(void *opaque, uint8_t *buf, int64_t pos, int size)
{
    QEMUFileSocket *s = opaque;
    ssize_t len;

    for (;;) {
        len = read(s->fd, buf, size);
        if (len != -1) {
            break;
        }
        if (errno == EAGAIN) {
            yield_until_fd_readable(s->fd);
        } else if (errno != EINTR) {
            break;
        }
    }

    if (len == -1) {
        len = -errno;
    }
    return len;
}

static int unix_close(void *opaque)
{
    QEMUFileSocket *s = opaque;
    close(s->fd);
    g_free(s);
    return 0;
}

static const QEMUFileOps unix_read_ops = {
    .get_fd =     socket_get_fd,
    .get_buffer = unix_get_buffer,
    .close =      unix_close
};

static const QEMUFileOps unix_write_ops = {
    .get_fd =     socket_get_fd,
    .writev_buffer = unix_writev_buffer,
    .close =      unix_close
};

QEMUFile *qemu_fdopen(int fd, const char *mode)
{
    QEMUFileSocket *s;

    if (mode == NULL ||
	(mode[0] != 'r' && mode[0] != 'w') ||
	mode[1] != 'b' || mode[2] != 0) {
        fprintf(stderr, "qemu_fdopen: Argument validity check failed\n");
        return NULL;
    }

    s = g_malloc0(sizeof(QEMUFileSocket));
    s->fd = fd;

    if(mode[0] == 'r') {
        s->file = qemu_fopen_ops(s, &unix_read_ops);
    } else {
        s->file = qemu_fopen_ops(s, &unix_write_ops);
    }
    return s->file;
}

static const QEMUFileOps socket_read_ops = {
    .get_fd =     socket_get_fd,
    .get_buffer = socket_get_buffer,
    .close =      socket_close
};

static const QEMUFileOps socket_write_ops = {
    .get_fd =     socket_get_fd,
    .writev_buffer = socket_writev_buffer,
    .close =      socket_close
};

bool qemu_file_mode_is_not_valid(const char *mode)
{
    if (mode == NULL ||
        (mode[0] != 'r' && mode[0] != 'w') ||
        mode[1] != 'b' || mode[2] != 0) {
        fprintf(stderr, "qemu_fopen: Argument validity check failed\n");
        return true;
    }

    return false;
}

QEMUFile *qemu_fopen_socket(int fd, const char *mode)
{
    QEMUFileSocket *s;

    if (qemu_file_mode_is_not_valid(mode)) {
        return NULL;
    }

    s = g_malloc0(sizeof(QEMUFileSocket));
    s->fd = fd;
    if (mode[0] == 'w') {
        qemu_set_block(s->fd);
        s->file = qemu_fopen_ops(s, &socket_write_ops);
    } else {
        s->file = qemu_fopen_ops(s, &socket_read_ops);
    }
    return s->file;
}

QEMUFile *qemu_fopen(const char *filename, const char *mode)
{
    QEMUFileStdio *s;

    if (qemu_file_mode_is_not_valid(mode)) {
        return NULL;
    }

    s = g_malloc0(sizeof(QEMUFileStdio));

    s->stdio_file = fopen(filename, mode);
    if (!s->stdio_file)
        goto fail;

    if(mode[0] == 'w') {
        s->file = qemu_fopen_ops(s, &stdio_file_write_ops);
    } else {
        s->file = qemu_fopen_ops(s, &stdio_file_read_ops);
    }
    return s->file;
fail:
    g_free(s);
    return NULL;
}

static ssize_t block_writev_buffer(void *opaque, struct iovec *iov, int iovcnt,
                                   int64_t pos)
{
    int ret;
    QEMUIOVector qiov;

    qemu_iovec_init_external(&qiov, iov, iovcnt);
    ret = bdrv_writev_vmstate(opaque, &qiov, pos);
    if (ret < 0) {
        return ret;
    }

    return qiov.size;
}

static int block_put_buffer(void *opaque, const uint8_t *buf,
                           int64_t pos, int size)
{
    bdrv_save_vmstate(opaque, buf, pos, size);
    return size;
}

static int block_get_buffer(void *opaque, uint8_t *buf, int64_t pos, int size)
{
    return bdrv_load_vmstate(opaque, buf, pos, size);
}

static int bdrv_fclose(void *opaque)
{
    return bdrv_flush(opaque);
}

static const QEMUFileOps bdrv_read_ops = {
    .get_buffer = block_get_buffer,
    .close =      bdrv_fclose
};

static const QEMUFileOps bdrv_write_ops = {
    .put_buffer     = block_put_buffer,
    .writev_buffer  = block_writev_buffer,
    .close          = bdrv_fclose
};

static QEMUFile *qemu_fopen_bdrv(BlockDriverState *bs, int is_writable)
{
    if (is_writable)
        return qemu_fopen_ops(bs, &bdrv_write_ops);
    return qemu_fopen_ops(bs, &bdrv_read_ops);
}

QEMUFile *qemu_fopen_ops(void *opaque, const QEMUFileOps *ops)
{
    QEMUFile *f;

    f = g_malloc0(sizeof(QEMUFile));

    f->opaque = opaque;
    f->ops = ops;
    return f;
}

/*
 * Get last error for stream f
 *
 * Return negative error value if there has been an error on previous
 * operations, return 0 if no error happened.
 *
 */
int qemu_file_get_error(QEMUFile *f)
{
    return f->last_error;
}

static void qemu_file_set_error(QEMUFile *f, int ret)
{
    if (f->last_error == 0) {
        f->last_error = ret;
    }
}

static inline bool qemu_file_is_writable(QEMUFile *f)
{
    return f->ops->writev_buffer || f->ops->put_buffer;
}

/**
 * Flushes QEMUFile buffer
 *
 * If there is writev_buffer QEMUFileOps it uses it otherwise uses
 * put_buffer ops.
 */
void qemu_fflush(QEMUFile *f)
{
    ssize_t ret = 0;

    if (!qemu_file_is_writable(f)) {
        return;
    }

    if (f->ops->writev_buffer) {
        if (f->iovcnt > 0) {
            ret = f->ops->writev_buffer(f->opaque, f->iov, f->iovcnt, f->pos);
        }
    } else {
        if (f->buf_index > 0) {
            ret = f->ops->put_buffer(f->opaque, f->buf, f->pos, f->buf_index);
        }
    }
    if (ret >= 0) {
        f->pos += ret;
    }
    f->buf_index = 0;
    f->iovcnt = 0;
    if (ret < 0) {
        qemu_file_set_error(f, ret);
    }
}

void ram_control_before_iterate(QEMUFile *f, uint64_t flags)
{
    int ret = 0;

    if (f->ops->before_ram_iterate) {
        ret = f->ops->before_ram_iterate(f, f->opaque, flags);
        if (ret < 0) {
            qemu_file_set_error(f, ret);
        }
    }
}

void ram_control_after_iterate(QEMUFile *f, uint64_t flags)
{
    int ret = 0;

    if (f->ops->after_ram_iterate) {
        ret = f->ops->after_ram_iterate(f, f->opaque, flags);
        if (ret < 0) {
            qemu_file_set_error(f, ret);
        }
    }
}

void ram_control_load_hook(QEMUFile *f, uint64_t flags)
{
    int ret = -EINVAL;

    if (f->ops->hook_ram_load) {
        ret = f->ops->hook_ram_load(f, f->opaque, flags);
        if (ret < 0) {
            qemu_file_set_error(f, ret);
        }
    } else {
        qemu_file_set_error(f, ret);
    }
}

size_t ram_control_save_page(QEMUFile *f, ram_addr_t block_offset,
                         ram_addr_t offset, size_t size, int *bytes_sent)
{
    if (f->ops->save_page) {
        int ret = f->ops->save_page(f, f->opaque, block_offset,
                                    offset, size, bytes_sent);

        if (ret != RAM_SAVE_CONTROL_DELAYED) {
            if (bytes_sent && *bytes_sent > 0) {
                qemu_update_position(f, *bytes_sent);
            } else if (ret < 0) {
                qemu_file_set_error(f, ret);
            }
        }

        return ret;
    }

    return RAM_SAVE_CONTROL_NOT_SUPP;
}

static void qemu_fill_buffer(QEMUFile *f)
{
    int len;
    int pending;

    assert(!qemu_file_is_writable(f));

    pending = f->buf_size - f->buf_index;
    if (pending > 0) {
        memmove(f->buf, f->buf + f->buf_index, pending);
    }
    f->buf_index = 0;
    f->buf_size = pending;

    len = f->ops->get_buffer(f->opaque, f->buf + pending, f->pos,
                        IO_BUF_SIZE - pending);
    if (len > 0) {
        f->buf_size += len;
        f->pos += len;
    } else if (len == 0) {
        qemu_file_set_error(f, -EIO);
    } else if (len != -EAGAIN)
        qemu_file_set_error(f, len);
}

int qemu_get_fd(QEMUFile *f)
{
    if (f->ops->get_fd) {
        return f->ops->get_fd(f->opaque);
    }
    return -1;
}

void qemu_update_position(QEMUFile *f, size_t size)
{
    f->pos += size;
}

/** Closes the file
 *
 * Returns negative error value if any error happened on previous operations or
 * while closing the file. Returns 0 or positive number on success.
 *
 * The meaning of return value on success depends on the specific backend
 * being used.
 */
int qemu_fclose(QEMUFile *f)
{
    int ret;
    qemu_fflush(f);
    ret = qemu_file_get_error(f);

    if (f->ops->close) {
        int ret2 = f->ops->close(f->opaque);
        if (ret >= 0) {
            ret = ret2;
        }
    }
    /* If any error was spotted before closing, we should report it
     * instead of the close() return value.
     */
    if (f->last_error) {
        ret = f->last_error;
    }
    g_free(f);
    return ret;
}

static void add_to_iovec(QEMUFile *f, const uint8_t *buf, int size)
{
    /* check for adjacent buffer and coalesce them */
    if (f->iovcnt > 0 && buf == f->iov[f->iovcnt - 1].iov_base +
        f->iov[f->iovcnt - 1].iov_len) {
        f->iov[f->iovcnt - 1].iov_len += size;
    } else {
        f->iov[f->iovcnt].iov_base = (uint8_t *)buf;
        f->iov[f->iovcnt++].iov_len = size;
    }

    if (f->iovcnt >= MAX_IOV_SIZE) {
        qemu_fflush(f);
    }
}

void qemu_put_buffer_async(QEMUFile *f, const uint8_t *buf, int size)
{
    if (!f->ops->writev_buffer) {
        qemu_put_buffer(f, buf, size);
        return;
    }

    if (f->last_error) {
        return;
    }

    f->bytes_xfer += size;
    add_to_iovec(f, buf, size);
}

void qemu_put_buffer(QEMUFile *f, const uint8_t *buf, int size)
{
    int l;

    if (f->last_error) {
        return;
    }

    while (size > 0) {
        l = IO_BUF_SIZE - f->buf_index;
        if (l > size)
            l = size;
        memcpy(f->buf + f->buf_index, buf, l);
        f->bytes_xfer += l;
        if (f->ops->writev_buffer) {
            add_to_iovec(f, f->buf + f->buf_index, l);
        }
        f->buf_index += l;
        if (f->buf_index == IO_BUF_SIZE) {
            qemu_fflush(f);
        }
        if (qemu_file_get_error(f)) {
            break;
        }
        buf += l;
        size -= l;
    }
}

void qemu_put_byte(QEMUFile *f, int v)
{
    if (f->last_error) {
        return;
    }

    f->buf[f->buf_index] = v;
    f->bytes_xfer++;
    if (f->ops->writev_buffer) {
        add_to_iovec(f, f->buf + f->buf_index, 1);
    }
    f->buf_index++;
    if (f->buf_index == IO_BUF_SIZE) {
        qemu_fflush(f);
    }
}

static void qemu_file_skip(QEMUFile *f, int size)
{
    if (f->buf_index + size <= f->buf_size) {
        f->buf_index += size;
    }
}

static int qemu_peek_buffer(QEMUFile *f, uint8_t *buf, int size, size_t offset)
{
    int pending;
    int index;

    assert(!qemu_file_is_writable(f));

    index = f->buf_index + offset;
    pending = f->buf_size - index;
    if (pending < size) {
        qemu_fill_buffer(f);
        index = f->buf_index + offset;
        pending = f->buf_size - index;
    }

    if (pending <= 0) {
        return 0;
    }
    if (size > pending) {
        size = pending;
    }

    memcpy(buf, f->buf + index, size);
    return size;
}

int qemu_get_buffer(QEMUFile *f, uint8_t *buf, int size)
{
    int pending = size;
    int done = 0;

    while (pending > 0) {
        int res;

        res = qemu_peek_buffer(f, buf, pending, 0);
        if (res == 0) {
            return done;
        }
        qemu_file_skip(f, res);
        buf += res;
        pending -= res;
        done += res;
    }
    return done;
}

static int qemu_peek_byte(QEMUFile *f, int offset)
{
    int index = f->buf_index + offset;

    assert(!qemu_file_is_writable(f));

    if (index >= f->buf_size) {
        qemu_fill_buffer(f);
        index = f->buf_index + offset;
        if (index >= f->buf_size) {
            return 0;
        }
    }
    return f->buf[index];
}

int qemu_get_byte(QEMUFile *f)
{
    int result;

    result = qemu_peek_byte(f, 0);
    qemu_file_skip(f, 1);
    return result;
}

int64_t qemu_ftell(QEMUFile *f)
{
    qemu_fflush(f);
    return f->pos;
}

int qemu_file_rate_limit(QEMUFile *f)
{
    if (qemu_file_get_error(f)) {
        return 1;
    }
    if (f->xfer_limit > 0 && f->bytes_xfer > f->xfer_limit) {
        return 1;
    }
    return 0;
}

int64_t qemu_file_get_rate_limit(QEMUFile *f)
{
    return f->xfer_limit;
}

void qemu_file_set_rate_limit(QEMUFile *f, int64_t limit)
{
    f->xfer_limit = limit;
}

void qemu_file_reset_rate_limit(QEMUFile *f)
{
    f->bytes_xfer = 0;
}

void qemu_put_be16(QEMUFile *f, unsigned int v)
{
    qemu_put_byte(f, v >> 8);
    qemu_put_byte(f, v);
}

void qemu_put_be32(QEMUFile *f, unsigned int v)
{
    qemu_put_byte(f, v >> 24);
    qemu_put_byte(f, v >> 16);
    qemu_put_byte(f, v >> 8);
    qemu_put_byte(f, v);
}

void qemu_put_be64(QEMUFile *f, uint64_t v)
{
    qemu_put_be32(f, v >> 32);
    qemu_put_be32(f, v);
}

unsigned int qemu_get_be16(QEMUFile *f)
{
    unsigned int v;
    v = qemu_get_byte(f) << 8;
    v |= qemu_get_byte(f);
    return v;
}

unsigned int qemu_get_be32(QEMUFile *f)
{
    unsigned int v;
    v = qemu_get_byte(f) << 24;
    v |= qemu_get_byte(f) << 16;
    v |= qemu_get_byte(f) << 8;
    v |= qemu_get_byte(f);
    return v;
}

uint64_t qemu_get_be64(QEMUFile *f)
{
    uint64_t v;
    v = (uint64_t)qemu_get_be32(f) << 32;
    v |= qemu_get_be32(f);
    return v;
}


/* timer */

void timer_put(QEMUFile *f, QEMUTimer *ts)
{
    uint64_t expire_time;

    expire_time = timer_expire_time_ns(ts);
    qemu_put_be64(f, expire_time);
}

void timer_get(QEMUFile *f, QEMUTimer *ts)
{
    uint64_t expire_time;

    expire_time = qemu_get_be64(f);
    if (expire_time != -1) {
        timer_mod_ns(ts, expire_time);
    } else {
        timer_del(ts);
    }
}


/* bool */

static int get_bool(QEMUFile *f, void *pv, size_t size)
{
    bool *v = pv;
    *v = qemu_get_byte(f);
    return 0;
}

static void put_bool(QEMUFile *f, void *pv, size_t size)
{
    bool *v = pv;
    qemu_put_byte(f, *v);
}

const VMStateInfo vmstate_info_bool = {
    .name = "bool",
    .get  = get_bool,
    .put  = put_bool,
};

/* 8 bit int */

static int get_int8(QEMUFile *f, void *pv, size_t size)
{
    int8_t *v = pv;
    qemu_get_s8s(f, v);
    return 0;
}

static void put_int8(QEMUFile *f, void *pv, size_t size)
{
    int8_t *v = pv;
    qemu_put_s8s(f, v);
}

const VMStateInfo vmstate_info_int8 = {
    .name = "int8",
    .get  = get_int8,
    .put  = put_int8,
};

/* 16 bit int */

static int get_int16(QEMUFile *f, void *pv, size_t size)
{
    int16_t *v = pv;
    qemu_get_sbe16s(f, v);
    return 0;
}

static void put_int16(QEMUFile *f, void *pv, size_t size)
{
    int16_t *v = pv;
    qemu_put_sbe16s(f, v);
}

const VMStateInfo vmstate_info_int16 = {
    .name = "int16",
    .get  = get_int16,
    .put  = put_int16,
};

/* 32 bit int */

static int get_int32(QEMUFile *f, void *pv, size_t size)
{
    int32_t *v = pv;
    qemu_get_sbe32s(f, v);
    return 0;
}

static void put_int32(QEMUFile *f, void *pv, size_t size)
{
    int32_t *v = pv;
    qemu_put_sbe32s(f, v);
}

const VMStateInfo vmstate_info_int32 = {
    .name = "int32",
    .get  = get_int32,
    .put  = put_int32,
};

/* 32 bit int. See that the received value is the same than the one
   in the field */

static int get_int32_equal(QEMUFile *f, void *pv, size_t size)
{
    int32_t *v = pv;
    int32_t v2;
    qemu_get_sbe32s(f, &v2);

    if (*v == v2)
        return 0;
    return -EINVAL;
}

const VMStateInfo vmstate_info_int32_equal = {
    .name = "int32 equal",
    .get  = get_int32_equal,
    .put  = put_int32,
};

/* 32 bit int. See that the received value is the less or the same
   than the one in the field */

static int get_int32_le(QEMUFile *f, void *pv, size_t size)
{
    int32_t *old = pv;
    int32_t new;
    qemu_get_sbe32s(f, &new);

    if (*old <= new)
        return 0;
    return -EINVAL;
}

const VMStateInfo vmstate_info_int32_le = {
    .name = "int32 equal",
    .get  = get_int32_le,
    .put  = put_int32,
};

/* 64 bit int */

static int get_int64(QEMUFile *f, void *pv, size_t size)
{
    int64_t *v = pv;
    qemu_get_sbe64s(f, v);
    return 0;
}

static void put_int64(QEMUFile *f, void *pv, size_t size)
=======
static ssize_t block_writev_buffer(void *opaque, struct iovec *iov, int iovcnt,
                                   int64_t pos)
>>>>>>> 1cf892ca
{
    int ret;
    QEMUIOVector qiov;

    qemu_iovec_init_external(&qiov, iov, iovcnt);
    ret = bdrv_writev_vmstate(opaque, &qiov, pos);
    if (ret < 0) {
        return ret;
    }

    return qiov.size;
}

static int block_put_buffer(void *opaque, const uint8_t *buf,
                           int64_t pos, int size)
{
    bdrv_save_vmstate(opaque, buf, pos, size);
    return size;
}

static int block_get_buffer(void *opaque, uint8_t *buf, int64_t pos, int size)
{
    return bdrv_load_vmstate(opaque, buf, pos, size);
}

static int bdrv_fclose(void *opaque)
{
    return bdrv_flush(opaque);
}

static const QEMUFileOps bdrv_read_ops = {
    .get_buffer = block_get_buffer,
    .close =      bdrv_fclose
};

static const QEMUFileOps bdrv_write_ops = {
    .put_buffer     = block_put_buffer,
    .writev_buffer  = block_writev_buffer,
    .close          = bdrv_fclose
};

static QEMUFile *qemu_fopen_bdrv(BlockDriverState *bs, int is_writable)
{
    if (is_writable) {
        return qemu_fopen_ops(bs, &bdrv_write_ops);
    }
    return qemu_fopen_ops(bs, &bdrv_read_ops);
}


/* QEMUFile timer support.
 * Not in qemu-file.c to not add qemu-timer.c as dependency to qemu-file.c
 */

void timer_put(QEMUFile *f, QEMUTimer *ts)
{
    uint64_t expire_time;

    expire_time = timer_expire_time_ns(ts);
    qemu_put_be64(f, expire_time);
}

void timer_get(QEMUFile *f, QEMUTimer *ts)
{
    uint64_t expire_time;

    expire_time = qemu_get_be64(f);
    if (expire_time != -1) {
        timer_mod_ns(ts, expire_time);
    } else {
        timer_del(ts);
    }
}


/* VMState timer support.
 * Not in vmstate.c to not add qemu-timer.c as dependency to vmstate.c
 */

static int get_timer(QEMUFile *f, void *pv, size_t size)
{
    QEMUTimer *v = pv;
    timer_get(f, v);
    return 0;
}

static void put_timer(QEMUFile *f, void *pv, size_t size)
{
    QEMUTimer *v = pv;
    timer_put(f, v);
}

const VMStateInfo vmstate_info_timer = {
    .name = "timer",
    .get  = get_timer,
    .put  = put_timer,
};


typedef struct CompatEntry {
    char idstr[256];
    int instance_id;
} CompatEntry;

typedef struct SaveStateEntry {
    QTAILQ_ENTRY(SaveStateEntry) entry;
    char idstr[256];
    int instance_id;
    int alias_id;
    int version_id;
    int section_id;
    SaveVMHandlers *ops;
    const VMStateDescription *vmsd;
    void *opaque;
    CompatEntry *compat;
    int no_migrate;
    int is_ram;
} SaveStateEntry;


static QTAILQ_HEAD(savevm_handlers, SaveStateEntry) savevm_handlers =
    QTAILQ_HEAD_INITIALIZER(savevm_handlers);
static int global_section_id;

static int calculate_new_instance_id(const char *idstr)
{
    SaveStateEntry *se;
    int instance_id = 0;

    QTAILQ_FOREACH(se, &savevm_handlers, entry) {
        if (strcmp(idstr, se->idstr) == 0
            && instance_id <= se->instance_id) {
            instance_id = se->instance_id + 1;
        }
    }
    return instance_id;
}

static int calculate_compat_instance_id(const char *idstr)
{
    SaveStateEntry *se;
    int instance_id = 0;

    QTAILQ_FOREACH(se, &savevm_handlers, entry) {
        if (!se->compat) {
            continue;
        }

        if (strcmp(idstr, se->compat->idstr) == 0
            && instance_id <= se->compat->instance_id) {
            instance_id = se->compat->instance_id + 1;
        }
    }
    return instance_id;
}

/* TODO: Individual devices generally have very little idea about the rest
   of the system, so instance_id should be removed/replaced.
   Meanwhile pass -1 as instance_id if you do not already have a clearly
   distinguishing id for all instances of your device class. */
int register_savevm_live(DeviceState *dev,
                         const char *idstr,
                         int instance_id,
                         int version_id,
                         SaveVMHandlers *ops,
                         void *opaque)
{
    SaveStateEntry *se;

    se = g_malloc0(sizeof(SaveStateEntry));
    se->version_id = version_id;
    se->section_id = global_section_id++;
    se->ops = ops;
    se->opaque = opaque;
    se->vmsd = NULL;
    se->no_migrate = 0;
    /* if this is a live_savem then set is_ram */
    if (ops->save_live_setup != NULL) {
        se->is_ram = 1;
    }

    if (dev) {
        char *id = qdev_get_dev_path(dev);
        if (id) {
            pstrcpy(se->idstr, sizeof(se->idstr), id);
            pstrcat(se->idstr, sizeof(se->idstr), "/");
            g_free(id);

            se->compat = g_malloc0(sizeof(CompatEntry));
            pstrcpy(se->compat->idstr, sizeof(se->compat->idstr), idstr);
            se->compat->instance_id = instance_id == -1 ?
                         calculate_compat_instance_id(idstr) : instance_id;
            instance_id = -1;
        }
    }
    pstrcat(se->idstr, sizeof(se->idstr), idstr);

    if (instance_id == -1) {
        se->instance_id = calculate_new_instance_id(se->idstr);
    } else {
        se->instance_id = instance_id;
    }
    assert(!se->compat || se->instance_id == 0);
    /* add at the end of list */
    QTAILQ_INSERT_TAIL(&savevm_handlers, se, entry);
    return 0;
}

int register_savevm(DeviceState *dev,
                    const char *idstr,
                    int instance_id,
                    int version_id,
                    SaveStateHandler *save_state,
                    LoadStateHandler *load_state,
                    void *opaque)
{
    SaveVMHandlers *ops = g_malloc0(sizeof(SaveVMHandlers));
    ops->save_state = save_state;
    ops->load_state = load_state;
    return register_savevm_live(dev, idstr, instance_id, version_id,
                                ops, opaque);
}

void unregister_savevm(DeviceState *dev, const char *idstr, void *opaque)
{
    SaveStateEntry *se, *new_se;
    char id[256] = "";

    if (dev) {
        char *path = qdev_get_dev_path(dev);
        if (path) {
            pstrcpy(id, sizeof(id), path);
            pstrcat(id, sizeof(id), "/");
            g_free(path);
        }
    }
    pstrcat(id, sizeof(id), idstr);

    QTAILQ_FOREACH_SAFE(se, &savevm_handlers, entry, new_se) {
        if (strcmp(se->idstr, id) == 0 && se->opaque == opaque) {
            QTAILQ_REMOVE(&savevm_handlers, se, entry);
            if (se->compat) {
                g_free(se->compat);
            }
            g_free(se->ops);
            g_free(se);
        }
    }
}

int vmstate_register_with_alias_id(DeviceState *dev, int instance_id,
                                   const VMStateDescription *vmsd,
                                   void *opaque, int alias_id,
                                   int required_for_version)
{
    SaveStateEntry *se;

    /* If this triggers, alias support can be dropped for the vmsd. */
    assert(alias_id == -1 || required_for_version >= vmsd->minimum_version_id);

    se = g_malloc0(sizeof(SaveStateEntry));
    se->version_id = vmsd->version_id;
    se->section_id = global_section_id++;
    se->opaque = opaque;
    se->vmsd = vmsd;
    se->alias_id = alias_id;
    se->no_migrate = vmsd->unmigratable;

    if (dev) {
        char *id = qdev_get_dev_path(dev);
        if (id) {
            pstrcpy(se->idstr, sizeof(se->idstr), id);
            pstrcat(se->idstr, sizeof(se->idstr), "/");
            g_free(id);

            se->compat = g_malloc0(sizeof(CompatEntry));
            pstrcpy(se->compat->idstr, sizeof(se->compat->idstr), vmsd->name);
            se->compat->instance_id = instance_id == -1 ?
                         calculate_compat_instance_id(vmsd->name) : instance_id;
            instance_id = -1;
        }
    }
    pstrcat(se->idstr, sizeof(se->idstr), vmsd->name);

    if (instance_id == -1) {
        se->instance_id = calculate_new_instance_id(se->idstr);
    } else {
        se->instance_id = instance_id;
    }
    assert(!se->compat || se->instance_id == 0);
    /* add at the end of list */
    QTAILQ_INSERT_TAIL(&savevm_handlers, se, entry);
    return 0;
}

void vmstate_unregister(DeviceState *dev, const VMStateDescription *vmsd,
                        void *opaque)
{
    SaveStateEntry *se, *new_se;

    QTAILQ_FOREACH_SAFE(se, &savevm_handlers, entry, new_se) {
        if (se->vmsd == vmsd && se->opaque == opaque) {
            QTAILQ_REMOVE(&savevm_handlers, se, entry);
            if (se->compat) {
                g_free(se->compat);
            }
            g_free(se);
        }
    }
}

static int vmstate_load(QEMUFile *f, SaveStateEntry *se, int version_id)
{
    if (!se->vmsd) {         /* Old style */
        return se->ops->load_state(f, se->opaque, version_id);
    }
    return vmstate_load_state(f, se->vmsd, se->opaque, version_id);
}

static void vmstate_save(QEMUFile *f, SaveStateEntry *se)
{
    if (!se->vmsd) {         /* Old style */
        se->ops->save_state(f, se->opaque);
        return;
    }
    vmstate_save_state(f, se->vmsd, se->opaque);
}

bool qemu_savevm_state_blocked(Error **errp)
{
    SaveStateEntry *se;

    QTAILQ_FOREACH(se, &savevm_handlers, entry) {
        if (se->no_migrate) {
            error_set(errp, QERR_MIGRATION_NOT_SUPPORTED, se->idstr);
            return true;
        }
    }
    return false;
}

void qemu_savevm_state_begin(QEMUFile *f,
                             const MigrationParams *params)
{
    SaveStateEntry *se;
    int ret;

    QTAILQ_FOREACH(se, &savevm_handlers, entry) {
        if (!se->ops || !se->ops->set_params) {
            continue;
        }
        se->ops->set_params(params, se->opaque);
    }

    qemu_put_be32(f, QEMU_VM_FILE_MAGIC);
    qemu_put_be32(f, QEMU_VM_FILE_VERSION);

    QTAILQ_FOREACH(se, &savevm_handlers, entry) {
        int len;

        if (!se->ops || !se->ops->save_live_setup) {
            continue;
        }
        if (se->ops && se->ops->is_active) {
            if (!se->ops->is_active(se->opaque)) {
                continue;
            }
        }
        /* Section type */
        qemu_put_byte(f, QEMU_VM_SECTION_START);
        qemu_put_be32(f, se->section_id);

        /* ID string */
        len = strlen(se->idstr);
        qemu_put_byte(f, len);
        qemu_put_buffer(f, (uint8_t *)se->idstr, len);

        qemu_put_be32(f, se->instance_id);
        qemu_put_be32(f, se->version_id);

        ret = se->ops->save_live_setup(f, se->opaque);
        if (ret < 0) {
            qemu_file_set_error(f, ret);
            break;
        }
    }
}

/*
 * this function has three return values:
 *   negative: there was one error, and we have -errno.
 *   0 : We haven't finished, caller have to go again
 *   1 : We have finished, we can go to complete phase
 */
int qemu_savevm_state_iterate(QEMUFile *f)
{
    SaveStateEntry *se;
    int ret = 1;

    QTAILQ_FOREACH(se, &savevm_handlers, entry) {
        if (!se->ops || !se->ops->save_live_iterate) {
            continue;
        }
        if (se->ops && se->ops->is_active) {
            if (!se->ops->is_active(se->opaque)) {
                continue;
            }
        }
        if (qemu_file_rate_limit(f)) {
            return 0;
        }
        trace_savevm_section_start();
        /* Section type */
        qemu_put_byte(f, QEMU_VM_SECTION_PART);
        qemu_put_be32(f, se->section_id);

        ret = se->ops->save_live_iterate(f, se->opaque);
        trace_savevm_section_end(se->section_id);

        if (ret < 0) {
            qemu_file_set_error(f, ret);
        }
        if (ret <= 0) {
            /* Do not proceed to the next vmstate before this one reported
               completion of the current stage. This serializes the migration
               and reduces the probability that a faster changing state is
               synchronized over and over again. */
            break;
        }
    }
    return ret;
}

void qemu_savevm_state_complete(QEMUFile *f)
{
    SaveStateEntry *se;
    int ret;

    cpu_synchronize_all_states();

    QTAILQ_FOREACH(se, &savevm_handlers, entry) {
        if (!se->ops || !se->ops->save_live_complete) {
            continue;
        }
        if (se->ops && se->ops->is_active) {
            if (!se->ops->is_active(se->opaque)) {
                continue;
            }
        }
        trace_savevm_section_start();
        /* Section type */
        qemu_put_byte(f, QEMU_VM_SECTION_END);
        qemu_put_be32(f, se->section_id);

        ret = se->ops->save_live_complete(f, se->opaque);
        trace_savevm_section_end(se->section_id);
        if (ret < 0) {
            qemu_file_set_error(f, ret);
            return;
        }
    }

    QTAILQ_FOREACH(se, &savevm_handlers, entry) {
        int len;

        if ((!se->ops || !se->ops->save_state) && !se->vmsd) {
            continue;
        }
        trace_savevm_section_start();
        /* Section type */
        qemu_put_byte(f, QEMU_VM_SECTION_FULL);
        qemu_put_be32(f, se->section_id);

        /* ID string */
        len = strlen(se->idstr);
        qemu_put_byte(f, len);
        qemu_put_buffer(f, (uint8_t *)se->idstr, len);

        qemu_put_be32(f, se->instance_id);
        qemu_put_be32(f, se->version_id);

        vmstate_save(f, se);
        trace_savevm_section_end(se->section_id);
    }

    qemu_put_byte(f, QEMU_VM_EOF);
    qemu_fflush(f);
}

uint64_t qemu_savevm_state_pending(QEMUFile *f, uint64_t max_size)
{
    SaveStateEntry *se;
    uint64_t ret = 0;

    QTAILQ_FOREACH(se, &savevm_handlers, entry) {
        if (!se->ops || !se->ops->save_live_pending) {
            continue;
        }
        if (se->ops && se->ops->is_active) {
            if (!se->ops->is_active(se->opaque)) {
                continue;
            }
        }
        ret += se->ops->save_live_pending(f, se->opaque, max_size);
    }
    return ret;
}

void qemu_savevm_state_cancel(void)
{
    SaveStateEntry *se;

    QTAILQ_FOREACH(se, &savevm_handlers, entry) {
        if (se->ops && se->ops->cancel) {
            se->ops->cancel(se->opaque);
        }
    }
}

static int qemu_savevm_state(QEMUFile *f)
{
    int ret;
    MigrationParams params = {
        .blk = 0,
        .shared = 0
    };

    if (qemu_savevm_state_blocked(NULL)) {
        return -EINVAL;
    }

    qemu_mutex_unlock_iothread();
    qemu_savevm_state_begin(f, &params);
    qemu_mutex_lock_iothread();

    while (qemu_file_get_error(f) == 0) {
        if (qemu_savevm_state_iterate(f) > 0) {
            break;
        }
    }

    ret = qemu_file_get_error(f);
    if (ret == 0) {
        qemu_savevm_state_complete(f);
        ret = qemu_file_get_error(f);
    }
    if (ret != 0) {
        qemu_savevm_state_cancel();
    }
    return ret;
}

static int qemu_save_device_state(QEMUFile *f)
{
    SaveStateEntry *se;

    qemu_put_be32(f, QEMU_VM_FILE_MAGIC);
    qemu_put_be32(f, QEMU_VM_FILE_VERSION);

    cpu_synchronize_all_states();

    QTAILQ_FOREACH(se, &savevm_handlers, entry) {
        int len;

        if (se->is_ram) {
            continue;
        }
        if ((!se->ops || !se->ops->save_state) && !se->vmsd) {
            continue;
        }

        /* Section type */
        qemu_put_byte(f, QEMU_VM_SECTION_FULL);
        qemu_put_be32(f, se->section_id);

        /* ID string */
        len = strlen(se->idstr);
        qemu_put_byte(f, len);
        qemu_put_buffer(f, (uint8_t *)se->idstr, len);

        qemu_put_be32(f, se->instance_id);
        qemu_put_be32(f, se->version_id);

        vmstate_save(f, se);
    }

    qemu_put_byte(f, QEMU_VM_EOF);

    return qemu_file_get_error(f);
}

static SaveStateEntry *find_se(const char *idstr, int instance_id)
{
    SaveStateEntry *se;

    QTAILQ_FOREACH(se, &savevm_handlers, entry) {
        if (!strcmp(se->idstr, idstr) &&
            (instance_id == se->instance_id ||
             instance_id == se->alias_id))
            return se;
        /* Migrating from an older version? */
        if (strstr(se->idstr, idstr) && se->compat) {
            if (!strcmp(se->compat->idstr, idstr) &&
                (instance_id == se->compat->instance_id ||
                 instance_id == se->alias_id))
                return se;
        }
    }
    return NULL;
}

typedef struct LoadStateEntry {
    QLIST_ENTRY(LoadStateEntry) entry;
    SaveStateEntry *se;
    int section_id;
    int version_id;
} LoadStateEntry;

int qemu_loadvm_state(QEMUFile *f)
{
    QLIST_HEAD(, LoadStateEntry) loadvm_handlers =
        QLIST_HEAD_INITIALIZER(loadvm_handlers);
    LoadStateEntry *le, *new_le;
    uint8_t section_type;
    unsigned int v;
    int ret;

    if (qemu_savevm_state_blocked(NULL)) {
        return -EINVAL;
    }

    v = qemu_get_be32(f);
    if (v != QEMU_VM_FILE_MAGIC) {
        return -EINVAL;
    }

    v = qemu_get_be32(f);
    if (v == QEMU_VM_FILE_VERSION_COMPAT) {
        fprintf(stderr, "SaveVM v2 format is obsolete and don't work anymore\n");
        return -ENOTSUP;
    }
    if (v != QEMU_VM_FILE_VERSION) {
        return -ENOTSUP;
    }

    while ((section_type = qemu_get_byte(f)) != QEMU_VM_EOF) {
        uint32_t instance_id, version_id, section_id;
        SaveStateEntry *se;
        char idstr[257];
        int len;

        switch (section_type) {
        case QEMU_VM_SECTION_START:
        case QEMU_VM_SECTION_FULL:
            /* Read section start */
            section_id = qemu_get_be32(f);
            len = qemu_get_byte(f);
            qemu_get_buffer(f, (uint8_t *)idstr, len);
            idstr[len] = 0;
            instance_id = qemu_get_be32(f);
            version_id = qemu_get_be32(f);

            /* Find savevm section */
            se = find_se(idstr, instance_id);
            if (se == NULL) {
                fprintf(stderr, "Unknown savevm section or instance '%s' %d\n", idstr, instance_id);
                ret = -EINVAL;
                goto out;
            }

            /* Validate version */
            if (version_id > se->version_id) {
                fprintf(stderr, "savevm: unsupported version %d for '%s' v%d\n",
                        version_id, idstr, se->version_id);
                ret = -EINVAL;
                goto out;
            }

            /* Add entry */
            le = g_malloc0(sizeof(*le));

            le->se = se;
            le->section_id = section_id;
            le->version_id = version_id;
            QLIST_INSERT_HEAD(&loadvm_handlers, le, entry);

            ret = vmstate_load(f, le->se, le->version_id);
            if (ret < 0) {
                fprintf(stderr, "qemu: warning: error while loading state for instance 0x%x of device '%s'\n",
                        instance_id, idstr);
                goto out;
            }
            break;
        case QEMU_VM_SECTION_PART:
        case QEMU_VM_SECTION_END:
            section_id = qemu_get_be32(f);

            QLIST_FOREACH(le, &loadvm_handlers, entry) {
                if (le->section_id == section_id) {
                    break;
                }
            }
            if (le == NULL) {
                fprintf(stderr, "Unknown savevm section %d\n", section_id);
                ret = -EINVAL;
                goto out;
            }

            ret = vmstate_load(f, le->se, le->version_id);
            if (ret < 0) {
                fprintf(stderr, "qemu: warning: error while loading state section id %d\n",
                        section_id);
                goto out;
            }
            break;
        default:
            fprintf(stderr, "Unknown savevm section type %d\n", section_type);
            ret = -EINVAL;
            goto out;
        }
    }

    cpu_synchronize_all_post_init();

    ret = 0;

out:
    QLIST_FOREACH_SAFE(le, &loadvm_handlers, entry, new_le) {
        QLIST_REMOVE(le, entry);
        g_free(le);
    }

    if (ret == 0) {
        ret = qemu_file_get_error(f);
    }

    return ret;
}

static BlockDriverState *find_vmstate_bs(void)
{
    BlockDriverState *bs = NULL;
    while ((bs = bdrv_next(bs))) {
        if (bdrv_can_snapshot(bs)) {
            return bs;
        }
    }
    return NULL;
}

/*
 * Deletes snapshots of a given name in all opened images.
 */
static int del_existing_snapshots(Monitor *mon, const char *name)
{
    BlockDriverState *bs;
    QEMUSnapshotInfo sn1, *snapshot = &sn1;
    Error *err = NULL;

    bs = NULL;
    while ((bs = bdrv_next(bs))) {
        if (bdrv_can_snapshot(bs) &&
            bdrv_snapshot_find(bs, snapshot, name) >= 0) {
            bdrv_snapshot_delete_by_id_or_name(bs, name, &err);
            if (error_is_set(&err)) {
                monitor_printf(mon,
                               "Error while deleting snapshot on device '%s':"
                               " %s\n",
                               bdrv_get_device_name(bs),
                               error_get_pretty(err));
                error_free(err);
                return -1;
            }
        }
    }

    return 0;
}

void do_savevm(Monitor *mon, const QDict *qdict)
{
    BlockDriverState *bs, *bs1;
    QEMUSnapshotInfo sn1, *sn = &sn1, old_sn1, *old_sn = &old_sn1;
    int ret;
    QEMUFile *f;
    int saved_vm_running;
    uint64_t vm_state_size;
    qemu_timeval tv;
    struct tm tm;
    const char *name = qdict_get_try_str(qdict, "name");

    /* Verify if there is a device that doesn't support snapshots and is writable */
    bs = NULL;
    while ((bs = bdrv_next(bs))) {

        if (!bdrv_is_inserted(bs) || bdrv_is_read_only(bs)) {
            continue;
        }

        if (!bdrv_can_snapshot(bs)) {
            monitor_printf(mon, "Device '%s' is writable but does not support snapshots.\n",
                               bdrv_get_device_name(bs));
            return;
        }
    }

    bs = find_vmstate_bs();
    if (!bs) {
        monitor_printf(mon, "No block device can accept snapshots\n");
        return;
    }

    saved_vm_running = runstate_is_running();
    vm_stop(RUN_STATE_SAVE_VM);

    memset(sn, 0, sizeof(*sn));

    /* fill auxiliary fields */
    qemu_gettimeofday(&tv);
    sn->date_sec = tv.tv_sec;
    sn->date_nsec = tv.tv_usec * 1000;
    sn->vm_clock_nsec = qemu_clock_get_ns(QEMU_CLOCK_VIRTUAL);

    if (name) {
        ret = bdrv_snapshot_find(bs, old_sn, name);
        if (ret >= 0) {
            pstrcpy(sn->name, sizeof(sn->name), old_sn->name);
            pstrcpy(sn->id_str, sizeof(sn->id_str), old_sn->id_str);
        } else {
            pstrcpy(sn->name, sizeof(sn->name), name);
        }
    } else {
        /* cast below needed for OpenBSD where tv_sec is still 'long' */
        localtime_r((const time_t *)&tv.tv_sec, &tm);
        strftime(sn->name, sizeof(sn->name), "vm-%Y%m%d%H%M%S", &tm);
    }

    /* Delete old snapshots of the same name */
    if (name && del_existing_snapshots(mon, name) < 0) {
        goto the_end;
    }

    /* save the VM state */
    f = qemu_fopen_bdrv(bs, 1);
    if (!f) {
        monitor_printf(mon, "Could not open VM state file\n");
        goto the_end;
    }
    ret = qemu_savevm_state(f);
    vm_state_size = qemu_ftell(f);
    qemu_fclose(f);
    if (ret < 0) {
        monitor_printf(mon, "Error %d while writing VM\n", ret);
        goto the_end;
    }

    /* create the snapshots */

    bs1 = NULL;
    while ((bs1 = bdrv_next(bs1))) {
        if (bdrv_can_snapshot(bs1)) {
            /* Write VM state size only to the image that contains the state */
            sn->vm_state_size = (bs == bs1 ? vm_state_size : 0);
            ret = bdrv_snapshot_create(bs1, sn);
            if (ret < 0) {
                monitor_printf(mon, "Error while creating snapshot on '%s'\n",
                               bdrv_get_device_name(bs1));
            }
        }
    }

 the_end:
    if (saved_vm_running) {
        vm_start();
    }
}

void qmp_xen_save_devices_state(const char *filename, Error **errp)
{
    QEMUFile *f;
    int saved_vm_running;
    int ret;

    saved_vm_running = runstate_is_running();
    vm_stop(RUN_STATE_SAVE_VM);

    f = qemu_fopen(filename, "wb");
    if (!f) {
        error_setg_file_open(errp, errno, filename);
        goto the_end;
    }
    ret = qemu_save_device_state(f);
    qemu_fclose(f);
    if (ret < 0) {
        error_set(errp, QERR_IO_ERROR);
    }

 the_end:
    if (saved_vm_running) {
        vm_start();
    }
}

int load_vmstate(const char *name)
{
    BlockDriverState *bs, *bs_vm_state;
    QEMUSnapshotInfo sn;
    QEMUFile *f;
    int ret;

    bs_vm_state = find_vmstate_bs();
    if (!bs_vm_state) {
        error_report("No block device supports snapshots");
        return -ENOTSUP;
    }

    /* Don't even try to load empty VM states */
    ret = bdrv_snapshot_find(bs_vm_state, &sn, name);
    if (ret < 0) {
        return ret;
    } else if (sn.vm_state_size == 0) {
        error_report("This is a disk-only snapshot. Revert to it offline "
            "using qemu-img.");
        return -EINVAL;
    }

    /* Verify if there is any device that doesn't support snapshots and is
    writable and check if the requested snapshot is available too. */
    bs = NULL;
    while ((bs = bdrv_next(bs))) {

        if (!bdrv_is_inserted(bs) || bdrv_is_read_only(bs)) {
            continue;
        }

        if (!bdrv_can_snapshot(bs)) {
            error_report("Device '%s' is writable but does not support snapshots.",
                               bdrv_get_device_name(bs));
            return -ENOTSUP;
        }

        ret = bdrv_snapshot_find(bs, &sn, name);
        if (ret < 0) {
            error_report("Device '%s' does not have the requested snapshot '%s'",
                           bdrv_get_device_name(bs), name);
            return ret;
        }
    }

    /* Flush all IO requests so they don't interfere with the new state.  */
    bdrv_drain_all();

    bs = NULL;
    while ((bs = bdrv_next(bs))) {
        if (bdrv_can_snapshot(bs)) {
            ret = bdrv_snapshot_goto(bs, name);
            if (ret < 0) {
                error_report("Error %d while activating snapshot '%s' on '%s'",
                             ret, name, bdrv_get_device_name(bs));
                return ret;
            }
        }
    }

    /* restore the VM state */
    f = qemu_fopen_bdrv(bs_vm_state, 0);
    if (!f) {
        error_report("Could not open VM state file");
        return -EINVAL;
    }

    qemu_system_reset(VMRESET_SILENT);
    ret = qemu_loadvm_state(f);

    qemu_fclose(f);
    if (ret < 0) {
        error_report("Error %d while loading VM state", ret);
        return ret;
    }

    return 0;
}

void do_delvm(Monitor *mon, const QDict *qdict)
{
    BlockDriverState *bs, *bs1;
    Error *err = NULL;
    const char *name = qdict_get_str(qdict, "name");

    bs = find_vmstate_bs();
    if (!bs) {
        monitor_printf(mon, "No block device supports snapshots\n");
        return;
    }

    bs1 = NULL;
    while ((bs1 = bdrv_next(bs1))) {
        if (bdrv_can_snapshot(bs1)) {
            bdrv_snapshot_delete_by_id_or_name(bs, name, &err);
            if (error_is_set(&err)) {
                monitor_printf(mon,
                               "Error while deleting snapshot on device '%s':"
                               " %s\n",
                               bdrv_get_device_name(bs),
                               error_get_pretty(err));
                error_free(err);
            }
        }
    }
}

void do_info_snapshots(Monitor *mon, const QDict *qdict)
{
    BlockDriverState *bs, *bs1;
    QEMUSnapshotInfo *sn_tab, *sn, s, *sn_info = &s;
    int nb_sns, i, ret, available;
    int total;
    int *available_snapshots;

    bs = find_vmstate_bs();
    if (!bs) {
        monitor_printf(mon, "No available block device supports snapshots\n");
        return;
    }

    nb_sns = bdrv_snapshot_list(bs, &sn_tab);
    if (nb_sns < 0) {
        monitor_printf(mon, "bdrv_snapshot_list: error %d\n", nb_sns);
        return;
    }

    if (nb_sns == 0) {
        monitor_printf(mon, "There is no snapshot available.\n");
        return;
    }

    available_snapshots = g_malloc0(sizeof(int) * nb_sns);
    total = 0;
    for (i = 0; i < nb_sns; i++) {
        sn = &sn_tab[i];
        available = 1;
        bs1 = NULL;

        while ((bs1 = bdrv_next(bs1))) {
            if (bdrv_can_snapshot(bs1) && bs1 != bs) {
                ret = bdrv_snapshot_find(bs1, sn_info, sn->id_str);
                if (ret < 0) {
                    available = 0;
                    break;
                }
            }
        }

        if (available) {
            available_snapshots[total] = i;
            total++;
        }
    }

    if (total > 0) {
        bdrv_snapshot_dump((fprintf_function)monitor_printf, mon, NULL);
        monitor_printf(mon, "\n");
        for (i = 0; i < total; i++) {
            sn = &sn_tab[available_snapshots[i]];
            bdrv_snapshot_dump((fprintf_function)monitor_printf, mon, sn);
            monitor_printf(mon, "\n");
        }
    } else {
        monitor_printf(mon, "There is no suitable snapshot available\n");
    }

    g_free(sn_tab);
    g_free(available_snapshots);

}

void vmstate_register_ram(MemoryRegion *mr, DeviceState *dev)
{
    qemu_ram_set_idstr(memory_region_get_ram_addr(mr) & TARGET_PAGE_MASK,
                       memory_region_name(mr), dev);
}

void vmstate_unregister_ram(MemoryRegion *mr, DeviceState *dev)
{
    /* Nothing do to while the implementation is in RAMBlock */
}

void vmstate_register_ram_global(MemoryRegion *mr)
{
    vmstate_register_ram(mr, NULL);
}<|MERGE_RESOLUTION|>--- conflicted
+++ resolved
@@ -114,1037 +114,8 @@
 /***********************************************************/
 /* savevm/loadvm support */
 
-<<<<<<< HEAD
-#define IO_BUF_SIZE 32768
-#define MAX_IOV_SIZE MIN(IOV_MAX, 64)
-
-struct QEMUFile {
-    const QEMUFileOps *ops;
-    void *opaque;
-
-    int64_t bytes_xfer;
-    int64_t xfer_limit;
-
-    int64_t pos; /* start of buffer when writing, end of buffer
-                    when reading */
-    int buf_index;
-    int buf_size; /* 0 when writing */
-    uint8_t buf[IO_BUF_SIZE];
-
-    struct iovec iov[MAX_IOV_SIZE];
-    unsigned int iovcnt;
-
-    int last_error;
-};
-
-typedef struct QEMUFileStdio
-{
-    FILE *stdio_file;
-    QEMUFile *file;
-} QEMUFileStdio;
-
-typedef struct QEMUFileSocket
-{
-    int fd;
-    QEMUFile *file;
-} QEMUFileSocket;
-
-static ssize_t socket_writev_buffer(void *opaque, struct iovec *iov, int iovcnt,
-                                    int64_t pos)
-{
-    QEMUFileSocket *s = opaque;
-    ssize_t len;
-    ssize_t size = iov_size(iov, iovcnt);
-
-    len = iov_send(s->fd, iov, iovcnt, 0, size);
-    if (len < size) {
-        len = -socket_error();
-    }
-    return len;
-}
-
-static int socket_get_fd(void *opaque)
-{
-    QEMUFileSocket *s = opaque;
-
-    return s->fd;
-}
-
-static int socket_get_buffer(void *opaque, uint8_t *buf, int64_t pos, int size)
-{
-    QEMUFileSocket *s = opaque;
-    ssize_t len;
-
-    for (;;) {
-        len = qemu_recv(s->fd, buf, size, 0);
-        if (len != -1) {
-            break;
-        }
-        if (socket_error() == EAGAIN) {
-            yield_until_fd_readable(s->fd);
-        } else if (socket_error() != EINTR) {
-            break;
-        }
-    }
-
-    if (len == -1) {
-        len = -socket_error();
-    }
-    return len;
-}
-
-static int socket_close(void *opaque)
-{
-    QEMUFileSocket *s = opaque;
-    closesocket(s->fd);
-    g_free(s);
-    return 0;
-}
-
-static int stdio_get_fd(void *opaque)
-{
-    QEMUFileStdio *s = opaque;
-
-    return fileno(s->stdio_file);
-}
-
-static int stdio_put_buffer(void *opaque, const uint8_t *buf, int64_t pos, int size)
-{
-    QEMUFileStdio *s = opaque;
-    return fwrite(buf, 1, size, s->stdio_file);
-}
-
-static int stdio_get_buffer(void *opaque, uint8_t *buf, int64_t pos, int size)
-{
-    QEMUFileStdio *s = opaque;
-    FILE *fp = s->stdio_file;
-    int bytes;
-
-    for (;;) {
-        clearerr(fp);
-        bytes = fread(buf, 1, size, fp);
-        if (bytes != 0 || !ferror(fp)) {
-            break;
-        }
-        if (errno == EAGAIN) {
-            yield_until_fd_readable(fileno(fp));
-        } else if (errno != EINTR) {
-            break;
-        }
-    }
-    return bytes;
-}
-
-static int stdio_pclose(void *opaque)
-{
-    QEMUFileStdio *s = opaque;
-    int ret;
-    ret = pclose(s->stdio_file);
-    if (ret == -1) {
-        ret = -errno;
-    } else if (!WIFEXITED(ret) || WEXITSTATUS(ret) != 0) {
-        /* close succeeded, but non-zero exit code: */
-        ret = -EIO; /* fake errno value */
-    }
-    g_free(s);
-    return ret;
-}
-
-static int stdio_fclose(void *opaque)
-{
-    QEMUFileStdio *s = opaque;
-    int ret = 0;
-
-    if (s->file->ops->put_buffer || s->file->ops->writev_buffer) {
-        int fd = fileno(s->stdio_file);
-        struct stat st;
-
-        ret = fstat(fd, &st);
-        if (ret == 0 && S_ISREG(st.st_mode)) {
-            /*
-             * If the file handle is a regular file make sure the
-             * data is flushed to disk before signaling success.
-             */
-            ret = fsync(fd);
-            if (ret != 0) {
-                ret = -errno;
-                return ret;
-            }
-        }
-    }
-    if (fclose(s->stdio_file) == EOF) {
-        ret = -errno;
-    }
-    g_free(s);
-    return ret;
-}
-
-static const QEMUFileOps stdio_pipe_read_ops = {
-    .get_fd =     stdio_get_fd,
-    .get_buffer = stdio_get_buffer,
-    .close =      stdio_pclose
-};
-
-static const QEMUFileOps stdio_pipe_write_ops = {
-    .get_fd =     stdio_get_fd,
-    .put_buffer = stdio_put_buffer,
-    .close =      stdio_pclose
-};
-
-QEMUFile *qemu_popen_cmd(const char *command, const char *mode)
-{
-    FILE *stdio_file;
-    QEMUFileStdio *s;
-
-    if (mode == NULL || (mode[0] != 'r' && mode[0] != 'w') || mode[1] != 0) {
-        fprintf(stderr, "qemu_popen: Argument validity check failed\n");
-        return NULL;
-    }
-
-    stdio_file = popen(command, mode);
-    if (stdio_file == NULL) {
-        return NULL;
-    }
-
-    s = g_malloc0(sizeof(QEMUFileStdio));
-
-    s->stdio_file = stdio_file;
-
-    if(mode[0] == 'r') {
-        s->file = qemu_fopen_ops(s, &stdio_pipe_read_ops);
-    } else {
-        s->file = qemu_fopen_ops(s, &stdio_pipe_write_ops);
-    }
-    return s->file;
-}
-
-static const QEMUFileOps stdio_file_read_ops = {
-    .get_fd =     stdio_get_fd,
-    .get_buffer = stdio_get_buffer,
-    .close =      stdio_fclose
-};
-
-static const QEMUFileOps stdio_file_write_ops = {
-    .get_fd =     stdio_get_fd,
-    .put_buffer = stdio_put_buffer,
-    .close =      stdio_fclose
-};
-
-static ssize_t unix_writev_buffer(void *opaque, struct iovec *iov, int iovcnt,
-                                  int64_t pos)
-{
-    QEMUFileSocket *s = opaque;
-    ssize_t len, offset;
-    ssize_t size = iov_size(iov, iovcnt);
-    ssize_t total = 0;
-
-    assert(iovcnt > 0);
-    offset = 0;
-    while (size > 0) {
-        /* Find the next start position; skip all full-sized vector elements  */
-        while (offset >= iov[0].iov_len) {
-            offset -= iov[0].iov_len;
-            iov++, iovcnt--;
-        }
-
-        /* skip `offset' bytes from the (now) first element, undo it on exit */
-        assert(iovcnt > 0);
-        iov[0].iov_base += offset;
-        iov[0].iov_len -= offset;
-
-        do {
-            len = writev(s->fd, iov, iovcnt);
-        } while (len == -1 && errno == EINTR);
-        if (len == -1) {
-            return -errno;
-        }
-
-        /* Undo the changes above */
-        iov[0].iov_base -= offset;
-        iov[0].iov_len += offset;
-
-        /* Prepare for the next iteration */
-        offset += len;
-        total += len;
-        size -= len;
-    }
-
-    return total;
-}
-
-static int unix_get_buffer(void *opaque, uint8_t *buf, int64_t pos, int size)
-{
-    QEMUFileSocket *s = opaque;
-    ssize_t len;
-
-    for (;;) {
-        len = read(s->fd, buf, size);
-        if (len != -1) {
-            break;
-        }
-        if (errno == EAGAIN) {
-            yield_until_fd_readable(s->fd);
-        } else if (errno != EINTR) {
-            break;
-        }
-    }
-
-    if (len == -1) {
-        len = -errno;
-    }
-    return len;
-}
-
-static int unix_close(void *opaque)
-{
-    QEMUFileSocket *s = opaque;
-    close(s->fd);
-    g_free(s);
-    return 0;
-}
-
-static const QEMUFileOps unix_read_ops = {
-    .get_fd =     socket_get_fd,
-    .get_buffer = unix_get_buffer,
-    .close =      unix_close
-};
-
-static const QEMUFileOps unix_write_ops = {
-    .get_fd =     socket_get_fd,
-    .writev_buffer = unix_writev_buffer,
-    .close =      unix_close
-};
-
-QEMUFile *qemu_fdopen(int fd, const char *mode)
-{
-    QEMUFileSocket *s;
-
-    if (mode == NULL ||
-	(mode[0] != 'r' && mode[0] != 'w') ||
-	mode[1] != 'b' || mode[2] != 0) {
-        fprintf(stderr, "qemu_fdopen: Argument validity check failed\n");
-        return NULL;
-    }
-
-    s = g_malloc0(sizeof(QEMUFileSocket));
-    s->fd = fd;
-
-    if(mode[0] == 'r') {
-        s->file = qemu_fopen_ops(s, &unix_read_ops);
-    } else {
-        s->file = qemu_fopen_ops(s, &unix_write_ops);
-    }
-    return s->file;
-}
-
-static const QEMUFileOps socket_read_ops = {
-    .get_fd =     socket_get_fd,
-    .get_buffer = socket_get_buffer,
-    .close =      socket_close
-};
-
-static const QEMUFileOps socket_write_ops = {
-    .get_fd =     socket_get_fd,
-    .writev_buffer = socket_writev_buffer,
-    .close =      socket_close
-};
-
-bool qemu_file_mode_is_not_valid(const char *mode)
-{
-    if (mode == NULL ||
-        (mode[0] != 'r' && mode[0] != 'w') ||
-        mode[1] != 'b' || mode[2] != 0) {
-        fprintf(stderr, "qemu_fopen: Argument validity check failed\n");
-        return true;
-    }
-
-    return false;
-}
-
-QEMUFile *qemu_fopen_socket(int fd, const char *mode)
-{
-    QEMUFileSocket *s;
-
-    if (qemu_file_mode_is_not_valid(mode)) {
-        return NULL;
-    }
-
-    s = g_malloc0(sizeof(QEMUFileSocket));
-    s->fd = fd;
-    if (mode[0] == 'w') {
-        qemu_set_block(s->fd);
-        s->file = qemu_fopen_ops(s, &socket_write_ops);
-    } else {
-        s->file = qemu_fopen_ops(s, &socket_read_ops);
-    }
-    return s->file;
-}
-
-QEMUFile *qemu_fopen(const char *filename, const char *mode)
-{
-    QEMUFileStdio *s;
-
-    if (qemu_file_mode_is_not_valid(mode)) {
-        return NULL;
-    }
-
-    s = g_malloc0(sizeof(QEMUFileStdio));
-
-    s->stdio_file = fopen(filename, mode);
-    if (!s->stdio_file)
-        goto fail;
-
-    if(mode[0] == 'w') {
-        s->file = qemu_fopen_ops(s, &stdio_file_write_ops);
-    } else {
-        s->file = qemu_fopen_ops(s, &stdio_file_read_ops);
-    }
-    return s->file;
-fail:
-    g_free(s);
-    return NULL;
-}
-
 static ssize_t block_writev_buffer(void *opaque, struct iovec *iov, int iovcnt,
                                    int64_t pos)
-{
-    int ret;
-    QEMUIOVector qiov;
-
-    qemu_iovec_init_external(&qiov, iov, iovcnt);
-    ret = bdrv_writev_vmstate(opaque, &qiov, pos);
-    if (ret < 0) {
-        return ret;
-    }
-
-    return qiov.size;
-}
-
-static int block_put_buffer(void *opaque, const uint8_t *buf,
-                           int64_t pos, int size)
-{
-    bdrv_save_vmstate(opaque, buf, pos, size);
-    return size;
-}
-
-static int block_get_buffer(void *opaque, uint8_t *buf, int64_t pos, int size)
-{
-    return bdrv_load_vmstate(opaque, buf, pos, size);
-}
-
-static int bdrv_fclose(void *opaque)
-{
-    return bdrv_flush(opaque);
-}
-
-static const QEMUFileOps bdrv_read_ops = {
-    .get_buffer = block_get_buffer,
-    .close =      bdrv_fclose
-};
-
-static const QEMUFileOps bdrv_write_ops = {
-    .put_buffer     = block_put_buffer,
-    .writev_buffer  = block_writev_buffer,
-    .close          = bdrv_fclose
-};
-
-static QEMUFile *qemu_fopen_bdrv(BlockDriverState *bs, int is_writable)
-{
-    if (is_writable)
-        return qemu_fopen_ops(bs, &bdrv_write_ops);
-    return qemu_fopen_ops(bs, &bdrv_read_ops);
-}
-
-QEMUFile *qemu_fopen_ops(void *opaque, const QEMUFileOps *ops)
-{
-    QEMUFile *f;
-
-    f = g_malloc0(sizeof(QEMUFile));
-
-    f->opaque = opaque;
-    f->ops = ops;
-    return f;
-}
-
-/*
- * Get last error for stream f
- *
- * Return negative error value if there has been an error on previous
- * operations, return 0 if no error happened.
- *
- */
-int qemu_file_get_error(QEMUFile *f)
-{
-    return f->last_error;
-}
-
-static void qemu_file_set_error(QEMUFile *f, int ret)
-{
-    if (f->last_error == 0) {
-        f->last_error = ret;
-    }
-}
-
-static inline bool qemu_file_is_writable(QEMUFile *f)
-{
-    return f->ops->writev_buffer || f->ops->put_buffer;
-}
-
-/**
- * Flushes QEMUFile buffer
- *
- * If there is writev_buffer QEMUFileOps it uses it otherwise uses
- * put_buffer ops.
- */
-void qemu_fflush(QEMUFile *f)
-{
-    ssize_t ret = 0;
-
-    if (!qemu_file_is_writable(f)) {
-        return;
-    }
-
-    if (f->ops->writev_buffer) {
-        if (f->iovcnt > 0) {
-            ret = f->ops->writev_buffer(f->opaque, f->iov, f->iovcnt, f->pos);
-        }
-    } else {
-        if (f->buf_index > 0) {
-            ret = f->ops->put_buffer(f->opaque, f->buf, f->pos, f->buf_index);
-        }
-    }
-    if (ret >= 0) {
-        f->pos += ret;
-    }
-    f->buf_index = 0;
-    f->iovcnt = 0;
-    if (ret < 0) {
-        qemu_file_set_error(f, ret);
-    }
-}
-
-void ram_control_before_iterate(QEMUFile *f, uint64_t flags)
-{
-    int ret = 0;
-
-    if (f->ops->before_ram_iterate) {
-        ret = f->ops->before_ram_iterate(f, f->opaque, flags);
-        if (ret < 0) {
-            qemu_file_set_error(f, ret);
-        }
-    }
-}
-
-void ram_control_after_iterate(QEMUFile *f, uint64_t flags)
-{
-    int ret = 0;
-
-    if (f->ops->after_ram_iterate) {
-        ret = f->ops->after_ram_iterate(f, f->opaque, flags);
-        if (ret < 0) {
-            qemu_file_set_error(f, ret);
-        }
-    }
-}
-
-void ram_control_load_hook(QEMUFile *f, uint64_t flags)
-{
-    int ret = -EINVAL;
-
-    if (f->ops->hook_ram_load) {
-        ret = f->ops->hook_ram_load(f, f->opaque, flags);
-        if (ret < 0) {
-            qemu_file_set_error(f, ret);
-        }
-    } else {
-        qemu_file_set_error(f, ret);
-    }
-}
-
-size_t ram_control_save_page(QEMUFile *f, ram_addr_t block_offset,
-                         ram_addr_t offset, size_t size, int *bytes_sent)
-{
-    if (f->ops->save_page) {
-        int ret = f->ops->save_page(f, f->opaque, block_offset,
-                                    offset, size, bytes_sent);
-
-        if (ret != RAM_SAVE_CONTROL_DELAYED) {
-            if (bytes_sent && *bytes_sent > 0) {
-                qemu_update_position(f, *bytes_sent);
-            } else if (ret < 0) {
-                qemu_file_set_error(f, ret);
-            }
-        }
-
-        return ret;
-    }
-
-    return RAM_SAVE_CONTROL_NOT_SUPP;
-}
-
-static void qemu_fill_buffer(QEMUFile *f)
-{
-    int len;
-    int pending;
-
-    assert(!qemu_file_is_writable(f));
-
-    pending = f->buf_size - f->buf_index;
-    if (pending > 0) {
-        memmove(f->buf, f->buf + f->buf_index, pending);
-    }
-    f->buf_index = 0;
-    f->buf_size = pending;
-
-    len = f->ops->get_buffer(f->opaque, f->buf + pending, f->pos,
-                        IO_BUF_SIZE - pending);
-    if (len > 0) {
-        f->buf_size += len;
-        f->pos += len;
-    } else if (len == 0) {
-        qemu_file_set_error(f, -EIO);
-    } else if (len != -EAGAIN)
-        qemu_file_set_error(f, len);
-}
-
-int qemu_get_fd(QEMUFile *f)
-{
-    if (f->ops->get_fd) {
-        return f->ops->get_fd(f->opaque);
-    }
-    return -1;
-}
-
-void qemu_update_position(QEMUFile *f, size_t size)
-{
-    f->pos += size;
-}
-
-/** Closes the file
- *
- * Returns negative error value if any error happened on previous operations or
- * while closing the file. Returns 0 or positive number on success.
- *
- * The meaning of return value on success depends on the specific backend
- * being used.
- */
-int qemu_fclose(QEMUFile *f)
-{
-    int ret;
-    qemu_fflush(f);
-    ret = qemu_file_get_error(f);
-
-    if (f->ops->close) {
-        int ret2 = f->ops->close(f->opaque);
-        if (ret >= 0) {
-            ret = ret2;
-        }
-    }
-    /* If any error was spotted before closing, we should report it
-     * instead of the close() return value.
-     */
-    if (f->last_error) {
-        ret = f->last_error;
-    }
-    g_free(f);
-    return ret;
-}
-
-static void add_to_iovec(QEMUFile *f, const uint8_t *buf, int size)
-{
-    /* check for adjacent buffer and coalesce them */
-    if (f->iovcnt > 0 && buf == f->iov[f->iovcnt - 1].iov_base +
-        f->iov[f->iovcnt - 1].iov_len) {
-        f->iov[f->iovcnt - 1].iov_len += size;
-    } else {
-        f->iov[f->iovcnt].iov_base = (uint8_t *)buf;
-        f->iov[f->iovcnt++].iov_len = size;
-    }
-
-    if (f->iovcnt >= MAX_IOV_SIZE) {
-        qemu_fflush(f);
-    }
-}
-
-void qemu_put_buffer_async(QEMUFile *f, const uint8_t *buf, int size)
-{
-    if (!f->ops->writev_buffer) {
-        qemu_put_buffer(f, buf, size);
-        return;
-    }
-
-    if (f->last_error) {
-        return;
-    }
-
-    f->bytes_xfer += size;
-    add_to_iovec(f, buf, size);
-}
-
-void qemu_put_buffer(QEMUFile *f, const uint8_t *buf, int size)
-{
-    int l;
-
-    if (f->last_error) {
-        return;
-    }
-
-    while (size > 0) {
-        l = IO_BUF_SIZE - f->buf_index;
-        if (l > size)
-            l = size;
-        memcpy(f->buf + f->buf_index, buf, l);
-        f->bytes_xfer += l;
-        if (f->ops->writev_buffer) {
-            add_to_iovec(f, f->buf + f->buf_index, l);
-        }
-        f->buf_index += l;
-        if (f->buf_index == IO_BUF_SIZE) {
-            qemu_fflush(f);
-        }
-        if (qemu_file_get_error(f)) {
-            break;
-        }
-        buf += l;
-        size -= l;
-    }
-}
-
-void qemu_put_byte(QEMUFile *f, int v)
-{
-    if (f->last_error) {
-        return;
-    }
-
-    f->buf[f->buf_index] = v;
-    f->bytes_xfer++;
-    if (f->ops->writev_buffer) {
-        add_to_iovec(f, f->buf + f->buf_index, 1);
-    }
-    f->buf_index++;
-    if (f->buf_index == IO_BUF_SIZE) {
-        qemu_fflush(f);
-    }
-}
-
-static void qemu_file_skip(QEMUFile *f, int size)
-{
-    if (f->buf_index + size <= f->buf_size) {
-        f->buf_index += size;
-    }
-}
-
-static int qemu_peek_buffer(QEMUFile *f, uint8_t *buf, int size, size_t offset)
-{
-    int pending;
-    int index;
-
-    assert(!qemu_file_is_writable(f));
-
-    index = f->buf_index + offset;
-    pending = f->buf_size - index;
-    if (pending < size) {
-        qemu_fill_buffer(f);
-        index = f->buf_index + offset;
-        pending = f->buf_size - index;
-    }
-
-    if (pending <= 0) {
-        return 0;
-    }
-    if (size > pending) {
-        size = pending;
-    }
-
-    memcpy(buf, f->buf + index, size);
-    return size;
-}
-
-int qemu_get_buffer(QEMUFile *f, uint8_t *buf, int size)
-{
-    int pending = size;
-    int done = 0;
-
-    while (pending > 0) {
-        int res;
-
-        res = qemu_peek_buffer(f, buf, pending, 0);
-        if (res == 0) {
-            return done;
-        }
-        qemu_file_skip(f, res);
-        buf += res;
-        pending -= res;
-        done += res;
-    }
-    return done;
-}
-
-static int qemu_peek_byte(QEMUFile *f, int offset)
-{
-    int index = f->buf_index + offset;
-
-    assert(!qemu_file_is_writable(f));
-
-    if (index >= f->buf_size) {
-        qemu_fill_buffer(f);
-        index = f->buf_index + offset;
-        if (index >= f->buf_size) {
-            return 0;
-        }
-    }
-    return f->buf[index];
-}
-
-int qemu_get_byte(QEMUFile *f)
-{
-    int result;
-
-    result = qemu_peek_byte(f, 0);
-    qemu_file_skip(f, 1);
-    return result;
-}
-
-int64_t qemu_ftell(QEMUFile *f)
-{
-    qemu_fflush(f);
-    return f->pos;
-}
-
-int qemu_file_rate_limit(QEMUFile *f)
-{
-    if (qemu_file_get_error(f)) {
-        return 1;
-    }
-    if (f->xfer_limit > 0 && f->bytes_xfer > f->xfer_limit) {
-        return 1;
-    }
-    return 0;
-}
-
-int64_t qemu_file_get_rate_limit(QEMUFile *f)
-{
-    return f->xfer_limit;
-}
-
-void qemu_file_set_rate_limit(QEMUFile *f, int64_t limit)
-{
-    f->xfer_limit = limit;
-}
-
-void qemu_file_reset_rate_limit(QEMUFile *f)
-{
-    f->bytes_xfer = 0;
-}
-
-void qemu_put_be16(QEMUFile *f, unsigned int v)
-{
-    qemu_put_byte(f, v >> 8);
-    qemu_put_byte(f, v);
-}
-
-void qemu_put_be32(QEMUFile *f, unsigned int v)
-{
-    qemu_put_byte(f, v >> 24);
-    qemu_put_byte(f, v >> 16);
-    qemu_put_byte(f, v >> 8);
-    qemu_put_byte(f, v);
-}
-
-void qemu_put_be64(QEMUFile *f, uint64_t v)
-{
-    qemu_put_be32(f, v >> 32);
-    qemu_put_be32(f, v);
-}
-
-unsigned int qemu_get_be16(QEMUFile *f)
-{
-    unsigned int v;
-    v = qemu_get_byte(f) << 8;
-    v |= qemu_get_byte(f);
-    return v;
-}
-
-unsigned int qemu_get_be32(QEMUFile *f)
-{
-    unsigned int v;
-    v = qemu_get_byte(f) << 24;
-    v |= qemu_get_byte(f) << 16;
-    v |= qemu_get_byte(f) << 8;
-    v |= qemu_get_byte(f);
-    return v;
-}
-
-uint64_t qemu_get_be64(QEMUFile *f)
-{
-    uint64_t v;
-    v = (uint64_t)qemu_get_be32(f) << 32;
-    v |= qemu_get_be32(f);
-    return v;
-}
-
-
-/* timer */
-
-void timer_put(QEMUFile *f, QEMUTimer *ts)
-{
-    uint64_t expire_time;
-
-    expire_time = timer_expire_time_ns(ts);
-    qemu_put_be64(f, expire_time);
-}
-
-void timer_get(QEMUFile *f, QEMUTimer *ts)
-{
-    uint64_t expire_time;
-
-    expire_time = qemu_get_be64(f);
-    if (expire_time != -1) {
-        timer_mod_ns(ts, expire_time);
-    } else {
-        timer_del(ts);
-    }
-}
-
-
-/* bool */
-
-static int get_bool(QEMUFile *f, void *pv, size_t size)
-{
-    bool *v = pv;
-    *v = qemu_get_byte(f);
-    return 0;
-}
-
-static void put_bool(QEMUFile *f, void *pv, size_t size)
-{
-    bool *v = pv;
-    qemu_put_byte(f, *v);
-}
-
-const VMStateInfo vmstate_info_bool = {
-    .name = "bool",
-    .get  = get_bool,
-    .put  = put_bool,
-};
-
-/* 8 bit int */
-
-static int get_int8(QEMUFile *f, void *pv, size_t size)
-{
-    int8_t *v = pv;
-    qemu_get_s8s(f, v);
-    return 0;
-}
-
-static void put_int8(QEMUFile *f, void *pv, size_t size)
-{
-    int8_t *v = pv;
-    qemu_put_s8s(f, v);
-}
-
-const VMStateInfo vmstate_info_int8 = {
-    .name = "int8",
-    .get  = get_int8,
-    .put  = put_int8,
-};
-
-/* 16 bit int */
-
-static int get_int16(QEMUFile *f, void *pv, size_t size)
-{
-    int16_t *v = pv;
-    qemu_get_sbe16s(f, v);
-    return 0;
-}
-
-static void put_int16(QEMUFile *f, void *pv, size_t size)
-{
-    int16_t *v = pv;
-    qemu_put_sbe16s(f, v);
-}
-
-const VMStateInfo vmstate_info_int16 = {
-    .name = "int16",
-    .get  = get_int16,
-    .put  = put_int16,
-};
-
-/* 32 bit int */
-
-static int get_int32(QEMUFile *f, void *pv, size_t size)
-{
-    int32_t *v = pv;
-    qemu_get_sbe32s(f, v);
-    return 0;
-}
-
-static void put_int32(QEMUFile *f, void *pv, size_t size)
-{
-    int32_t *v = pv;
-    qemu_put_sbe32s(f, v);
-}
-
-const VMStateInfo vmstate_info_int32 = {
-    .name = "int32",
-    .get  = get_int32,
-    .put  = put_int32,
-};
-
-/* 32 bit int. See that the received value is the same than the one
-   in the field */
-
-static int get_int32_equal(QEMUFile *f, void *pv, size_t size)
-{
-    int32_t *v = pv;
-    int32_t v2;
-    qemu_get_sbe32s(f, &v2);
-
-    if (*v == v2)
-        return 0;
-    return -EINVAL;
-}
-
-const VMStateInfo vmstate_info_int32_equal = {
-    .name = "int32 equal",
-    .get  = get_int32_equal,
-    .put  = put_int32,
-};
-
-/* 32 bit int. See that the received value is the less or the same
-   than the one in the field */
-
-static int get_int32_le(QEMUFile *f, void *pv, size_t size)
-{
-    int32_t *old = pv;
-    int32_t new;
-    qemu_get_sbe32s(f, &new);
-
-    if (*old <= new)
-        return 0;
-    return -EINVAL;
-}
-
-const VMStateInfo vmstate_info_int32_le = {
-    .name = "int32 equal",
-    .get  = get_int32_le,
-    .put  = put_int32,
-};
-
-/* 64 bit int */
-
-static int get_int64(QEMUFile *f, void *pv, size_t size)
-{
-    int64_t *v = pv;
-    qemu_get_sbe64s(f, v);
-    return 0;
-}
-
-static void put_int64(QEMUFile *f, void *pv, size_t size)
-=======
-static ssize_t block_writev_buffer(void *opaque, struct iovec *iov, int iovcnt,
-                                   int64_t pos)
->>>>>>> 1cf892ca
 {
     int ret;
     QEMUIOVector qiov;
