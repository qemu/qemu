/*
 * Copyright (C) 2010 Red Hat, Inc.
 *
 * written by Gerd Hoffmann <kraxel@redhat.com>
 *
 * This program is free software; you can redistribute it and/or
 * modify it under the terms of the GNU General Public License as
 * published by the Free Software Foundation; either version 2 or
 * (at your option) version 3 of the License.
 *
 * This program is distributed in the hope that it will be useful,
 * but WITHOUT ANY WARRANTY; without even the implied warranty of
 * MERCHANTABILITY or FITNESS FOR A PARTICULAR PURPOSE.  See the
 * GNU General Public License for more details.
 *
 * You should have received a copy of the GNU General Public License
 * along with this program; if not, see <http://www.gnu.org/licenses/>.
 */

#include "hw.h"
#include "pci.h"
#include "msi.h"
#include "qemu-timer.h"
#include "audiodev.h"
#include "intel-hda.h"
#include "intel-hda-defs.h"

/* --------------------------------------------------------------------- */
/* hda bus                                                               */

static struct BusInfo hda_codec_bus_info = {
    .name      = "HDA",
    .size      = sizeof(HDACodecBus),
    .props     = (Property[]) {
        DEFINE_PROP_UINT32("cad", HDACodecDevice, cad, -1),
        DEFINE_PROP_END_OF_LIST()
    }
};

void hda_codec_bus_init(DeviceState *dev, HDACodecBus *bus,
                        hda_codec_response_func response,
                        hda_codec_xfer_func xfer)
{
    qbus_create_inplace(&bus->qbus, &hda_codec_bus_info, dev, NULL);
    bus->response = response;
    bus->xfer = xfer;
}

static int hda_codec_dev_init(DeviceState *qdev, DeviceInfo *base)
{
    HDACodecBus *bus = DO_UPCAST(HDACodecBus, qbus, qdev->parent_bus);
    HDACodecDevice *dev = DO_UPCAST(HDACodecDevice, qdev, qdev);
    HDACodecDeviceInfo *info = DO_UPCAST(HDACodecDeviceInfo, qdev, base);

    dev->info = info;
    if (dev->cad == -1) {
        dev->cad = bus->next_cad;
    }
    if (dev->cad >= 15) {
        return -1;
    }
    bus->next_cad = dev->cad + 1;
    return info->init(dev);
}

static int hda_codec_dev_exit(DeviceState *qdev)
{
    HDACodecDevice *dev = DO_UPCAST(HDACodecDevice, qdev, qdev);

    if (dev->info->exit) {
        dev->info->exit(dev);
    }
    return 0;
}

void hda_codec_register(HDACodecDeviceInfo *info)
{
    info->qdev.init = hda_codec_dev_init;
    info->qdev.exit = hda_codec_dev_exit;
    info->qdev.bus_info = &hda_codec_bus_info;
    qdev_register(&info->qdev);
}

HDACodecDevice *hda_codec_find(HDACodecBus *bus, uint32_t cad)
{
    DeviceState *qdev;
    HDACodecDevice *cdev;

    QLIST_FOREACH(qdev, &bus->qbus.children, sibling) {
        cdev = DO_UPCAST(HDACodecDevice, qdev, qdev);
        if (cdev->cad == cad) {
            return cdev;
        }
    }
    return NULL;
}

void hda_codec_response(HDACodecDevice *dev, bool solicited, uint32_t response)
{
    HDACodecBus *bus = DO_UPCAST(HDACodecBus, qbus, dev->qdev.parent_bus);
    bus->response(dev, solicited, response);
}

bool hda_codec_xfer(HDACodecDevice *dev, uint32_t stnr, bool output,
                    uint8_t *buf, uint32_t len)
{
    HDACodecBus *bus = DO_UPCAST(HDACodecBus, qbus, dev->qdev.parent_bus);
    return bus->xfer(dev, stnr, output, buf, len);
}

/* --------------------------------------------------------------------- */
/* intel hda emulation                                                   */

typedef struct IntelHDAStream IntelHDAStream;
typedef struct IntelHDAState IntelHDAState;
typedef struct IntelHDAReg IntelHDAReg;

typedef struct bpl {
    uint64_t addr;
    uint32_t len;
    uint32_t flags;
} bpl;

struct IntelHDAStream {
    /* registers */
    uint32_t ctl;
    uint32_t lpib;
    uint32_t cbl;
    uint32_t lvi;
    uint32_t fmt;
    uint32_t bdlp_lbase;
    uint32_t bdlp_ubase;

    /* state */
    bpl      *bpl;
    uint32_t bentries;
    uint32_t bsize, be, bp;
};

struct IntelHDAState {
    PCIDevice pci;
    const char *name;
    HDACodecBus codecs;

    /* registers */
    uint32_t g_ctl;
    uint32_t wake_en;
    uint32_t state_sts;
    uint32_t int_ctl;
    uint32_t int_sts;
    uint32_t wall_clk;

    uint32_t corb_lbase;
    uint32_t corb_ubase;
    uint32_t corb_rp;
    uint32_t corb_wp;
    uint32_t corb_ctl;
    uint32_t corb_sts;
    uint32_t corb_size;

    uint32_t rirb_lbase;
    uint32_t rirb_ubase;
    uint32_t rirb_wp;
    uint32_t rirb_cnt;
    uint32_t rirb_ctl;
    uint32_t rirb_sts;
    uint32_t rirb_size;

    uint32_t dp_lbase;
    uint32_t dp_ubase;

    uint32_t icw;
    uint32_t irr;
    uint32_t ics;

    /* streams */
    IntelHDAStream st[8];

    /* state */
    MemoryRegion mmio;
    uint32_t rirb_count;
    int64_t wall_base_ns;

    /* debug logging */
    const IntelHDAReg *last_reg;
    uint32_t last_val;
    uint32_t last_write;
    uint32_t last_sec;
    uint32_t repeat_count;

    /* properties */
    uint32_t debug;
    uint32_t msi;
};

struct IntelHDAReg {
    const char *name;      /* register name */
    uint32_t   size;       /* size in bytes */
    uint32_t   reset;      /* reset value */
    uint32_t   wmask;      /* write mask */
    uint32_t   wclear;     /* write 1 to clear bits */
    uint32_t   offset;     /* location in IntelHDAState */
    uint32_t   shift;      /* byte access entries for dwords */
    uint32_t   stream;
    void       (*whandler)(IntelHDAState *d, const IntelHDAReg *reg, uint32_t old);
    void       (*rhandler)(IntelHDAState *d, const IntelHDAReg *reg);
};

static void intel_hda_reset(DeviceState *dev);

/* --------------------------------------------------------------------- */

static target_phys_addr_t intel_hda_addr(uint32_t lbase, uint32_t ubase)
{
    target_phys_addr_t addr;

#if TARGET_PHYS_ADDR_BITS == 32
    addr = lbase;
#else
    addr = ubase;
    addr <<= 32;
    addr |= lbase;
#endif
    return addr;
}

static void intel_hda_update_int_sts(IntelHDAState *d)
{
    uint32_t sts = 0;
    uint32_t i;

    /* update controller status */
    if (d->rirb_sts & ICH6_RBSTS_IRQ) {
        sts |= (1 << 30);
    }
    if (d->rirb_sts & ICH6_RBSTS_OVERRUN) {
        sts |= (1 << 30);
    }
    if (d->state_sts & d->wake_en) {
        sts |= (1 << 30);
    }

    /* update stream status */
    for (i = 0; i < 8; i++) {
        /* buffer completion interrupt */
        if (d->st[i].ctl & (1 << 26)) {
            sts |= (1 << i);
        }
    }

    /* update global status */
    if (sts & d->int_ctl) {
        sts |= (1 << 31);
    }

    d->int_sts = sts;
}

static void intel_hda_update_irq(IntelHDAState *d)
{
    int msi = d->msi && msi_enabled(&d->pci);
    int level;

    intel_hda_update_int_sts(d);
    if (d->int_sts & (1 << 31) && d->int_ctl & (1 << 31)) {
        level = 1;
    } else {
        level = 0;
    }
    dprint(d, 2, "%s: level %d [%s]\n", __FUNCTION__,
           level, msi ? "msi" : "intx");
    if (msi) {
        if (level) {
            msi_notify(&d->pci, 0);
        }
    } else {
        qemu_set_irq(d->pci.irq[0], level);
    }
}

static int intel_hda_send_command(IntelHDAState *d, uint32_t verb)
{
    uint32_t cad, nid, data;
    HDACodecDevice *codec;

    cad = (verb >> 28) & 0x0f;
    if (verb & (1 << 27)) {
        /* indirect node addressing, not specified in HDA 1.0 */
        dprint(d, 1, "%s: indirect node addressing (guest bug?)\n", __FUNCTION__);
        return -1;
    }
    nid = (verb >> 20) & 0x7f;
    data = verb & 0xfffff;

    codec = hda_codec_find(&d->codecs, cad);
    if (codec == NULL) {
        dprint(d, 1, "%s: addressed non-existing codec\n", __FUNCTION__);
        return -1;
    }
    codec->info->command(codec, nid, data);
    return 0;
}

static void intel_hda_corb_run(IntelHDAState *d)
{
    target_phys_addr_t addr;
    uint32_t rp, verb;

    if (d->ics & ICH6_IRS_BUSY) {
        dprint(d, 2, "%s: [icw] verb 0x%08x\n", __FUNCTION__, d->icw);
        intel_hda_send_command(d, d->icw);
        return;
    }

    for (;;) {
        if (!(d->corb_ctl & ICH6_CORBCTL_RUN)) {
            dprint(d, 2, "%s: !run\n", __FUNCTION__);
            return;
        }
        if ((d->corb_rp & 0xff) == d->corb_wp) {
            dprint(d, 2, "%s: corb ring empty\n", __FUNCTION__);
            return;
        }
        if (d->rirb_count == d->rirb_cnt) {
            dprint(d, 2, "%s: rirb count reached\n", __FUNCTION__);
            return;
        }

        rp = (d->corb_rp + 1) & 0xff;
        addr = intel_hda_addr(d->corb_lbase, d->corb_ubase);
        verb = ldl_le_phys(addr + 4*rp);
        d->corb_rp = rp;

        dprint(d, 2, "%s: [rp 0x%x] verb 0x%08x\n", __FUNCTION__, rp, verb);
        intel_hda_send_command(d, verb);
    }
}

static void intel_hda_response(HDACodecDevice *dev, bool solicited, uint32_t response)
{
    HDACodecBus *bus = DO_UPCAST(HDACodecBus, qbus, dev->qdev.parent_bus);
    IntelHDAState *d = container_of(bus, IntelHDAState, codecs);
    target_phys_addr_t addr;
    uint32_t wp, ex;

    if (d->ics & ICH6_IRS_BUSY) {
        dprint(d, 2, "%s: [irr] response 0x%x, cad 0x%x\n",
               __FUNCTION__, response, dev->cad);
        d->irr = response;
        d->ics &= ~(ICH6_IRS_BUSY | 0xf0);
        d->ics |= (ICH6_IRS_VALID | (dev->cad << 4));
        return;
    }

    if (!(d->rirb_ctl & ICH6_RBCTL_DMA_EN)) {
        dprint(d, 1, "%s: rirb dma disabled, drop codec response\n", __FUNCTION__);
        return;
    }

    ex = (solicited ? 0 : (1 << 4)) | dev->cad;
    wp = (d->rirb_wp + 1) & 0xff;
    addr = intel_hda_addr(d->rirb_lbase, d->rirb_ubase);
    stl_le_phys(addr + 8*wp, response);
    stl_le_phys(addr + 8*wp + 4, ex);
    d->rirb_wp = wp;

    dprint(d, 2, "%s: [wp 0x%x] response 0x%x, extra 0x%x\n",
           __FUNCTION__, wp, response, ex);

    d->rirb_count++;
    if (d->rirb_count == d->rirb_cnt) {
        dprint(d, 2, "%s: rirb count reached (%d)\n", __FUNCTION__, d->rirb_count);
        if (d->rirb_ctl & ICH6_RBCTL_IRQ_EN) {
            d->rirb_sts |= ICH6_RBSTS_IRQ;
            intel_hda_update_irq(d);
        }
    } else if ((d->corb_rp & 0xff) == d->corb_wp) {
        dprint(d, 2, "%s: corb ring empty (%d/%d)\n", __FUNCTION__,
               d->rirb_count, d->rirb_cnt);
        if (d->rirb_ctl & ICH6_RBCTL_IRQ_EN) {
            d->rirb_sts |= ICH6_RBSTS_IRQ;
            intel_hda_update_irq(d);
        }
    }
}

static bool intel_hda_xfer(HDACodecDevice *dev, uint32_t stnr, bool output,
                           uint8_t *buf, uint32_t len)
{
    HDACodecBus *bus = DO_UPCAST(HDACodecBus, qbus, dev->qdev.parent_bus);
    IntelHDAState *d = container_of(bus, IntelHDAState, codecs);
    IntelHDAStream *st = NULL;
    target_phys_addr_t addr;
    uint32_t s, copy, left;
    bool irq = false;

    for (s = 0; s < ARRAY_SIZE(d->st); s++) {
        if (stnr == ((d->st[s].ctl >> 20) & 0x0f)) {
            st = d->st + s;
            break;
        }
    }
    if (st == NULL) {
        return false;
    }
    if (st->bpl == NULL) {
        return false;
    }
    if (st->ctl & (1 << 26)) {
        /*
         * Wait with the next DMA xfer until the guest
         * has acked the buffer completion interrupt
         */
        return false;
    }

    left = len;
    while (left > 0) {
        copy = left;
        if (copy > st->bsize - st->lpib)
            copy = st->bsize - st->lpib;
        if (copy > st->bpl[st->be].len - st->bp)
            copy = st->bpl[st->be].len - st->bp;

        dprint(d, 3, "dma: entry %d, pos %d/%d, copy %d\n",
               st->be, st->bp, st->bpl[st->be].len, copy);

        cpu_physical_memory_rw(st->bpl[st->be].addr + st->bp,
                               buf, copy, !output);
        st->lpib += copy;
        st->bp += copy;
        buf += copy;
        left -= copy;

        if (st->bpl[st->be].len == st->bp) {
            /* bpl entry filled */
            if (st->bpl[st->be].flags & 0x01) {
                irq = true;
            }
            st->bp = 0;
            st->be++;
            if (st->be == st->bentries) {
                /* bpl wrap around */
                st->be = 0;
                st->lpib = 0;
            }
        }
    }
    if (d->dp_lbase & 0x01) {
        addr = intel_hda_addr(d->dp_lbase & ~0x01, d->dp_ubase);
        stl_le_phys(addr + 8*s, st->lpib);
    }
    dprint(d, 3, "dma: --\n");

    if (irq) {
        st->ctl |= (1 << 26); /* buffer completion interrupt */
        intel_hda_update_irq(d);
    }
    return true;
}

static void intel_hda_parse_bdl(IntelHDAState *d, IntelHDAStream *st)
{
    target_phys_addr_t addr;
    uint8_t buf[16];
    uint32_t i;

    addr = intel_hda_addr(st->bdlp_lbase, st->bdlp_ubase);
    st->bentries = st->lvi +1;
    qemu_free(st->bpl);
    st->bpl = qemu_malloc(sizeof(bpl) * st->bentries);
    for (i = 0; i < st->bentries; i++, addr += 16) {
        cpu_physical_memory_read(addr, buf, 16);
        st->bpl[i].addr  = le64_to_cpu(*(uint64_t *)buf);
        st->bpl[i].len   = le32_to_cpu(*(uint32_t *)(buf + 8));
        st->bpl[i].flags = le32_to_cpu(*(uint32_t *)(buf + 12));
        dprint(d, 1, "bdl/%d: 0x%" PRIx64 " +0x%x, 0x%x\n",
               i, st->bpl[i].addr, st->bpl[i].len, st->bpl[i].flags);
    }

    st->bsize = st->cbl;
    st->lpib  = 0;
    st->be    = 0;
    st->bp    = 0;
}

static void intel_hda_notify_codecs(IntelHDAState *d, uint32_t stream, bool running)
{
    DeviceState *qdev;
    HDACodecDevice *cdev;

    QLIST_FOREACH(qdev, &d->codecs.qbus.children, sibling) {
        cdev = DO_UPCAST(HDACodecDevice, qdev, qdev);
        if (cdev->info->stream) {
            cdev->info->stream(cdev, stream, running);
        }
    }
}

/* --------------------------------------------------------------------- */

static void intel_hda_set_g_ctl(IntelHDAState *d, const IntelHDAReg *reg, uint32_t old)
{
    if ((d->g_ctl & ICH6_GCTL_RESET) == 0) {
        intel_hda_reset(&d->pci.qdev);
    }
}

static void intel_hda_set_wake_en(IntelHDAState *d, const IntelHDAReg *reg, uint32_t old)
{
    intel_hda_update_irq(d);
}

static void intel_hda_set_state_sts(IntelHDAState *d, const IntelHDAReg *reg, uint32_t old)
{
    intel_hda_update_irq(d);
}

static void intel_hda_set_int_ctl(IntelHDAState *d, const IntelHDAReg *reg, uint32_t old)
{
    intel_hda_update_irq(d);
}

static void intel_hda_get_wall_clk(IntelHDAState *d, const IntelHDAReg *reg)
{
    int64_t ns;

    ns = qemu_get_clock_ns(vm_clock) - d->wall_base_ns;
    d->wall_clk = (uint32_t)(ns * 24 / 1000);  /* 24 MHz */
}

static void intel_hda_set_corb_wp(IntelHDAState *d, const IntelHDAReg *reg, uint32_t old)
{
    intel_hda_corb_run(d);
}

static void intel_hda_set_corb_ctl(IntelHDAState *d, const IntelHDAReg *reg, uint32_t old)
{
    intel_hda_corb_run(d);
}

static void intel_hda_set_rirb_wp(IntelHDAState *d, const IntelHDAReg *reg, uint32_t old)
{
    if (d->rirb_wp & ICH6_RIRBWP_RST) {
        d->rirb_wp = 0;
    }
}

static void intel_hda_set_rirb_sts(IntelHDAState *d, const IntelHDAReg *reg, uint32_t old)
{
    intel_hda_update_irq(d);

    if ((old & ICH6_RBSTS_IRQ) && !(d->rirb_sts & ICH6_RBSTS_IRQ)) {
        /* cleared ICH6_RBSTS_IRQ */
        d->rirb_count = 0;
        intel_hda_corb_run(d);
    }
}

static void intel_hda_set_ics(IntelHDAState *d, const IntelHDAReg *reg, uint32_t old)
{
    if (d->ics & ICH6_IRS_BUSY) {
        intel_hda_corb_run(d);
    }
}

static void intel_hda_set_st_ctl(IntelHDAState *d, const IntelHDAReg *reg, uint32_t old)
{
    IntelHDAStream *st = d->st + reg->stream;

    if (st->ctl & 0x01) {
        /* reset */
        dprint(d, 1, "st #%d: reset\n", reg->stream);
        st->ctl = 0;
    }
    if ((st->ctl & 0x02) != (old & 0x02)) {
        uint32_t stnr = (st->ctl >> 20) & 0x0f;
        /* run bit flipped */
        if (st->ctl & 0x02) {
            /* start */
            dprint(d, 1, "st #%d: start %d (ring buf %d bytes)\n",
                   reg->stream, stnr, st->cbl);
            intel_hda_parse_bdl(d, st);
            intel_hda_notify_codecs(d, stnr, true);
        } else {
            /* stop */
            dprint(d, 1, "st #%d: stop %d\n", reg->stream, stnr);
            intel_hda_notify_codecs(d, stnr, false);
        }
    }
    intel_hda_update_irq(d);
}

/* --------------------------------------------------------------------- */

#define ST_REG(_n, _o) (0x80 + (_n) * 0x20 + (_o))

static const struct IntelHDAReg regtab[] = {
    /* global */
    [ ICH6_REG_GCAP ] = {
        .name     = "GCAP",
        .size     = 2,
        .reset    = 0x4401,
    },
    [ ICH6_REG_VMIN ] = {
        .name     = "VMIN",
        .size     = 1,
    },
    [ ICH6_REG_VMAJ ] = {
        .name     = "VMAJ",
        .size     = 1,
        .reset    = 1,
    },
    [ ICH6_REG_OUTPAY ] = {
        .name     = "OUTPAY",
        .size     = 2,
        .reset    = 0x3c,
    },
    [ ICH6_REG_INPAY ] = {
        .name     = "INPAY",
        .size     = 2,
        .reset    = 0x1d,
    },
    [ ICH6_REG_GCTL ] = {
        .name     = "GCTL",
        .size     = 4,
        .wmask    = 0x0103,
        .offset   = offsetof(IntelHDAState, g_ctl),
        .whandler = intel_hda_set_g_ctl,
    },
    [ ICH6_REG_WAKEEN ] = {
        .name     = "WAKEEN",
        .size     = 2,
        .wmask    = 0x7fff,
        .offset   = offsetof(IntelHDAState, wake_en),
        .whandler = intel_hda_set_wake_en,
    },
    [ ICH6_REG_STATESTS ] = {
        .name     = "STATESTS",
        .size     = 2,
        .wmask    = 0x7fff,
        .wclear   = 0x7fff,
        .offset   = offsetof(IntelHDAState, state_sts),
        .whandler = intel_hda_set_state_sts,
    },

    /* interrupts */
    [ ICH6_REG_INTCTL ] = {
        .name     = "INTCTL",
        .size     = 4,
        .wmask    = 0xc00000ff,
        .offset   = offsetof(IntelHDAState, int_ctl),
        .whandler = intel_hda_set_int_ctl,
    },
    [ ICH6_REG_INTSTS ] = {
        .name     = "INTSTS",
        .size     = 4,
        .wmask    = 0xc00000ff,
        .wclear   = 0xc00000ff,
        .offset   = offsetof(IntelHDAState, int_sts),
    },

    /* misc */
    [ ICH6_REG_WALLCLK ] = {
        .name     = "WALLCLK",
        .size     = 4,
        .offset   = offsetof(IntelHDAState, wall_clk),
        .rhandler = intel_hda_get_wall_clk,
    },
    [ ICH6_REG_WALLCLK + 0x2000 ] = {
        .name     = "WALLCLK(alias)",
        .size     = 4,
        .offset   = offsetof(IntelHDAState, wall_clk),
        .rhandler = intel_hda_get_wall_clk,
    },

    /* dma engine */
    [ ICH6_REG_CORBLBASE ] = {
        .name     = "CORBLBASE",
        .size     = 4,
        .wmask    = 0xffffff80,
        .offset   = offsetof(IntelHDAState, corb_lbase),
    },
    [ ICH6_REG_CORBUBASE ] = {
        .name     = "CORBUBASE",
        .size     = 4,
        .wmask    = 0xffffffff,
        .offset   = offsetof(IntelHDAState, corb_ubase),
    },
    [ ICH6_REG_CORBWP ] = {
        .name     = "CORBWP",
        .size     = 2,
        .wmask    = 0xff,
        .offset   = offsetof(IntelHDAState, corb_wp),
        .whandler = intel_hda_set_corb_wp,
    },
    [ ICH6_REG_CORBRP ] = {
        .name     = "CORBRP",
        .size     = 2,
        .wmask    = 0x80ff,
        .offset   = offsetof(IntelHDAState, corb_rp),
    },
    [ ICH6_REG_CORBCTL ] = {
        .name     = "CORBCTL",
        .size     = 1,
        .wmask    = 0x03,
        .offset   = offsetof(IntelHDAState, corb_ctl),
        .whandler = intel_hda_set_corb_ctl,
    },
    [ ICH6_REG_CORBSTS ] = {
        .name     = "CORBSTS",
        .size     = 1,
        .wmask    = 0x01,
        .wclear   = 0x01,
        .offset   = offsetof(IntelHDAState, corb_sts),
    },
    [ ICH6_REG_CORBSIZE ] = {
        .name     = "CORBSIZE",
        .size     = 1,
        .reset    = 0x42,
        .offset   = offsetof(IntelHDAState, corb_size),
    },
    [ ICH6_REG_RIRBLBASE ] = {
        .name     = "RIRBLBASE",
        .size     = 4,
        .wmask    = 0xffffff80,
        .offset   = offsetof(IntelHDAState, rirb_lbase),
    },
    [ ICH6_REG_RIRBUBASE ] = {
        .name     = "RIRBUBASE",
        .size     = 4,
        .wmask    = 0xffffffff,
        .offset   = offsetof(IntelHDAState, rirb_ubase),
    },
    [ ICH6_REG_RIRBWP ] = {
        .name     = "RIRBWP",
        .size     = 2,
        .wmask    = 0x8000,
        .offset   = offsetof(IntelHDAState, rirb_wp),
        .whandler = intel_hda_set_rirb_wp,
    },
    [ ICH6_REG_RINTCNT ] = {
        .name     = "RINTCNT",
        .size     = 2,
        .wmask    = 0xff,
        .offset   = offsetof(IntelHDAState, rirb_cnt),
    },
    [ ICH6_REG_RIRBCTL ] = {
        .name     = "RIRBCTL",
        .size     = 1,
        .wmask    = 0x07,
        .offset   = offsetof(IntelHDAState, rirb_ctl),
    },
    [ ICH6_REG_RIRBSTS ] = {
        .name     = "RIRBSTS",
        .size     = 1,
        .wmask    = 0x05,
        .wclear   = 0x05,
        .offset   = offsetof(IntelHDAState, rirb_sts),
        .whandler = intel_hda_set_rirb_sts,
    },
    [ ICH6_REG_RIRBSIZE ] = {
        .name     = "RIRBSIZE",
        .size     = 1,
        .reset    = 0x42,
        .offset   = offsetof(IntelHDAState, rirb_size),
    },

    [ ICH6_REG_DPLBASE ] = {
        .name     = "DPLBASE",
        .size     = 4,
        .wmask    = 0xffffff81,
        .offset   = offsetof(IntelHDAState, dp_lbase),
    },
    [ ICH6_REG_DPUBASE ] = {
        .name     = "DPUBASE",
        .size     = 4,
        .wmask    = 0xffffffff,
        .offset   = offsetof(IntelHDAState, dp_ubase),
    },

    [ ICH6_REG_IC ] = {
        .name     = "ICW",
        .size     = 4,
        .wmask    = 0xffffffff,
        .offset   = offsetof(IntelHDAState, icw),
    },
    [ ICH6_REG_IR ] = {
        .name     = "IRR",
        .size     = 4,
        .offset   = offsetof(IntelHDAState, irr),
    },
    [ ICH6_REG_IRS ] = {
        .name     = "ICS",
        .size     = 2,
        .wmask    = 0x0003,
        .wclear   = 0x0002,
        .offset   = offsetof(IntelHDAState, ics),
        .whandler = intel_hda_set_ics,
    },

#define HDA_STREAM(_t, _i)                                            \
    [ ST_REG(_i, ICH6_REG_SD_CTL) ] = {                               \
        .stream   = _i,                                               \
        .name     = _t stringify(_i) " CTL",                          \
        .size     = 4,                                                \
        .wmask    = 0x1cff001f,                                       \
        .offset   = offsetof(IntelHDAState, st[_i].ctl),              \
        .whandler = intel_hda_set_st_ctl,                             \
    },                                                                \
    [ ST_REG(_i, ICH6_REG_SD_CTL) + 2] = {                            \
        .stream   = _i,                                               \
        .name     = _t stringify(_i) " CTL(stnr)",                    \
        .size     = 1,                                                \
        .shift    = 16,                                               \
        .wmask    = 0x00ff0000,                                       \
        .offset   = offsetof(IntelHDAState, st[_i].ctl),              \
        .whandler = intel_hda_set_st_ctl,                             \
    },                                                                \
    [ ST_REG(_i, ICH6_REG_SD_STS)] = {                                \
        .stream   = _i,                                               \
        .name     = _t stringify(_i) " CTL(sts)",                     \
        .size     = 1,                                                \
        .shift    = 24,                                               \
        .wmask    = 0x1c000000,                                       \
        .wclear   = 0x1c000000,                                       \
        .offset   = offsetof(IntelHDAState, st[_i].ctl),              \
        .whandler = intel_hda_set_st_ctl,                             \
    },                                                                \
    [ ST_REG(_i, ICH6_REG_SD_LPIB) ] = {                              \
        .stream   = _i,                                               \
        .name     = _t stringify(_i) " LPIB",                         \
        .size     = 4,                                                \
        .offset   = offsetof(IntelHDAState, st[_i].lpib),             \
    },                                                                \
    [ ST_REG(_i, ICH6_REG_SD_LPIB) + 0x2000 ] = {                     \
        .stream   = _i,                                               \
        .name     = _t stringify(_i) " LPIB(alias)",                  \
        .size     = 4,                                                \
        .offset   = offsetof(IntelHDAState, st[_i].lpib),             \
    },                                                                \
    [ ST_REG(_i, ICH6_REG_SD_CBL) ] = {                               \
        .stream   = _i,                                               \
        .name     = _t stringify(_i) " CBL",                          \
        .size     = 4,                                                \
        .wmask    = 0xffffffff,                                       \
        .offset   = offsetof(IntelHDAState, st[_i].cbl),              \
    },                                                                \
    [ ST_REG(_i, ICH6_REG_SD_LVI) ] = {                               \
        .stream   = _i,                                               \
        .name     = _t stringify(_i) " LVI",                          \
        .size     = 2,                                                \
        .wmask    = 0x00ff,                                           \
        .offset   = offsetof(IntelHDAState, st[_i].lvi),              \
    },                                                                \
    [ ST_REG(_i, ICH6_REG_SD_FIFOSIZE) ] = {                          \
        .stream   = _i,                                               \
        .name     = _t stringify(_i) " FIFOS",                        \
        .size     = 2,                                                \
        .reset    = HDA_BUFFER_SIZE,                                  \
    },                                                                \
    [ ST_REG(_i, ICH6_REG_SD_FORMAT) ] = {                            \
        .stream   = _i,                                               \
        .name     = _t stringify(_i) " FMT",                          \
        .size     = 2,                                                \
        .wmask    = 0x7f7f,                                           \
        .offset   = offsetof(IntelHDAState, st[_i].fmt),              \
    },                                                                \
    [ ST_REG(_i, ICH6_REG_SD_BDLPL) ] = {                             \
        .stream   = _i,                                               \
        .name     = _t stringify(_i) " BDLPL",                        \
        .size     = 4,                                                \
        .wmask    = 0xffffff80,                                       \
        .offset   = offsetof(IntelHDAState, st[_i].bdlp_lbase),       \
    },                                                                \
    [ ST_REG(_i, ICH6_REG_SD_BDLPU) ] = {                             \
        .stream   = _i,                                               \
        .name     = _t stringify(_i) " BDLPU",                        \
        .size     = 4,                                                \
        .wmask    = 0xffffffff,                                       \
        .offset   = offsetof(IntelHDAState, st[_i].bdlp_ubase),       \
    },                                                                \

    HDA_STREAM("IN", 0)
    HDA_STREAM("IN", 1)
    HDA_STREAM("IN", 2)
    HDA_STREAM("IN", 3)

    HDA_STREAM("OUT", 4)
    HDA_STREAM("OUT", 5)
    HDA_STREAM("OUT", 6)
    HDA_STREAM("OUT", 7)

};

static const IntelHDAReg *intel_hda_reg_find(IntelHDAState *d, target_phys_addr_t addr)
{
    const IntelHDAReg *reg;

    if (addr >= sizeof(regtab)/sizeof(regtab[0])) {
        goto noreg;
    }
    reg = regtab+addr;
    if (reg->name == NULL) {
        goto noreg;
    }
    return reg;

noreg:
    dprint(d, 1, "unknown register, addr 0x%x\n", (int) addr);
    return NULL;
}

static uint32_t *intel_hda_reg_addr(IntelHDAState *d, const IntelHDAReg *reg)
{
    uint8_t *addr = (void*)d;

    addr += reg->offset;
    return (uint32_t*)addr;
}

static void intel_hda_reg_write(IntelHDAState *d, const IntelHDAReg *reg, uint32_t val,
                                uint32_t wmask)
{
    uint32_t *addr;
    uint32_t old;

    if (!reg) {
        return;
    }

    if (d->debug) {
        time_t now = time(NULL);
        if (d->last_write && d->last_reg == reg && d->last_val == val) {
            d->repeat_count++;
            if (d->last_sec != now) {
                dprint(d, 2, "previous register op repeated %d times\n", d->repeat_count);
                d->last_sec = now;
                d->repeat_count = 0;
            }
        } else {
            if (d->repeat_count) {
                dprint(d, 2, "previous register op repeated %d times\n", d->repeat_count);
            }
            dprint(d, 2, "write %-16s: 0x%x (%x)\n", reg->name, val, wmask);
            d->last_write = 1;
            d->last_reg   = reg;
            d->last_val   = val;
            d->last_sec   = now;
            d->repeat_count = 0;
        }
    }
    assert(reg->offset != 0);

    addr = intel_hda_reg_addr(d, reg);
    old = *addr;

    if (reg->shift) {
        val <<= reg->shift;
        wmask <<= reg->shift;
    }
    wmask &= reg->wmask;
    *addr &= ~wmask;
    *addr |= wmask & val;
    *addr &= ~(val & reg->wclear);

    if (reg->whandler) {
        reg->whandler(d, reg, old);
    }
}

static uint32_t intel_hda_reg_read(IntelHDAState *d, const IntelHDAReg *reg,
                                   uint32_t rmask)
{
    uint32_t *addr, ret;

    if (!reg) {
        return 0;
    }

    if (reg->rhandler) {
        reg->rhandler(d, reg);
    }

    if (reg->offset == 0) {
        /* constant read-only register */
        ret = reg->reset;
    } else {
        addr = intel_hda_reg_addr(d, reg);
        ret = *addr;
        if (reg->shift) {
            ret >>= reg->shift;
        }
        ret &= rmask;
    }
    if (d->debug) {
        time_t now = time(NULL);
        if (!d->last_write && d->last_reg == reg && d->last_val == ret) {
            d->repeat_count++;
            if (d->last_sec != now) {
                dprint(d, 2, "previous register op repeated %d times\n", d->repeat_count);
                d->last_sec = now;
                d->repeat_count = 0;
            }
        } else {
            if (d->repeat_count) {
                dprint(d, 2, "previous register op repeated %d times\n", d->repeat_count);
            }
            dprint(d, 2, "read  %-16s: 0x%x (%x)\n", reg->name, ret, rmask);
            d->last_write = 0;
            d->last_reg   = reg;
            d->last_val   = ret;
            d->last_sec   = now;
            d->repeat_count = 0;
        }
    }
    return ret;
}

static void intel_hda_regs_reset(IntelHDAState *d)
{
    uint32_t *addr;
    int i;

    for (i = 0; i < sizeof(regtab)/sizeof(regtab[0]); i++) {
        if (regtab[i].name == NULL) {
            continue;
        }
        if (regtab[i].offset == 0) {
            continue;
        }
        addr = intel_hda_reg_addr(d, regtab + i);
        *addr = regtab[i].reset;
    }
}

/* --------------------------------------------------------------------- */

static void intel_hda_mmio_writeb(void *opaque, target_phys_addr_t addr, uint32_t val)
{
    IntelHDAState *d = opaque;
    const IntelHDAReg *reg = intel_hda_reg_find(d, addr);

    intel_hda_reg_write(d, reg, val, 0xff);
}

static void intel_hda_mmio_writew(void *opaque, target_phys_addr_t addr, uint32_t val)
{
    IntelHDAState *d = opaque;
    const IntelHDAReg *reg = intel_hda_reg_find(d, addr);

    intel_hda_reg_write(d, reg, val, 0xffff);
}

static void intel_hda_mmio_writel(void *opaque, target_phys_addr_t addr, uint32_t val)
{
    IntelHDAState *d = opaque;
    const IntelHDAReg *reg = intel_hda_reg_find(d, addr);

    intel_hda_reg_write(d, reg, val, 0xffffffff);
}

static uint32_t intel_hda_mmio_readb(void *opaque, target_phys_addr_t addr)
{
    IntelHDAState *d = opaque;
    const IntelHDAReg *reg = intel_hda_reg_find(d, addr);

    return intel_hda_reg_read(d, reg, 0xff);
}

static uint32_t intel_hda_mmio_readw(void *opaque, target_phys_addr_t addr)
{
    IntelHDAState *d = opaque;
    const IntelHDAReg *reg = intel_hda_reg_find(d, addr);

    return intel_hda_reg_read(d, reg, 0xffff);
}

static uint32_t intel_hda_mmio_readl(void *opaque, target_phys_addr_t addr)
{
    IntelHDAState *d = opaque;
    const IntelHDAReg *reg = intel_hda_reg_find(d, addr);

    return intel_hda_reg_read(d, reg, 0xffffffff);
}

static const MemoryRegionOps intel_hda_mmio_ops = {
    .old_mmio = {
        .read = {
            intel_hda_mmio_readb,
            intel_hda_mmio_readw,
            intel_hda_mmio_readl,
        },
        .write = {
            intel_hda_mmio_writeb,
            intel_hda_mmio_writew,
            intel_hda_mmio_writel,
        },
    },
    .endianness = DEVICE_NATIVE_ENDIAN,
};

/* --------------------------------------------------------------------- */

static void intel_hda_reset(DeviceState *dev)
{
    IntelHDAState *d = DO_UPCAST(IntelHDAState, pci.qdev, dev);
    DeviceState *qdev;
    HDACodecDevice *cdev;

    intel_hda_regs_reset(d);
    d->wall_base_ns = qemu_get_clock_ns(vm_clock);

    /* reset codecs */
    QLIST_FOREACH(qdev, &d->codecs.qbus.children, sibling) {
        cdev = DO_UPCAST(HDACodecDevice, qdev, qdev);
        if (qdev->info->reset) {
            qdev->info->reset(qdev);
        }
        d->state_sts |= (1 << cdev->cad);
    }
    intel_hda_update_irq(d);
}

static int intel_hda_init(PCIDevice *pci)
{
    IntelHDAState *d = DO_UPCAST(IntelHDAState, pci, pci);
    uint8_t *conf = d->pci.config;

    d->name = d->pci.qdev.info->name;

    pci_config_set_interrupt_pin(conf, 1);

    /* HDCTL off 0x40 bit 0 selects signaling mode (1-HDA, 0 - Ac97) 18.1.19 */
    conf[0x40] = 0x01;

    memory_region_init_io(&d->mmio, &intel_hda_mmio_ops, d,
                          "intel-hda", 0x4000);
<<<<<<< HEAD
    pci_register_bar_region(&d->pci, 0, 0, &d->mmio);
=======
    pci_register_bar(&d->pci, 0, 0, &d->mmio);
>>>>>>> 8cc7c395
    if (d->msi) {
        msi_init(&d->pci, 0x50, 1, true, false);
    }

    hda_codec_bus_init(&d->pci.qdev, &d->codecs,
                       intel_hda_response, intel_hda_xfer);

    return 0;
}

static int intel_hda_exit(PCIDevice *pci)
{
    IntelHDAState *d = DO_UPCAST(IntelHDAState, pci, pci);

    msi_uninit(&d->pci);
    memory_region_destroy(&d->mmio);
    return 0;
}

static void intel_hda_write_config(PCIDevice *pci, uint32_t addr,
                                   uint32_t val, int len)
{
    IntelHDAState *d = DO_UPCAST(IntelHDAState, pci, pci);

    pci_default_write_config(pci, addr, val, len);
    if (d->msi) {
        msi_write_config(pci, addr, val, len);
    }
}

static int intel_hda_post_load(void *opaque, int version)
{
    IntelHDAState* d = opaque;
    int i;

    dprint(d, 1, "%s\n", __FUNCTION__);
    for (i = 0; i < ARRAY_SIZE(d->st); i++) {
        if (d->st[i].ctl & 0x02) {
            intel_hda_parse_bdl(d, &d->st[i]);
        }
    }
    intel_hda_update_irq(d);
    return 0;
}

static const VMStateDescription vmstate_intel_hda_stream = {
    .name = "intel-hda-stream",
    .version_id = 1,
    .fields = (VMStateField []) {
        VMSTATE_UINT32(ctl, IntelHDAStream),
        VMSTATE_UINT32(lpib, IntelHDAStream),
        VMSTATE_UINT32(cbl, IntelHDAStream),
        VMSTATE_UINT32(lvi, IntelHDAStream),
        VMSTATE_UINT32(fmt, IntelHDAStream),
        VMSTATE_UINT32(bdlp_lbase, IntelHDAStream),
        VMSTATE_UINT32(bdlp_ubase, IntelHDAStream),
        VMSTATE_END_OF_LIST()
    }
};

static const VMStateDescription vmstate_intel_hda = {
    .name = "intel-hda",
    .version_id = 1,
    .post_load = intel_hda_post_load,
    .fields = (VMStateField []) {
        VMSTATE_PCI_DEVICE(pci, IntelHDAState),

        /* registers */
        VMSTATE_UINT32(g_ctl, IntelHDAState),
        VMSTATE_UINT32(wake_en, IntelHDAState),
        VMSTATE_UINT32(state_sts, IntelHDAState),
        VMSTATE_UINT32(int_ctl, IntelHDAState),
        VMSTATE_UINT32(int_sts, IntelHDAState),
        VMSTATE_UINT32(wall_clk, IntelHDAState),
        VMSTATE_UINT32(corb_lbase, IntelHDAState),
        VMSTATE_UINT32(corb_ubase, IntelHDAState),
        VMSTATE_UINT32(corb_rp, IntelHDAState),
        VMSTATE_UINT32(corb_wp, IntelHDAState),
        VMSTATE_UINT32(corb_ctl, IntelHDAState),
        VMSTATE_UINT32(corb_sts, IntelHDAState),
        VMSTATE_UINT32(corb_size, IntelHDAState),
        VMSTATE_UINT32(rirb_lbase, IntelHDAState),
        VMSTATE_UINT32(rirb_ubase, IntelHDAState),
        VMSTATE_UINT32(rirb_wp, IntelHDAState),
        VMSTATE_UINT32(rirb_cnt, IntelHDAState),
        VMSTATE_UINT32(rirb_ctl, IntelHDAState),
        VMSTATE_UINT32(rirb_sts, IntelHDAState),
        VMSTATE_UINT32(rirb_size, IntelHDAState),
        VMSTATE_UINT32(dp_lbase, IntelHDAState),
        VMSTATE_UINT32(dp_ubase, IntelHDAState),
        VMSTATE_UINT32(icw, IntelHDAState),
        VMSTATE_UINT32(irr, IntelHDAState),
        VMSTATE_UINT32(ics, IntelHDAState),
        VMSTATE_STRUCT_ARRAY(st, IntelHDAState, 8, 0,
                             vmstate_intel_hda_stream,
                             IntelHDAStream),

        /* additional state info */
        VMSTATE_UINT32(rirb_count, IntelHDAState),
        VMSTATE_INT64(wall_base_ns, IntelHDAState),

        VMSTATE_END_OF_LIST()
    }
};

static PCIDeviceInfo intel_hda_info = {
    .qdev.name    = "intel-hda",
    .qdev.desc    = "Intel HD Audio Controller",
    .qdev.size    = sizeof(IntelHDAState),
    .qdev.vmsd    = &vmstate_intel_hda,
    .qdev.reset   = intel_hda_reset,
    .init         = intel_hda_init,
    .exit         = intel_hda_exit,
    .config_write = intel_hda_write_config,
    .vendor_id    = PCI_VENDOR_ID_INTEL,
    .device_id    = 0x2668,
    .revision     = 1,
    .class_id     = PCI_CLASS_MULTIMEDIA_HD_AUDIO,
    .qdev.props   = (Property[]) {
        DEFINE_PROP_UINT32("debug", IntelHDAState, debug, 0),
        DEFINE_PROP_UINT32("msi", IntelHDAState, msi, 1),
        DEFINE_PROP_END_OF_LIST(),
    }
};

static void intel_hda_register(void)
{
    pci_qdev_register(&intel_hda_info);
}
device_init(intel_hda_register);

/*
 * create intel hda controller with codec attached to it,
 * so '-soundhw hda' works.
 */
int intel_hda_and_codec_init(PCIBus *bus)
{
    PCIDevice *controller;
    BusState *hdabus;
    DeviceState *codec;

    controller = pci_create_simple(bus, -1, "intel-hda");
    hdabus = QLIST_FIRST(&controller->qdev.child_bus);
    codec = qdev_create(hdabus, "hda-duplex");
    qdev_init_nofail(codec);
    return 0;
}
<|MERGE_RESOLUTION|>--- conflicted
+++ resolved
@@ -1136,11 +1136,7 @@
 
     memory_region_init_io(&d->mmio, &intel_hda_mmio_ops, d,
                           "intel-hda", 0x4000);
-<<<<<<< HEAD
-    pci_register_bar_region(&d->pci, 0, 0, &d->mmio);
-=======
     pci_register_bar(&d->pci, 0, 0, &d->mmio);
->>>>>>> 8cc7c395
     if (d->msi) {
         msi_init(&d->pci, 0x50, 1, true, false);
     }
