/*
 * QEMU MIPS timer support
 *
 * Permission is hereby granted, free of charge, to any person obtaining a copy
 * of this software and associated documentation files (the "Software"), to deal
 * in the Software without restriction, including without limitation the rights
 * to use, copy, modify, merge, publish, distribute, sublicense, and/or sell
 * copies of the Software, and to permit persons to whom the Software is
 * furnished to do so, subject to the following conditions:
 *
 * The above copyright notice and this permission notice shall be included in
 * all copies or substantial portions of the Software.
 *
 * THE SOFTWARE IS PROVIDED "AS IS", WITHOUT WARRANTY OF ANY KIND, EXPRESS OR
 * IMPLIED, INCLUDING BUT NOT LIMITED TO THE WARRANTIES OF MERCHANTABILITY,
 * FITNESS FOR A PARTICULAR PURPOSE AND NONINFRINGEMENT. IN NO EVENT SHALL
 * THE AUTHORS OR COPYRIGHT HOLDERS BE LIABLE FOR ANY CLAIM, DAMAGES OR OTHER
 * LIABILITY, WHETHER IN AN ACTION OF CONTRACT, TORT OR OTHERWISE, ARISING FROM,
 * OUT OF OR IN CONNECTION WITH THE SOFTWARE OR THE USE OR OTHER DEALINGS IN
 * THE SOFTWARE.
 */

#include "hw.h"
#include "mips_cpudevs.h"
#include "qemu-timer.h"
#include "exec-all.h"
#include "target-mips/cpu.h"

//~ #define TIMER_FREQ	100 * 1000 * 1000

/* Timer on Sinus 154 DSL Basic SE (Openwrt) needs a lower frequency. */
#define TIMER_FREQ      10 * 1000 * 1000

static void mips_timer_cb(void *opaque);

#if 0
/* Workaround to satisfy Linux c0_compare_int_usable. */
static int cpu_mips_timer_triggered;
#endif

/* XXX: do not use a global */
uint32_t cpu_mips_get_random (CPUMIPSState *env)
{
    static uint32_t lfsr = 1;
    static uint32_t prev_idx = 0;
    uint32_t idx;
    /* Don't return same value twice, so get another value */
    do {
        lfsr = (lfsr >> 1) ^ (-(lfsr & 1u) & 0xd0000001u);
        idx = lfsr % (env->tlb->nb_tlb - env->CP0_Wired) + env->CP0_Wired;
    } while (idx == prev_idx);
    prev_idx = idx;
    return idx;
}

/* MIPS R4K timer */
<<<<<<< HEAD

static int cpu_mips_timer_disabled(CPUState *env)
{
  return env->CP0_Cause & (1 << CP0Ca_DC);
}

#if 0
uint32_t cpu_mips_get_count (CPUState *env)
{
    uint32_t value = env->CP0_Count;
    if (!cpu_mips_timer_disabled(env)) {
        int64_t current_time = qemu_get_clock_ns(vm_clock);
        value += (uint32_t)muldiv64(current_time, TIMER_FREQ, get_ticks_per_sec());
        /* If count passed compare value, a timer interrupt should occur.
           But this will happen only in the main loop, so we check here. */
        int delta = value - env->CP0_Compare;
        if (delta > 0 && !cpu_mips_timer_triggered) {
            mips_timer_cb(env);
        }
    }
    return value;
}
#endif

static void cpu_mips_timer_update(CPUState *env)
=======
static void cpu_mips_timer_update(CPUMIPSState *env)
>>>>>>> ae7d54d4
{
    uint64_t now, next;
    uint32_t wait;

    now = qemu_get_clock_ns(vm_clock);
    wait = env->CP0_Compare - env->CP0_Count -
	    (uint32_t)muldiv64(now, TIMER_FREQ, get_ticks_per_sec());
    next = now + muldiv64(wait, get_ticks_per_sec(), TIMER_FREQ);
    qemu_mod_timer(env->timer, next);
}

<<<<<<< HEAD
/* Expire the timer. */
static void cpu_mips_timer_expire(CPUState *env)
=======
/* Expire the timer.  */
static void cpu_mips_timer_expire(CPUMIPSState *env)
>>>>>>> ae7d54d4
{
    cpu_mips_timer_update(env);
    if (env->insn_flags & ISA_MIPS32R2) {
        env->CP0_Cause |= 1 << CP0Ca_TI;
    }
    qemu_irq_raise(env->irq[(env->CP0_IntCtl >> CP0IntCtl_IPTI) & 0x7]);
}

uint32_t cpu_mips_get_count (CPUMIPSState *env)
{
    uint32_t value = env->CP0_Count;
    if (!cpu_mips_timer_disabled(env)) {
        int64_t current_time = qemu_get_clock_ns(vm_clock);
        value += (uint32_t)muldiv64(current_time, TIMER_FREQ, get_ticks_per_sec());
        if (qemu_timer_pending(env->timer)
            && qemu_timer_expired(env->timer, current_time)) {
            /* The timer has already expired. */
            cpu_mips_timer_expire(env);
        }
    }
    return value;
}

void cpu_mips_store_count (CPUMIPSState *env, uint32_t count)
{
    if (cpu_mips_timer_disabled(env)) {
        env->CP0_Count = count;
    } else {
        /* Store new count register */
        env->CP0_Count =
            count - (uint32_t)muldiv64(qemu_get_clock_ns(vm_clock),
                                       TIMER_FREQ, get_ticks_per_sec());
        /* Update timer timer */
        cpu_mips_timer_update(env);
#if 0
        cpu_mips_timer_triggered = 1;
#endif
    }
}

void cpu_mips_store_compare (CPUMIPSState *env, uint32_t value)
{
    env->CP0_Compare = value;
    if (!cpu_mips_timer_disabled(env)) {
        cpu_mips_timer_update(env);
    }
    if (env->insn_flags & ISA_MIPS32R2)
        env->CP0_Cause &= ~(1 << CP0Ca_TI);
    qemu_irq_lower(env->irq[(env->CP0_IntCtl >> CP0IntCtl_IPTI) & 0x7]);
#if 0
    cpu_mips_timer_triggered = 0;
#endif
}

void cpu_mips_start_count(CPUMIPSState *env)
{
    cpu_mips_store_count(env, env->CP0_Count);
}

void cpu_mips_stop_count(CPUMIPSState *env)
{
    /* Store the current value */
    env->CP0_Count += (uint32_t)muldiv64(qemu_get_clock_ns(vm_clock),
                                         TIMER_FREQ, get_ticks_per_sec());
}

static void mips_timer_cb(void *opaque)
{
    CPUMIPSState *env;

    env = opaque;
#if 0
    qemu_log("%s\n", __func__);
#endif

    if (cpu_mips_timer_disabled(env)) {
        return;
    }

    /* ??? This callback should occur when the counter is exactly equal to
       the comparator value.  Offset the count by one to avoid immediately
       retriggering the callback before any virtual time has passed.  */
    env->CP0_Count++;
    cpu_mips_timer_expire(env);
    env->CP0_Count--;
#if 0
    if (env->insn_flags & ISA_MIPS32R2)
        env->CP0_Cause |= 1 << CP0Ca_TI;
    qemu_irq_raise(env->irq[(env->CP0_IntCtl >> CP0IntCtl_IPTI) & 0x7]);
    cpu_mips_timer_triggered = 1;
#endif
}

void cpu_mips_clock_init (CPUMIPSState *env)
{
    env->timer = qemu_new_timer_ns(vm_clock, &mips_timer_cb, env);
    env->CP0_Compare = 0;
    cpu_mips_store_count(env, 1);
}<|MERGE_RESOLUTION|>--- conflicted
+++ resolved
@@ -54,15 +54,14 @@
 }
 
 /* MIPS R4K timer */
-<<<<<<< HEAD
 
-static int cpu_mips_timer_disabled(CPUState *env)
+static int cpu_mips_timer_disabled(CPUMIPSState *env)
 {
   return env->CP0_Cause & (1 << CP0Ca_DC);
 }
 
 #if 0
-uint32_t cpu_mips_get_count (CPUState *env)
+uint32_t cpu_mips_get_count (CPUMIPSState *env)
 {
     uint32_t value = env->CP0_Count;
     if (!cpu_mips_timer_disabled(env)) {
@@ -79,10 +78,7 @@
 }
 #endif
 
-static void cpu_mips_timer_update(CPUState *env)
-=======
 static void cpu_mips_timer_update(CPUMIPSState *env)
->>>>>>> ae7d54d4
 {
     uint64_t now, next;
     uint32_t wait;
@@ -94,13 +90,8 @@
     qemu_mod_timer(env->timer, next);
 }
 
-<<<<<<< HEAD
-/* Expire the timer. */
-static void cpu_mips_timer_expire(CPUState *env)
-=======
 /* Expire the timer.  */
 static void cpu_mips_timer_expire(CPUMIPSState *env)
->>>>>>> ae7d54d4
 {
     cpu_mips_timer_update(env);
     if (env->insn_flags & ISA_MIPS32R2) {
