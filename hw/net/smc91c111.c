/*
 * SMSC 91C111 Ethernet interface emulation
 *
 * Copyright (c) 2005 CodeSourcery, LLC.
 * Written by Paul Brook
 *
 * This code is licensed under the GPL
 */

#include "hw/sysbus.h"
#include "net/net.h"
#include "hw/devices.h"
/* For crc32 */
#include <zlib.h>

/* Number of 2k memory pages available.  */
#define NUM_PACKETS 4

<<<<<<< HEAD
#if 0
# define logout(fmt, ...) \
    fprintf(stderr, "SMC91C111\t%-24s %s:%u " fmt, __func__, __FILE__, __LINE__, ##__VA_ARGS__)
#else
# define logout(fmt, ...) (void)0
#endif

typedef enum {
    MII_WAITING,
    MII_IDLE,
    MII_GOT_START,
    MII_READ,
    MII_WRITE
} MII_State;

typedef enum {
    MII_MDOE = 8,
    MII_MCLK = 4,
    MII_MDI = 2,
    MII_MDO = 1
} MII_BITS;

/* PHY Register Addresses (LAN91C111 Internal PHY) */

/* PHY Configuration Register 1 */
#define PHY_CFG1_REG		0x10
#define PHY_CFG1_LNKDIS		0x8000	/* 1=Rx Link Detect Function disabled */
#define PHY_CFG1_XMTDIS		0x4000	/* 1=TP Transmitter Disabled */
#define PHY_CFG1_XMTPDN		0x2000	/* 1=TP Transmitter Powered Down */
#define PHY_CFG1_BYPSCR		0x0400	/* 1=Bypass scrambler/descrambler */
#define PHY_CFG1_UNSCDS		0x0200	/* 1=Unscramble Idle Reception Disable */
#define PHY_CFG1_EQLZR		0x0100	/* 1=Rx Equalizer Disabled */
#define PHY_CFG1_CABLE		0x0080	/* 1=STP(150ohm), 0=UTP(100ohm) */
#define PHY_CFG1_RLVL0		0x0040	/* 1=Rx Squelch level reduced by 4.5db */
#define PHY_CFG1_TLVL_SHIFT	2	/* Transmit Output Level Adjust */
#define PHY_CFG1_TLVL_MASK	0x003C
#define PHY_CFG1_TRF_MASK	0x0003	/* Transmitter Rise/Fall time */

/* PHY Configuration Register 2 */
#define PHY_CFG2_REG		0x11
#define PHY_CFG2_APOLDIS	0x0020	/* 1=Auto Polarity Correction disabled */
#define PHY_CFG2_JABDIS		0x0010	/* 1=Jabber disabled */
#define PHY_CFG2_MREG		0x0008	/* 1=Multiple register access (MII mgt) */
#define PHY_CFG2_INTMDIO	0x0004	/* 1=Interrupt signaled with MDIO pulseo */

/* PHY Status Output (and Interrupt status) Register */
#define PHY_INT_REG		0x12	/* Status Output (Interrupt Status) */
#define PHY_INT_INT		0x8000	/* 1=bits have changed since last read */
#define PHY_INT_LNKFAIL		0x4000	/* 1=Link Not detected */
#define PHY_INT_LOSSSYNC	0x2000	/* 1=Descrambler has lost sync */
#define PHY_INT_CWRD		0x1000	/* 1=Invalid 4B5B code detected on rx */
#define PHY_INT_SSD		0x0800	/* 1=No Start Of Stream detected on rx */
#define PHY_INT_ESD		0x0400	/* 1=No End Of Stream detected on rx */
#define PHY_INT_RPOL		0x0200	/* 1=Reverse Polarity detected */
#define PHY_INT_JAB		0x0100	/* 1=Jabber detected */
#define PHY_INT_SPDDET		0x0080	/* 1=100Base-TX mode, 0=10Base-T mode */
#define PHY_INT_DPLXDET		0x0040	/* 1=Device in Full Duplex */

/* PHY Interrupt/Status Mask Register */
#define PHY_MASK_REG		0x13	/* Interrupt Mask */
/* Uses the same bit definitions as PHY_INT_REG */

typedef struct {
    int mdoe;
    int mclk;
    int mdi;
    int mdo;
    uint32_t data;
    MII_State status;
    unsigned reg;
    uint16_t regs[32];
} MII;


/* Declarations from include/linux/mii.h. */

/* Generic MII registers. */

#define MII_BMCR            0x00        /* Basic mode control register */ // rw
#define MII_BMSR            0x01        /* Basic mode status register  */ // r
#define MII_PHYSID1         0x02        /* PHYS ID 1                   */
#define MII_PHYSID2         0x03        /* PHYS ID 2                   */
#define MII_ADVERTISE       0x04        /* Advertisement control reg   */ // rw
#define MII_LPA             0x05        /* Link partner ability reg    */
#define MII_EXPANSION       0x06        /* Expansion register          */
#define MII_CTRL1000        0x09        /* 1000BASE-T control          */
#define MII_STAT1000        0x0a        /* 1000BASE-T status           */
#define MII_ESTATUS         0x0f        /* Extended Status             */
#define MII_DCOUNTER        0x12        /* Disconnect counter          */
#define MII_FCSCOUNTER      0x13        /* False carrier counter       */
#define MII_NWAYTEST        0x14        /* N-way auto-neg test reg     */
#define MII_RERRCOUNTER     0x15        /* Receive error counter       */
#define MII_SREVISION       0x16        /* Silicon revision            */
#define MII_RESV1           0x17        /* Reserved...                 */
#define MII_LBRERROR        0x18        /* Lpback, rx, bypass error    */
#define MII_PHYADDR         0x19        /* PHY address                 */
#define MII_RESV2           0x1a        /* Reserved...                 */
#define MII_TPISTATUS       0x1b        /* TPI status for 10mbps       */
#define MII_NCONFIG         0x1c        /* Network interface config    */

/* Basic mode control register. */
#define BMCR_RESV               0x003f  /* Unused...                   */
#define BMCR_SPEED1000          0x0040  /* MSB of Speed (1000)         */
#define BMCR_CTST               0x0080  /* Collision test              */
#define BMCR_FULLDPLX           0x0100  /* Full duplex                 */
#define BMCR_ANRESTART          0x0200  /* Auto negotiation restart    */
#define BMCR_ISOLATE            0x0400  /* Disconnect PHY from MII     */
#define BMCR_PDOWN              0x0800  /* Powerdown the               */
#define BMCR_ANENABLE           0x1000  /* Enable auto negotiation     */
#define BMCR_SPEED100           0x2000  /* Select 100Mbps              */
#define BMCR_LOOPBACK           0x4000  /* TXD loopback bits           */
#define BMCR_RESET              0x8000  /* Reset the PHY               */

/* Basic mode status register. */
#define BMSR_ERCAP              0x0001  /* Ext-reg capability          */
#define BMSR_JCD                0x0002  /* Jabber detected             */
#define BMSR_LSTATUS            0x0004  /* Link status                 */
#define BMSR_ANEGCAPABLE        0x0008  /* Able to do auto-negotiation */
#define BMSR_RFAULT             0x0010  /* Remote fault detected       */
#define BMSR_ANEGCOMPLETE       0x0020  /* Auto-negotiation complete   */
#define BMSR_RESV               0x00c0  /* Unused...                   */
#define BMSR_ESTATEN            0x0100  /* Extended Status in R15      */
#define BMSR_100HALF2           0x0200  /* Can do 100BASE-T2 HDX       */
#define BMSR_100FULL2           0x0400  /* Can do 100BASE-T2 FDX       */
#define BMSR_10HALF             0x0800  /* Can do 10mbps, half-duplex  */
#define BMSR_10FULL             0x1000  /* Can do 10mbps, full-duplex  */
#define BMSR_100HALF            0x2000  /* Can do 100mbps, half-duplex */
#define BMSR_100FULL            0x4000  /* Can do 100mbps, full-duplex */
#define BMSR_100BASE4           0x8000  /* Can do 100mbps, 4k packets  */

//~ #define PHY_STAT_CAP_SUPR	0x0040	/* 1=recv mgmt frames with not preamble */

/* Advertisement control register. */
#define ADVERTISE_SLCT          0x001f  /* Selector bits               */
#define ADVERTISE_CSMA          0x0001  /* Only selector supported     */
#define ADVERTISE_10HALF        0x0020  /* Try for 10mbps half-duplex  */
#define ADVERTISE_1000XFULL     0x0020  /* Try for 1000BASE-X full-duplex */
#define ADVERTISE_10FULL        0x0040  /* Try for 10mbps full-duplex  */
#define ADVERTISE_1000XHALF     0x0040  /* Try for 1000BASE-X half-duplex */
#define ADVERTISE_100HALF       0x0080  /* Try for 100mbps half-duplex */
#define ADVERTISE_1000XPAUSE    0x0080  /* Try for 1000BASE-X pause    */
#define ADVERTISE_100FULL       0x0100  /* Try for 100mbps full-duplex */
#define ADVERTISE_1000XPSE_ASYM 0x0100  /* Try for 1000BASE-X asym pause */
#define ADVERTISE_100BASE4      0x0200  /* Try for 100mbps 4k packets  */
#define ADVERTISE_PAUSE_CAP     0x0400  /* Try for pause               */
#define ADVERTISE_PAUSE_ASYM    0x0800  /* Try for asymetric pause     */
#define ADVERTISE_RESV          0x1000  /* Unused...                   */
#define ADVERTISE_RFAULT        0x2000  /* Say we can detect faults    */
#define ADVERTISE_LPACK         0x4000  /* Ack link partners response  */
#define ADVERTISE_NPAGE         0x8000  /* Next page bit               */

#define ADVERTISE_FULL (ADVERTISE_100FULL | ADVERTISE_10FULL | \
                        ADVERTISE_CSMA)
#define ADVERTISE_ALL (ADVERTISE_10HALF | ADVERTISE_10FULL | \
                       ADVERTISE_100HALF | ADVERTISE_100FULL)

/* Link partner ability register. */
#define LPA_SLCT                0x001f  /* Same as advertise selector  */
#define LPA_10HALF              0x0020  /* Can do 10mbps half-duplex   */
#define LPA_1000XFULL           0x0020  /* Can do 1000BASE-X full-duplex */
#define LPA_10FULL              0x0040  /* Can do 10mbps full-duplex   */
#define LPA_1000XHALF           0x0040  /* Can do 1000BASE-X half-duplex */
#define LPA_100HALF             0x0080  /* Can do 100mbps half-duplex  */
#define LPA_1000XPAUSE          0x0080  /* Can do 1000BASE-X pause     */
#define LPA_100FULL             0x0100  /* Can do 100mbps full-duplex  */
#define LPA_1000XPAUSE_ASYM     0x0100  /* Can do 1000BASE-X pause asym*/
#define LPA_100BASE4            0x0200  /* Can do 100mbps 4k packets   */
#define LPA_PAUSE_CAP           0x0400  /* Can pause                   */
#define LPA_PAUSE_ASYM          0x0800  /* Can pause asymetrically     */
#define LPA_RESV                0x1000  /* Unused...                   */
#define LPA_RFAULT              0x2000  /* Link partner faulted        */
#define LPA_LPACK               0x4000  /* Link partner acked us       */
#define LPA_NPAGE               0x8000  /* Next page bit               */

#define LPA_DUPLEX              (LPA_10FULL | LPA_100FULL)
#define LPA_100                 (LPA_100FULL | LPA_100HALF | LPA_100BASE4)

/* End of declarations from include/linux/mii.h. */

/* SMC 91C111 specific MII register. */

/* 0x06 ... 0x0f are reserved. */
#define MII_CONFIGURATION1  0x10        /* Configuration 1             */
#define MII_CONFIGURATION2  0x11        /* Configuration 2             */
#define MII_STATUSOUTPUT    0x12        /* Status Output               */
    //~ PHY_FCSCR = 0x13,   /* Mask */
/* 0x14 is reserved. */
/* 0x15 ... 0x1f are unused. */


/* Default values for MII management registers (see IEEE 802.3-2008 22.2.4). */

static const uint16_t mii_regs_default[] = {
    [MII_BMCR] = BMCR_ANENABLE | BMCR_SPEED100,
    [MII_BMSR] = BMSR_100FULL | BMSR_100HALF | BMSR_10FULL | BMSR_10HALF |
                 BMSR_ANEGCAPABLE | BMSR_LSTATUS | BMSR_ERCAP,
    [MII_ADVERTISE] = ADVERTISE_PAUSE_CAP | ADVERTISE_ALL | ADVERTISE_CSMA,
};

typedef struct {
    SysBusDevice busdev;
    MII mii;
=======
#define TYPE_SMC91C111 "smc91c111"
#define SMC91C111(obj) OBJECT_CHECK(smc91c111_state, (obj), TYPE_SMC91C111)

typedef struct {
    SysBusDevice parent_obj;

>>>>>>> dbe49aea
    NICState *nic;
    NICConf conf;
    uint16_t tcr;
    uint16_t rcr;
    uint16_t cr;
    uint16_t ctr;
    uint16_t gpr;
    uint16_t ptr;
    uint16_t ercv;
    qemu_irq irq;
    int bank;
    int packet_num;
    int tx_alloc;
    /* Bitmask of allocated packets.  */
    int allocated;
    int tx_fifo_len;
    int tx_fifo[NUM_PACKETS];
    int rx_fifo_len;
    int rx_fifo[NUM_PACKETS];
    int tx_fifo_done_len;
    int tx_fifo_done[NUM_PACKETS];
    /* Packet buffer memory.  */
    uint8_t data[NUM_PACKETS][2048];
    uint8_t int_level;
    uint8_t int_mask;
    MemoryRegion mmio;
} smc91c111_state;

static const VMStateDescription vmstate_smc91c111 = {
    .name = "smc91c111",
    .version_id = 1,
    .minimum_version_id = 1,
    .fields      = (VMStateField []) {
        VMSTATE_UINT16(tcr, smc91c111_state),
        VMSTATE_UINT16(rcr, smc91c111_state),
        VMSTATE_UINT16(cr, smc91c111_state),
        VMSTATE_UINT16(ctr, smc91c111_state),
        VMSTATE_UINT16(gpr, smc91c111_state),
        VMSTATE_UINT16(ptr, smc91c111_state),
        VMSTATE_UINT16(ercv, smc91c111_state),
        VMSTATE_INT32(bank, smc91c111_state),
        VMSTATE_INT32(packet_num, smc91c111_state),
        VMSTATE_INT32(tx_alloc, smc91c111_state),
        VMSTATE_INT32(allocated, smc91c111_state),
        VMSTATE_INT32(tx_fifo_len, smc91c111_state),
        VMSTATE_INT32_ARRAY(tx_fifo, smc91c111_state, NUM_PACKETS),
        VMSTATE_INT32(rx_fifo_len, smc91c111_state),
        VMSTATE_INT32_ARRAY(rx_fifo, smc91c111_state, NUM_PACKETS),
        VMSTATE_INT32(tx_fifo_done_len, smc91c111_state),
        VMSTATE_INT32_ARRAY(tx_fifo_done, smc91c111_state, NUM_PACKETS),
        VMSTATE_BUFFER_UNSAFE(data, smc91c111_state, 0, NUM_PACKETS * 2048),
        VMSTATE_UINT8(int_level, smc91c111_state),
        VMSTATE_UINT8(int_mask, smc91c111_state),
        VMSTATE_END_OF_LIST()
    }
};

#define RCR_SOFT_RST  0x8000
#define RCR_STRIP_CRC 0x0200
#define RCR_RXEN      0x0100

#define TCR_EPH_LOOP  0x2000
#define TCR_NOCRC     0x0100
#define TCR_PAD_EN    0x0080
#define TCR_FORCOL    0x0004
#define TCR_LOOP      0x0002
#define TCR_TXEN      0x0001

#define INT_MD        0x80
#define INT_ERCV      0x40
#define INT_EPH       0x20
#define INT_RX_OVRN   0x10
#define INT_ALLOC     0x08
#define INT_TX_EMPTY  0x04
#define INT_TX        0x02
#define INT_RCV       0x01

#define CTR_AUTO_RELEASE  0x0800
#define CTR_RELOAD        0x0002
#define CTR_STORE         0x0001

#define RS_ALGNERR      0x8000
#define RS_BRODCAST     0x4000
#define RS_BADCRC       0x2000
#define RS_ODDFRAME     0x1000
#define RS_TOOLONG      0x0800
#define RS_TOOSHORT     0x0400
#define RS_MULTICAST    0x0001

static void mii_write(MII *mii, uint32_t value)
{
/*
A timing diagram for a Ml serial port frame is shown in Figure 7.1. The Ml serial port is idle when at
least 32 continuous 1's are detected on MDIO and remains idle as long as continuous 1's are detected.
During idle, MDIO is in the high impedance state. When the Ml serial port is in the idle state, a 01
pattern on the MDIO initiates a serial shift cycle. Data on MDIO is then shifted in on the next 14 rising
edges of MDC (MDIO is high impedance). If the register access mode is not enabled, on the next 16
rising edges of MDC, data is either shifted in or out on MDIO, depending on whether a write or read
cycle was selected with the bits READ and WRITE. After the 32 MDC cycles have been completed,
one complete register has been read/written, the serial shift process is halted, data is latched into the
device, and MDIO goes into high impedance state. Another serial shift cycle cannot be initiated until
the idle condition (at least 32 continuous 1's) is detected.
*/
    bool clock = !mii->mclk && (value & 4);

    assert((value & 0xfffffff0) == 0x30);

    if (clock) {
        /* Raising clock. */
        mii->mdi = value & MII_MDI;
        mii->mdoe = value & MII_MDOE;
        mii->mdo = value & MII_MDO;
        mii->data = (mii->data << 1) + (value & 1);
        logout("%u%u%u%u %08x\n",
               mii->mdoe ? 1 : 0, mii->mclk ? 1 : 0,
               mii->mdi ? 1 : 0, mii->mdo ? 1 : 0,
               mii->data);
        switch (mii->status) {
            case MII_WAITING:
                if (mii->data == 0xffffffff) {
                    logout("mii is idle\n");
                    mii->mdi = MII_MDI;
                    mii->status = MII_IDLE;
                }
                break;
            case MII_IDLE:
                if (mii->data == 0xfffffffd) {
                    logout("mii got start bit pattern 01\n");
                    mii->status = MII_GOT_START;
                }
                break;
            case MII_GOT_START:
                if ((mii->data & 0xffffc000) == 0xffff4000) {
                    unsigned op = (mii->data >> 12) & 0x3;
                    unsigned phy = (mii->data >> 7) & 0x1f;
                    unsigned reg = (mii->data >> 2) & 0x1f;
                    logout("mii got 14 bits (op=%u, phy=%u, reg=%u, ta=%u)\n",
                           op, phy, reg, mii->data & 0x3);
                    mii->reg = reg;
                    if (phy != 0) {
                        logout("Wrong phy %u, wait for idle\n", phy);
                        mii->status = MII_WAITING;
                    } else if (reg >= ARRAY_SIZE(mii->regs)) {
                        logout("Wrong reg %u, wait for idle\n", reg);
                        mii->status = MII_WAITING;
                    } else if (op == 1) {
                        mii->status = MII_WRITE;
                    } else if (op == 2) {
                        mii->data = mii->regs[reg];
                        mii->mdi = 0;
                        mii->status = MII_READ;
                    } else {
                        logout("Illegal MII operation %u, wait for idle\n", op);
                        mii->status = MII_WAITING;
                    }
                }
                break;
            case MII_WRITE:
                if ((mii->data & 0xc0000000) == 0x40000000) {
                    uint16_t data = mii->data & 0xffff;
                    logout("mii wrote 16 bits (data=0x%04x=%u)\n", data, data);
                    mii->regs[mii->reg] = data;
                    mii->status = MII_WAITING;
                }
                break;
            case MII_READ:
                if ((mii->data & 0x0000ffff) == 0x0000ffff) {
                    logout("mii read 16 bits\n");
                    mii->mdi = MII_MDI;
                    mii->status = MII_WAITING;
                } else {
                    mii->data |= 1;
                    mii->mdi = (mii->data & 0x00010000) ? MII_MDI : 0;
                }
                break;
        }
    } /* clock */
    mii->mclk = value & MII_MCLK;
    //~ assert(mii->mdoe);
}

static void mii_reset(MII *mii)
{
    memcpy(mii->regs, mii_regs_default, sizeof(mii->regs));
}

/* Update interrupt status.  */
static void smc91c111_update(smc91c111_state *s)
{
    int level;

    if (s->tx_fifo_len == 0)
        s->int_level |= INT_TX_EMPTY;
    if (s->tx_fifo_done_len != 0)
        s->int_level |= INT_TX;
    level = (s->int_level & s->int_mask) != 0;
    qemu_set_irq(s->irq, level);
}

/* Try to allocate a packet.  Returns 0x80 on failure.  */
static int smc91c111_allocate_packet(smc91c111_state *s)
{
    int i;
    if (s->allocated == (1 << NUM_PACKETS) - 1) {
        return 0x80;
    }

    for (i = 0; i < NUM_PACKETS; i++) {
        if ((s->allocated & (1 << i)) == 0)
            break;
    }
    s->allocated |= 1 << i;
    return i;
}


/* Process a pending TX allocate.  */
static void smc91c111_tx_alloc(smc91c111_state *s)
{
    s->tx_alloc = smc91c111_allocate_packet(s);
    if (s->tx_alloc == 0x80)
        return;
    s->int_level |= INT_ALLOC;
    smc91c111_update(s);
}

/* Remove and item from the RX FIFO.  */
static void smc91c111_pop_rx_fifo(smc91c111_state *s)
{
    int i;

    s->rx_fifo_len--;
    if (s->rx_fifo_len) {
        for (i = 0; i < s->rx_fifo_len; i++)
            s->rx_fifo[i] = s->rx_fifo[i + 1];
        s->int_level |= INT_RCV;
    } else {
        s->int_level &= ~INT_RCV;
    }
    smc91c111_update(s);
}

/* Remove an item from the TX completion FIFO.  */
static void smc91c111_pop_tx_fifo_done(smc91c111_state *s)
{
    int i;

    if (s->tx_fifo_done_len == 0)
        return;
    s->tx_fifo_done_len--;
    for (i = 0; i < s->tx_fifo_done_len; i++)
        s->tx_fifo_done[i] = s->tx_fifo_done[i + 1];
}

/* Release the memory allocated to a packet.  */
static void smc91c111_release_packet(smc91c111_state *s, int packet)
{
    s->allocated &= ~(1 << packet);
    if (s->tx_alloc == 0x80)
        smc91c111_tx_alloc(s);
}

/* Flush the TX FIFO.  */
static void smc91c111_do_tx(smc91c111_state *s)
{
    int i;
    int len;
    int control;
    int packetnum;
    uint8_t *p;

    if ((s->tcr & TCR_TXEN) == 0)
        return;
    if (s->tx_fifo_len == 0)
        return;
    for (i = 0; i < s->tx_fifo_len; i++) {
        packetnum = s->tx_fifo[i];
        p = &s->data[packetnum][0];
        /* Set status word.  */
        *(p++) = 0x01;
        *(p++) = 0x40;
        len = *(p++);
        len |= ((int)*(p++)) << 8;
        len -= 6;
        control = p[len + 1];
        if (control & 0x20)
            len++;
        /* ??? This overwrites the data following the buffer.
           Don't know what real hardware does.  */
        if (len < 64 && (s->tcr & TCR_PAD_EN)) {
            memset(p + len, 0, 64 - len);
            len = 64;
        }
#if 0
        {
            int add_crc;

            /* The card is supposed to append the CRC to the frame.
               However none of the other network traffic has the CRC
               appended.  Suspect this is low level ethernet detail we
               don't need to worry about.  */
            add_crc = (control & 0x10) || (s->tcr & TCR_NOCRC) == 0;
            if (add_crc) {
                uint32_t crc;

                crc = crc32(~0, p, len);
                memcpy(p + len, &crc, 4);
                len += 4;
            }
        }
#endif
        if (s->ctr & CTR_AUTO_RELEASE)
            /* Race?  */
            smc91c111_release_packet(s, packetnum);
        else if (s->tx_fifo_done_len < NUM_PACKETS)
            s->tx_fifo_done[s->tx_fifo_done_len++] = packetnum;
        qemu_send_packet(qemu_get_queue(s->nic), p, len);
    }
    s->tx_fifo_len = 0;
    smc91c111_update(s);
}

/* Add a packet to the TX FIFO.  */
static void smc91c111_queue_tx(smc91c111_state *s, int packet)
{
    if (s->tx_fifo_len == NUM_PACKETS)
        return;
    s->tx_fifo[s->tx_fifo_len++] = packet;
    smc91c111_do_tx(s);
}

static void smc91c111_reset(DeviceState *dev)
{
    smc91c111_state *s = SMC91C111(dev);

    s->bank = 0;
    s->tx_fifo_len = 0;
    s->tx_fifo_done_len = 0;
    s->rx_fifo_len = 0;
    s->allocated = 0;
    s->packet_num = 0;
    s->tx_alloc = 0;
    s->tcr = 0;
    s->rcr = 0;
    s->cr = 0xa0b1;
    s->ctr = 0x1210;
    s->ptr = 0;
    s->ercv = 0x1f;
    s->int_level = INT_TX_EMPTY;
    s->int_mask = 0;
    mii_reset(&s->mii);
    smc91c111_update(s);
}

#define SET_LOW(name, val) s->name = (s->name & 0xff00) | val
#define SET_HIGH(name, val) s->name = (s->name & 0xff) | (val << 8)

static void smc91c111_writeb(void *opaque, hwaddr offset,
                             uint32_t value)
{
    smc91c111_state *s = (smc91c111_state *)opaque;

    offset = offset & 0xf;
    if (offset == 14) {
        s->bank = value;
        return;
    }
    if (offset == 15)
        return;
    switch (s->bank) {
    case 0:
        switch (offset) {
        case 0: /* TCR */
            SET_LOW(tcr, value);
            return;
        case 1:
            SET_HIGH(tcr, value);
            return;
        case 4: /* RCR */
            SET_LOW(rcr, value);
            return;
        case 5:
            SET_HIGH(rcr, value);
            if (s->rcr & RCR_SOFT_RST) {
                smc91c111_reset(DEVICE(s));
            }
            return;
        case 10: case 11: /* RPCR */
            /* Ignored */
            return;
        case 12: case 13: /* Reserved */
            return;
        default:
            logout(TARGET_FMT_plx "= %02" PRIx32 "\n", offset, value);
        }
        break;

    case 1:
        switch (offset) {
        case 0: /* CONFIG */
            SET_LOW(cr, value);
            return;
        case 1:
            SET_HIGH(cr,value);
            return;
        case 2: case 3: /* BASE */
        case 4: case 5: case 6: case 7: case 8: case 9: /* IA */
            logout(TARGET_FMT_plx "= %02" PRIx32 "\n", offset, value);
            return;
        case 10: /* General Purpose */
            SET_LOW(gpr, value);
            return;
        case 11:
            SET_HIGH(gpr, value);
            return;
        case 12: /* Control */
            if (value & 1)
                fprintf(stderr, "smc91c111:EEPROM store not implemented\n");
            if (value & 2)
                fprintf(stderr, "smc91c111:EEPROM reload not implemented\n");
            value &= ~3;
            SET_LOW(ctr, value);
            return;
        case 13:
            SET_HIGH(ctr, value);
            return;
        default:
            logout(TARGET_FMT_plx "= %02" PRIx32 "\n", offset, value);
        }
        break;

    case 2:
        switch (offset) {
        case 0: /* MMU Command */
            switch (value >> 5) {
            case 0: /* no-op */
                break;
            case 1: /* Allocate for TX.  */
                s->tx_alloc = 0x80;
                s->int_level &= ~INT_ALLOC;
                smc91c111_update(s);
                smc91c111_tx_alloc(s);
                break;
            case 2: /* Reset MMU.  */
                s->allocated = 0;
                s->tx_fifo_len = 0;
                s->tx_fifo_done_len = 0;
                s->rx_fifo_len = 0;
                s->tx_alloc = 0;
                break;
            case 3: /* Remove from RX FIFO.  */
                smc91c111_pop_rx_fifo(s);
                break;
            case 4: /* Remove from RX FIFO and release.  */
                if (s->rx_fifo_len > 0) {
                    smc91c111_release_packet(s, s->rx_fifo[0]);
                }
                smc91c111_pop_rx_fifo(s);
                break;
            case 5: /* Release.  */
                smc91c111_release_packet(s, s->packet_num);
                break;
            case 6: /* Add to TX FIFO.  */
                smc91c111_queue_tx(s, s->packet_num);
                break;
            case 7: /* Reset TX FIFO.  */
                s->tx_fifo_len = 0;
                s->tx_fifo_done_len = 0;
                break;
            default:
                logout(TARGET_FMT_plx "= %02" PRIx32 "\n", offset, value);
            }
            return;
        case 1:
            /* Ignore.  */
            return;
        case 2: /* Packet Number Register */
            s->packet_num = value;
            return;
        case 3: case 4: case 5:
            /* Should be readonly, but linux writes to them anyway. Ignore.  */
            return;
        case 6: /* Pointer */
            SET_LOW(ptr, value);
            return;
        case 7:
            SET_HIGH(ptr, value);
            return;
        case 8: case 9: case 10: case 11: /* Data */
            {
                int p;
                int n;

                if (s->ptr & 0x8000)
                    n = s->rx_fifo[0];
                else
                    n = s->packet_num;
                p = s->ptr & 0x07ff;
                if (s->ptr & 0x4000) {
                    s->ptr = (s->ptr & 0xf800) | ((s->ptr + 1) & 0x7ff);
                } else {
                    p += (offset & 3);
                }
                s->data[n][p] = value;
            }
            return;
        case 12: /* Interrupt ACK.  */
            s->int_level &= ~(value & 0xd6);
            if (value & INT_TX)
                smc91c111_pop_tx_fifo_done(s);
            smc91c111_update(s);
            return;
        case 13: /* Interrupt mask.  */
            s->int_mask = value;
            smc91c111_update(s);
            return;
        default:
            logout(TARGET_FMT_plx "= %02" PRIx32 "\n", offset, value);
        }
        break;

    case 3:
        switch (offset) {
        case 0: case 1: case 2: case 3: case 4: case 5: case 6: case 7:
            /* Multicast table.  */
            logout(TARGET_FMT_plx "= %02" PRIx32 "\n", offset, value);
            return;
        case 8: /* Management Interface (low). */
            mii_write(&s->mii, value);
            return;
        case 9: /* Management Interface (high). */
            if (value != 0x33) {
                /* MSK_CRS100 not implemented. */
                logout(TARGET_FMT_plx "= %02" PRIx32 "\n", offset, value);
            }
            return;
        case 12: /* Early receive.  */
            s->ercv = value & 0x1f;
            return;
        case 13:
            /* Ignore.  */
            logout(TARGET_FMT_plx "= %02" PRIx32 "\n", offset, value);
            return;
        default:
            logout(TARGET_FMT_plx "= %02" PRIx32 "\n", offset, value);
        }
        break;
    default:
        logout(TARGET_FMT_plx "= %02" PRIx32 "\n", offset, value);
    }
    hw_error("smc91c111_write: Bad reg %d:%x\n", s->bank, (int)offset);
}

static uint32_t smc91c111_readb(void *opaque, hwaddr offset)
{
    smc91c111_state *s = (smc91c111_state *)opaque;

    offset = offset & 0xf;
    if (offset == 14) {
        return s->bank;
    }
    if (offset == 15)
        return 0x33;
    switch (s->bank) {
    case 0:
        switch (offset) {
        case 0: /* TCR */
            return s->tcr & 0xff;
        case 1:
            return s->tcr >> 8;
        case 2: /* EPH Status */
            return 0;
        case 3:
            return 0x40;
        case 4: /* RCR */
            return s->rcr & 0xff;
        case 5:
            return s->rcr >> 8;
        case 6: /* Counter */
        case 7:
            logout(TARGET_FMT_plx "\n", offset);
            return 0;
        case 8: /* Memory size.  */
            return NUM_PACKETS;
        case 9: /* Free memory available.  */
            {
                int i;
                int n;
                n = 0;
                for (i = 0; i < NUM_PACKETS; i++) {
                    if (s->allocated & (1 << i))
                        n++;
                }
                return n;
            }
        case 10: case 11: /* RPCR */
            logout(TARGET_FMT_plx "\n", offset);
            return 0;
        case 12: case 13: /* Reserved */
            return 0;
        default:
            logout(TARGET_FMT_plx "\n", offset);
        }
        break;

    case 1:
        switch (offset) {
        case 0: /* CONFIG */
            return s->cr & 0xff;
        case 1:
            return s->cr >> 8;
        case 2: case 3: /* BASE */
            logout(TARGET_FMT_plx "\n", offset);
            return 0;
        case 4: case 5: case 6: case 7: case 8: case 9: /* IA */
            return s->conf.macaddr.a[offset - 4];
        case 10: /* General Purpose */
            return s->gpr & 0xff;
        case 11:
            return s->gpr >> 8;
        case 12: /* Control */
            return s->ctr & 0xff;
        case 13:
            return s->ctr >> 8;
        default:
            logout(TARGET_FMT_plx "\n", offset);
        }
        break;

    case 2:
        switch (offset) {
        case 0: case 1: /* MMUCR Busy bit.  */
            return 0;
        case 2: /* Packet Number.  */
            return s->packet_num;
        case 3: /* Allocation Result.  */
            return s->tx_alloc;
        case 4: /* TX FIFO */
            if (s->tx_fifo_done_len == 0)
                return 0x80;
            else
                return s->tx_fifo_done[0];
        case 5: /* RX FIFO */
            if (s->rx_fifo_len == 0)
                return 0x80;
            else
                return s->rx_fifo[0];
        case 6: /* Pointer */
            return s->ptr & 0xff;
        case 7:
            return (s->ptr >> 8) & 0xf7;
        case 8: case 9: case 10: case 11: /* Data */
            {
                int p;
                int n;

                if (s->ptr & 0x8000)
                    n = s->rx_fifo[0];
                else
                    n = s->packet_num;
                p = s->ptr & 0x07ff;
                if (s->ptr & 0x4000) {
                    s->ptr = (s->ptr & 0xf800) | ((s->ptr + 1) & 0x07ff);
                } else {
                    p += (offset & 3);
                }
                return s->data[n][p];
            }
        case 12: /* Interrupt status.  */
            return s->int_level;
        case 13: /* Interrupt mask.  */
            return s->int_mask;
        default:
            logout(TARGET_FMT_plx "\n", offset);
        }
        break;

    case 3:
        switch (offset) {
        case 0: case 1: case 2: case 3: case 4: case 5: case 6: case 7:
            /* Multicast table.  */
            logout(TARGET_FMT_plx "\n", offset);
            return 0;
        case 8: /* Management Interface (low). */
            logout(TARGET_FMT_plx "\n", offset);
            return 0x30 + s->mii.mdi;
        case 9: /* Management Interface (high). */
            return 0x33;
        case 10: /* Revision.  */
            return 0x91;
        case 11:
            return 0x33;
        case 12:
            return s->ercv;
        case 13:
            return 0;
        default:
            logout(TARGET_FMT_plx "\n", offset);
        }
        break;
    default:
        logout(TARGET_FMT_plx "\n", offset);
    }
    hw_error("smc91c111_read: Bad reg %d:%x\n", s->bank, (int)offset);
    return 0;
}

static void smc91c111_writew(void *opaque, hwaddr offset,
                             uint32_t value)
{
    smc91c111_writeb(opaque, offset, value & 0xff);
    smc91c111_writeb(opaque, offset + 1, value >> 8);
}

static void smc91c111_writel(void *opaque, hwaddr offset,
                             uint32_t value)
{
    /* 32-bit writes to offset 0xc only actually write to the bank select
       register (offset 0xe)  */
    if (offset != 0xc)
        smc91c111_writew(opaque, offset, value & 0xffff);
    smc91c111_writew(opaque, offset + 2, value >> 16);
}

static uint32_t smc91c111_readw(void *opaque, hwaddr offset)
{
    uint32_t val;
    val = smc91c111_readb(opaque, offset);
    val |= smc91c111_readb(opaque, offset + 1) << 8;
    return val;
}

static uint32_t smc91c111_readl(void *opaque, hwaddr offset)
{
    uint32_t val;
    val = smc91c111_readw(opaque, offset);
    val |= smc91c111_readw(opaque, offset + 2) << 16;
    return val;
}

static int smc91c111_can_receive(NetClientState *nc)
{
    smc91c111_state *s = qemu_get_nic_opaque(nc);

    if ((s->rcr & RCR_RXEN) == 0 || (s->rcr & RCR_SOFT_RST))
        return 1;
    if (s->allocated == (1 << NUM_PACKETS) - 1)
        return 0;
    return 1;
}

static ssize_t smc91c111_receive(NetClientState *nc, const uint8_t *buf, size_t size)
{
    smc91c111_state *s = qemu_get_nic_opaque(nc);
    int status;
    int packetsize;
    uint32_t crc;
    int packetnum;
    uint8_t *p;

    if ((s->rcr & RCR_RXEN) == 0 || (s->rcr & RCR_SOFT_RST))
        return -1;
    /* Short packets are padded with zeros.  Receiving a packet
       < 64 bytes long is considered an error condition.  */
    if (size < 64)
        packetsize = 64;
    else
        packetsize = (size & ~1);
    packetsize += 6;
    crc = (s->rcr & RCR_STRIP_CRC) == 0;
    if (crc)
        packetsize += 4;
    /* TODO: Flag overrun and receive errors.  */
    if (packetsize > 2048)
        return -1;
    packetnum = smc91c111_allocate_packet(s);
    if (packetnum == 0x80)
        return -1;
    s->rx_fifo[s->rx_fifo_len++] = packetnum;

    p = &s->data[packetnum][0];
    /* ??? Multicast packets?  */
    status = 0;
    if (size > 1518)
        status |= RS_TOOLONG;
    if (size & 1)
        status |= RS_ODDFRAME;
    *(p++) = status & 0xff;
    *(p++) = status >> 8;
    *(p++) = packetsize & 0xff;
    *(p++) = packetsize >> 8;
    memcpy(p, buf, size & ~1);
    p += (size & ~1);
    /* Pad short packets.  */
    if (size < 64) {
        int pad;

        if (size & 1)
            *(p++) = buf[size - 1];
        pad = 64 - size;
        memset(p, 0, pad);
        p += pad;
        size = 64;
    }
    /* It's not clear if the CRC should go before or after the last byte in
       odd sized packets.  Linux disables the CRC, so that's no help.
       The pictures in the documentation show the CRC aligned on a 16-bit
       boundary before the last odd byte, so that's what we do.  */
    if (crc) {
        crc = crc32(~0, buf, size);
        *(p++) = crc & 0xff; crc >>= 8;
        *(p++) = crc & 0xff; crc >>= 8;
        *(p++) = crc & 0xff; crc >>= 8;
        *(p++) = crc & 0xff;
    }
    if (size & 1) {
        *(p++) = buf[size - 1];
        *p = 0x60;
    } else {
        *(p++) = 0;
        *p = 0x40;
    }
    /* TODO: Raise early RX interrupt?  */
    s->int_level |= INT_RCV;
    smc91c111_update(s);

    return size;
}

static const MemoryRegionOps smc91c111_mem_ops = {
    /* The special case for 32 bit writes to 0xc means we can't just
     * set .impl.min/max_access_size to 1, unfortunately
     */
    .old_mmio = {
        .read = { smc91c111_readb, smc91c111_readw, smc91c111_readl, },
        .write = { smc91c111_writeb, smc91c111_writew, smc91c111_writel, },
    },
    .endianness = DEVICE_NATIVE_ENDIAN,
};

static void smc91c111_cleanup(NetClientState *nc)
{
    smc91c111_state *s = qemu_get_nic_opaque(nc);

    s->nic = NULL;
}

static NetClientInfo net_smc91c111_info = {
    .type = NET_CLIENT_OPTIONS_KIND_NIC,
    .size = sizeof(NICState),
    .can_receive = smc91c111_can_receive,
    .receive = smc91c111_receive,
    .cleanup = smc91c111_cleanup,
};

static int smc91c111_init1(SysBusDevice *sbd)
{
    DeviceState *dev = DEVICE(sbd);
    smc91c111_state *s = SMC91C111(dev);

    memory_region_init_io(&s->mmio, OBJECT(s), &smc91c111_mem_ops, s,
                          "smc91c111-mmio", 16);
    sysbus_init_mmio(sbd, &s->mmio);
    sysbus_init_irq(sbd, &s->irq);
    qemu_macaddr_default_if_unset(&s->conf.macaddr);
    s->nic = qemu_new_nic(&net_smc91c111_info, &s->conf,
                          object_get_typename(OBJECT(dev)), dev->id, s);
    qemu_format_nic_info_str(qemu_get_queue(s->nic), s->conf.macaddr.a);
    /* ??? Save/restore.  */
    return 0;
}

static Property smc91c111_properties[] = {
    DEFINE_NIC_PROPERTIES(smc91c111_state, conf),
    DEFINE_PROP_END_OF_LIST(),
};

static void smc91c111_class_init(ObjectClass *klass, void *data)
{
    DeviceClass *dc = DEVICE_CLASS(klass);
    SysBusDeviceClass *k = SYS_BUS_DEVICE_CLASS(klass);

    k->init = smc91c111_init1;
    dc->reset = smc91c111_reset;
    dc->vmsd = &vmstate_smc91c111;
    dc->props = smc91c111_properties;
}

static const TypeInfo smc91c111_info = {
    .name          = TYPE_SMC91C111,
    .parent        = TYPE_SYS_BUS_DEVICE,
    .instance_size = sizeof(smc91c111_state),
    .class_init    = smc91c111_class_init,
};

static void smc91c111_register_types(void)
{
    type_register_static(&smc91c111_info);
}

/* Legacy helper function.  Should go away when machine config files are
   implemented.  */
void smc91c111_init(NICInfo *nd, uint32_t base, qemu_irq irq)
{
    DeviceState *dev;
    SysBusDevice *s;

    qemu_check_nic_model(nd, "smc91c111");
    dev = qdev_create(NULL, TYPE_SMC91C111);
    qdev_set_nic_properties(dev, nd);
    qdev_init_nofail(dev);
    s = SYS_BUS_DEVICE(dev);
    sysbus_mmio_map(s, 0, base);
    sysbus_connect_irq(s, 0, irq);
}

type_init(smc91c111_register_types)<|MERGE_RESOLUTION|>--- conflicted
+++ resolved
@@ -16,7 +16,6 @@
 /* Number of 2k memory pages available.  */
 #define NUM_PACKETS 4
 
-<<<<<<< HEAD
 #if 0
 # define logout(fmt, ...) \
     fprintf(stderr, "SMC91C111\t%-24s %s:%u " fmt, __func__, __FILE__, __LINE__, ##__VA_ARGS__)
@@ -216,17 +215,12 @@
     [MII_ADVERTISE] = ADVERTISE_PAUSE_CAP | ADVERTISE_ALL | ADVERTISE_CSMA,
 };
 
-typedef struct {
-    SysBusDevice busdev;
-    MII mii;
-=======
 #define TYPE_SMC91C111 "smc91c111"
 #define SMC91C111(obj) OBJECT_CHECK(smc91c111_state, (obj), TYPE_SMC91C111)
 
 typedef struct {
     SysBusDevice parent_obj;
-
->>>>>>> dbe49aea
+    MII mii;
     NICState *nic;
     NICConf conf;
     uint16_t tcr;
