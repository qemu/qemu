--- conflicted
+++ resolved
@@ -756,15 +756,9 @@
         QLIST_INSERT_HEAD(&parent->child_bus, bus, sibling);
         parent->num_child_bus++;
     } else if (bus != main_system_bus) {
-<<<<<<< HEAD
-        /* TODO: once all device is qdevified,
-           reset handler for main_system_bus should also be registered here */
-        qemu_register_reset((void *)qbus_reset_all, bus);
-=======
         /* TODO: once all bus devices are qdevified,
            only reset handler for main_system_bus should be registered here. */
         qemu_register_reset(qbus_reset_all_fn, bus);
->>>>>>> b09cd072
     }
 }
 
