--- conflicted
+++ resolved
@@ -1,11 +1,8 @@
 obj-$(CONFIG_KVM) += kvm/
 obj-y += multiboot.o smbios.o
 obj-y += pc.o pc_piix.o pc_q35.o
-<<<<<<< HEAD
+obj-y += pc_sysfw.o
+obj-$(CONFIG_XEN) += xen_domainbuild.o xen_machine_pv.o
 obj-$(CONFIG_XBOX) += xbox.o chihiro.o
-=======
-obj-y += pc_sysfw.o
->>>>>>> 1ee2daeb
-obj-$(CONFIG_XEN) += xen_domainbuild.o xen_machine_pv.o
 
 obj-y += kvmvapic.o