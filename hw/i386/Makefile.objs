obj-y += mc146818rtc.o
obj-y += apic_common.o apic.o
obj-y += sga.o ioapic_common.o ioapic.o piix_pci.o
obj-y += vmport.o
obj-y += pci/pci-hotplug.o wdt_ib700.o
obj-y += debugcon.o debugexit.o
obj-y += pc_sysfw.o
obj-y += lpc_ich9.o q35.o
obj-$(CONFIG_XEN) += xen_platform.o xen_apic.o
obj-$(CONFIG_XEN_PCI_PASSTHROUGH) += xen-host-pci-device.o
obj-$(CONFIG_XEN_PCI_PASSTHROUGH) += xen_pt.o xen_pt_config_init.o xen_pt_msi.o
obj-y += kvm/
obj-$(CONFIG_SPICE) += qxl.o qxl-logger.o qxl-render.o
obj-y += pc-testdev.o

<<<<<<< HEAD
obj-$(CONFIG_XBOX) += xbox.o xbox_pci.o acpi_xbox.o amd_smbus.o nv2a.o nv2a_vsh.o mcpx_apu.o mcpx_aci.o smbus_xbox_smc.o smbus_cx25871.o smbus_adm1032.o

obj-y := $(addprefix ../,$(obj-y))
=======
obj-y := $(addprefix ../,$(obj-y))

obj-y += multiboot.o smbios.o
obj-y += pc.o pc_piix.o pc_q35.o
obj-$(CONFIG_XEN) += xen_domainbuild.o xen_machine_pv.o

obj-y += kvmvapic.o
>>>>>>> b1999e87
<|MERGE_RESOLUTION|>--- conflicted
+++ resolved
@@ -13,16 +13,12 @@
 obj-$(CONFIG_SPICE) += qxl.o qxl-logger.o qxl-render.o
 obj-y += pc-testdev.o
 
-<<<<<<< HEAD
 obj-$(CONFIG_XBOX) += xbox.o xbox_pci.o acpi_xbox.o amd_smbus.o nv2a.o nv2a_vsh.o mcpx_apu.o mcpx_aci.o smbus_xbox_smc.o smbus_cx25871.o smbus_adm1032.o
 
-obj-y := $(addprefix ../,$(obj-y))
-=======
 obj-y := $(addprefix ../,$(obj-y))
 
 obj-y += multiboot.o smbios.o
 obj-y += pc.o pc_piix.o pc_q35.o
 obj-$(CONFIG_XEN) += xen_domainbuild.o xen_machine_pv.o
 
-obj-y += kvmvapic.o
->>>>>>> b1999e87
+obj-y += kvmvapic.o