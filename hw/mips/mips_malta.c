--- conflicted
+++ resolved
@@ -1051,15 +1051,6 @@
         loaderparams.kernel_filename = kernel_filename;
         loaderparams.kernel_cmdline = kernel_cmdline;
         loaderparams.initrd_filename = initrd_filename;
-<<<<<<< HEAD
-        kernel_entry = load_kernel(env->bigendian);
-        write_bootloader(env, memory_region_get_ram_ptr(bios), kernel_entry);
-        // TODO: Always register flash.
-        //~ pflash_cfi01_register(FLASH_ADDRESS, NULL, "mips_malta.bios",
-                              //~ FLASH_SIZE, flashdriver, 65536, fl_sectors,
-                              //~ 4, 0x0000, 0x0000, 0x0000, 0x0000,
-                              //~ env->bigendian);
-=======
         kernel_entry = load_kernel();
 
         write_bootloader(env, memory_region_get_ram_ptr(bios),
@@ -1070,7 +1061,6 @@
                                     ram_low_size,
                              bootloader_run_addr, kernel_entry);
         }
->>>>>>> 427e1750
     } else {
         /* The flash region isn't executable from a KVM T&E guest */
         if (kvm_enabled()) {
