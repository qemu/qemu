--- conflicted
+++ resolved
@@ -265,106 +265,58 @@
 
 static uint8_t eeprom24c0x_read(eeprom24c0x_t *eeprom)
 {
-<<<<<<< HEAD
     TRACE(EEPROM, logout("%u: scl = %u, sda = %u, data = 0x%02x\n",
-          eeprom.tick, eeprom.scl, eeprom.sda, eeprom.data));
-    return eeprom.sda;
-=======
-    logout("%u: scl = %u, sda = %u, data = 0x%02x\n",
-        eeprom->tick, eeprom->scl, eeprom->sda, eeprom->data);
+        eeprom->tick, eeprom->scl, eeprom->sda, eeprom->data));
     return eeprom->sda;
->>>>>>> b0932e06
 }
 
 static void eeprom24c0x_write(eeprom24c0x_t *eeprom, int scl, int sda)
 {
-<<<<<<< HEAD
-    if (eeprom.scl && scl && (eeprom.sda != sda)) {
+    if (eeprom->scl && scl && (eeprom->sda != sda)) {
         TRACE(EEPROM, logout("%u: scl = %u->%u, sda = %u->%u i2c %s\n",
-                eeprom.tick, eeprom.scl, scl, eeprom.sda, sda,
+                eeprom->tick, eeprom->scl, scl, eeprom->sda, sda,
                 sda ? "stop" : "start"));
-=======
-    if (eeprom->scl && scl && (eeprom->sda != sda)) {
-        logout("%u: scl = %u->%u, sda = %u->%u i2c %s\n",
-                eeprom->tick, eeprom->scl, scl, eeprom->sda, sda,
-                sda ? "stop" : "start");
->>>>>>> b0932e06
         if (!sda) {
             eeprom->tick = 1;
             eeprom->command = 0;
         }
     } else if (eeprom->tick == 0 && !eeprom->ack) {
         /* Waiting for start. */
-<<<<<<< HEAD
         TRACE(EEPROM, logout("%u: scl = %u->%u, sda = %u->%u wait for i2c start\n",
-                eeprom.tick, eeprom.scl, scl, eeprom.sda, sda));
-    } else if (!eeprom.scl && scl) {
+                eeprom->tick, eeprom->scl, scl, eeprom->sda, sda));
+    } else if (!eeprom->scl && scl) {
         TRACE(EEPROM, logout("%u: scl = %u->%u, sda = %u->%u trigger bit\n",
-                eeprom.tick, eeprom.scl, scl, eeprom.sda, sda));
-        if (eeprom.ack) {
+                eeprom->tick, eeprom->scl, scl, eeprom->sda, sda));
+        if (eeprom->ack) {
             TRACE(EEPROM, logout("\ti2c ack bit = 0\n"));
-=======
-        logout("%u: scl = %u->%u, sda = %u->%u wait for i2c start\n",
-                eeprom->tick, eeprom->scl, scl, eeprom->sda, sda);
-    } else if (!eeprom->scl && scl) {
-        logout("%u: scl = %u->%u, sda = %u->%u trigger bit\n",
-                eeprom->tick, eeprom->scl, scl, eeprom->sda, sda);
-        if (eeprom->ack) {
-            logout("\ti2c ack bit = 0\n");
->>>>>>> b0932e06
             sda = 0;
             eeprom->ack = 0;
         } else if (eeprom->sda == sda) {
             uint8_t bit = (sda != 0);
-<<<<<<< HEAD
             TRACE(EEPROM, logout("\ti2c bit = %d\n", bit));
-            if (eeprom.tick < 9) {
-                eeprom.command <<= 1;
-                eeprom.command += bit;
-                eeprom.tick++;
-                if (eeprom.tick == 9) {
-                    TRACE(EEPROM, logout("\tcommand 0x%04x, %s\n",
-                          eeprom.command, bit ? "read" : "write"));
-                    eeprom.ack = 1;
-=======
-            logout("\ti2c bit = %d\n", bit);
             if (eeprom->tick < 9) {
                 eeprom->command <<= 1;
                 eeprom->command += bit;
                 eeprom->tick++;
                 if (eeprom->tick == 9) {
-                    logout("\tcommand 0x%04x, %s\n", eeprom->command,
-                           bit ? "read" : "write");
+                    TRACE(EEPROM, logout("\tcommand 0x%04x, %s\n",
+                           bit ? "read" : "write"));
                     eeprom->ack = 1;
->>>>>>> b0932e06
                 }
             } else if (eeprom->tick < 17) {
                 if (eeprom->command & 1) {
                     sda = ((eeprom->data & 0x80) != 0);
                 }
-<<<<<<< HEAD
-                eeprom.address <<= 1;
-                eeprom.address += bit;
-                eeprom.tick++;
-                eeprom.data <<= 1;
-                if (eeprom.tick == 17) {
-                    eeprom.data = eeprom.contents[eeprom.address];
-                    TRACE(EEPROM, logout("\taddress 0x%04x, data 0x%02x\n",
-                          eeprom.address, eeprom.data));
-                    eeprom.ack = 1;
-                    eeprom.tick = 0;
-=======
                 eeprom->address <<= 1;
                 eeprom->address += bit;
                 eeprom->tick++;
                 eeprom->data <<= 1;
                 if (eeprom->tick == 17) {
                     eeprom->data = eeprom->contents[eeprom->address];
-                    logout("\taddress 0x%04x, data 0x%02x\n",
-                           eeprom->address, eeprom->data);
+                    TRACE(EEPROM, logout("\taddress 0x%04x, data 0x%02x\n",
+                           eeprom->address, eeprom->data));
                     eeprom->ack = 1;
                     eeprom->tick = 0;
->>>>>>> b0932e06
                 }
             } else if (eeprom->tick >= 17) {
                 sda = 0;
@@ -373,13 +325,8 @@
             TRACE(EEPROM, logout("\tsda changed with raising scl\n"));
         }
     } else {
-<<<<<<< HEAD
         TRACE(EEPROM, logout("%u: scl = %u->%u, sda = %u->%u\n",
-              eeprom.tick, eeprom.scl, scl, eeprom.sda, sda));
-=======
-        logout("%u: scl = %u->%u, sda = %u->%u\n", eeprom->tick, eeprom->scl,
-               scl, eeprom->sda, sda);
->>>>>>> b0932e06
+              eeprom->tick, eeprom->scl, scl, eeprom->sda, sda));
     }
     eeprom->scl = scl;
     eeprom->sda = sda;
@@ -1019,18 +966,10 @@
     vmstate_register_ram_global(ram);
     memory_region_add_subregion(system_memory, 0, ram);
 
-<<<<<<< HEAD
-=======
     /* generate SPD EEPROM data */
     generate_eeprom_spd(&smbus_eeprom_buf[0 * 256], ram_size);
     generate_eeprom_serial(&smbus_eeprom_buf[6 * 256]);
 
-#ifdef TARGET_WORDS_BIGENDIAN
-    be = 1;
-#else
-    be = 0;
-#endif
->>>>>>> b0932e06
     /* FPGA */
     /* The CBUS UART is attached to the MIPS CPU INT2 pin, ie interrupt 4 */
     malta_fpga_init(system_memory, FPGA_ADDRESS, env->irq[4], serial_hds[2],
