--- conflicted
+++ resolved
@@ -1,13 +1,9 @@
 obj-y += gt64xxx.o mc146818rtc.o
-<<<<<<< HEAD
-obj-$(CONFIG_AR7) += ar7.o
-obj-$(CONFIG_FULONG) += bonito.o vt82c686.o mips_fulong2e.o
-=======
 obj-$(CONFIG_FULONG) += bonito.o vt82c686.o
->>>>>>> fe3cc14f
 
 obj-y := $(addprefix ../,$(obj-y))
 
 obj-y += mips_r4k.o mips_jazz.o mips_malta.o mips_mipssim.o
 obj-y += addr.o cputimer.o mips_int.o
+obj-$(CONFIG_AR7) += ar7.o
 obj-$(CONFIG_FULONG) += mips_fulong2e.o