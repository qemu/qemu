obj-y += mips_r4k.o mips_jazz.o mips_malta.o mips_mipssim.o
obj-y += addr.o cputimer.o mips_int.o
<<<<<<< HEAD
obj-$(CONFIG_AR7) += ar7.o
obj-$(CONFIG_FULONG) += mips_fulong2e.o
=======
obj-$(CONFIG_FULONG) += mips_fulong2e.o
obj-y += gt64xxx_pci.o
>>>>>>> e2ec3f97
<|MERGE_RESOLUTION|>--- conflicted
+++ resolved
@@ -1,9 +1,5 @@
 obj-y += mips_r4k.o mips_jazz.o mips_malta.o mips_mipssim.o
 obj-y += addr.o cputimer.o mips_int.o
-<<<<<<< HEAD
 obj-$(CONFIG_AR7) += ar7.o
 obj-$(CONFIG_FULONG) += mips_fulong2e.o
-=======
-obj-$(CONFIG_FULONG) += mips_fulong2e.o
-obj-y += gt64xxx_pci.o
->>>>>>> e2ec3f97
+obj-y += gt64xxx_pci.o