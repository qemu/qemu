--- conflicted
+++ resolved
@@ -57,16 +57,6 @@
 };
 
 /* The worlds second smallest bootloader.  Set r0-r2, then jump to kernel.  */
-<<<<<<< HEAD
-static uint32_t bootloader[] = {
-  0xe3a00000, /* mov     r0, #0 */
-  0xe59f1004, /* ldr     r1, [pc, #4] */
-  0xe59f2004, /* ldr     r2, [pc, #4] */
-  0xe59ff004, /* ldr     pc, [pc, #4] */
-  0, /* Board ID */
-  0, /* Address of kernel args. */
-  0  /* Kernel entry point. */
-=======
 static const ARMInsnFixup bootloader[] = {
     { 0xe3a00000 }, /* mov     r0, #0 */
     { 0xe59f1004 }, /* ldr     r1, [pc, #4] */
@@ -76,7 +66,6 @@
     { 0, FIXUP_ARGPTR },
     { 0, FIXUP_ENTRYPOINT },
     { 0, FIXUP_TERMINATOR }
->>>>>>> f976b09e
 };
 
 /* Handling for secondary CPU boot in a multicore system.
@@ -457,20 +446,12 @@
     CPUState *cs = CPU(cpu);
     int kernel_size;
     int initrd_size;
-<<<<<<< HEAD
-    int n;
-    int is_linux;
     bool no_loader = false;
-    uint64_t elf_entry;
-    hwaddr entry;
     CPUARMState *env = &cpu->env;
-=======
     int is_linux = 0;
     uint64_t elf_entry;
     hwaddr entry, kernel_load_offset;
-    int big_endian;
     static const ARMInsnFixup *primary_loader;
->>>>>>> f976b09e
 
     /* Load the kernel.  */
     if (!info->kernel_filename) {
@@ -524,22 +505,15 @@
                                   &is_linux);
     }
     if (kernel_size < 0) {
-<<<<<<< HEAD
-        hwaddr kernel_load_addr = KERNEL_LOAD_ADDR;
 #if 0 // Next command breaks Versatile ARM board.
         no_loader = (info->loader_start == 0);
 #endif
         if (no_loader) {
-            kernel_load_addr = 0;
-        }
-        entry = info->loader_start + kernel_load_addr;
-        kernel_size = load_image_targphys(info->kernel_filename, entry,
-                                          info->ram_size - kernel_load_addr);
-=======
+            kernel_load_offset = 0;
+        }
         entry = info->loader_start + kernel_load_offset;
         kernel_size = load_image_targphys(info->kernel_filename, entry,
                                           info->ram_size - kernel_load_offset);
->>>>>>> f976b09e
         is_linux = 1;
     } else if (entry == info->loader_start) {
         /* Don't map bootloader memory if it conflicts with the kernel image. */
@@ -600,22 +574,14 @@
                 exit(1);
             }
         }
-<<<<<<< HEAD
-        bootloader[6] = entry;
-        for (n = 0; n < sizeof(bootloader) / 4; n++) {
-            bootloader[n] = tswap32(bootloader[n]);
-        }
+
+        fixupcontext[FIXUP_ENTRYPOINT] = entry;
+
         if (!no_loader) {
-            rom_add_blob_fixed("bootloader", bootloader, sizeof(bootloader),
-                               info->loader_start);
-        }
-=======
-        fixupcontext[FIXUP_ENTRYPOINT] = entry;
-
-        write_bootloader("bootloader", info->loader_start,
-                         primary_loader, fixupcontext);
-
->>>>>>> f976b09e
+            write_bootloader("bootloader", info->loader_start,
+                             primary_loader, fixupcontext);
+        }
+
         if (info->nb_cpus > 1) {
             info->write_secondary_boot(cpu, info);
         }
