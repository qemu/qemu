--- conflicted
+++ resolved
@@ -406,12 +406,8 @@
 
 static uint32_t QEMU_NORETURN pxa2xx_dma_readbad(void *opaque, target_phys_addr_t offset)
 {
-<<<<<<< HEAD
-    cpu_abort(cpu_single_env, "%s: Bad access width\n", __FUNCTION__);
-=======
     hw_error("%s: Bad access width\n", __FUNCTION__);
     return 5;
->>>>>>> 2ac71179
 }
 
 static void QEMU_NORETURN pxa2xx_dma_writebad(void *opaque,
