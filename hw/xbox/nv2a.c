/*
 * QEMU Geforce NV2A implementation
 *
 * Copyright (c) 2012 espes
 * Copyright (c) 2015 Jannik Vogel
 *
 * This program is free software; you can redistribute it and/or
 * modify it under the terms of the GNU General Public License as
 * published by the Free Software Foundation; either version 2 or
 * (at your option) version 3 of the License.
 *
 * This program is distributed in the hope that it will be useful,
 * but WITHOUT ANY WARRANTY; without even the implied warranty of
 * MERCHANTABILITY or FITNESS FOR A PARTICULAR PURPOSE.  See the
 * GNU General Public License for more details.
 *
 * You should have received a copy of the GNU General Public License
 * along with this program; if not, see <http://www.gnu.org/licenses/>.
 */
#include "hw/hw.h"
#include "hw/i386/pc.h"
#include "ui/console.h"
#include "hw/pci/pci.h"
#include "ui/console.h"
#include "hw/display/vga.h"
#include "hw/display/vga_int.h"
#include "qemu/queue.h"
#include "qemu/thread.h"
#include "qapi/qmp/qstring.h"
#include "gl/gloffscreen.h"
#include "gl/glextensions.h"

#include "hw/xbox/g-lru-cache.h"
#include "hw/xbox/swizzle.h"
#include "hw/xbox/u_format_r11g11b10f.h"
#include "hw/xbox/nv2a_shaders.h"
#include "hw/xbox/nv2a_debug.h"

#include "hw/xbox/nv2a.h"

#define USE_TEXTURE_CACHE

#define NV_NUM_BLOCKS 21
#define NV_PMC          0   /* card master control */
#define NV_PBUS         1   /* bus control */
#define NV_PFIFO        2   /* MMIO and DMA FIFO submission to PGRAPH and VPE */
#define NV_PFIFO_CACHE  3
#define NV_PRMA         4   /* access to BAR0/BAR1 from real mode */
#define NV_PVIDEO       5   /* video overlay */
#define NV_PTIMER       6   /* time measurement and time-based alarms */
#define NV_PCOUNTER     7   /* performance monitoring counters */
#define NV_PVPE         8   /* MPEG2 decoding engine */
#define NV_PTV          9   /* TV encoder */
#define NV_PRMFB        10  /* aliases VGA memory window */
#define NV_PRMVIO       11  /* aliases VGA sequencer and graphics controller registers */
#define NV_PFB          12  /* memory interface */
#define NV_PSTRAPS      13  /* straps readout / override */
#define NV_PGRAPH       14  /* accelerated 2d/3d drawing engine */
#define NV_PCRTC        15  /* more CRTC controls */
#define NV_PRMCIO       16  /* aliases VGA CRTC and attribute controller registers */
#define NV_PRAMDAC      17  /* RAMDAC, cursor, and PLL control */
#define NV_PRMDIO       18  /* aliases VGA palette registers */
#define NV_PRAMIN       19  /* RAMIN access */
#define NV_USER         20  /* PFIFO MMIO and DMA submission area */



#define NV_PMC_BOOT_0                                    0x00000000
#define NV_PMC_INTR_0                                    0x00000100
#   define NV_PMC_INTR_0_PFIFO                                 (1 << 8)
#   define NV_PMC_INTR_0_PGRAPH                               (1 << 12)
#   define NV_PMC_INTR_0_PCRTC                                (1 << 24)
#   define NV_PMC_INTR_0_PBUS                                 (1 << 28)
#   define NV_PMC_INTR_0_SOFTWARE                             (1 << 31)
#define NV_PMC_INTR_EN_0                                 0x00000140
#   define NV_PMC_INTR_EN_0_HARDWARE                            1
#   define NV_PMC_INTR_EN_0_SOFTWARE                            2
#define NV_PMC_ENABLE                                    0x00000200
#   define NV_PMC_ENABLE_PFIFO                                 (1 << 8)
#   define NV_PMC_ENABLE_PGRAPH                               (1 << 12)


/* These map approximately to the pci registers */
#define NV_PBUS_PCI_NV_0                                 0x00000800
#   define NV_PBUS_PCI_NV_0_VENDOR_ID                         0x0000FFFF
#   define NV_CONFIG_PCI_NV_0_DEVICE_ID                       0xFFFF0000
#define NV_PBUS_PCI_NV_1                                 0x00000804
#define NV_PBUS_PCI_NV_2                                 0x00000808
#   define NV_PBUS_PCI_NV_2_REVISION_ID                       0x000000FF
#   define NV_PBUS_PCI_NV_2_CLASS_CODE                        0xFFFFFF00


#define NV_PFIFO_INTR_0                                  0x00000100
#   define NV_PFIFO_INTR_0_CACHE_ERROR                          (1 << 0)
#   define NV_PFIFO_INTR_0_RUNOUT                               (1 << 4)
#   define NV_PFIFO_INTR_0_RUNOUT_OVERFLOW                      (1 << 8)
#   define NV_PFIFO_INTR_0_DMA_PUSHER                          (1 << 12)
#   define NV_PFIFO_INTR_0_DMA_PT                              (1 << 16)
#   define NV_PFIFO_INTR_0_SEMAPHORE                           (1 << 20)
#   define NV_PFIFO_INTR_0_ACQUIRE_TIMEOUT                     (1 << 24)
#define NV_PFIFO_INTR_EN_0                               0x00000140
#   define NV_PFIFO_INTR_EN_0_CACHE_ERROR                       (1 << 0)
#   define NV_PFIFO_INTR_EN_0_RUNOUT                            (1 << 4)
#   define NV_PFIFO_INTR_EN_0_RUNOUT_OVERFLOW                   (1 << 8)
#   define NV_PFIFO_INTR_EN_0_DMA_PUSHER                       (1 << 12)
#   define NV_PFIFO_INTR_EN_0_DMA_PT                           (1 << 16)
#   define NV_PFIFO_INTR_EN_0_SEMAPHORE                        (1 << 20)
#   define NV_PFIFO_INTR_EN_0_ACQUIRE_TIMEOUT                  (1 << 24)
#define NV_PFIFO_RAMHT                                   0x00000210
#   define NV_PFIFO_RAMHT_BASE_ADDRESS                        0x000001F0
#   define NV_PFIFO_RAMHT_SIZE                                0x00030000
#       define NV_PFIFO_RAMHT_SIZE_4K                             0
#       define NV_PFIFO_RAMHT_SIZE_8K                             1
#       define NV_PFIFO_RAMHT_SIZE_16K                            2
#       define NV_PFIFO_RAMHT_SIZE_32K                            3
#   define NV_PFIFO_RAMHT_SEARCH                              0x03000000
#       define NV_PFIFO_RAMHT_SEARCH_16                           0
#       define NV_PFIFO_RAMHT_SEARCH_32                           1
#       define NV_PFIFO_RAMHT_SEARCH_64                           2
#       define NV_PFIFO_RAMHT_SEARCH_128                          3
#define NV_PFIFO_RAMFC                                   0x00000214
#   define NV_PFIFO_RAMFC_BASE_ADDRESS1                       0x000001FC
#   define NV_PFIFO_RAMFC_SIZE                                0x00010000
#   define NV_PFIFO_RAMFC_BASE_ADDRESS2                       0x00FE0000
#define NV_PFIFO_RAMRO                                   0x00000218
#   define NV_PFIFO_RAMRO_BASE_ADDRESS                        0x000001FE
#   define NV_PFIFO_RAMRO_SIZE                                0x00010000
#define NV_PFIFO_RUNOUT_STATUS                           0x00000400
#   define NV_PFIFO_RUNOUT_STATUS_RANOUT                       (1 << 0)
#   define NV_PFIFO_RUNOUT_STATUS_LOW_MARK                     (1 << 4)
#   define NV_PFIFO_RUNOUT_STATUS_HIGH_MARK                    (1 << 8)
#define NV_PFIFO_MODE                                    0x00000504
#define NV_PFIFO_DMA                                     0x00000508
#define NV_PFIFO_CACHE1_PUSH0                            0x00001200
#   define NV_PFIFO_CACHE1_PUSH0_ACCESS                         (1 << 0)
#define NV_PFIFO_CACHE1_PUSH1                            0x00001204
#   define NV_PFIFO_CACHE1_PUSH1_CHID                         0x0000001F
#   define NV_PFIFO_CACHE1_PUSH1_MODE                         0x00000100
#define NV_PFIFO_CACHE1_STATUS                           0x00001214
#   define NV_PFIFO_CACHE1_STATUS_LOW_MARK                      (1 << 4)
#   define NV_PFIFO_CACHE1_STATUS_HIGH_MARK                     (1 << 8)
#define NV_PFIFO_CACHE1_DMA_PUSH                         0x00001220
#   define NV_PFIFO_CACHE1_DMA_PUSH_ACCESS                      (1 << 0)
#   define NV_PFIFO_CACHE1_DMA_PUSH_STATE                       (1 << 4)
#   define NV_PFIFO_CACHE1_DMA_PUSH_BUFFER                      (1 << 8)
#   define NV_PFIFO_CACHE1_DMA_PUSH_STATUS                     (1 << 12)
#   define NV_PFIFO_CACHE1_DMA_PUSH_ACQUIRE                    (1 << 16)
#define NV_PFIFO_CACHE1_DMA_FETCH                        0x00001224
#   define NV_PFIFO_CACHE1_DMA_FETCH_TRIG                     0x000000F8
#   define NV_PFIFO_CACHE1_DMA_FETCH_SIZE                     0x0000E000
#   define NV_PFIFO_CACHE1_DMA_FETCH_MAX_REQS                 0x001F0000
#define NV_PFIFO_CACHE1_DMA_STATE                        0x00001228
#   define NV_PFIFO_CACHE1_DMA_STATE_METHOD_TYPE                (1 << 0)
#   define NV_PFIFO_CACHE1_DMA_STATE_METHOD                   0x00001FFC
#   define NV_PFIFO_CACHE1_DMA_STATE_SUBCHANNEL               0x0000E000
#   define NV_PFIFO_CACHE1_DMA_STATE_METHOD_COUNT             0x1FFC0000
#   define NV_PFIFO_CACHE1_DMA_STATE_ERROR                    0xE0000000
#       define NV_PFIFO_CACHE1_DMA_STATE_ERROR_NONE               0
#       define NV_PFIFO_CACHE1_DMA_STATE_ERROR_CALL               1
#       define NV_PFIFO_CACHE1_DMA_STATE_ERROR_NON_CACHE          2
#       define NV_PFIFO_CACHE1_DMA_STATE_ERROR_RETURN             3
#       define NV_PFIFO_CACHE1_DMA_STATE_ERROR_RESERVED_CMD       4
#       define NV_PFIFO_CACHE1_DMA_STATE_ERROR_PROTECTION         6
#define NV_PFIFO_CACHE1_DMA_INSTANCE                     0x0000122C
#   define NV_PFIFO_CACHE1_DMA_INSTANCE_ADDRESS               0x0000FFFF
#define NV_PFIFO_CACHE1_DMA_PUT                          0x00001240
#define NV_PFIFO_CACHE1_DMA_GET                          0x00001244
#define NV_PFIFO_CACHE1_DMA_SUBROUTINE                   0x0000124C
#   define NV_PFIFO_CACHE1_DMA_SUBROUTINE_RETURN_OFFSET       0x1FFFFFFC
#   define NV_PFIFO_CACHE1_DMA_SUBROUTINE_STATE                (1 << 0)
#define NV_PFIFO_CACHE1_PULL0                            0x00001250
#   define NV_PFIFO_CACHE1_PULL0_ACCESS                        (1 << 0)
#define NV_PFIFO_CACHE1_ENGINE                           0x00001280
#define NV_PFIFO_CACHE1_DMA_DCOUNT                       0x000012A0
#   define NV_PFIFO_CACHE1_DMA_DCOUNT_VALUE                   0x00001FFC
#define NV_PFIFO_CACHE1_DMA_GET_JMP_SHADOW               0x000012A4
#   define NV_PFIFO_CACHE1_DMA_GET_JMP_SHADOW_OFFSET          0x1FFFFFFC
#define NV_PFIFO_CACHE1_DMA_RSVD_SHADOW                  0x000012A8
#define NV_PFIFO_CACHE1_DMA_DATA_SHADOW                  0x000012AC


#define NV_PGRAPH_INTR                                   0x00000100
#   define NV_PGRAPH_INTR_NOTIFY                              (1 << 0)
#   define NV_PGRAPH_INTR_MISSING_HW                          (1 << 4)
#   define NV_PGRAPH_INTR_TLB_PRESENT_DMA_R                   (1 << 6)
#   define NV_PGRAPH_INTR_TLB_PRESENT_DMA_W                   (1 << 7)
#   define NV_PGRAPH_INTR_TLB_PRESENT_TEX_A                   (1 << 8)
#   define NV_PGRAPH_INTR_TLB_PRESENT_TEX_B                   (1 << 9)
#   define NV_PGRAPH_INTR_TLB_PRESENT_VTX                    (1 << 10)
#   define NV_PGRAPH_INTR_CONTEXT_SWITCH                     (1 << 12)
#   define NV_PGRAPH_INTR_STATE3D                            (1 << 13)
#   define NV_PGRAPH_INTR_BUFFER_NOTIFY                      (1 << 16)
#   define NV_PGRAPH_INTR_ERROR                              (1 << 20)
#   define NV_PGRAPH_INTR_SINGLE_STEP                        (1 << 24)
#define NV_PGRAPH_NSOURCE                                0x00000108
#   define NV_PGRAPH_NSOURCE_NOTIFICATION                     (1 << 0)
#define NV_PGRAPH_INTR_EN                                0x00000140
#   define NV_PGRAPH_INTR_EN_NOTIFY                           (1 << 0)
#   define NV_PGRAPH_INTR_EN_MISSING_HW                       (1 << 4)
#   define NV_PGRAPH_INTR_EN_TLB_PRESENT_DMA_R                (1 << 6)
#   define NV_PGRAPH_INTR_EN_TLB_PRESENT_DMA_W                (1 << 7)
#   define NV_PGRAPH_INTR_EN_TLB_PRESENT_TEX_A                (1 << 8)
#   define NV_PGRAPH_INTR_EN_TLB_PRESENT_TEX_B                (1 << 9)
#   define NV_PGRAPH_INTR_EN_TLB_PRESENT_VTX                 (1 << 10)
#   define NV_PGRAPH_INTR_EN_CONTEXT_SWITCH                  (1 << 12)
#   define NV_PGRAPH_INTR_EN_STATE3D                         (1 << 13)
#   define NV_PGRAPH_INTR_EN_BUFFER_NOTIFY                   (1 << 16)
#   define NV_PGRAPH_INTR_EN_ERROR                           (1 << 20)
#   define NV_PGRAPH_INTR_EN_SINGLE_STEP                     (1 << 24)
#define NV_PGRAPH_CTX_CONTROL                            0x00000144
#   define NV_PGRAPH_CTX_CONTROL_MINIMUM_TIME                 0x00000003
#   define NV_PGRAPH_CTX_CONTROL_TIME                           (1 << 8)
#   define NV_PGRAPH_CTX_CONTROL_CHID                          (1 << 16)
#   define NV_PGRAPH_CTX_CONTROL_CHANGE                        (1 << 20)
#   define NV_PGRAPH_CTX_CONTROL_SWITCHING                     (1 << 24)
#   define NV_PGRAPH_CTX_CONTROL_DEVICE                        (1 << 28)
#define NV_PGRAPH_CTX_USER                               0x00000148
#   define NV_PGRAPH_CTX_USER_CHANNEL_3D                        (1 << 0)
#   define NV_PGRAPH_CTX_USER_CHANNEL_3D_VALID                  (1 << 4)
#   define NV_PGRAPH_CTX_USER_SUBCH                           0x0000E000
#   define NV_PGRAPH_CTX_USER_CHID                            0x1F000000
#   define NV_PGRAPH_CTX_USER_SINGLE_STEP                      (1 << 31)
#define NV_PGRAPH_CTX_SWITCH1                            0x0000014C
#   define NV_PGRAPH_CTX_SWITCH1_GRCLASS                      0x000000FF
#   define NV_PGRAPH_CTX_SWITCH1_CHROMA_KEY                    (1 << 12)
#   define NV_PGRAPH_CTX_SWITCH1_SWIZZLE                       (1 << 14)
#   define NV_PGRAPH_CTX_SWITCH1_PATCH_CONFIG                 0x00038000
#   define NV_PGRAPH_CTX_SWITCH1_SYNCHRONIZE                   (1 << 18)
#   define NV_PGRAPH_CTX_SWITCH1_ENDIAN_MODE                   (1 << 19)
#   define NV_PGRAPH_CTX_SWITCH1_CLASS_TYPE                    (1 << 22)
#   define NV_PGRAPH_CTX_SWITCH1_SINGLE_STEP                   (1 << 23)
#   define NV_PGRAPH_CTX_SWITCH1_PATCH_STATUS                  (1 << 24)
#   define NV_PGRAPH_CTX_SWITCH1_CONTEXT_SURFACE0              (1 << 25)
#   define NV_PGRAPH_CTX_SWITCH1_CONTEXT_SURFACE1              (1 << 26)
#   define NV_PGRAPH_CTX_SWITCH1_CONTEXT_PATTERN               (1 << 27)
#   define NV_PGRAPH_CTX_SWITCH1_CONTEXT_ROP                   (1 << 28)
#   define NV_PGRAPH_CTX_SWITCH1_CONTEXT_BETA1                 (1 << 29)
#   define NV_PGRAPH_CTX_SWITCH1_CONTEXT_BETA4                 (1 << 30)
#   define NV_PGRAPH_CTX_SWITCH1_VOLATILE_RESET                (1 << 31)
#define NV_PGRAPH_TRAPPED_ADDR                           0x00000704
#   define NV_PGRAPH_TRAPPED_ADDR_MTHD                        0x00001FFF
#   define NV_PGRAPH_TRAPPED_ADDR_SUBCH                       0x00070000
#   define NV_PGRAPH_TRAPPED_ADDR_CHID                        0x01F00000
#   define NV_PGRAPH_TRAPPED_ADDR_DHV                         0x10000000
#define NV_PGRAPH_TRAPPED_DATA_LOW                       0x00000708
#define NV_PGRAPH_SURFACE                                0x00000710
#   define NV_PGRAPH_SURFACE_WRITE_3D                         0x00700000
#   define NV_PGRAPH_SURFACE_READ_3D                          0x07000000
#   define NV_PGRAPH_SURFACE_MODULO_3D                        0x70000000
#define NV_PGRAPH_INCREMENT                              0x0000071C
#   define NV_PGRAPH_INCREMENT_READ_BLIT                        (1 << 0)
#   define NV_PGRAPH_INCREMENT_READ_3D                          (1 << 1)
#define NV_PGRAPH_FIFO                                   0x00000720
#   define NV_PGRAPH_FIFO_ACCESS                                (1 << 0)
#define NV_PGRAPH_CHANNEL_CTX_TABLE                      0x00000780
#   define NV_PGRAPH_CHANNEL_CTX_TABLE_INST                   0x0000FFFF
#define NV_PGRAPH_CHANNEL_CTX_POINTER                    0x00000784
#   define NV_PGRAPH_CHANNEL_CTX_POINTER_INST                 0x0000FFFF
#define NV_PGRAPH_CHANNEL_CTX_TRIGGER                    0x00000788
#   define NV_PGRAPH_CHANNEL_CTX_TRIGGER_READ_IN                (1 << 0)
#   define NV_PGRAPH_CHANNEL_CTX_TRIGGER_WRITE_OUT              (1 << 1)
#define NV_PGRAPH_CSV0_D                                 0x00000FB4
#   define NV_PGRAPH_CSV0_D_RANGE_MODE                          (1 << 18)
#   define NV_PGRAPH_CSV0_D_FOGENABLE                           (1 << 19)
#   define NV_PGRAPH_CSV0_D_TEXGEN_REF                          (1 << 20)
#       define NV_PGRAPH_CSV0_D_TEXGEN_REF_LOCAL_VIEWER             0
#       define NV_PGRAPH_CSV0_D_TEXGEN_REF_INFINITE_VIEWER          1
#   define NV_PGRAPH_CSV0_D_FOG_MODE                            (1 << 21)
#       define NV_PGRAPH_CSV0_D_FOG_MODE_LINEAR                     0
#       define NV_PGRAPH_CSV0_D_FOG_MODE_EXP                        1
#   define NV_PGRAPH_CSV0_D_FOGGENMODE                          0x01C00000
#       define NV_PGRAPH_CSV0_D_FOGGENMODE_SPEC_ALPHA               0
#       define NV_PGRAPH_CSV0_D_FOGGENMODE_RADIAL                   1
#       define NV_PGRAPH_CSV0_D_FOGGENMODE_PLANAR                   2
#       define NV_PGRAPH_CSV0_D_FOGGENMODE_ABS_PLANAR               3
#       define NV_PGRAPH_CSV0_D_FOGGENMODE_FOG_X                    4
#   define NV_PGRAPH_CSV0_D_MODE                                0xC0000000
#   define NV_PGRAPH_CSV0_D_SKIN                                0x1C000000
#       define NV_PGRAPH_CSV0_D_SKIN_OFF                            0
#       define NV_PGRAPH_CSV0_D_SKIN_2G                             1
#       define NV_PGRAPH_CSV0_D_SKIN_2                              2
#       define NV_PGRAPH_CSV0_D_SKIN_3G                             3
#       define NV_PGRAPH_CSV0_D_SKIN_3                              4
#       define NV_PGRAPH_CSV0_D_SKIN_4G                             5
#       define NV_PGRAPH_CSV0_D_SKIN_4                              6
#define NV_PGRAPH_CSV0_C                                 0x00000FB8
#   define NV_PGRAPH_CSV0_C_CHEOPS_PROGRAM_START                0x0000FF00
#   define NV_PGRAPH_CSV0_C_NORMALIZATION_ENABLE                (1 << 27)
#define NV_PGRAPH_CSV1_B                                 0x00000FBC
#define NV_PGRAPH_CSV1_A                                 0x00000FC0
#   define NV_PGRAPH_CSV1_A_T0_ENABLE                           (1 << 0)
#   define NV_PGRAPH_CSV1_A_T0_MODE                             (1 << 1)
#   define NV_PGRAPH_CSV1_A_T0_TEXTURE                          (1 << 2)
#       define NV_PGRAPH_CSV1_A_T0_TEXTURE_2D                       0
#       define NV_PGRAPH_CSV1_A_T0_TEXTURE_3D                       1
#   define NV_PGRAPH_CSV1_A_T0_S                                0x00000070
#       define NV_PGRAPH_CSV1_A_T0_S_DISABLE                        0
#       define NV_PGRAPH_CSV1_A_T0_S_NORMAL_MAP                     4
#       define NV_PGRAPH_CSV1_A_T0_S_REFLECTION_MAP                 5
#       define NV_PGRAPH_CSV1_A_T0_S_EYE_LINEAR                     1
#       define NV_PGRAPH_CSV1_A_T0_S_OBJECT_LINEAR                  2
#       define NV_PGRAPH_CSV1_A_T0_S_SPHERE_MAP                     3
#   define NV_PGRAPH_CSV1_A_T0_T                                0x00000380
#   define NV_PGRAPH_CSV1_A_T0_R                                0x00001C00
#   define NV_PGRAPH_CSV1_A_T0_Q                                0x0000E000
#   define NV_PGRAPH_CSV1_A_T1_ENABLE                           (1 << 16)
#   define NV_PGRAPH_CSV1_A_T1_MODE                             (1 << 17)
#   define NV_PGRAPH_CSV1_A_T1_TEXTURE                          (1 << 18)
#   define NV_PGRAPH_CSV1_A_T1_S                                0x00700000
#   define NV_PGRAPH_CSV1_A_T1_T                                0x03800000
#   define NV_PGRAPH_CSV1_A_T1_R                                0x1C000000
#   define NV_PGRAPH_CSV1_A_T1_Q                                0xE0000000
#define NV_PGRAPH_CHEOPS_OFFSET                          0x00000FC4
#   define NV_PGRAPH_CHEOPS_OFFSET_PROG_LD_PTR                  0x000000FF
#   define NV_PGRAPH_CHEOPS_OFFSET_CONST_LD_PTR                 0x0000FF00
#define NV_PGRAPH_BLEND                                  0x00001804
#   define NV_PGRAPH_BLEND_EQN                                  0x00000007
#   define NV_PGRAPH_BLEND_EN                                   (1 << 3)
#   define NV_PGRAPH_BLEND_SFACTOR                              0x000000F0
#       define NV_PGRAPH_BLEND_SFACTOR_ZERO                         0
#       define NV_PGRAPH_BLEND_SFACTOR_ONE                          1
#       define NV_PGRAPH_BLEND_SFACTOR_SRC_COLOR                    2
#       define NV_PGRAPH_BLEND_SFACTOR_ONE_MINUS_SRC_COLOR          3
#       define NV_PGRAPH_BLEND_SFACTOR_SRC_ALPHA                    4
#       define NV_PGRAPH_BLEND_SFACTOR_ONE_MINUS_SRC_ALPHA          5
#       define NV_PGRAPH_BLEND_SFACTOR_DST_ALPHA                    6
#       define NV_PGRAPH_BLEND_SFACTOR_ONE_MINUS_DST_ALPHA          7
#       define NV_PGRAPH_BLEND_SFACTOR_DST_COLOR                    8
#       define NV_PGRAPH_BLEND_SFACTOR_ONE_MINUS_DST_COLOR          9
#       define NV_PGRAPH_BLEND_SFACTOR_SRC_ALPHA_SATURATE           10
#       define NV_PGRAPH_BLEND_SFACTOR_CONSTANT_COLOR               12
#       define NV_PGRAPH_BLEND_SFACTOR_ONE_MINUS_CONSTANT_COLOR     13
#       define NV_PGRAPH_BLEND_SFACTOR_CONSTANT_ALPHA               14
#       define NV_PGRAPH_BLEND_SFACTOR_ONE_MINUS_CONSTANT_ALPHA     15
#   define NV_PGRAPH_BLEND_DFACTOR                              0x00000F00
#       define NV_PGRAPH_BLEND_DFACTOR_ZERO                         0
#       define NV_PGRAPH_BLEND_DFACTOR_ONE                          1
#       define NV_PGRAPH_BLEND_DFACTOR_SRC_COLOR                    2
#       define NV_PGRAPH_BLEND_DFACTOR_ONE_MINUS_SRC_COLOR          3
#       define NV_PGRAPH_BLEND_DFACTOR_SRC_ALPHA                    4
#       define NV_PGRAPH_BLEND_DFACTOR_ONE_MINUS_SRC_ALPHA          5
#       define NV_PGRAPH_BLEND_DFACTOR_DST_ALPHA                    6
#       define NV_PGRAPH_BLEND_DFACTOR_ONE_MINUS_DST_ALPHA          7
#       define NV_PGRAPH_BLEND_DFACTOR_DST_COLOR                    8
#       define NV_PGRAPH_BLEND_DFACTOR_ONE_MINUS_DST_COLOR          9
#       define NV_PGRAPH_BLEND_DFACTOR_SRC_ALPHA_SATURATE           10
#       define NV_PGRAPH_BLEND_DFACTOR_CONSTANT_COLOR               12
#       define NV_PGRAPH_BLEND_DFACTOR_ONE_MINUS_CONSTANT_COLOR     13
#       define NV_PGRAPH_BLEND_DFACTOR_CONSTANT_ALPHA               14
#       define NV_PGRAPH_BLEND_DFACTOR_ONE_MINUS_CONSTANT_ALPHA     15
#   define NV_PGRAPH_BLEND_LOGICOP_ENABLE                       (1 << 16)
#   define NV_PGRAPH_BLEND_LOGICOP                              0x0000F000
#define NV_PGRAPH_BLENDCOLOR                             0x00001808
#define NV_PGRAPH_BUMPOFFSET1                            0x0000184C
#define NV_PGRAPH_BUMPSCALE1                             0x00001858
#define NV_PGRAPH_CLEARRECTX                             0x00001864
#       define NV_PGRAPH_CLEARRECTX_XMIN                          0x00000FFF
#       define NV_PGRAPH_CLEARRECTX_XMAX                          0x0FFF0000
#define NV_PGRAPH_CLEARRECTY                             0x00001868
#       define NV_PGRAPH_CLEARRECTY_YMIN                          0x00000FFF
#       define NV_PGRAPH_CLEARRECTY_YMAX                          0x0FFF0000
#define NV_PGRAPH_COLORCLEARVALUE                        0x0000186C
#define NV_PGRAPH_COMBINEFACTOR0                         0x00001880
#define NV_PGRAPH_COMBINEFACTOR1                         0x000018A0
#define NV_PGRAPH_COMBINEALPHAI0                         0x000018C0
#define NV_PGRAPH_COMBINEALPHAO0                         0x000018E0
#define NV_PGRAPH_COMBINECOLORI0                         0x00001900
#define NV_PGRAPH_COMBINECOLORO0                         0x00001920
#define NV_PGRAPH_COMBINECTL                             0x00001940
#define NV_PGRAPH_COMBINESPECFOG0                        0x00001944
#define NV_PGRAPH_COMBINESPECFOG1                        0x00001948
#define NV_PGRAPH_CONTROL_0                              0x0000194C
#   define NV_PGRAPH_CONTROL_0_ALPHAREF                         0x000000FF
#   define NV_PGRAPH_CONTROL_0_ALPHAFUNC                        0x00000F00
#   define NV_PGRAPH_CONTROL_0_ALPHATESTENABLE                  (1 << 12)
#   define NV_PGRAPH_CONTROL_0_ZENABLE                          (1 << 14)
#   define NV_PGRAPH_CONTROL_0_ZFUNC                            0x000F0000
#       define NV_PGRAPH_CONTROL_0_ZFUNC_NEVER                      0
#       define NV_PGRAPH_CONTROL_0_ZFUNC_LESS                       1
#       define NV_PGRAPH_CONTROL_0_ZFUNC_EQUAL                      2
#       define NV_PGRAPH_CONTROL_0_ZFUNC_LEQUAL                     3
#       define NV_PGRAPH_CONTROL_0_ZFUNC_GREATER                    4
#       define NV_PGRAPH_CONTROL_0_ZFUNC_NOTEQUAL                   5
#       define NV_PGRAPH_CONTROL_0_ZFUNC_GEQUAL                     6
#       define NV_PGRAPH_CONTROL_0_ZFUNC_ALWAYS                     7
#   define NV_PGRAPH_CONTROL_0_ZWRITEENABLE                     (1 << 24)
#   define NV_PGRAPH_CONTROL_0_STENCIL_WRITE_ENABLE             (1 << 25)
#   define NV_PGRAPH_CONTROL_0_ALPHA_WRITE_ENABLE               (1 << 26)
#   define NV_PGRAPH_CONTROL_0_RED_WRITE_ENABLE                 (1 << 27)
#   define NV_PGRAPH_CONTROL_0_GREEN_WRITE_ENABLE               (1 << 28)
#   define NV_PGRAPH_CONTROL_0_BLUE_WRITE_ENABLE                (1 << 29)
#define NV_PGRAPH_CONTROL_1                              0x00001950
#   define NV_PGRAPH_CONTROL_1_STENCIL_TEST_ENABLE              (1 << 0)
#   define NV_PGRAPH_CONTROL_1_STENCIL_FUNC                     0x000000F0
#       define NV_PGRAPH_CONTROL_1_STENCIL_FUNC_NEVER               0
#       define NV_PGRAPH_CONTROL_1_STENCIL_FUNC_LESS                1
#       define NV_PGRAPH_CONTROL_1_STENCIL_FUNC_EQUAL               2
#       define NV_PGRAPH_CONTROL_1_STENCIL_FUNC_LEQUAL              3
#       define NV_PGRAPH_CONTROL_1_STENCIL_FUNC_GREATER             4
#       define NV_PGRAPH_CONTROL_1_STENCIL_FUNC_NOTEQUAL            5
#       define NV_PGRAPH_CONTROL_1_STENCIL_FUNC_GEQUAL              6
#       define NV_PGRAPH_CONTROL_1_STENCIL_FUNC_ALWAYS              7
#   define NV_PGRAPH_CONTROL_1_STENCIL_REF                      0x0000FF00
#   define NV_PGRAPH_CONTROL_1_STENCIL_MASK_READ                0x00FF0000
#   define NV_PGRAPH_CONTROL_1_STENCIL_MASK_WRITE               0xFF000000
#define NV_PGRAPH_CONTROL_2                              0x00001954
#   define NV_PGRAPH_CONTROL_2_STENCIL_OP_FAIL                  0x0000000F
#   define NV_PGRAPH_CONTROL_2_STENCIL_OP_ZFAIL                 0x000000F0
#   define NV_PGRAPH_CONTROL_2_STENCIL_OP_ZPASS                 0x00000F00
#       define NV_PGRAPH_CONTROL_2_STENCIL_OP_V_KEEP                1
#       define NV_PGRAPH_CONTROL_2_STENCIL_OP_V_ZERO                2
#       define NV_PGRAPH_CONTROL_2_STENCIL_OP_V_REPLACE             3
#       define NV_PGRAPH_CONTROL_2_STENCIL_OP_V_INCRSAT             4
#       define NV_PGRAPH_CONTROL_2_STENCIL_OP_V_DECRSAT             5
#       define NV_PGRAPH_CONTROL_2_STENCIL_OP_V_INVERT              6
#       define NV_PGRAPH_CONTROL_2_STENCIL_OP_V_INCR                7
#       define NV_PGRAPH_CONTROL_2_STENCIL_OP_V_DECR                8
#define NV_PGRAPH_CONTROL_3                              0x00001958
#   define NV_PGRAPH_CONTROL_3_FOGENABLE                        (1 << 8)
#   define NV_PGRAPH_CONTROL_3_FOG_MODE                         0x00070000
#       define NV_PGRAPH_CONTROL_3_FOG_MODE_LINEAR                  0
#       define NV_PGRAPH_CONTROL_3_FOG_MODE_EXP                     1
#       define NV_PGRAPH_CONTROL_3_FOG_MODE_EXP2                    3
#       define NV_PGRAPH_CONTROL_3_FOG_MODE_EXP_ABS                 5
#       define NV_PGRAPH_CONTROL_3_FOG_MODE_EXP2_ABS                7
#       define NV_PGRAPH_CONTROL_3_FOG_MODE_LINEAR_ABS              4
#define NV_PGRAPH_FOGCOLOR                               0x00001980
#   define NV_PGRAPH_FOGCOLOR_RED                               0x00FF0000
#   define NV_PGRAPH_FOGCOLOR_GREEN                             0x0000FF00
#   define NV_PGRAPH_FOGCOLOR_BLUE                              0x000000FF
#   define NV_PGRAPH_FOGCOLOR_ALPHA                             0xFF000000
#define NV_PGRAPH_FOGPARAM0                              0x00001984
#define NV_PGRAPH_FOGPARAM1                              0x00001988
#define NV_PGRAPH_SETUPRASTER                            0x00001990
#   define NV_PGRAPH_SETUPRASTER_FRONTFACEMODE                  0x00000003
#       define NV_PGRAPH_SETUPRASTER_FRONTFACEMODE_FILL             0
#       define NV_PGRAPH_SETUPRASTER_FRONTFACEMODE_POINT            1
#       define NV_PGRAPH_SETUPRASTER_FRONTFACEMODE_LINE             2
#   define NV_PGRAPH_SETUPRASTER_BACKFACEMODE                   0x0000000C
#   define NV_PGRAPH_SETUPRASTER_CULLCTRL                       0x00600000
#       define NV_PGRAPH_SETUPRASTER_CULLCTRL_FRONT                 1
#       define NV_PGRAPH_SETUPRASTER_CULLCTRL_BACK                  2
#       define NV_PGRAPH_SETUPRASTER_CULLCTRL_FRONT_AND_BACK        3
#   define NV_PGRAPH_SETUPRASTER_FRONTFACE                      (1 << 23)
#   define NV_PGRAPH_SETUPRASTER_CULLENABLE                     (1 << 28)
#   define NV_PGRAPH_SETUPRASTER_Z_FORMAT                       (1 << 29)
#define NV_PGRAPH_SHADERCLIPMODE                         0x00001994
#define NV_PGRAPH_SHADERCTL                              0x00001998
#define NV_PGRAPH_SHADERPROG                             0x0000199C
#define NV_PGRAPH_SPECFOGFACTOR0                         0x000019AC
#define NV_PGRAPH_SPECFOGFACTOR1                         0x000019B0
#define NV_PGRAPH_TEXADDRESS0                            0x000019BC
#   define NV_PGRAPH_TEXADDRESS0_ADDRU                          0x00000007
#       define NV_PGRAPH_TEXADDRESS0_ADDRU_WRAP                      1
#       define NV_PGRAPH_TEXADDRESS0_ADDRU_MIRROR                    2
#       define NV_PGRAPH_TEXADDRESS0_ADDRU_CLAMP_TO_EDGE             3
#       define NV_PGRAPH_TEXADDRESS0_ADDRU_BORDER                    4
#       define NV_PGRAPH_TEXADDRESS0_ADDRU_CLAMP_OGL                 5
#   define NV_PGRAPH_TEXADDRESS0_WRAP_U                         (1 << 4)
#   define NV_PGRAPH_TEXADDRESS0_ADDRV                          0x00000700
#   define NV_PGRAPH_TEXADDRESS0_WRAP_V                         (1 << 12)
#   define NV_PGRAPH_TEXADDRESS0_ADDRP                          0x00070000
#   define NV_PGRAPH_TEXADDRESS0_WRAP_P                         (1 << 20)
#   define NV_PGRAPH_TEXADDRESS0_WRAP_Q                         (1 << 24)
#define NV_PGRAPH_TEXADDRESS1                            0x000019C0
#define NV_PGRAPH_TEXADDRESS2                            0x000019C4
#define NV_PGRAPH_TEXADDRESS3                            0x000019C8
#define NV_PGRAPH_TEXCTL0_0                              0x000019CC
#   define NV_PGRAPH_TEXCTL0_0_ALPHAKILLEN                      (1 << 2)
#   define NV_PGRAPH_TEXCTL0_0_MAX_LOD_CLAMP                    0x0003FFC0
#   define NV_PGRAPH_TEXCTL0_0_MIN_LOD_CLAMP                    0x3FFC0000
#   define NV_PGRAPH_TEXCTL0_0_ENABLE                           (1 << 30)
#define NV_PGRAPH_TEXCTL0_1                              0x000019D0
#define NV_PGRAPH_TEXCTL0_2                              0x000019D4
#define NV_PGRAPH_TEXCTL0_3                              0x000019D8
#define NV_PGRAPH_TEXCTL1_0                              0x000019DC
#   define NV_PGRAPH_TEXCTL1_0_IMAGE_PITCH                      0xFFFF0000
#define NV_PGRAPH_TEXCTL1_1                              0x000019E0
#define NV_PGRAPH_TEXCTL1_2                              0x000019E4
#define NV_PGRAPH_TEXCTL1_3                              0x000019E8
#define NV_PGRAPH_TEXCTL2_0                              0x000019EC
#define NV_PGRAPH_TEXCTL2_1                              0x000019F0
#define NV_PGRAPH_TEXFILTER0                             0x000019F4
#   define NV_PGRAPH_TEXFILTER0_MIPMAP_LOD_BIAS                 0x00001FFF
#   define NV_PGRAPH_TEXFILTER0_MIN                             0x003F0000
#       define NV_PGRAPH_TEXFILTER0_MIN_BOX_LOD0                    1
#       define NV_PGRAPH_TEXFILTER0_MIN_TENT_LOD0                   2
#       define NV_PGRAPH_TEXFILTER0_MIN_BOX_NEARESTLOD              3
#       define NV_PGRAPH_TEXFILTER0_MIN_TENT_NEARESTLOD             4
#       define NV_PGRAPH_TEXFILTER0_MIN_BOX_TENT_LOD                5
#       define NV_PGRAPH_TEXFILTER0_MIN_TENT_TENT_LOD               6
#       define NV_PGRAPH_TEXFILTER0_MIN_CONVOLUTION_2D_LOD0         7
#   define NV_PGRAPH_TEXFILTER0_MAG                             0x0F000000
#   define NV_PGRAPH_TEXFILTER0_ASIGNED                         (1 << 28)
#   define NV_PGRAPH_TEXFILTER0_RSIGNED                         (1 << 29)
#   define NV_PGRAPH_TEXFILTER0_GSIGNED                         (1 << 30)
#   define NV_PGRAPH_TEXFILTER0_BSIGNED                         (1 << 31)
#define NV_PGRAPH_TEXFILTER1                             0x000019F8
#define NV_PGRAPH_TEXFILTER2                             0x000019FC
#define NV_PGRAPH_TEXFILTER3                             0x00001A00
#define NV_PGRAPH_TEXFMT0                                0x00001A04
#   define NV_PGRAPH_TEXFMT0_CONTEXT_DMA                        (1 << 1)
#   define NV_PGRAPH_TEXFMT0_CUBEMAPENABLE                      (1 << 2)
#   define NV_PGRAPH_TEXFMT0_DIMENSIONALITY                     0x000000C0
#   define NV_PGRAPH_TEXFMT0_COLOR                              0x00007F00
#   define NV_PGRAPH_TEXFMT0_MIPMAP_LEVELS                      0x000F0000
#   define NV_PGRAPH_TEXFMT0_BASE_SIZE_U                        0x00F00000
#   define NV_PGRAPH_TEXFMT0_BASE_SIZE_V                        0x0F000000
#   define NV_PGRAPH_TEXFMT0_BASE_SIZE_P                        0xF0000000
#define NV_PGRAPH_TEXFMT1                                0x00001A08
#define NV_PGRAPH_TEXFMT2                                0x00001A0C
#define NV_PGRAPH_TEXFMT3                                0x00001A10
#define NV_PGRAPH_TEXIMAGERECT0                          0x00001A14
#   define NV_PGRAPH_TEXIMAGERECT0_WIDTH                        0x1FFF0000
#   define NV_PGRAPH_TEXIMAGERECT0_HEIGHT                       0x00001FFF
#define NV_PGRAPH_TEXIMAGERECT1                          0x00001A18
#define NV_PGRAPH_TEXIMAGERECT2                          0x00001A1C
#define NV_PGRAPH_TEXIMAGERECT3                          0x00001A20
#define NV_PGRAPH_TEXOFFSET0                             0x00001A24
#define NV_PGRAPH_TEXOFFSET1                             0x00001A28
#define NV_PGRAPH_TEXOFFSET2                             0x00001A2C
#define NV_PGRAPH_TEXOFFSET3                             0x00001A30
#define NV_PGRAPH_TEXPALETTE0                            0x00001A34
#   define NV_PGRAPH_TEXPALETTE0_CONTEXT_DMA                    (1 << 0)
#   define NV_PGRAPH_TEXPALETTE0_LENGTH                         0x0000000C
#       define NV_PGRAPH_TEXPALETTE0_LENGTH_256                     0
#       define NV_PGRAPH_TEXPALETTE0_LENGTH_128                     1
#       define NV_PGRAPH_TEXPALETTE0_LENGTH_64                      2
#       define NV_PGRAPH_TEXPALETTE0_LENGTH_32                      3
#   define NV_PGRAPH_TEXPALETTE0_OFFSET                         0xFFFFFFC0
#define NV_PGRAPH_TEXPALETTE1                            0x00001A38
#define NV_PGRAPH_TEXPALETTE2                            0x00001A3C
#define NV_PGRAPH_TEXPALETTE3                            0x00001A40
#define NV_PGRAPH_ZSTENCILCLEARVALUE                     0x00001A88
#define NV_PGRAPH_ZCLIPMAX                               0x00001ABC
#define NV_PGRAPH_ZCLIPMIN                               0x00001A90


#define NV_PCRTC_INTR_0                                  0x00000100
#   define NV_PCRTC_INTR_0_VBLANK                               (1 << 0)
#define NV_PCRTC_INTR_EN_0                               0x00000140
#   define NV_PCRTC_INTR_EN_0_VBLANK                            (1 << 0)
#define NV_PCRTC_START                                   0x00000800
#define NV_PCRTC_CONFIG                                  0x00000804


#define NV_PVIDEO_INTR                                   0x00000100
#   define NV_PVIDEO_INTR_BUFFER_0                              (1 << 0)
#   define NV_PVIDEO_INTR_BUFFER_1                              (1 << 4)
#define NV_PVIDEO_INTR_EN                                0x00000140
#   define NV_PVIDEO_INTR_EN_BUFFER_0                           (1 << 0)
#   define NV_PVIDEO_INTR_EN_BUFFER_1                           (1 << 4)
#define NV_PVIDEO_BUFFER                                 0x00000700
#   define NV_PVIDEO_BUFFER_0_USE                               (1 << 0)
#   define NV_PVIDEO_BUFFER_1_USE                               (1 << 4)
#define NV_PVIDEO_STOP                                   0x00000704
#define NV_PVIDEO_BASE                                   0x00000900
#define NV_PVIDEO_LIMIT                                  0x00000908
#define NV_PVIDEO_LUMINANCE                              0x00000910
#define NV_PVIDEO_CHROMINANCE                            0x00000918
#define NV_PVIDEO_OFFSET                                 0x00000920
#define NV_PVIDEO_SIZE_IN                                0x00000928
#   define NV_PVIDEO_SIZE_IN_WIDTH                            0x000007FF
#   define NV_PVIDEO_SIZE_IN_HEIGHT                           0x07FF0000
#define NV_PVIDEO_POINT_IN                               0x00000930
#   define NV_PVIDEO_POINT_IN_S                               0x00007FFF
#   define NV_PVIDEO_POINT_IN_T                               0xFFFE0000
#define NV_PVIDEO_DS_DX                                  0x00000938
#define NV_PVIDEO_DT_DY                                  0x00000940
#define NV_PVIDEO_POINT_OUT                              0x00000948
#   define NV_PVIDEO_POINT_OUT_X                              0x00000FFF
#   define NV_PVIDEO_POINT_OUT_Y                              0x0FFF0000
#define NV_PVIDEO_SIZE_OUT                               0x00000950
#   define NV_PVIDEO_SIZE_OUT_WIDTH                           0x00000FFF
#   define NV_PVIDEO_SIZE_OUT_HEIGHT                          0x0FFF0000
#define NV_PVIDEO_FORMAT                                 0x00000958
#   define NV_PVIDEO_FORMAT_PITCH                             0x00001FFF
#   define NV_PVIDEO_FORMAT_COLOR                             0x00030000
#       define NV_PVIDEO_FORMAT_COLOR_LE_CR8YB8CB8YA8             1
#   define NV_PVIDEO_FORMAT_DISPLAY                            (1 << 20)


#define NV_PTIMER_INTR_0                                 0x00000100
#   define NV_PTIMER_INTR_0_ALARM                               (1 << 0)
#define NV_PTIMER_INTR_EN_0                              0x00000140
#   define NV_PTIMER_INTR_EN_0_ALARM                            (1 << 0)
#define NV_PTIMER_NUMERATOR                              0x00000200
#define NV_PTIMER_DENOMINATOR                            0x00000210
#define NV_PTIMER_TIME_0                                 0x00000400
#define NV_PTIMER_TIME_1                                 0x00000410
#define NV_PTIMER_ALARM_0                                0x00000420


#define NV_PFB_CFG0                                      0x00000200
#   define NV_PFB_CFG0_PART                                   0x00000003
#define NV_PFB_CSTATUS                                   0x0000020C
#define NV_PFB_WBC                                       0x00000410
#   define NV_PFB_WBC_FLUSH                                     (1 << 16)


#define NV_PRAMDAC_NVPLL_COEFF                           0x00000500
#   define NV_PRAMDAC_NVPLL_COEFF_MDIV                        0x000000FF
#   define NV_PRAMDAC_NVPLL_COEFF_NDIV                        0x0000FF00
#   define NV_PRAMDAC_NVPLL_COEFF_PDIV                        0x00070000
#define NV_PRAMDAC_MPLL_COEFF                            0x00000504
#   define NV_PRAMDAC_MPLL_COEFF_MDIV                         0x000000FF
#   define NV_PRAMDAC_MPLL_COEFF_NDIV                         0x0000FF00
#   define NV_PRAMDAC_MPLL_COEFF_PDIV                         0x00070000
#define NV_PRAMDAC_VPLL_COEFF                            0x00000508
#   define NV_PRAMDAC_VPLL_COEFF_MDIV                         0x000000FF
#   define NV_PRAMDAC_VPLL_COEFF_NDIV                         0x0000FF00
#   define NV_PRAMDAC_VPLL_COEFF_PDIV                         0x00070000
#define NV_PRAMDAC_PLL_TEST_COUNTER                      0x00000514
#   define NV_PRAMDAC_PLL_TEST_COUNTER_NOOFIPCLKS             0x000003FF
#   define NV_PRAMDAC_PLL_TEST_COUNTER_VALUE                  0x0000FFFF
#   define NV_PRAMDAC_PLL_TEST_COUNTER_ENABLE                  (1 << 16)
#   define NV_PRAMDAC_PLL_TEST_COUNTER_RESET                   (1 << 20)
#   define NV_PRAMDAC_PLL_TEST_COUNTER_SOURCE                 0x03000000
#   define NV_PRAMDAC_PLL_TEST_COUNTER_VPLL2_LOCK              (1 << 27)
#   define NV_PRAMDAC_PLL_TEST_COUNTER_PDIV_RST                (1 << 28)
#   define NV_PRAMDAC_PLL_TEST_COUNTER_NVPLL_LOCK              (1 << 29)
#   define NV_PRAMDAC_PLL_TEST_COUNTER_MPLL_LOCK               (1 << 30)
#   define NV_PRAMDAC_PLL_TEST_COUNTER_VPLL_LOCK               (1 << 31)


#define NV_USER_DMA_PUT                                  0x40
#define NV_USER_DMA_GET                                  0x44
#define NV_USER_REF                                      0x48



/* DMA objects */
#define NV_DMA_FROM_MEMORY_CLASS                         0x02
#define NV_DMA_TO_MEMORY_CLASS                           0x03
#define NV_DMA_IN_MEMORY_CLASS                           0x3d

#define NV_DMA_CLASS                                          0x00000FFF
#define NV_DMA_PAGE_TABLE                                      (1 << 12)
#define NV_DMA_PAGE_ENTRY                                      (1 << 13)
#define NV_DMA_FLAGS_ACCESS                                    (1 << 14)
#define NV_DMA_FLAGS_MAPPING_COHERENCY                         (1 << 15)
#define NV_DMA_TARGET                                         0x00030000
#   define NV_DMA_TARGET_NVM                                      0x00000000
#   define NV_DMA_TARGET_NVM_TILED                                0x00010000
#   define NV_DMA_TARGET_PCI                                      0x00020000
#   define NV_DMA_TARGET_AGP                                      0x00030000
#define NV_DMA_ADJUST                                         0xFFF00000

#define NV_DMA_ADDRESS                                        0xFFFFF000


#define NV_RAMHT_HANDLE                                       0xFFFFFFFF
#define NV_RAMHT_INSTANCE                                     0x0000FFFF
#define NV_RAMHT_ENGINE                                       0x00030000
#   define NV_RAMHT_ENGINE_SW                                     0x00000000
#   define NV_RAMHT_ENGINE_GRAPHICS                               0x00010000
#   define NV_RAMHT_ENGINE_DVD                                    0x00020000
#define NV_RAMHT_CHID                                         0x1F000000
#define NV_RAMHT_STATUS                                       0x80000000



/* graphic classes and methods */
#define NV_SET_OBJECT                                        0x00000000


#define NV_CONTEXT_SURFACES_2D                           0x0062
#   define NV062_SET_CONTEXT_DMA_IMAGE_SOURCE                 0x00620184
#   define NV062_SET_CONTEXT_DMA_IMAGE_DESTIN                 0x00620188
#   define NV062_SET_COLOR_FORMAT                             0x00620300
#       define NV062_SET_COLOR_FORMAT_LE_Y8                    0x01
#       define NV062_SET_COLOR_FORMAT_LE_A8R8G8B8              0x0A
#   define NV062_SET_PITCH                                    0x00620304
#   define NV062_SET_OFFSET_SOURCE                            0x00620308
#   define NV062_SET_OFFSET_DESTIN                            0x0062030C

#define NV_IMAGE_BLIT                                    0x009F
#   define NV09F_SET_CONTEXT_SURFACES                         0x009F019C
#   define NV09F_SET_OPERATION                                0x009F02FC
#       define NV09F_SET_OPERATION_SRCCOPY                        3
#   define NV09F_CONTROL_POINT_IN                             0x009F0300
#   define NV09F_CONTROL_POINT_OUT                            0x009F0304
#   define NV09F_SIZE                                         0x009F0308


#define NV_KELVIN_PRIMITIVE                              0x0097
#   define NV097_NO_OPERATION                                 0x00970100
#   define NV097_WAIT_FOR_IDLE                                0x00970110
#   define NV097_SET_FLIP_READ                                0x00970120
#   define NV097_SET_FLIP_WRITE                               0x00970124
#   define NV097_SET_FLIP_MODULO                              0x00970128
#   define NV097_FLIP_INCREMENT_WRITE                         0x0097012C
#   define NV097_FLIP_STALL                                   0x00970130
#   define NV097_SET_CONTEXT_DMA_NOTIFIES                     0x00970180
#   define NV097_SET_CONTEXT_DMA_A                            0x00970184
#   define NV097_SET_CONTEXT_DMA_B                            0x00970188
#   define NV097_SET_CONTEXT_DMA_STATE                        0x00970190
#   define NV097_SET_CONTEXT_DMA_COLOR                        0x00970194
#   define NV097_SET_CONTEXT_DMA_ZETA                         0x00970198
#   define NV097_SET_CONTEXT_DMA_VERTEX_A                     0x0097019C
#   define NV097_SET_CONTEXT_DMA_VERTEX_B                     0x009701A0
#   define NV097_SET_CONTEXT_DMA_SEMAPHORE                    0x009701A4
#   define NV097_SET_CONTEXT_DMA_REPORT                       0x009701A8
#   define NV097_SET_SURFACE_CLIP_HORIZONTAL                  0x00970200
#       define NV097_SET_SURFACE_CLIP_HORIZONTAL_X                0x0000FFFF
#       define NV097_SET_SURFACE_CLIP_HORIZONTAL_WIDTH            0xFFFF0000
#   define NV097_SET_SURFACE_CLIP_VERTICAL                    0x00970204
#       define NV097_SET_SURFACE_CLIP_VERTICAL_Y                  0x0000FFFF
#       define NV097_SET_SURFACE_CLIP_VERTICAL_HEIGHT             0xFFFF0000
#   define NV097_SET_SURFACE_FORMAT                           0x00970208
#       define NV097_SET_SURFACE_FORMAT_COLOR                     0x0000000F
#           define NV097_SET_SURFACE_FORMAT_COLOR_LE_X1R5G5B5_Z1R5G5B5     0x01
#           define NV097_SET_SURFACE_FORMAT_COLOR_LE_X1R5G5B5_O1R5G5B5     0x02
#           define NV097_SET_SURFACE_FORMAT_COLOR_LE_R5G6B5                0x03
#           define NV097_SET_SURFACE_FORMAT_COLOR_LE_X8R8G8B8_Z8R8G8B8     0x04
#           define NV097_SET_SURFACE_FORMAT_COLOR_LE_X8R8G8B8_O8R8G8B8     0x05
#           define NV097_SET_SURFACE_FORMAT_COLOR_LE_X1A7R8G8B8_Z1A7R8G8B8 0x06
#           define NV097_SET_SURFACE_FORMAT_COLOR_LE_X1A7R8G8B8_O1A7R8G8B8 0x07
#           define NV097_SET_SURFACE_FORMAT_COLOR_LE_A8R8G8B8              0x08
#           define NV097_SET_SURFACE_FORMAT_COLOR_LE_B8                    0x09
#           define NV097_SET_SURFACE_FORMAT_COLOR_LE_G8B8                  0x0A
#       define NV097_SET_SURFACE_FORMAT_ZETA                      0x000000F0
#           define NV097_SET_SURFACE_FORMAT_ZETA_Z16                       1
#           define NV097_SET_SURFACE_FORMAT_ZETA_Z24S8                     2
#       define NV097_SET_SURFACE_FORMAT_TYPE                      0x00000F00
#           define NV097_SET_SURFACE_FORMAT_TYPE_PITCH                     0x1
#           define NV097_SET_SURFACE_FORMAT_TYPE_SWIZZLE                   0x2
#       define NV097_SET_SURFACE_FORMAT_ANTI_ALIASING             0x0000F000
#           define NV097_SET_SURFACE_FORMAT_ANTI_ALIASING_CENTER_1         0
#           define NV097_SET_SURFACE_FORMAT_ANTI_ALIASING_CENTER_CORNER_2  1
#           define NV097_SET_SURFACE_FORMAT_ANTI_ALIASING_SQUARE_OFFSET_4  2
#       define NV097_SET_SURFACE_FORMAT_WIDTH                     0x00FF0000
#       define NV097_SET_SURFACE_FORMAT_HEIGHT                    0xFF000000
#   define NV097_SET_SURFACE_PITCH                            0x0097020C
#       define NV097_SET_SURFACE_PITCH_COLOR                      0x0000FFFF
#       define NV097_SET_SURFACE_PITCH_ZETA                       0xFFFF0000
#   define NV097_SET_SURFACE_COLOR_OFFSET                     0x00970210
#   define NV097_SET_SURFACE_ZETA_OFFSET                      0x00970214
#   define NV097_SET_COMBINER_ALPHA_ICW                       0x00970260
#   define NV097_SET_COMBINER_SPECULAR_FOG_CW0                0x00970288
#   define NV097_SET_COMBINER_SPECULAR_FOG_CW1                0x0097028C
#   define NV097_SET_CONTROL0                                 0x00970290
#       define NV097_SET_CONTROL0_STENCIL_WRITE_ENABLE            (1 << 0)
#       define NV097_SET_CONTROL0_Z_FORMAT                        (1 << 12)
#   define NV097_SET_FOG_MODE                                 0x0097029C
#       define NV097_SET_FOG_MODE_V_LINEAR                        0x2601
#       define NV097_SET_FOG_MODE_V_EXP                           0x800
#       define NV097_SET_FOG_MODE_V_EXP2                          0x801
#       define NV097_SET_FOG_MODE_V_EXP_ABS                       0x802
#       define NV097_SET_FOG_MODE_V_EXP2_ABS                      0x803
#       define NV097_SET_FOG_MODE_V_LINEAR_ABS                    0x804
#   define NV097_SET_FOG_GEN_MODE                             0x009702A0
#       define NV097_SET_FOG_GEN_MODE_V_SPEC_ALPHA                0
#       define NV097_SET_FOG_GEN_MODE_V_RADIAL                    1
#       define NV097_SET_FOG_GEN_MODE_V_PLANAR                    2
#       define NV097_SET_FOG_GEN_MODE_V_ABS_PLANAR                3
#       define NV097_SET_FOG_GEN_MODE_V_FOG_X                     6
#   define NV097_SET_FOG_ENABLE                               0x009702A4
#   define NV097_SET_FOG_COLOR                                0x009702A8
#       define NV097_SET_FOG_COLOR_RED                            0x000000FF
#       define NV097_SET_FOG_COLOR_GREEN                          0x0000FF00
#       define NV097_SET_FOG_COLOR_BLUE                           0x00FF0000
#       define NV097_SET_FOG_COLOR_ALPHA                          0xFF000000
#   define NV097_SET_ALPHA_TEST_ENABLE                        0x00970300
#   define NV097_SET_BLEND_ENABLE                             0x00970304
#   define NV097_SET_CULL_FACE_ENABLE                         0x00970308
#   define NV097_SET_DEPTH_TEST_ENABLE                        0x0097030C
#   define NV097_SET_SKIN_MODE                                0x00970328
#       define NV097_SET_SKIN_MODE_OFF                            0
#       define NV097_SET_SKIN_MODE_2G                             1
#       define NV097_SET_SKIN_MODE_2                              2
#       define NV097_SET_SKIN_MODE_3G                             3
#       define NV097_SET_SKIN_MODE_3                              4
#       define NV097_SET_SKIN_MODE_4G                             5
#       define NV097_SET_SKIN_MODE_4                              6
#   define NV097_SET_STENCIL_TEST_ENABLE                      0x0097032C
#   define NV097_SET_ALPHA_FUNC                               0x0097033C
#   define NV097_SET_ALPHA_REF                                0x00970340
#   define NV097_SET_BLEND_FUNC_SFACTOR                       0x00970344
#       define NV097_SET_BLEND_FUNC_SFACTOR_V_ZERO                0x0000
#       define NV097_SET_BLEND_FUNC_SFACTOR_V_ONE                 0x0001
#       define NV097_SET_BLEND_FUNC_SFACTOR_V_SRC_COLOR           0x0300
#       define NV097_SET_BLEND_FUNC_SFACTOR_V_ONE_MINUS_SRC_COLOR 0x0301
#       define NV097_SET_BLEND_FUNC_SFACTOR_V_SRC_ALPHA           0x0302
#       define NV097_SET_BLEND_FUNC_SFACTOR_V_ONE_MINUS_SRC_ALPHA 0x0303
#       define NV097_SET_BLEND_FUNC_SFACTOR_V_DST_ALPHA           0x0304
#       define NV097_SET_BLEND_FUNC_SFACTOR_V_ONE_MINUS_DST_ALPHA 0x0305
#       define NV097_SET_BLEND_FUNC_SFACTOR_V_DST_COLOR           0x0306
#       define NV097_SET_BLEND_FUNC_SFACTOR_V_ONE_MINUS_DST_COLOR 0x0307
#       define NV097_SET_BLEND_FUNC_SFACTOR_V_SRC_ALPHA_SATURATE  0x0308
#       define NV097_SET_BLEND_FUNC_SFACTOR_V_CONSTANT_COLOR      0x8001
#       define NV097_SET_BLEND_FUNC_SFACTOR_V_ONE_MINUS_CONSTANT_COLOR 0x8002
#       define NV097_SET_BLEND_FUNC_SFACTOR_V_CONSTANT_ALPHA      0x8003
#       define NV097_SET_BLEND_FUNC_SFACTOR_V_ONE_MINUS_CONSTANT_ALPHA 0x8004
#   define NV097_SET_BLEND_FUNC_DFACTOR                       0x00970348
#       define NV097_SET_BLEND_FUNC_DFACTOR_V_ZERO                0x0000
#       define NV097_SET_BLEND_FUNC_DFACTOR_V_ONE                 0x0001
#       define NV097_SET_BLEND_FUNC_DFACTOR_V_SRC_COLOR           0x0300
#       define NV097_SET_BLEND_FUNC_DFACTOR_V_ONE_MINUS_SRC_COLOR 0x0301
#       define NV097_SET_BLEND_FUNC_DFACTOR_V_SRC_ALPHA           0x0302
#       define NV097_SET_BLEND_FUNC_DFACTOR_V_ONE_MINUS_SRC_ALPHA 0x0303
#       define NV097_SET_BLEND_FUNC_DFACTOR_V_DST_ALPHA           0x0304
#       define NV097_SET_BLEND_FUNC_DFACTOR_V_ONE_MINUS_DST_ALPHA 0x0305
#       define NV097_SET_BLEND_FUNC_DFACTOR_V_DST_COLOR           0x0306
#       define NV097_SET_BLEND_FUNC_DFACTOR_V_ONE_MINUS_DST_COLOR 0x0307
#       define NV097_SET_BLEND_FUNC_DFACTOR_V_SRC_ALPHA_SATURATE  0x0308
#       define NV097_SET_BLEND_FUNC_DFACTOR_V_CONSTANT_COLOR      0x8001
#       define NV097_SET_BLEND_FUNC_DFACTOR_V_ONE_MINUS_CONSTANT_COLOR 0x8002
#       define NV097_SET_BLEND_FUNC_DFACTOR_V_CONSTANT_ALPHA      0x8003
#       define NV097_SET_BLEND_FUNC_DFACTOR_V_ONE_MINUS_CONSTANT_ALPHA 0x8004
#   define NV097_SET_BLEND_COLOR                              0x0097034C
#   define NV097_SET_BLEND_EQUATION                           0x00970350
#       define NV097_SET_BLEND_EQUATION_V_FUNC_SUBTRACT           0x800A
#       define NV097_SET_BLEND_EQUATION_V_FUNC_REVERSE_SUBTRACT   0x800B
#       define NV097_SET_BLEND_EQUATION_V_FUNC_ADD                0x8006
#       define NV097_SET_BLEND_EQUATION_V_MIN                     0x8007
#       define NV097_SET_BLEND_EQUATION_V_MAX                     0x8008
#       define NV097_SET_BLEND_EQUATION_V_FUNC_REVERSE_SUBTRACT_SIGNED 0xF005
#       define NV097_SET_BLEND_EQUATION_V_FUNC_ADD_SIGNED         0xF006
#   define NV097_SET_DEPTH_FUNC                               0x00970354
#   define NV097_SET_COLOR_MASK                               0x00970358
#       define NV097_SET_COLOR_MASK_BLUE_WRITE_ENABLE             (1 << 0)
#       define NV097_SET_COLOR_MASK_GREEN_WRITE_ENABLE            (1 << 8)
#       define NV097_SET_COLOR_MASK_RED_WRITE_ENABLE              (1 << 16)
#       define NV097_SET_COLOR_MASK_ALPHA_WRITE_ENABLE            (1 << 24)
#   define NV097_SET_DEPTH_MASK                               0x0097035C
#   define NV097_SET_STENCIL_MASK                             0x00970360
#   define NV097_SET_STENCIL_FUNC                             0x00970364
#   define NV097_SET_STENCIL_FUNC_REF                         0x00970368
#   define NV097_SET_STENCIL_FUNC_MASK                        0x0097036C
#   define NV097_SET_STENCIL_OP_FAIL                          0x00970370
#   define NV097_SET_STENCIL_OP_ZFAIL                         0x00970374
#   define NV097_SET_STENCIL_OP_ZPASS                         0x00970378
#       define NV097_SET_STENCIL_OP_V_KEEP                        0x1E00
#       define NV097_SET_STENCIL_OP_V_ZERO                        0x0000
#       define NV097_SET_STENCIL_OP_V_REPLACE                     0x1E01
#       define NV097_SET_STENCIL_OP_V_INCRSAT                     0x1E02
#       define NV097_SET_STENCIL_OP_V_DECRSAT                     0x1E03
#       define NV097_SET_STENCIL_OP_V_INVERT                      0x150A
#       define NV097_SET_STENCIL_OP_V_INCR                        0x8507
#       define NV097_SET_STENCIL_OP_V_DECR                        0x8508
#   define NV097_SET_FRONT_POLYGON_MODE                       0x0097038C
#       define NV097_SET_FRONT_POLYGON_MODE_V_POINT               0x1B00
#       define NV097_SET_FRONT_POLYGON_MODE_V_LINE                0x1B01
#       define NV097_SET_FRONT_POLYGON_MODE_V_FILL                0x1B02
#   define NV097_SET_BACK_POLYGON_MODE                        0x00970390
#   define NV097_SET_CLIP_MIN                                 0x00970394
#   define NV097_SET_CLIP_MAX                                 0x00970398
#   define NV097_SET_CULL_FACE                                0x0097039C
#       define NV097_SET_CULL_FACE_V_FRONT                         0x404
#       define NV097_SET_CULL_FACE_V_BACK                          0x405
#       define NV097_SET_CULL_FACE_V_FRONT_AND_BACK                0x408
#   define NV097_SET_FRONT_FACE                               0x009703A0
#       define NV097_SET_FRONT_FACE_V_CW                           0x900
#       define NV097_SET_FRONT_FACE_V_CCW                          0x901
#   define NV097_SET_NORMALIZATION_ENABLE                     0x009703A4
#   define NV097_SET_TEXGEN_S                                 0x009703C0
#       define NV097_SET_TEXGEN_S_DISABLE                         0x0000
#       define NV097_SET_TEXGEN_S_EYE_LINEAR                      0x2400
#       define NV097_SET_TEXGEN_S_OBJECT_LINEAR                   0x2401
#       define NV097_SET_TEXGEN_S_SPHERE_MAP                      0x2402
#       define NV097_SET_TEXGEN_S_REFLECTION_MAP                  0x8512
#       define NV097_SET_TEXGEN_S_NORMAL_MAP                      0x8511
#   define NV097_SET_TEXGEN_T                                 0x009703C4
#   define NV097_SET_TEXGEN_R                                 0x009703C8
#   define NV097_SET_TEXGEN_Q                                 0x009703CC
#   define NV097_SET_TEXTURE_MATRIX_ENABLE                    0x00970420
#   define NV097_SET_PROJECTION_MATRIX                        0x00970440
#   define NV097_SET_MODEL_VIEW_MATRIX                        0x00970480
#   define NV097_SET_INVERSE_MODEL_VIEW_MATRIX                0x00970580
#   define NV097_SET_COMPOSITE_MATRIX                         0x00970680
#   define NV097_SET_TEXTURE_MATRIX                           0x009706C0
<<<<<<< HEAD
#   define NV097_SET_FOG_PARAMS                               0x009709C0
=======
#   define NV097_SET_TEXGEN_PLANE_S                           0x00970840
#   define NV097_SET_TEXGEN_PLANE_T                           0x00970850
#   define NV097_SET_TEXGEN_PLANE_R                           0x00970860
#   define NV097_SET_TEXGEN_PLANE_Q                           0x00970870
>>>>>>> 92d79c8a
#   define NV097_SET_TEXGEN_VIEW_MODEL                        0x009709CC
#       define NV097_SET_TEXGEN_VIEW_MODEL_LOCAL_VIEWER           0
#       define NV097_SET_TEXGEN_VIEW_MODEL_INFINITE_VIEWER        1
#   define NV097_SET_FOG_PLANE                                0x009709D0
#   define NV097_SET_VIEWPORT_OFFSET                          0x00970A20
#   define NV097_SET_COMBINER_FACTOR0                         0x00970A60
#   define NV097_SET_COMBINER_FACTOR1                         0x00970A80
#   define NV097_SET_COMBINER_ALPHA_OCW                       0x00970AA0
#   define NV097_SET_COMBINER_COLOR_ICW                       0x00970AC0
#   define NV097_SET_VIEWPORT_SCALE                           0x00970AF0
#   define NV097_SET_TRANSFORM_PROGRAM                        0x00970B00
#   define NV097_SET_TRANSFORM_CONSTANT                       0x00970B80
#   define NV097_SET_VERTEX3F                                 0x00971500
#   define NV097_SET_VERTEX4F                                 0x00971518
#   define NV097_SET_VERTEX_DATA_ARRAY_OFFSET                 0x00971720
#   define NV097_SET_VERTEX_DATA_ARRAY_FORMAT                 0x00971760
#       define NV097_SET_VERTEX_DATA_ARRAY_FORMAT_TYPE            0x0000000F
#           define NV097_SET_VERTEX_DATA_ARRAY_FORMAT_TYPE_UB_D3D     0
#           define NV097_SET_VERTEX_DATA_ARRAY_FORMAT_TYPE_S1         1
#           define NV097_SET_VERTEX_DATA_ARRAY_FORMAT_TYPE_F          2
#           define NV097_SET_VERTEX_DATA_ARRAY_FORMAT_TYPE_UB_OGL     4
#           define NV097_SET_VERTEX_DATA_ARRAY_FORMAT_TYPE_S32K       5
#           define NV097_SET_VERTEX_DATA_ARRAY_FORMAT_TYPE_CMP        6
#       define NV097_SET_VERTEX_DATA_ARRAY_FORMAT_SIZE            0x000000F0
#       define NV097_SET_VERTEX_DATA_ARRAY_FORMAT_STRIDE          0xFFFFFF00
#   define NV097_SET_LOGIC_OP_ENABLE                          0x009717BC
#   define NV097_SET_LOGIC_OP                                 0x009717C0
#   define NV097_CLEAR_REPORT_VALUE                           0x009717C8
#       define NV097_CLEAR_REPORT_VALUE_TYPE                      0xFFFFFFFF
#           define NV097_CLEAR_REPORT_VALUE_TYPE_ZPASS_PIXEL_CNT      1
#   define NV097_SET_ZPASS_PIXEL_COUNT_ENABLE                 0x009717CC
#   define NV097_GET_REPORT                                   0x009717D0
#       define NV097_GET_REPORT_OFFSET                            0x00FFFFFF
#       define NV097_GET_REPORT_TYPE                              0xFF000000
#           define NV097_GET_REPORT_TYPE_ZPASS_PIXEL_CNT              1
#   define NV097_SET_SHADER_CLIP_PLANE_MODE                   0x009717F8
#   define NV097_SET_BEGIN_END                                0x009717FC
#       define NV097_SET_BEGIN_END_OP_END                         0x00
#       define NV097_SET_BEGIN_END_OP_POINTS                      0x01
#       define NV097_SET_BEGIN_END_OP_LINES                       0x02
#       define NV097_SET_BEGIN_END_OP_LINE_LOOP                   0x03
#       define NV097_SET_BEGIN_END_OP_LINE_STRIP                  0x04
#       define NV097_SET_BEGIN_END_OP_TRIANGLES                   0x05
#       define NV097_SET_BEGIN_END_OP_TRIANGLE_STRIP              0x06
#       define NV097_SET_BEGIN_END_OP_TRIANGLE_FAN                0x07
#       define NV097_SET_BEGIN_END_OP_QUADS                       0x08
#       define NV097_SET_BEGIN_END_OP_QUAD_STRIP                  0x09
#       define NV097_SET_BEGIN_END_OP_POLYGON                     0x0A
#   define NV097_ARRAY_ELEMENT16                              0x00971800
#   define NV097_ARRAY_ELEMENT32                              0x00971808
#   define NV097_DRAW_ARRAYS                                  0x00971810
#       define NV097_DRAW_ARRAYS_COUNT                            0xFF000000
#       define NV097_DRAW_ARRAYS_START_INDEX                      0x00FFFFFF
#   define NV097_INLINE_ARRAY                                 0x00971818
#   define NV097_SET_VERTEX_DATA2F_M                          0x00971880
#   define NV097_SET_VERTEX_DATA4F_M                          0x00971A00
#   define NV097_SET_VERTEX_DATA2S                            0x00971900
#   define NV097_SET_VERTEX_DATA4UB                           0x00971940
#   define NV097_SET_VERTEX_DATA4S_M                          0x00971980
#   define NV097_SET_TEXTURE_OFFSET                           0x00971B00
#   define NV097_SET_TEXTURE_FORMAT                           0x00971B04
#       define NV097_SET_TEXTURE_FORMAT_CONTEXT_DMA               0x00000003
#       define NV097_SET_TEXTURE_FORMAT_CUBEMAP_ENABLE            (1 << 2)
#       define NV097_SET_TEXTURE_FORMAT_DIMENSIONALITY            0x000000F0
#       define NV097_SET_TEXTURE_FORMAT_COLOR                     0x0000FF00
#           define NV097_SET_TEXTURE_FORMAT_COLOR_SZ_Y8             0x00
#           define NV097_SET_TEXTURE_FORMAT_COLOR_SZ_A1R5G5B5       0x02
#           define NV097_SET_TEXTURE_FORMAT_COLOR_SZ_X1R5G5B5       0x03
#           define NV097_SET_TEXTURE_FORMAT_COLOR_SZ_A4R4G4B4       0x04
#           define NV097_SET_TEXTURE_FORMAT_COLOR_SZ_R5G6B5         0x05
#           define NV097_SET_TEXTURE_FORMAT_COLOR_SZ_A8R8G8B8       0x06
#           define NV097_SET_TEXTURE_FORMAT_COLOR_SZ_X8R8G8B8       0x07
#           define NV097_SET_TEXTURE_FORMAT_COLOR_SZ_I8_A8R8G8B8    0x0B
#           define NV097_SET_TEXTURE_FORMAT_COLOR_L_DXT1_A1R5G5B5   0x0C
#           define NV097_SET_TEXTURE_FORMAT_COLOR_L_DXT23_A8R8G8B8  0x0E
#           define NV097_SET_TEXTURE_FORMAT_COLOR_L_DXT45_A8R8G8B8  0x0F
#           define NV097_SET_TEXTURE_FORMAT_COLOR_LU_IMAGE_R5G6B5   0x11
#           define NV097_SET_TEXTURE_FORMAT_COLOR_LU_IMAGE_A8R8G8B8 0x12
#           define NV097_SET_TEXTURE_FORMAT_COLOR_SZ_A8             0x19
#           define NV097_SET_TEXTURE_FORMAT_COLOR_SZ_A8Y8           0x1A
#           define NV097_SET_TEXTURE_FORMAT_COLOR_LU_IMAGE_A4R4G4B4 0x1D
#           define NV097_SET_TEXTURE_FORMAT_COLOR_LU_IMAGE_X8R8G8B8 0x1E
#           define NV097_SET_TEXTURE_FORMAT_COLOR_LC_IMAGE_CR8YB8CB8YA8 0x24
#           define NV097_SET_TEXTURE_FORMAT_COLOR_SZ_R6G5B5         0x27
#           define NV097_SET_TEXTURE_FORMAT_COLOR_SZ_G8B8           0x28
# define NV097_SET_TEXTURE_FORMAT_COLOR_LU_IMAGE_DEPTH_X8_Y24_FIXED 0x2E
#           define NV097_SET_TEXTURE_FORMAT_COLOR_LU_IMAGE_DEPTH_Y16_FIXED 0x30
#           define NV097_SET_TEXTURE_FORMAT_COLOR_LU_IMAGE_Y16      0x35
#           define NV097_SET_TEXTURE_FORMAT_COLOR_SZ_A8B8G8R8       0x3A
#           define NV097_SET_TEXTURE_FORMAT_COLOR_LU_IMAGE_A8B8G8R8 0x3F
#       define NV097_SET_TEXTURE_FORMAT_MIPMAP_LEVELS             0x000F0000
#       define NV097_SET_TEXTURE_FORMAT_BASE_SIZE_U               0x00F00000
#       define NV097_SET_TEXTURE_FORMAT_BASE_SIZE_V               0x0F000000
#       define NV097_SET_TEXTURE_FORMAT_BASE_SIZE_P               0xF0000000
#   define NV097_SET_TEXTURE_ADDRESS                          0x00971B08
#   define NV097_SET_TEXTURE_CONTROL0                         0x00971B0C
#       define NV097_SET_TEXTURE_CONTROL0_ENABLE                 (1 << 30)
#       define NV097_SET_TEXTURE_CONTROL0_MIN_LOD_CLAMP           0x3FFC0000
#       define NV097_SET_TEXTURE_CONTROL0_MAX_LOD_CLAMP           0x0003FFC0
#   define NV097_SET_TEXTURE_CONTROL1                         0x00971B10
#       define NV097_SET_TEXTURE_CONTROL1_IMAGE_PITCH             0xFFFF0000
#   define NV097_SET_TEXTURE_FILTER                           0x00971B14
#       define NV097_SET_TEXTURE_FILTER_MIPMAP_LOD_BIAS           0x00001FFF
#       define NV097_SET_TEXTURE_FILTER_MIN                       0x00FF0000
#       define NV097_SET_TEXTURE_FILTER_MAG                       0x0F000000
#       define NV097_SET_TEXTURE_FILTER_ASIGNED                   (1 << 28)
#       define NV097_SET_TEXTURE_FILTER_RSIGNED                   (1 << 29)
#       define NV097_SET_TEXTURE_FILTER_GSIGNED                   (1 << 30)
#       define NV097_SET_TEXTURE_FILTER_BSIGNED                   (1 << 31)
#   define NV097_SET_TEXTURE_IMAGE_RECT                       0x00971B1C
#       define NV097_SET_TEXTURE_IMAGE_RECT_WIDTH                 0xFFFF0000
#       define NV097_SET_TEXTURE_IMAGE_RECT_HEIGHT                0x0000FFFF
#   define NV097_SET_TEXTURE_PALETTE                          0x00971B20
#       define NV097_SET_TEXTURE_PALETTE_CONTEXT_DMA              (1 << 0)
#       define NV097_SET_TEXTURE_PALETTE_LENGTH                   0x0000000C
#         define NV097_SET_TEXTURE_PALETTE_LENGTH_256               0
#         define NV097_SET_TEXTURE_PALETTE_LENGTH_128               1
#         define NV097_SET_TEXTURE_PALETTE_LENGTH_64                2
#         define NV097_SET_TEXTURE_PALETTE_LENGTH_32                3
#       define NV097_SET_TEXTURE_PALETTE_OFFSET                   0xFFFFFFC0
#   define NV097_SET_TEXTURE_SET_BUMP_ENV_MAT                 0x00971B28
#   define NV097_SET_TEXTURE_SET_BUMP_ENV_SCALE               0x00971B38
#   define NV097_SET_TEXTURE_SET_BUMP_ENV_OFFSET              0x00971B3C
#   define NV097_SET_SEMAPHORE_OFFSET                         0x00971D6C
#   define NV097_BACK_END_WRITE_SEMAPHORE_RELEASE             0x00971D70
#   define NV097_SET_ZSTENCIL_CLEAR_VALUE                     0x00971D8C
#   define NV097_SET_COLOR_CLEAR_VALUE                        0x00971D90
#   define NV097_CLEAR_SURFACE                                0x00971D94
#       define NV097_CLEAR_SURFACE_Z                              (1 << 0)
#       define NV097_CLEAR_SURFACE_STENCIL                        (1 << 1)
#       define NV097_CLEAR_SURFACE_COLOR                          0x000000F0
#       define NV097_CLEAR_SURFACE_R                                (1 << 4)
#       define NV097_CLEAR_SURFACE_G                                (1 << 5)
#       define NV097_CLEAR_SURFACE_B                                (1 << 6)
#       define NV097_CLEAR_SURFACE_A                                (1 << 7)
#   define NV097_SET_CLEAR_RECT_HORIZONTAL                    0x00971D98
#   define NV097_SET_CLEAR_RECT_VERTICAL                      0x00971D9C
#   define NV097_SET_SPECULAR_FOG_FACTOR                      0x00971E20
#   define NV097_SET_COMBINER_COLOR_OCW                       0x00971E40
#   define NV097_SET_COMBINER_CONTROL                         0x00971E60
#   define NV097_SET_SHADER_STAGE_PROGRAM                     0x00971E70
#   define NV097_SET_SHADER_OTHER_STAGE_INPUT                 0x00971E78
#   define NV097_SET_TRANSFORM_EXECUTION_MODE                 0x00971E94
#       define NV097_SET_TRANSFORM_EXECUTION_MODE_MODE            0x00000003
#       define NV097_SET_TRANSFORM_EXECUTION_MODE_RANGE_MODE      0xFFFFFFFC
#   define NV097_SET_TRANSFORM_PROGRAM_CXT_WRITE_EN           0x00971E98
#   define NV097_SET_TRANSFORM_PROGRAM_LOAD                   0x00971E9C
#   define NV097_SET_TRANSFORM_PROGRAM_START                  0x00971EA0
#   define NV097_SET_TRANSFORM_CONSTANT_LOAD                  0x00971EA4


static const GLenum kelvin_primitive_map[] = {
    0,
    GL_POINTS,
    GL_LINES,
    GL_LINE_LOOP,
    GL_LINE_STRIP,
    GL_TRIANGLES,
    GL_TRIANGLE_STRIP,
    GL_TRIANGLE_FAN,
    GL_LINES_ADJACENCY, // GL_QUADS,
    // GL_QUAD_STRIP,
    // GL_POLYGON,
};

static const GLenum pgraph_texture_min_filter_map[] = {
    0,
    GL_NEAREST,
    GL_LINEAR,
    GL_NEAREST_MIPMAP_NEAREST,
    GL_LINEAR_MIPMAP_NEAREST,
    GL_NEAREST_MIPMAP_LINEAR,
    GL_LINEAR_MIPMAP_LINEAR,
    GL_LINEAR, /* TODO: Convolution filter... */
};

static const GLenum pgraph_texture_mag_filter_map[] = {
    0,
    GL_NEAREST,
    GL_LINEAR,
    0,
    GL_LINEAR /* TODO: Convolution filter... */
};

static const GLenum pgraph_texture_addr_map[] = {
    0,
    GL_REPEAT,
    GL_MIRRORED_REPEAT,
    GL_CLAMP_TO_EDGE,
    GL_CLAMP_TO_BORDER,
    // GL_CLAMP
};

static const GLenum pgraph_blend_factor_map[] = {
    GL_ZERO,
    GL_ONE,
    GL_SRC_COLOR,
    GL_ONE_MINUS_SRC_COLOR,
    GL_SRC_ALPHA,
    GL_ONE_MINUS_SRC_ALPHA,
    GL_DST_ALPHA,
    GL_ONE_MINUS_DST_ALPHA,
    GL_DST_COLOR,
    GL_ONE_MINUS_DST_COLOR,
    GL_SRC_ALPHA_SATURATE,
    0,
    GL_CONSTANT_COLOR,
    GL_ONE_MINUS_CONSTANT_COLOR,
    GL_CONSTANT_ALPHA,
    GL_ONE_MINUS_CONSTANT_ALPHA,
};

static const GLenum pgraph_blend_equation_map[] = {
    GL_FUNC_SUBTRACT,
    GL_FUNC_REVERSE_SUBTRACT,
    GL_FUNC_ADD,
    GL_MIN,
    GL_MAX,
    GL_FUNC_REVERSE_SUBTRACT,
    GL_FUNC_ADD,
};

static const GLenum pgraph_blend_logicop_map[] = {
    GL_CLEAR,
    GL_AND,
    GL_AND_REVERSE,
    GL_COPY,
    GL_AND_INVERTED,
    GL_NOOP,
    GL_XOR,
    GL_OR,
    GL_NOR,
    GL_EQUIV,
    GL_INVERT,
    GL_OR_REVERSE,
    GL_COPY_INVERTED,
    GL_OR_INVERTED,
    GL_NAND,
    GL_SET,
};

static const GLenum pgraph_cull_face_map[] = {
    0,
    GL_FRONT,
    GL_BACK,
    GL_FRONT_AND_BACK
};

static const GLenum pgraph_polygon_mode_map[] = {
    GL_FILL,
    GL_POINT,
    GL_LINE
};

static const GLenum pgraph_depth_func_map[] = {
    GL_NEVER,
    GL_LESS,
    GL_EQUAL,
    GL_LEQUAL,
    GL_GREATER,
    GL_NOTEQUAL,
    GL_GEQUAL,
    GL_ALWAYS,
};

static const GLenum pgraph_stencil_func_map[] = {
    GL_NEVER,
    GL_LESS,
    GL_EQUAL,
    GL_LEQUAL,
    GL_GREATER,
    GL_NOTEQUAL,
    GL_GEQUAL,
    GL_ALWAYS,
};

static const GLenum pgraph_stencil_op_map[] = {
    0,
    GL_KEEP,
    GL_ZERO,
    GL_REPLACE,
    GL_INCR,
    GL_DECR,
    GL_INVERT,
    GL_INCR_WRAP,
    GL_DECR_WRAP,
};

typedef struct ColorFormatInfo {
    unsigned int bytes_per_pixel;
    bool linear;
    GLint gl_internal_format;
    GLenum gl_format;
    GLenum gl_type;
    GLenum gl_swizzle_mask[4];
} ColorFormatInfo;

static const ColorFormatInfo kelvin_color_format_map[66] = {
    [NV097_SET_TEXTURE_FORMAT_COLOR_SZ_Y8] =
        {1, false, GL_R8, GL_RED, GL_UNSIGNED_BYTE,
         {GL_RED, GL_RED, GL_RED, GL_ONE}},
    [NV097_SET_TEXTURE_FORMAT_COLOR_SZ_A1R5G5B5] =
        {2, false, GL_RGB5_A1, GL_BGRA, GL_UNSIGNED_SHORT_1_5_5_5_REV},
    [NV097_SET_TEXTURE_FORMAT_COLOR_SZ_X1R5G5B5] =
        {2, false, GL_RGB5, GL_BGRA, GL_UNSIGNED_SHORT_1_5_5_5_REV},
    [NV097_SET_TEXTURE_FORMAT_COLOR_SZ_A4R4G4B4] =
        {2, false, GL_RGBA4, GL_BGRA, GL_UNSIGNED_SHORT_4_4_4_4_REV},
    [NV097_SET_TEXTURE_FORMAT_COLOR_SZ_R5G6B5] =
        {2, false, GL_RGB565, GL_RGB, GL_UNSIGNED_SHORT_5_6_5},
    [NV097_SET_TEXTURE_FORMAT_COLOR_SZ_A8R8G8B8] =
        {4, false, GL_RGBA8, GL_BGRA, GL_UNSIGNED_INT_8_8_8_8_REV},
    [NV097_SET_TEXTURE_FORMAT_COLOR_SZ_X8R8G8B8] =
        {4, false, GL_RGB8, GL_BGRA, GL_UNSIGNED_INT_8_8_8_8_REV},

    /* paletted texture */
    [NV097_SET_TEXTURE_FORMAT_COLOR_SZ_I8_A8R8G8B8] =
        {1, false, GL_RGBA8, GL_BGRA, GL_UNSIGNED_INT_8_8_8_8_REV},

    [NV097_SET_TEXTURE_FORMAT_COLOR_L_DXT1_A1R5G5B5] =
        {4, false, GL_COMPRESSED_RGBA_S3TC_DXT1_EXT, 0, GL_RGBA},
    [NV097_SET_TEXTURE_FORMAT_COLOR_L_DXT23_A8R8G8B8] =
        {4, false, GL_COMPRESSED_RGBA_S3TC_DXT3_EXT, 0, GL_RGBA},
    [NV097_SET_TEXTURE_FORMAT_COLOR_L_DXT45_A8R8G8B8] =
        {4, false, GL_COMPRESSED_RGBA_S3TC_DXT5_EXT, 0, GL_RGBA},

    [NV097_SET_TEXTURE_FORMAT_COLOR_LU_IMAGE_R5G6B5] =
        {2, true, GL_RGB565, GL_RGB, GL_UNSIGNED_SHORT_5_6_5},
    [NV097_SET_TEXTURE_FORMAT_COLOR_LU_IMAGE_A8R8G8B8] =
        {4, true, GL_RGBA8, GL_BGRA, GL_UNSIGNED_INT_8_8_8_8_REV},
    [NV097_SET_TEXTURE_FORMAT_COLOR_SZ_A8] =
        {1, false, GL_R8, GL_RED, GL_UNSIGNED_BYTE,
         {GL_ONE, GL_ONE, GL_ONE, GL_RED}},
    [NV097_SET_TEXTURE_FORMAT_COLOR_SZ_A8Y8] =
        {2, false, GL_RG8, GL_RG, GL_UNSIGNED_BYTE,
         {GL_GREEN, GL_GREEN, GL_GREEN, GL_RED}},
    [NV097_SET_TEXTURE_FORMAT_COLOR_LU_IMAGE_A4R4G4B4] =
        {2, false, GL_RGBA4, GL_BGRA, GL_UNSIGNED_SHORT_4_4_4_4_REV},
    [NV097_SET_TEXTURE_FORMAT_COLOR_LU_IMAGE_X8R8G8B8] =
        {4, true, GL_RGB8, GL_BGRA, GL_UNSIGNED_INT_8_8_8_8_REV},

    [NV097_SET_TEXTURE_FORMAT_COLOR_SZ_R6G5B5] =
        {2, false, GL_RGB8_SNORM, GL_RGB, GL_BYTE}, /* FIXME: This might be signed */
    [NV097_SET_TEXTURE_FORMAT_COLOR_SZ_G8B8] =
        {2, false, GL_RG8_SNORM, GL_RG, GL_BYTE, /* FIXME: This might be signed */
         {GL_RED, GL_GREEN, GL_RED, GL_GREEN}},

    /* TODO: format conversion */
    [NV097_SET_TEXTURE_FORMAT_COLOR_LC_IMAGE_CR8YB8CB8YA8] =
        {2, true, GL_RGBA8,  GL_RGBA, GL_UNSIGNED_INT_8_8_8_8_REV},
    [NV097_SET_TEXTURE_FORMAT_COLOR_LU_IMAGE_DEPTH_X8_Y24_FIXED] =
        {4, true, GL_DEPTH24_STENCIL8, GL_DEPTH_STENCIL, GL_UNSIGNED_INT_24_8},
    [NV097_SET_TEXTURE_FORMAT_COLOR_LU_IMAGE_DEPTH_Y16_FIXED] =
        {2, true, GL_DEPTH_COMPONENT16, GL_DEPTH_COMPONENT, GL_UNSIGNED_SHORT},
    [NV097_SET_TEXTURE_FORMAT_COLOR_LU_IMAGE_Y16] =
        {2, true, GL_R16, GL_RED, GL_UNSIGNED_SHORT,
         {GL_RED, GL_RED, GL_RED, GL_ONE}},
    [NV097_SET_TEXTURE_FORMAT_COLOR_SZ_A8B8G8R8] =
        {4, false, GL_RGBA8, GL_RGBA, GL_UNSIGNED_INT_8_8_8_8_REV},
    [NV097_SET_TEXTURE_FORMAT_COLOR_LU_IMAGE_A8B8G8R8] =
        {4, true, GL_RGBA8, GL_RGBA, GL_UNSIGNED_INT_8_8_8_8_REV}
};

typedef struct SurfaceColorFormatInfo {
    unsigned int bytes_per_pixel;
    GLint gl_internal_format;
    GLenum gl_format;
    GLenum gl_type;
} SurfaceColorFormatInfo;

static const SurfaceColorFormatInfo kelvin_surface_color_format_map[] = {
    [NV097_SET_SURFACE_FORMAT_COLOR_LE_X1R5G5B5_Z1R5G5B5] =
        {2, GL_RGB5_A1, GL_BGRA, GL_UNSIGNED_SHORT_1_5_5_5_REV},
    [NV097_SET_SURFACE_FORMAT_COLOR_LE_R5G6B5] =
        {2, GL_RGB565, GL_RGB, GL_UNSIGNED_SHORT_5_6_5},
    [NV097_SET_SURFACE_FORMAT_COLOR_LE_X8R8G8B8_Z8R8G8B8] =
        {4, GL_RGBA8, GL_BGRA, GL_UNSIGNED_INT_8_8_8_8_REV},
    [NV097_SET_SURFACE_FORMAT_COLOR_LE_A8R8G8B8] =
        {4, GL_RGBA8, GL_BGRA, GL_UNSIGNED_INT_8_8_8_8_REV},
};

#define NV2A_VERTEX_ATTR_POSITION       0
#define NV2A_VERTEX_ATTR_WEIGHT         1
#define NV2A_VERTEX_ATTR_NORMAL         2
#define NV2A_VERTEX_ATTR_DIFFUSE        3
#define NV2A_VERTEX_ATTR_SPECULAR       4
#define NV2A_VERTEX_ATTR_FOG            5
#define NV2A_VERTEX_ATTR_POINT_SIZE     6
#define NV2A_VERTEX_ATTR_BACK_DIFFUSE   7
#define NV2A_VERTEX_ATTR_BACK_SPECULAR  8
#define NV2A_VERTEX_ATTR_TEXTURE0       9
#define NV2A_VERTEX_ATTR_TEXTURE1       10
#define NV2A_VERTEX_ATTR_TEXTURE2       11
#define NV2A_VERTEX_ATTR_TEXTURE3       12
#define NV2A_VERTEX_ATTR_RESERVED1      13
#define NV2A_VERTEX_ATTR_RESERVED2      14
#define NV2A_VERTEX_ATTR_RESERVED3      15


#define NV2A_CRYSTAL_FREQ 13500000
#define NV2A_NUM_CHANNELS 32
#define NV2A_NUM_SUBCHANNELS 8

#define NV2A_MAX_BATCH_LENGTH 0xFFFF
#define NV2A_VERTEXSHADER_ATTRIBUTES 16
#define NV2A_MAX_TEXTURES 4

#define ARRAYSIZE(x) (sizeof(x)/sizeof(x[0]))

#define GET_MASK(v, mask) (((v) & (mask)) >> (ffs(mask)-1))

#define SET_MASK(v, mask, val) ({                                    \
        const unsigned int __val = (val);                             \
        const unsigned int __mask = (mask);                          \
        (v) &= ~(__mask);                                            \
        (v) |= ((__val) << (ffs(__mask)-1)) & (__mask);              \
    })

#define CASE_4(v, step)                                              \
    case (v):                                                        \
    case (v)+(step):                                                 \
    case (v)+(step)*2:                                               \
    case (v)+(step)*3


enum FifoMode {
    FIFO_PIO = 0,
    FIFO_DMA = 1,
};

enum FIFOEngine {
    ENGINE_SOFTWARE = 0,
    ENGINE_GRAPHICS = 1,
    ENGINE_DVD = 2,
};



typedef struct RAMHTEntry {
    uint32_t handle;
    hwaddr instance;
    enum FIFOEngine engine;
    unsigned int channel_id : 5;
    bool valid;
} RAMHTEntry;

typedef struct DMAObject {
    unsigned int dma_class;
    unsigned int dma_target;
    hwaddr address;
    hwaddr limit;
} DMAObject;

typedef struct VertexAttribute {
    bool dma_select;
    hwaddr offset;

    /* inline arrays are packed in order?
     * Need to pass the offset to converted attributes */
    unsigned int inline_array_offset;

    float inline_value[4];

    unsigned int format;
    unsigned int size; /* size of the data type */
    unsigned int count; /* number of components */
    uint32_t stride;

    bool needs_conversion;
    uint8_t *converted_buffer;
    unsigned int converted_elements;
    unsigned int converted_size;
    unsigned int converted_count;

    float *inline_buffer;

    GLint gl_count;
    GLenum gl_type;
    GLboolean gl_normalize;

    GLuint gl_converted_buffer;
    GLuint gl_inline_buffer;
} VertexAttribute;

typedef struct VertexShaderConstant {
    bool dirty;
    uint32_t data[4];
} VertexShaderConstant;

typedef struct Surface {
    bool draw_dirty;
    bool buffer_dirty;
    bool write_enabled_cache;
    unsigned int pitch;

    hwaddr offset;
} Surface;

typedef struct SurfaceShape {
    unsigned int z_format;
    unsigned int color_format;
    unsigned int zeta_format;
    unsigned int log_width, log_height;
    unsigned int clip_x, clip_y;
    unsigned int clip_width, clip_height;
    unsigned int anti_aliasing;
} SurfaceShape;

typedef struct TextureShape {
    bool cubemap;
    unsigned int dimensionality;
    unsigned int color_format;
    unsigned int levels;
    unsigned int width, height, depth;

    unsigned int min_mipmap_level, max_mipmap_level;
    unsigned int pitch;
} TextureShape;

typedef struct TextureKey {
    TextureShape state;
    uint64_t data_hash;
    uint8_t* texture_data;
    uint8_t* palette_data;
} TextureKey;

typedef struct TextureBinding {
    GLenum gl_target;
    GLuint gl_texture;
    unsigned int refcnt;
} TextureBinding;

typedef struct KelvinState {
    hwaddr dma_notifies;
    hwaddr dma_state;
    hwaddr dma_semaphore;
    unsigned int semaphore_offset;
} KelvinState;

typedef struct ContextSurfaces2DState {
    hwaddr dma_image_source;
    hwaddr dma_image_dest;
    unsigned int color_format;
    unsigned int source_pitch, dest_pitch;
    hwaddr source_offset, dest_offset;

} ContextSurfaces2DState;

typedef struct ImageBlitState {
    hwaddr context_surfaces;
    unsigned int operation;
    unsigned int in_x, in_y;
    unsigned int out_x, out_y;
    unsigned int width, height;

} ImageBlitState;

typedef struct GraphicsObject {
    uint8_t graphics_class;
    union {
        ContextSurfaces2DState context_surfaces_2d;

        ImageBlitState image_blit;

        KelvinState kelvin;
    } data;
} GraphicsObject;

typedef struct GraphicsSubchannel {
    hwaddr object_instance;
    GraphicsObject object;
    uint32_t object_cache[5];
} GraphicsSubchannel;

typedef struct GraphicsContext {
    bool channel_3d;
    unsigned int subchannel;
} GraphicsContext;


typedef struct PGRAPHState {
    QemuMutex lock;

    uint32_t pending_interrupts;
    uint32_t enabled_interrupts;
    QemuCond interrupt_cond;

    hwaddr context_table;
    hwaddr context_address;


    unsigned int trapped_method;
    unsigned int trapped_subchannel;
    unsigned int trapped_channel_id;
    uint32_t trapped_data[2];
    uint32_t notify_source;

    bool fifo_access;
    QemuCond fifo_access_cond;

    QemuCond flip_3d;

    unsigned int channel_id;
    bool channel_valid;
    GraphicsContext context[NV2A_NUM_CHANNELS];

    hwaddr dma_color, dma_zeta;
    Surface surface_color, surface_zeta;
    unsigned int surface_type;
    SurfaceShape surface_shape;
    SurfaceShape last_surface_shape;

    hwaddr dma_a, dma_b;
    GLruCache *texture_cache;
    bool texture_dirty[NV2A_MAX_TEXTURES];
    TextureBinding *texture_binding[NV2A_MAX_TEXTURES];

    GHashTable *shader_cache;
    ShaderBinding *shader_binding;

    float composite_matrix[16];

    /* FIXME: These are probably stored in the vshader consts */
    bool texture_matrix_enable[NV2A_MAX_TEXTURES];
    float texture_matrix[NV2A_MAX_TEXTURES][16]; /* 4 stages with 4x4 matrix each */
    float texture_plane[NV2A_MAX_TEXTURES][4][4]; /* 4 stages, 4 components + plane for each */
    float projection_matrix[16];
    float inverse_model_view_matrix[4][16]; /* 4 weights with 4x4 matrix each */
    float model_view_matrix[4][16]; /* 4 weights with 4x4 matrix each */

    /* FIXME: Also in vshader consts? */
    float fog_plane[4];

    /* FIXME: Move to NV_PGRAPH_BUMPMAT... */
    float bump_env_matrix[NV2A_MAX_TEXTURES-1][4]; /* 3 allowed stages with 2x2 matrix each */

    GloContext *gl_context;
    GLuint gl_framebuffer;
    GLuint gl_color_buffer, gl_zeta_buffer;
    GraphicsSubchannel subchannel_data[NV2A_NUM_SUBCHANNELS];

    hwaddr dma_report;
    hwaddr report_offset;
    bool zpass_pixel_count_enable;
    unsigned int zpass_pixel_count_result;
    unsigned int gl_zpass_pixel_count_query_count;
    GLuint* gl_zpass_pixel_count_queries;

    hwaddr dma_vertex_a, dma_vertex_b;

    unsigned int primitive_mode;
    GLenum gl_primitive_mode;

    bool enable_vertex_program_write;

    uint32_t program_data[NV2A_MAX_TRANSFORM_PROGRAM_LENGTH][VSH_TOKEN_SIZE];

    VertexShaderConstant constants[NV2A_VERTEXSHADER_CONSTANTS];

    VertexAttribute vertex_attributes[NV2A_VERTEXSHADER_ATTRIBUTES];

    unsigned int inline_array_length;
    uint32_t inline_array[NV2A_MAX_BATCH_LENGTH];
    GLuint gl_inline_array_buffer;

    unsigned int inline_elements_length;
    uint32_t inline_elements[NV2A_MAX_BATCH_LENGTH];

    unsigned int inline_buffer_length;

    unsigned int draw_arrays_length;
    unsigned int draw_arrays_max_count;
    /* FIXME: Unknown size, possibly endless, 1000 will do for now */
    GLint gl_draw_arrays_start[1000];
    GLsizei gl_draw_arrays_count[1000];

    GLuint gl_element_buffer;
    GLuint gl_memory_buffer;

    GLuint gl_vertex_array;

    uint32_t regs[0x2000];
} PGRAPHState;


typedef struct CacheEntry {
    QSIMPLEQ_ENTRY(CacheEntry) entry;

    unsigned int method : 14;
    unsigned int subchannel : 3;
    bool nonincreasing;
    uint32_t parameter;
} CacheEntry;

typedef struct Cache1State {
    unsigned int channel_id;
    enum FifoMode mode;

    /* Pusher state */
    bool push_enabled;
    bool dma_push_enabled;
    bool dma_push_suspended;
    hwaddr dma_instance;

    bool method_nonincreasing;
    unsigned int method : 14;
    unsigned int subchannel : 3;
    unsigned int method_count : 24;
    uint32_t dcount;
    bool subroutine_active;
    hwaddr subroutine_return;
    hwaddr get_jmp_shadow;
    uint32_t rsvd_shadow;
    uint32_t data_shadow;
    uint32_t error;

    bool pull_enabled;
    enum FIFOEngine bound_engines[NV2A_NUM_SUBCHANNELS];
    enum FIFOEngine last_engine;

    /* The actual command queue */
    QemuMutex cache_lock;
    QemuCond cache_cond;
    QSIMPLEQ_HEAD(, CacheEntry) cache;
    QSIMPLEQ_HEAD(, CacheEntry) working_cache;
} Cache1State;

typedef struct ChannelControl {
    hwaddr dma_put;
    hwaddr dma_get;
    uint32_t ref;
} ChannelControl;



typedef struct NV2AState {
    PCIDevice dev;
    qemu_irq irq;

    bool exiting;

    VGACommonState vga;
    GraphicHwOps hw_ops;

    QEMUTimer *vblank_timer;

    MemoryRegion *vram;
    MemoryRegion vram_pci;
    uint8_t *vram_ptr;
    MemoryRegion ramin;
    uint8_t *ramin_ptr;

    MemoryRegion mmio;

    MemoryRegion block_mmio[NV_NUM_BLOCKS];

    struct {
        uint32_t pending_interrupts;
        uint32_t enabled_interrupts;
    } pmc;

    struct {
        uint32_t pending_interrupts;
        uint32_t enabled_interrupts;

        QemuThread puller_thread;
        Cache1State cache1;

        uint32_t regs[0x2000];
    } pfifo;

    struct {
        uint32_t regs[0x1000];
    } pvideo;

    struct {
        uint32_t pending_interrupts;
        uint32_t enabled_interrupts;

        uint32_t numerator;
        uint32_t denominator;

        uint32_t alarm_time;
    } ptimer;

    struct {
        uint32_t regs[0x1000];
    } pfb;

    struct PGRAPHState pgraph;

    struct {
        uint32_t pending_interrupts;
        uint32_t enabled_interrupts;

        hwaddr start;
    } pcrtc;

    struct {
        uint32_t core_clock_coeff;
        uint64_t core_clock_freq;
        uint32_t memory_clock_coeff;
        uint32_t video_clock_coeff;
    } pramdac;

    struct {
        ChannelControl channel_control[NV2A_NUM_CHANNELS];
    } user;

} NV2AState;


#define NV2A_DEVICE(obj) \
    OBJECT_CHECK(NV2AState, (obj), "nv2a")

static void reg_log_read(int block, hwaddr addr, uint64_t val);
static void reg_log_write(int block, hwaddr addr, uint64_t val);
static void pgraph_method_log(unsigned int subchannel,
                              unsigned int graphics_class,
                              unsigned int method, uint32_t parameter);

static uint64_t fnv_hash(const uint8_t *data, size_t len)
{
    /* 64 bit Fowler/Noll/Vo FNV-1a hash code */
    uint64_t hval = 0xcbf29ce484222325ULL;
    const uint8_t *dp = data;
    const uint8_t *de = data + len;
    while (dp < de) {
        hval ^= (uint64_t) *dp++;
        hval += (hval << 1) + (hval << 4) + (hval << 5) +
            (hval << 7) + (hval << 8) + (hval << 40);
    }

    return (guint)hval;
}

static uint64_t fast_hash(const uint8_t *data, size_t len, unsigned int samples)
{
#ifdef __SSE4_2__
    uint64_t h[4] = {len, 0, 0, 0};
    assert(samples > 0);

    if (len < 8 || len % 8) {
        return fnv_hash(data, len);
    }

    assert(len >= 8 && len % 8 == 0);
    const uint64_t *dp = (const uint64_t*)data;
    const uint64_t *de = dp + (len / 8);
    size_t step = len / 8 / samples;
    if (step == 0) step = 1;

    while (dp < de - step * 3) {
        h[0] = __builtin_ia32_crc32di(h[0], dp[step * 0]);
        h[1] = __builtin_ia32_crc32di(h[1], dp[step * 1]);
        h[2] = __builtin_ia32_crc32di(h[2], dp[step * 2]);
        h[3] = __builtin_ia32_crc32di(h[3], dp[step * 3]);
        dp += step * 4;
    }
    if (dp < de - step * 0)
        h[0] = __builtin_ia32_crc32di(h[0], dp[step * 0]);
    if (dp < de - step * 1)
        h[1] = __builtin_ia32_crc32di(h[1], dp[step * 1]);
    if (dp < de - step * 2)
        h[2] = __builtin_ia32_crc32di(h[2], dp[step * 2]);

    return h[0] + (h[1] << 10) + (h[2] << 21) + (h[3] << 32);
#else
    return fnv_hash(data, len);
#endif
}

static void update_irq(NV2AState *d)
{
    /* PFIFO */
    if (d->pfifo.pending_interrupts & d->pfifo.enabled_interrupts) {
        d->pmc.pending_interrupts |= NV_PMC_INTR_0_PFIFO;
    } else {
        d->pmc.pending_interrupts &= ~NV_PMC_INTR_0_PFIFO;
    }

    /* PCRTC */
    if (d->pcrtc.pending_interrupts & d->pcrtc.enabled_interrupts) {
        d->pmc.pending_interrupts |= NV_PMC_INTR_0_PCRTC;
    } else {
        d->pmc.pending_interrupts &= ~NV_PMC_INTR_0_PCRTC;
    }

    /* PGRAPH */
    if (d->pgraph.pending_interrupts & d->pgraph.enabled_interrupts) {
        d->pmc.pending_interrupts |= NV_PMC_INTR_0_PGRAPH;
    } else {
        d->pmc.pending_interrupts &= ~NV_PMC_INTR_0_PGRAPH;
    }

    if (d->pmc.pending_interrupts && d->pmc.enabled_interrupts) {
        NV2A_DPRINTF("raise irq\n");
        pci_irq_assert(&d->dev);
    } else {
        pci_irq_deassert(&d->dev);
    }
}

static uint32_t ramht_hash(NV2AState *d, uint32_t handle)
{
    unsigned int ramht_size =
        1 << (GET_MASK(d->pfifo.regs[NV_PFIFO_RAMHT], NV_PFIFO_RAMHT_SIZE)+12);

    /* XXX: Think this is different to what nouveau calculates... */
    unsigned int bits = ffs(ramht_size)-2;

    uint32_t hash = 0;
    while (handle) {
        hash ^= (handle & ((1 << bits) - 1));
        handle >>= bits;
    }
    hash ^= d->pfifo.cache1.channel_id << (bits - 4);

    return hash;
}


static RAMHTEntry ramht_lookup(NV2AState *d, uint32_t handle)
{
    unsigned int ramht_size =
        1 << (GET_MASK(d->pfifo.regs[NV_PFIFO_RAMHT], NV_PFIFO_RAMHT_SIZE)+12);

    uint32_t hash = ramht_hash(d, handle);
    assert(hash * 8 < ramht_size);

    uint32_t ramht_address =
        GET_MASK(d->pfifo.regs[NV_PFIFO_RAMHT],
                 NV_PFIFO_RAMHT_BASE_ADDRESS) << 12;

    uint8_t *entry_ptr = d->ramin_ptr + ramht_address + hash * 8;

    uint32_t entry_handle = ldl_le_p((uint32_t*)entry_ptr);
    uint32_t entry_context = ldl_le_p((uint32_t*)(entry_ptr + 4));

    return (RAMHTEntry){
        .handle = entry_handle,
        .instance = (entry_context & NV_RAMHT_INSTANCE) << 4,
        .engine = (entry_context & NV_RAMHT_ENGINE) >> 16,
        .channel_id = (entry_context & NV_RAMHT_CHID) >> 24,
        .valid = entry_context & NV_RAMHT_STATUS,
    };
}

static DMAObject nv_dma_load(NV2AState *d, hwaddr dma_obj_address)
{
    assert(dma_obj_address < memory_region_size(&d->ramin));

    uint32_t *dma_obj = (uint32_t*)(d->ramin_ptr + dma_obj_address);
    uint32_t flags = ldl_le_p(dma_obj);
    uint32_t limit = ldl_le_p(dma_obj + 1);
    uint32_t frame = ldl_le_p(dma_obj + 2);

    return (DMAObject){
        .dma_class = GET_MASK(flags, NV_DMA_CLASS),
        .dma_target = GET_MASK(flags, NV_DMA_TARGET),
        .address = (frame & NV_DMA_ADDRESS) | GET_MASK(flags, NV_DMA_ADJUST),
        .limit = limit,
    };
}

static void *nv_dma_map(NV2AState *d, hwaddr dma_obj_address, hwaddr *len)
{
    assert(dma_obj_address < memory_region_size(&d->ramin));

    DMAObject dma = nv_dma_load(d, dma_obj_address);

    /* TODO: Handle targets and classes properly */
    NV2A_DPRINTF("dma_map %x, %x, %" HWADDR_PRIx " %" HWADDR_PRIx "\n",
                 dma.dma_class, dma.dma_target, dma.address, dma.limit);
    // assert(dma.address + dma.limit < memory_region_size(d->vram));
    *len = dma.limit;
    return d->vram_ptr + dma.address;
}

static void load_graphics_object(NV2AState *d, hwaddr instance_address,
                                 GraphicsObject *obj)
{
    uint8_t *obj_ptr;
    uint32_t switch1, switch2, switch3;

    assert(instance_address < memory_region_size(&d->ramin));

    obj_ptr = d->ramin_ptr + instance_address;

    switch1 = ldl_le_p((uint32_t*)obj_ptr);
    switch2 = ldl_le_p((uint32_t*)(obj_ptr+4));
    switch3 = ldl_le_p((uint32_t*)(obj_ptr+8));

    obj->graphics_class = switch1 & NV_PGRAPH_CTX_SWITCH1_GRCLASS;

    /* init graphics object */
    switch (obj->graphics_class) {
    case NV_KELVIN_PRIMITIVE:
        // kelvin->vertex_attributes[NV2A_VERTEX_ATTR_DIFFUSE].inline_value = 0xFFFFFFF;
        break;
    default:
        break;
    }
}

static GraphicsObject* lookup_graphics_object(PGRAPHState *s,
                                              hwaddr instance_address)
{
    int i;
    for (i=0; i<NV2A_NUM_SUBCHANNELS; i++) {
        if (s->subchannel_data[i].object_instance == instance_address) {
            return &s->subchannel_data[i].object;
        }
    }
    return NULL;
}

static void pgraph_update_memory_buffer(NV2AState *d, hwaddr addr, hwaddr size,
                                        bool f)
{
    glBindBuffer(GL_ARRAY_BUFFER, d->pgraph.gl_memory_buffer);

    hwaddr end = TARGET_PAGE_ALIGN(addr + size);
    addr &= TARGET_PAGE_MASK;
    assert(end < memory_region_size(d->vram));
    if (f || memory_region_test_and_clear_dirty(d->vram,
                                                addr,
                                                end - addr,
                                                DIRTY_MEMORY_NV2A)) {
        glBufferSubData(GL_ARRAY_BUFFER, addr, end - addr, d->vram_ptr + addr);
    }
}

static void pgraph_bind_vertex_attributes(NV2AState *d,
                                          unsigned int num_elements,
                                          bool inline_data,
                                          unsigned int inline_stride)
{
    int i, j;
    PGRAPHState *pg = &d->pgraph;

    if (inline_data) {
        NV2A_GL_DGROUP_BEGIN("%s (num_elements: %d inline stride: %d)",
                             __func__, num_elements, inline_stride);
    } else {
        NV2A_GL_DGROUP_BEGIN("%s (num_elements: %d)", __func__, num_elements);
    }

    for (i=0; i<NV2A_VERTEXSHADER_ATTRIBUTES; i++) {
        VertexAttribute *attribute = &pg->vertex_attributes[i];
        if (attribute->count) {
            uint8_t *data;
            unsigned int in_stride;
            if (inline_data && attribute->needs_conversion) {
                data = (uint8_t*)pg->inline_array
                        + attribute->inline_array_offset;
                in_stride = inline_stride;
            } else {
                hwaddr dma_len;
                if (attribute->dma_select) {
                    data = nv_dma_map(d, pg->dma_vertex_b, &dma_len);
                } else {
                    data = nv_dma_map(d, pg->dma_vertex_a, &dma_len);
                }

                assert(attribute->offset < dma_len);
                data += attribute->offset;

                in_stride = attribute->stride;
            }

            if (attribute->needs_conversion) {
                NV2A_DPRINTF("converted %d\n", i);

                unsigned int out_stride = attribute->converted_size
                                        * attribute->converted_count;

                if (num_elements > attribute->converted_elements) {
                    attribute->converted_buffer = g_realloc(
                        attribute->converted_buffer,
                        num_elements * out_stride);
                }

                for (j=attribute->converted_elements; j<num_elements; j++) {
                    uint8_t *in = data + j * in_stride;
                    uint8_t *out = attribute->converted_buffer + j * out_stride;

                    switch (attribute->format) {
                    case NV097_SET_VERTEX_DATA_ARRAY_FORMAT_TYPE_CMP:
                        r11g11b10f_to_float3(ldl_le_p((uint32_t*)in),
                                             (float*)out);
                        break;
                    default:
                        assert(false);
                    }
                }

                attribute->converted_elements = num_elements;

                glBindBuffer(GL_ARRAY_BUFFER, attribute->gl_converted_buffer);
                glBufferData(GL_ARRAY_BUFFER,
                             num_elements * out_stride,
                             attribute->converted_buffer,
                             GL_DYNAMIC_DRAW);

                glVertexAttribPointer(i,
                    attribute->converted_count,
                    attribute->gl_type,
                    attribute->gl_normalize,
                    out_stride,
                    0);
            } else if (inline_data) {
                glBindBuffer(GL_ARRAY_BUFFER, pg->gl_inline_array_buffer);
                glVertexAttribPointer(i,
                                      attribute->gl_count,
                                      attribute->gl_type,
                                      attribute->gl_normalize,
                                      inline_stride,
                                      (void*)(uintptr_t)attribute->inline_array_offset);
            } else {
                hwaddr addr = data - d->vram_ptr;
                pgraph_update_memory_buffer(d, addr,
                                            num_elements * attribute->stride,
                                            false);
                glVertexAttribPointer(i,
                    attribute->gl_count,
                    attribute->gl_type,
                    attribute->gl_normalize,
                    attribute->stride,
                    (void*)addr);
            }
            glEnableVertexAttribArray(i);
        } else {
            glDisableVertexAttribArray(i);

            glVertexAttrib4fv(i, attribute->inline_value);
        }
    }
    NV2A_GL_DGROUP_END();
}

static unsigned int pgraph_bind_inline_array(NV2AState *d)
{
    int i;

    PGRAPHState *pg = &d->pgraph;

    unsigned int offset = 0;
    for (i=0; i<NV2A_VERTEXSHADER_ATTRIBUTES; i++) {
        VertexAttribute *attribute = &pg->vertex_attributes[i];
        if (attribute->count) {
            attribute->inline_array_offset = offset;

            NV2A_DPRINTF("bind inline attribute %d size=%d, count=%d\n",
                i, attribute->size, attribute->count);
            offset += attribute->size * attribute->count;
            assert(offset % 4 == 0);
        }
    }

    unsigned int vertex_size = offset;


    unsigned int index_count = pg->inline_array_length*4 / vertex_size;

    NV2A_DPRINTF("draw inline array %d, %d\n", vertex_size, index_count);

    glBindBuffer(GL_ARRAY_BUFFER, pg->gl_inline_array_buffer);
    glBufferData(GL_ARRAY_BUFFER, pg->inline_array_length*4, pg->inline_array,
                 GL_DYNAMIC_DRAW);

    pgraph_bind_vertex_attributes(d, index_count, true, vertex_size);

    return index_count;
}

static uint8_t cliptobyte(int x)
{
    return (uint8_t)((x < 0) ? 0 : ((x > 255) ? 255 : x));
}

static void convert_yuy2_to_rgb(const uint8_t *line, unsigned int ix,
                                uint8_t *r, uint8_t *g, uint8_t* b) {
    int c, d, e;
    c = (int)line[ix * 2] - 16;
    if (ix % 2) {
        d = (int)line[ix * 2 - 1] - 128;
        e = (int)line[ix * 2 + 1] - 128;
    } else {
        d = (int)line[ix * 2 + 1] - 128;
        e = (int)line[ix * 2 + 3] - 128;
    }
    *r = cliptobyte((298 * c + 409 * e + 128) >> 8);
    *g = cliptobyte((298 * c - 100 * d - 208 * e + 128) >> 8);
    *b = cliptobyte((298 * c + 516 * d + 128) >> 8);
}

static uint8_t* convert_texture_data(const TextureShape s,
                                     const uint8_t *data,
                                     const uint8_t *palette_data,
                                     unsigned int width,
                                     unsigned int height,
                                     unsigned int depth,
                                     unsigned int row_pitch,
                                     unsigned int slice_pitch)
{
    if (s.color_format == NV097_SET_TEXTURE_FORMAT_COLOR_SZ_I8_A8R8G8B8) {
        assert(depth == 1); /* FIXME */
        uint8_t* converted_data = g_malloc(width * height * 4);
        int x, y;
        for (y = 0; y < height; y++) {
            for (x = 0; x < width; x++) {
                uint8_t index = data[y * row_pitch + x];
                uint32_t color = *(uint32_t*)(palette_data + index * 4);
                *(uint32_t*)(converted_data + y * width * 4 + x * 4) = color;
            }
        }
        return converted_data;
    } else if (s.color_format
                   == NV097_SET_TEXTURE_FORMAT_COLOR_LC_IMAGE_CR8YB8CB8YA8) {
        assert(depth == 1); /* FIXME */
        uint8_t* converted_data = g_malloc(width * height * 4);
        int x, y;
        for (y = 0; y < height; y++) {
            const uint8_t* line = &data[y * s.width * 2];
            for (x = 0; x < width; x++) {
                uint8_t* pixel = &converted_data[(y * s.width + x) * 4];
                /* FIXME: Actually needs uyvy? */
                convert_yuy2_to_rgb(line, x, &pixel[0], &pixel[1], &pixel[2]);
                pixel[3] = 255;
          }
        }
        return converted_data;
    } else if (s.color_format
                   == NV097_SET_TEXTURE_FORMAT_COLOR_SZ_R6G5B5) {
        assert(depth == 1); /* FIXME */
        uint8_t *converted_data = g_malloc(width * height * 3);
        int x, y;
        for (y = 0; y < height; y++) {
            for (x = 0; x < width; x++) {
                uint16_t rgb655 = *(uint16_t*)(data + y * row_pitch + x * 2);
                int8_t *pixel = (int8_t*)&converted_data[(y * width + x) * 3];
                /* Maps 5 bit G and B signed value range to 8 bit
                 * signed values. R is probably unsigned.
                 */
                rgb655 ^= (1 << 9) | (1 << 4);
                pixel[0] = ((rgb655 & 0xFC00) >> 10) * 0x7F / 0x3F;
                pixel[1] = ((rgb655 & 0x03E0) >> 5) * 0xFF / 0x1F - 0x80;
                pixel[2] = (rgb655 & 0x001F) * 0xFF / 0x1F - 0x80;
            }
        }
        return converted_data;
    } else {
        return NULL;
    }
}

static void upload_gl_texture(GLenum gl_target,
                              const TextureShape s,
                              const uint8_t *texture_data,
                              const uint8_t *palette_data)
{
    ColorFormatInfo f = kelvin_color_format_map[s.color_format];

    switch(gl_target) {
    case GL_TEXTURE_1D:
        assert(false);
        break;
    case GL_TEXTURE_RECTANGLE: {
        /* Can't handle strides unaligned to pixels */
        assert(s.pitch % f.bytes_per_pixel == 0);
        glPixelStorei(GL_UNPACK_ROW_LENGTH,
                      s.pitch / f.bytes_per_pixel);

        uint8_t *converted = convert_texture_data(s, texture_data,
                                                  palette_data,
                                                  s.width, s.height, 1,
                                                  s.pitch, 0);

        glTexImage2D(gl_target, 0, f.gl_internal_format,
                     s.width, s.height, 0,
                     f.gl_format, f.gl_type,
                     converted ? converted : texture_data);

        if (converted) {
          g_free(converted);
        }

        glPixelStorei(GL_UNPACK_ROW_LENGTH, 0);
        break;
    }
    case GL_TEXTURE_2D:
    case GL_TEXTURE_CUBE_MAP_POSITIVE_X:
    case GL_TEXTURE_CUBE_MAP_NEGATIVE_X:
    case GL_TEXTURE_CUBE_MAP_POSITIVE_Y:
    case GL_TEXTURE_CUBE_MAP_NEGATIVE_Y:
    case GL_TEXTURE_CUBE_MAP_POSITIVE_Z:
    case GL_TEXTURE_CUBE_MAP_NEGATIVE_Z: {

        unsigned int width = s.width, height = s.height;

        int level;
        for (level = 0; level < s.levels; level++) {
            if (f.gl_format == 0) { /* compressed */

                width = MAX(width, 4); height = MAX(height, 4);

                unsigned int block_size;
                if (f.gl_internal_format == GL_COMPRESSED_RGBA_S3TC_DXT1_EXT) {
                    block_size = 8;
                } else {
                    block_size = 16;
                }

                glCompressedTexImage2D(gl_target, level, f.gl_internal_format,
                                       width, height, 0,
                                       width/4 * height/4 * block_size,
                                       texture_data);

                texture_data += width/4 * height/4 * block_size;
            } else {

                width = MAX(width, 1); height = MAX(height, 1);

                unsigned int pitch = width * f.bytes_per_pixel;
                uint8_t *unswizzled = g_malloc(height * pitch);
                unswizzle_rect(texture_data, width, height,
                               unswizzled, pitch, f.bytes_per_pixel);

                uint8_t *converted = convert_texture_data(s, unswizzled,
                                                          palette_data,
                                                          width, height, 1,
                                                          pitch, 0);

                glTexImage2D(gl_target, level, f.gl_internal_format,
                             width, height, 0,
                             f.gl_format, f.gl_type,
                             converted ? converted : unswizzled);

                if (converted) {
                    g_free(converted);
                }
                g_free(unswizzled);

                texture_data += width * height * f.bytes_per_pixel;
            }

            width /= 2;
            height /= 2;
        }

        break;
    }
    case GL_TEXTURE_3D: {

        unsigned int width = s.width, height = s.height, depth = s.depth;

        assert(f.gl_format != 0); /* FIXME: compressed not supported yet */
        assert(f.linear == false);

        int level;
        for (level = 0; level < s.levels; level++) {

            unsigned int row_pitch = width * f.bytes_per_pixel;
            unsigned int slice_pitch = row_pitch * height;
            uint8_t *unswizzled = g_malloc(slice_pitch * depth);
            unswizzle_box(texture_data, width, height, depth, unswizzled,
                           row_pitch, slice_pitch, f.bytes_per_pixel);

            uint8_t *converted = convert_texture_data(s, unswizzled,
                                                      palette_data,
                                                      width, height, depth,
                                                      row_pitch, slice_pitch);

            glTexImage3D(gl_target, level, f.gl_internal_format,
                         width, height, depth, 0,
                         f.gl_format, f.gl_type,
                         converted ? converted : unswizzled);

            if (converted) {
                g_free(converted);
            }
            g_free(unswizzled);

            texture_data += width * height * depth * f.bytes_per_pixel;

            width /= 2;
            height /= 2;
            depth /= 2;
        }
        break;
    }
    default:
        assert(false);
        break;
    }
}

static TextureBinding* generate_texture(const TextureShape s,
                                        const uint8_t *texture_data,
                                        const uint8_t *palette_data)
{
    ColorFormatInfo f = kelvin_color_format_map[s.color_format];

    /* Create a new opengl texture */
    GLuint gl_texture;
    glGenTextures(1, &gl_texture);

    GLenum gl_target;
    if (s.cubemap) {
        assert(f.linear == false);
        assert(s.dimensionality == 2);
        gl_target = GL_TEXTURE_CUBE_MAP;
    } else {
        if (f.linear) {
            /* linear textures use unnormalised texcoords.
             * GL_TEXTURE_RECTANGLE_ARB conveniently also does, but
             * does not allow repeat and mirror wrap modes.
             *  (or mipmapping, but xbox d3d says 'Non swizzled and non
             *   compressed textures cannot be mip mapped.')
             * Not sure if that'll be an issue. */

            /* FIXME: GLSL 330 provides us with textureSize()! Use that? */
            gl_target = GL_TEXTURE_RECTANGLE;
            assert(s.dimensionality == 2);
        } else {
            switch(s.dimensionality) {
            case 1: gl_target = GL_TEXTURE_1D; break;
            case 2: gl_target = GL_TEXTURE_2D; break;
            case 3: gl_target = GL_TEXTURE_3D; break;
            default:
                assert(false);
                break;
            }
        }
    }

    glBindTexture(gl_target, gl_texture);

    NV2A_GL_DLABEL(GL_TEXTURE, gl_texture,
                   "format: 0x%02X%s, %d dimensions%s, width: %d, height: %d, depth: %d",
                   s.color_format, f.linear ? "" : " (SZ)",
                   s.dimensionality, s.cubemap ? " (Cubemap)" : "",
                   s.width, s.height, s.depth);

    if (gl_target == GL_TEXTURE_CUBE_MAP) {

        size_t length = 0;
        unsigned int w = s.width, h = s.height;
        int level;
        for (level = 0; level < s.levels; level++) {
            /* FIXME: This is wrong for compressed textures and textures with 1x? non-square mipmaps */
            length += w * h * f.bytes_per_pixel;
            w /= 2;
            h /= 2;
        }

        upload_gl_texture(GL_TEXTURE_CUBE_MAP_POSITIVE_X,
                          s, texture_data + 0 * length, palette_data);
        upload_gl_texture(GL_TEXTURE_CUBE_MAP_NEGATIVE_X,
                          s, texture_data + 1 * length, palette_data);
        upload_gl_texture(GL_TEXTURE_CUBE_MAP_POSITIVE_Y,
                          s, texture_data + 2 * length, palette_data);
        upload_gl_texture(GL_TEXTURE_CUBE_MAP_NEGATIVE_Y,
                          s, texture_data + 3 * length, palette_data);
        upload_gl_texture(GL_TEXTURE_CUBE_MAP_POSITIVE_Z,
                          s, texture_data + 4 * length, palette_data);
        upload_gl_texture(GL_TEXTURE_CUBE_MAP_NEGATIVE_Z,
                          s, texture_data + 5 * length, palette_data);
    } else {
        upload_gl_texture(gl_target, s, texture_data, palette_data);
    }

    /* Linear textures don't support mipmapping */
    if (!f.linear) {
        glTexParameteri(gl_target, GL_TEXTURE_BASE_LEVEL,
            s.min_mipmap_level);
        glTexParameteri(gl_target, GL_TEXTURE_MAX_LEVEL,
            s.levels - 1);
    }

    if (f.gl_swizzle_mask[0] != 0 || f.gl_swizzle_mask[1] != 0
        || f.gl_swizzle_mask[2] != 0 || f.gl_swizzle_mask[3] != 0) {
        glTexParameteriv(gl_target, GL_TEXTURE_SWIZZLE_RGBA,
                         (const GLint *)f.gl_swizzle_mask);
    }

    TextureBinding* ret = g_malloc(sizeof(TextureBinding));
    ret->gl_target = gl_target;
    ret->gl_texture = gl_texture;
    ret->refcnt = 1;
    return ret;
}

/* functions for texture LRU cache */
static guint texture_key_hash(gconstpointer key)
{
    const TextureKey *k = key;
    uint64_t state_hash = fnv_hash(
        (const uint8_t*)&k->state, sizeof(TextureShape));
    return state_hash ^ k->data_hash;
}
static gboolean texture_key_equal(gconstpointer a, gconstpointer b)
{
    const TextureKey *ak = a, *bk = b;
    return memcmp(&ak->state, &bk->state, sizeof(TextureShape)) == 0
            && ak->data_hash == bk->data_hash;
}
static gpointer texture_key_retrieve(gpointer key, gpointer user_data)
{
    const TextureKey *k = key;
    TextureBinding *v = generate_texture(k->state,
                                         k->texture_data,
                                         k->palette_data);
    return v;
}
static void texture_key_destroy(gpointer data)
{
    g_free(data);
}
static void texture_binding_destroy(gpointer data)
{
    TextureBinding *binding = data;
    assert(binding->refcnt > 0);
    binding->refcnt--;
    if (binding->refcnt == 0) {
        glDeleteTextures(1, &binding->gl_texture);
        g_free(binding);
    }
}

static void pgraph_bind_textures(NV2AState *d)
{
    int i;
    PGRAPHState *pg = &d->pgraph;

    NV2A_GL_DGROUP_BEGIN("%s", __func__);

    for (i=0; i<NV2A_MAX_TEXTURES; i++) {

        uint32_t ctl_0 = pg->regs[NV_PGRAPH_TEXCTL0_0 + i*4];
        uint32_t ctl_1 = pg->regs[NV_PGRAPH_TEXCTL1_0 + i*4];
        uint32_t fmt = pg->regs[NV_PGRAPH_TEXFMT0 + i*4];
        uint32_t filter = pg->regs[NV_PGRAPH_TEXFILTER0 + i*4];
        uint32_t address =  pg->regs[NV_PGRAPH_TEXADDRESS0 + i*4];
        uint32_t palette =  pg->regs[NV_PGRAPH_TEXPALETTE0 + i*4];

        bool enabled = GET_MASK(ctl_0, NV_PGRAPH_TEXCTL0_0_ENABLE);
        unsigned int min_mipmap_level =
            GET_MASK(ctl_0, NV_PGRAPH_TEXCTL0_0_MIN_LOD_CLAMP);
        unsigned int max_mipmap_level =
            GET_MASK(ctl_0, NV_PGRAPH_TEXCTL0_0_MAX_LOD_CLAMP);

        unsigned int pitch =
            GET_MASK(ctl_1, NV_PGRAPH_TEXCTL1_0_IMAGE_PITCH);

        unsigned int dma_select =
            GET_MASK(fmt, NV_PGRAPH_TEXFMT0_CONTEXT_DMA);
        bool cubemap =
            GET_MASK(fmt, NV_PGRAPH_TEXFMT0_CUBEMAPENABLE);
        unsigned int dimensionality =
            GET_MASK(fmt, NV_PGRAPH_TEXFMT0_DIMENSIONALITY);
        unsigned int color_format = GET_MASK(fmt, NV_PGRAPH_TEXFMT0_COLOR);
        unsigned int levels = GET_MASK(fmt, NV_PGRAPH_TEXFMT0_MIPMAP_LEVELS);
        unsigned int log_width = GET_MASK(fmt, NV_PGRAPH_TEXFMT0_BASE_SIZE_U);
        unsigned int log_height = GET_MASK(fmt, NV_PGRAPH_TEXFMT0_BASE_SIZE_V);
        unsigned int log_depth = GET_MASK(fmt, NV_PGRAPH_TEXFMT0_BASE_SIZE_P);

        unsigned int rect_width =
            GET_MASK(pg->regs[NV_PGRAPH_TEXIMAGERECT0 + i*4],
                     NV_PGRAPH_TEXIMAGERECT0_WIDTH);
        unsigned int rect_height =
            GET_MASK(pg->regs[NV_PGRAPH_TEXIMAGERECT0 + i*4],
                     NV_PGRAPH_TEXIMAGERECT0_HEIGHT);

        unsigned int lod_bias =
            GET_MASK(filter, NV_PGRAPH_TEXFILTER0_MIPMAP_LOD_BIAS);
        unsigned int min_filter = GET_MASK(filter, NV_PGRAPH_TEXFILTER0_MIN);
        unsigned int mag_filter = GET_MASK(filter, NV_PGRAPH_TEXFILTER0_MAG);

        unsigned int addru = GET_MASK(address, NV_PGRAPH_TEXADDRESS0_ADDRU);
        unsigned int addrv = GET_MASK(address, NV_PGRAPH_TEXADDRESS0_ADDRV);
        unsigned int addrp = GET_MASK(address, NV_PGRAPH_TEXADDRESS0_ADDRP);

        unsigned int offset = pg->regs[NV_PGRAPH_TEXOFFSET0 + i*4];

        bool palette_dma_select =
            GET_MASK(palette, NV_PGRAPH_TEXPALETTE0_CONTEXT_DMA);
        unsigned int palette_length_index =
            GET_MASK(palette, NV_PGRAPH_TEXPALETTE0_LENGTH);
        unsigned int palette_offset =
            palette & NV_PGRAPH_TEXPALETTE0_OFFSET;

        unsigned int palette_length = 0;
        switch (palette_length_index) {
        case NV_PGRAPH_TEXPALETTE0_LENGTH_256: palette_length = 256; break;
        case NV_PGRAPH_TEXPALETTE0_LENGTH_128: palette_length = 128; break;
        case NV_PGRAPH_TEXPALETTE0_LENGTH_64: palette_length = 64; break;
        case NV_PGRAPH_TEXPALETTE0_LENGTH_32: palette_length = 32; break;
        default: assert(false); break;
        }

        /* Check for unsupported features */
        assert(!(filter & NV_PGRAPH_TEXFILTER0_ASIGNED));
        assert(!(filter & NV_PGRAPH_TEXFILTER0_RSIGNED));
        assert(!(filter & NV_PGRAPH_TEXFILTER0_GSIGNED));
        assert(!(filter & NV_PGRAPH_TEXFILTER0_BSIGNED));

        glActiveTexture(GL_TEXTURE0 + i);
        if (!enabled) {
            glBindTexture(GL_TEXTURE_CUBE_MAP, 0);
            glBindTexture(GL_TEXTURE_RECTANGLE, 0);
            glBindTexture(GL_TEXTURE_1D, 0);
            glBindTexture(GL_TEXTURE_2D, 0);
            glBindTexture(GL_TEXTURE_3D, 0);
            continue;
        }

        if (!pg->texture_dirty[i] && pg->texture_binding[i]) {
            glBindTexture(pg->texture_binding[i]->gl_target,
                          pg->texture_binding[i]->gl_texture);
            continue;
        }

        NV2A_DPRINTF(" texture %d is format 0x%x, (r %d, %d or %d, %d, %d; %d%s),"
                        " filter %x %x, levels %d-%d %d bias %d\n",
                     i, color_format,
                     rect_width, rect_height,
                     1 << log_width, 1 << log_height, 1 << log_depth,
                     pitch,
                     cubemap ? "; cubemap" : "",
                     min_filter, mag_filter,
                     min_mipmap_level, max_mipmap_level, levels,
                     lod_bias);

        assert(color_format < ARRAYSIZE(kelvin_color_format_map));
        ColorFormatInfo f = kelvin_color_format_map[color_format];
        if (f.bytes_per_pixel == 0) {
            fprintf(stderr, "nv2a: unimplemented texture color format 0x%x\n",
                    color_format);
            abort();
        }

        unsigned int width, height, depth;
        if (f.linear) {
            assert(dimensionality == 2);
            width = rect_width;
            height = rect_height;
            depth = 1;
        } else {
            width = 1 << log_width;
            height = 1 << log_height;
            depth = 1 << log_depth;

            /* FIXME: What about 3D mipmaps? */
            levels = MIN(levels, max_mipmap_level + 1);
            if (f.gl_format != 0) {
                /* Discard mipmap levels that would be smaller than 1x1.
                 * FIXME: Is this actually needed?
                 *
                 * >> Level 0: 32 x 4
                 *    Level 1: 16 x 2
                 *    Level 2: 8 x 1
                 *    Level 3: 4 x 1
                 *    Level 4: 2 x 1
                 *    Level 5: 1 x 1
                 */
                levels = MIN(levels, MAX(log_width, log_height) + 1);
            } else {
                /* OpenGL requires DXT textures to always have a width and
                 * height a multiple of 4. The Xbox and DirectX handles DXT
                 * textures smaller than 4 by padding the reset of the block.
                 *
                 * See:
                 * https://msdn.microsoft.com/en-us/library/windows/desktop/bb204843(v=vs.85).aspx
                 * https://msdn.microsoft.com/en-us/library/windows/desktop/bb694531%28v=vs.85%29.aspx#Virtual_Size
                 *
                 * Work around this for now by discarding mipmap levels that
                 * would result in too-small textures. A correct solution
                 * will be to decompress these levels manually, or add texture
                 * sampling logic.
                 *
                 * >> Level 0: 64 x 8
                 *    Level 1: 32 x 4
                 *    Level 2: 16 x 2 << Ignored
                 * >> Level 0: 16 x 16
                 *    Level 1: 8 x 8
                 *    Level 2: 4 x 4 << OK!
                 */
                if (log_width < 2 || log_height < 2) {
                    /* Base level is smaller than 4x4... */
                    levels = 1;
                } else {
                    levels = MIN(levels, MIN(log_width, log_height) - 1);
                }
            }
            assert(levels > 0);
        }

        hwaddr dma_len;
        uint8_t *texture_data;
        if (dma_select) {
            texture_data = nv_dma_map(d, pg->dma_b, &dma_len);
        } else {
            texture_data = nv_dma_map(d, pg->dma_a, &dma_len);
        }
        assert(offset < dma_len);
        texture_data += offset;

        hwaddr palette_dma_len;
        uint8_t *palette_data;
        if (palette_dma_select) {
            palette_data = nv_dma_map(d, pg->dma_b, &palette_dma_len);
        } else {
            palette_data = nv_dma_map(d, pg->dma_a, &palette_dma_len);
        }
        assert(palette_offset < palette_dma_len);
        palette_data += palette_offset;

        NV2A_DPRINTF(" - 0x%tx\n", texture_data - d->vram_ptr);

        size_t length = 0;
        if (f.linear) {
            assert(cubemap == false);
            assert(dimensionality == 2);
            length = height * pitch;
        } else {
            if (dimensionality >= 2) {
                unsigned int w = width, h = height;
                int level;
                if (f.gl_format != 0) {
                    for (level = 0; level < levels; level++) {
                        w = MAX(w, 1); h = MAX(h, 1);
                        length += w * h * f.bytes_per_pixel;
                        w /= 2;
                        h /= 2;
                    }
                } else {
                    /* Compressed textures are a bit different */
                    unsigned int block_size;
                    if (f.gl_internal_format ==
                            GL_COMPRESSED_RGBA_S3TC_DXT1_EXT) {
                        block_size = 8;
                    } else {
                        block_size = 16;
                    }

                    for (level = 0; level < levels; level++) {
                        w = MAX(w, 4); h = MAX(h, 4);
                        length += w/4 * h/4 * block_size;
                        w /= 2; h /= 2;
                    }
                }
                if (cubemap) {
                    assert(dimensionality == 2);
                    length *= 6;
                }
                if (dimensionality >= 3) {
                    length *= depth;
                }
            }
        }

        TextureShape state = {
            .cubemap = cubemap,
            .dimensionality = dimensionality,
            .color_format = color_format,
            .levels = levels,
            .width = width,
            .height = height,
            .depth = depth,
            .min_mipmap_level = min_mipmap_level,
            .max_mipmap_level = max_mipmap_level,
            .pitch = pitch,
        };

#ifdef USE_TEXTURE_CACHE
        TextureKey key = {
            .state = state,
            .data_hash = fast_hash(texture_data, length, 1000)
                            ^ fnv_hash(palette_data, palette_length),
            .texture_data = texture_data,
            .palette_data = palette_data,
        };

        gpointer cache_key = g_malloc(sizeof(TextureKey));
        memcpy(cache_key, &key, sizeof(TextureKey));

        TextureBinding *binding = g_lru_cache_get(pg->texture_cache, cache_key);
        assert(binding);
        binding->refcnt++;
#else
        TextureBinding *binding = generate_texture(state,
                                                   texture_data, palette_data);
#endif

        glBindTexture(binding->gl_target, binding->gl_texture);


        if (f.linear) {
            /* somtimes games try to set mipmap min filters on linear textures.
             * this could indicate a bug... */
            switch (min_filter) {
            case NV_PGRAPH_TEXFILTER0_MIN_BOX_NEARESTLOD:
            case NV_PGRAPH_TEXFILTER0_MIN_BOX_TENT_LOD:
                min_filter = NV_PGRAPH_TEXFILTER0_MIN_BOX_LOD0;
                break;
            case NV_PGRAPH_TEXFILTER0_MIN_TENT_NEARESTLOD:
            case NV_PGRAPH_TEXFILTER0_MIN_TENT_TENT_LOD:
                min_filter = NV_PGRAPH_TEXFILTER0_MIN_TENT_LOD0;
                break;
            }
        }

        glTexParameteri(binding->gl_target, GL_TEXTURE_MIN_FILTER,
            pgraph_texture_min_filter_map[min_filter]);
        glTexParameteri(binding->gl_target, GL_TEXTURE_MAG_FILTER,
            pgraph_texture_mag_filter_map[mag_filter]);

        /* Texture wrapping */
        assert(addru < ARRAYSIZE(pgraph_texture_addr_map));
        glTexParameteri(binding->gl_target, GL_TEXTURE_WRAP_S,
            pgraph_texture_addr_map[addru]);
        if (dimensionality > 1) {
            assert(addrv < ARRAYSIZE(pgraph_texture_addr_map));
            glTexParameteri(binding->gl_target, GL_TEXTURE_WRAP_T,
                pgraph_texture_addr_map[addrv]);
        }
        if (dimensionality > 2) {
            assert(addrp < ARRAYSIZE(pgraph_texture_addr_map));
            glTexParameteri(binding->gl_target, GL_TEXTURE_WRAP_R,
                pgraph_texture_addr_map[addrp]);
        }

        if (pg->texture_binding[i]) {
            texture_binding_destroy(pg->texture_binding[i]);
        }
        pg->texture_binding[i] = binding;
        pg->texture_dirty[i] = false;
    }
    NV2A_GL_DGROUP_END();
}

static void pgraph_apply_anti_aliasing_factor(PGRAPHState *pg,
                                              unsigned int *width,
                                              unsigned int *height)
{
    switch (pg->surface_shape.anti_aliasing) {
    case NV097_SET_SURFACE_FORMAT_ANTI_ALIASING_CENTER_1:
        break;
    case NV097_SET_SURFACE_FORMAT_ANTI_ALIASING_CENTER_CORNER_2:
        if (width) { *width *= 2; }
        break;
    case NV097_SET_SURFACE_FORMAT_ANTI_ALIASING_SQUARE_OFFSET_4:
        if (width) { *width *= 2; }
        if (height) { *height *= 2; }
        break;
    default:
        assert(false);
        break;
    }
}

static void pgraph_get_surface_dimensions(PGRAPHState *pg,
                                          unsigned int *width,
                                          unsigned int *height)
{
    bool swizzle = (pg->surface_type == NV097_SET_SURFACE_FORMAT_TYPE_SWIZZLE);
    if (swizzle) {
        *width = 1 << pg->surface_shape.log_width;
        *height = 1 << pg->surface_shape.log_height;
    } else {
        *width = pg->surface_shape.clip_width;
        *height = pg->surface_shape.clip_height;
    }
}

/* hash and equality for shader cache hash table */
static guint shader_hash(gconstpointer key)
{
    return fnv_hash(key, sizeof(ShaderState));
}
static gboolean shader_equal(gconstpointer a, gconstpointer b)
{
    const ShaderState *as = a, *bs = b;
    return memcmp(as, bs, sizeof(ShaderState)) == 0;
}

static void pgraph_bind_shaders(PGRAPHState *pg)
{
    int i, j;

    bool vertex_program = GET_MASK(pg->regs[NV_PGRAPH_CSV0_D],
                                   NV_PGRAPH_CSV0_D_MODE) == 2;

    bool fixed_function = GET_MASK(pg->regs[NV_PGRAPH_CSV0_D],
                                   NV_PGRAPH_CSV0_D_MODE) == 0;

    int program_start = GET_MASK(pg->regs[NV_PGRAPH_CSV0_C],
                                 NV_PGRAPH_CSV0_C_CHEOPS_PROGRAM_START);

    NV2A_GL_DGROUP_BEGIN("%s (VP: %s FFP: %s)", __func__,
                         vertex_program ? "yes" : "no",
                         fixed_function ? "yes" : "no");

    ShaderBinding* old_binding = pg->shader_binding;
    bool binding_changed = false;

    ShaderState state = {
        /* register combier stuff */
        .combiner_control = pg->regs[NV_PGRAPH_COMBINECTL],
        .shader_stage_program = pg->regs[NV_PGRAPH_SHADERPROG],
        .other_stage_input = pg->regs[NV_PGRAPH_SHADERCTL],
        .final_inputs_0 = pg->regs[NV_PGRAPH_COMBINESPECFOG0],
        .final_inputs_1 = pg->regs[NV_PGRAPH_COMBINESPECFOG1],

        .alpha_test = pg->regs[NV_PGRAPH_CONTROL_0]
                        & NV_PGRAPH_CONTROL_0_ALPHATESTENABLE,
        .alpha_func = GET_MASK(pg->regs[NV_PGRAPH_CONTROL_0],
                               NV_PGRAPH_CONTROL_0_ALPHAFUNC),

        .skinning = GET_MASK(pg->regs[NV_PGRAPH_CSV0_D],
                             NV_PGRAPH_CSV0_D_SKIN),

        .normalization = pg->regs[NV_PGRAPH_CSV0_C]
                           & NV_PGRAPH_CSV0_C_NORMALIZATION_ENABLE,

        /* fixed function stuff */
        .fixed_function = fixed_function,

        /* vertex program stuff */
        .vertex_program = vertex_program,

        /* geometry shader stuff */
        .primitive_mode = pg->primitive_mode,
    };

    state.program_length = 0;
    memset(state.program_data, 0, sizeof(state.program_data));

    if (vertex_program) {
        // copy in vertex program tokens
        for (i = program_start; i < NV2A_MAX_TRANSFORM_PROGRAM_LENGTH; i++) {
            uint32_t *cur_token = (uint32_t*)&pg->program_data[i];
            memcpy(&state.program_data[state.program_length],
                   cur_token,
                   VSH_TOKEN_SIZE * sizeof(uint32_t));
            state.program_length++;

            if (vsh_get_field(cur_token, FLD_FINAL)) {
                break;
            }
        }
    }

    /* Texgen */
    for (i = 0; i < 4; i++) {
        unsigned int reg = (i < 2) ? NV_PGRAPH_CSV1_A : NV_PGRAPH_CSV1_B;
        for (j = 0; j < 4; j++) {
            unsigned int masks[] = {
                (i % 2) ? NV_PGRAPH_CSV1_A_T1_S : NV_PGRAPH_CSV1_A_T0_S,
                (i % 2) ? NV_PGRAPH_CSV1_A_T1_T : NV_PGRAPH_CSV1_A_T0_T,
                (i % 2) ? NV_PGRAPH_CSV1_A_T1_R : NV_PGRAPH_CSV1_A_T0_R,
                (i % 2) ? NV_PGRAPH_CSV1_A_T1_Q : NV_PGRAPH_CSV1_A_T0_Q
            };
            state.texgen[i][j] = GET_MASK(pg->regs[reg], masks[j]);
        }
    }

    /* Fog */
    state.fog_enable = pg->regs[NV_PGRAPH_CONTROL_3]
                           & NV_PGRAPH_CONTROL_3_FOGENABLE;
    if (state.fog_enable) {
        /*FIXME: Use CSV0_D? */
        state.fog_mode = GET_MASK(pg->regs[NV_PGRAPH_CONTROL_3],
                                  NV_PGRAPH_CONTROL_3_FOG_MODE);
        state.foggen = GET_MASK(pg->regs[NV_PGRAPH_CSV0_D],
                                NV_PGRAPH_CSV0_D_FOGGENMODE);
    } else {
        /* FIXME: Do we still pass the fogmode? */
        state.fog_mode = 0;
        state.foggen = 0;
    }

    /* Texture matrices */
    for (i = 0; i < 4; i++) {
        state.texture_matrix_enable[i] = pg->texture_matrix_enable[i];
    }

    for (i = 0; i < 8; i++) {
        state.rgb_inputs[i] = pg->regs[NV_PGRAPH_COMBINECOLORI0 + i * 4];
        state.rgb_outputs[i] = pg->regs[NV_PGRAPH_COMBINECOLORO0 + i * 4];
        state.alpha_inputs[i] = pg->regs[NV_PGRAPH_COMBINEALPHAI0 + i * 4];
        state.alpha_outputs[i] = pg->regs[NV_PGRAPH_COMBINEALPHAO0 + i * 4];
        //constant_0[i] = pg->regs[NV_PGRAPH_COMBINEFACTOR0 + i * 4];
        //constant_1[i] = pg->regs[NV_PGRAPH_COMBINEFACTOR1 + i * 4];
    }

    for (i = 0; i < 4; i++) {
        state.rect_tex[i] = false;
        bool enabled = pg->regs[NV_PGRAPH_TEXCTL0_0 + i*4]
                         & NV_PGRAPH_TEXCTL0_0_ENABLE;
        unsigned int color_format =
            GET_MASK(pg->regs[NV_PGRAPH_TEXFMT0 + i*4],
                     NV_PGRAPH_TEXFMT0_COLOR);

        if (enabled && kelvin_color_format_map[color_format].linear) {
            state.rect_tex[i] = true;
        }

        for (j = 0; j < 4; j++) {
            state.compare_mode[i][j] =
                (pg->regs[NV_PGRAPH_SHADERCLIPMODE] >> (4 * i + j)) & 1;
        }
        state.alphakill[i] = pg->regs[NV_PGRAPH_TEXCTL0_0 + i*4]
                               & NV_PGRAPH_TEXCTL0_0_ALPHAKILLEN;
    }

    ShaderBinding* cached_shader = g_hash_table_lookup(pg->shader_cache, &state);
    if (cached_shader) {
        pg->shader_binding = cached_shader;
    } else {
        pg->shader_binding = generate_shaders(state);

        /* cache it */
        ShaderState *cache_state = g_malloc(sizeof(*cache_state));
        memcpy(cache_state, &state, sizeof(*cache_state));
        g_hash_table_insert(pg->shader_cache, cache_state,
                            (gpointer)pg->shader_binding);
    }

    binding_changed = (pg->shader_binding != old_binding);

    glUseProgram(pg->shader_binding->gl_program);


    /* update combiner constants */
    for (i = 0; i<= 8; i++) {
        uint32_t constant[2];
        if (i == 8) {
            /* final combiner */
            constant[0] = pg->regs[NV_PGRAPH_SPECFOGFACTOR0];
            constant[1] = pg->regs[NV_PGRAPH_SPECFOGFACTOR1];
        } else {
            constant[0] = pg->regs[NV_PGRAPH_COMBINEFACTOR0 + i * 4];
            constant[1] = pg->regs[NV_PGRAPH_COMBINEFACTOR1 + i * 4];
        }

        for (j = 0; j < 2; j++) {
            GLint loc = pg->shader_binding->psh_constant_loc[i][j];
            if (loc != -1) {
                float value[4];
                value[0] = (float) ((constant[j] >> 16) & 0xFF) / 255.0f;
                value[1] = (float) ((constant[j] >> 8) & 0xFF) / 255.0f;
                value[2] = (float) (constant[j] & 0xFF) / 255.0f;
                value[3] = (float) ((constant[j] >> 24) & 0xFF) / 255.0f;

                glUniform4fv(loc, 1, value);
            }
        }
    }
    GLint alpha_ref_loc = glGetUniformLocation(pg->shader_binding->gl_program,
                                               "alphaRef");
    if (alpha_ref_loc != -1) {
        float alpha_ref = GET_MASK(pg->regs[NV_PGRAPH_CONTROL_0],
                                   NV_PGRAPH_CONTROL_0_ALPHAREF) / 255.0;
        glUniform1f(alpha_ref_loc, alpha_ref);
    }

    /* For each texture stage */
    for (i = 0; i < NV2A_MAX_TEXTURES; i++) {
        char name[32];
        GLint loc;

        /* Bump luminance only during stages 1 - 3 */
        if (i > 0) {

            snprintf(name, sizeof(name), "bumpMat%d", i);
            loc = glGetUniformLocation(pg->shader_binding->gl_program, name);
            if (loc != -1) {
                glUniformMatrix2fv(loc, 1, GL_FALSE, pg->bump_env_matrix[i - 1]);
            }

            snprintf(name, sizeof(name), "bumpScale%d", i);
            loc = glGetUniformLocation(pg->shader_binding->gl_program, name);
            if (loc != -1) {
                glUniform1f(loc, *(float*)&pg->regs[
                                NV_PGRAPH_BUMPSCALE1 + (i - 1) * 4]);
            }

            snprintf(name, sizeof(name), "bumpOffset%d", i);
            loc = glGetUniformLocation(pg->shader_binding->gl_program, name);
            if (loc != -1) {
                glUniform1f(loc, *(float*)&pg->regs[
                                NV_PGRAPH_BUMPOFFSET1 + (i - 1) * 4]);
            }

        }

        /* Texture matrices */
        snprintf(name, sizeof(name), "texMat%d", i);
        loc = glGetUniformLocation(pg->shader_binding->gl_program, name);
        if (loc != -1) {
            glUniformMatrix4fv(loc, 1, GL_FALSE, pg->texture_matrix[i]);
        }

        /* TexGen planes */
        for(j = 0; j < 4; j++) {
            char cSuffix = "STRQ"[j];
            snprintf(name, sizeof(name), "texPlane%c%d", cSuffix, i);
            loc = glGetUniformLocation(pg->shader_binding->gl_program, name);
            if (loc != -1) {
                glUniform4fv(loc, 1, pg->texture_plane[i][j]);
            }
        }

    }

    /* Fog */
    {
        GLint loc;
        uint32_t fog_color = pg->regs[NV_PGRAPH_FOGCOLOR];
        loc  = glGetUniformLocation(pg->shader_binding->gl_program, "fogColor");
        if (loc != -1) {
            glUniform4f(loc,
                        GET_MASK(fog_color, NV_PGRAPH_FOGCOLOR_RED) / 255.0,
                        GET_MASK(fog_color, NV_PGRAPH_FOGCOLOR_GREEN) / 255.0,
                        GET_MASK(fog_color, NV_PGRAPH_FOGCOLOR_BLUE) / 255.0,
                        GET_MASK(fog_color, NV_PGRAPH_FOGCOLOR_ALPHA) / 255.0);
        }

        /* FIXME: PGRAPH regs have a 16 byte stride in emulation! can't just
         *        upload this as an array =(
         */
        loc = glGetUniformLocation(pg->shader_binding->gl_program,
                                   "fogParam[0]");
        if (loc != -1) {
            glUniform1f(loc, *(float*)&pg->regs[NV_PGRAPH_FOGPARAM0]);
        }
        loc = glGetUniformLocation(pg->shader_binding->gl_program,
                                   "fogParam[1]");
        if (loc != -1) {
            glUniform1f(loc, *(float*)&pg->regs[NV_PGRAPH_FOGPARAM1]);
        }

        loc = glGetUniformLocation(pg->shader_binding->gl_program, "fogPlane");
        if (loc != -1) {
            glUniform4fv(loc, 1, pg->fog_plane);
        }
    }

    /* For each vertex weight */
    for (i = 0; i < 4; i++) {
        char name[32];
        GLint loc;

        snprintf(name, sizeof(name), "modelViewMat%d", i);
        loc = glGetUniformLocation(pg->shader_binding->gl_program, name);
        if (loc != -1) {
            glUniformMatrix4fv(loc, 1, GL_FALSE,
                               pg->model_view_matrix[i]);
        }

        snprintf(name, sizeof(name), "invModelViewMat%d", i);
        loc = glGetUniformLocation(pg->shader_binding->gl_program, name);
        if (loc != -1) {
            glUniformMatrix4fv(loc, 1, GL_FALSE,
                               pg->inverse_model_view_matrix[i]);
        }

    }

    GLint projLoc = glGetUniformLocation(pg->shader_binding->gl_program,
                                     "projectionMat");
    if (projLoc != -1) {
        glUniformMatrix4fv(projLoc, 1, GL_FALSE, pg->projection_matrix);
    }

    float zclip_max = *(float*)&pg->regs[NV_PGRAPH_ZCLIPMAX];
    float zclip_min = *(float*)&pg->regs[NV_PGRAPH_ZCLIPMIN];

    if (fixed_function) {
        /* update fixed function composite matrix */

        GLint comLoc = glGetUniformLocation(pg->shader_binding->gl_program,
                                            "compositeMat");
        if (comLoc != -1) {
            glUniformMatrix4fv(comLoc, 1, GL_FALSE, pg->composite_matrix);
        }

        /* estimate the viewport by assuming it matches the surface ... */
        //FIXME: Get surface dimensions?
        float m11 = 0.5 * pg->surface_shape.clip_width;
        float m22 = -0.5 * pg->surface_shape.clip_height;
        float m33 = zclip_max - zclip_min;
        //float m41 = m11;
        //float m42 = -m22;
        float m43 = zclip_min;
        //float m44 = 1.0;

        if (m33 == 0.0) {
            m33 = 1.0;
        }
        float invViewport[16] = {
            1.0/m11, 0, 0, 0,
            0, 1.0/m22, 0, 0,
            0, 0, 1.0/m33, 0,
            -1.0, 1.0, -m43/m33, 1.0
        };

        GLint view_loc = glGetUniformLocation(pg->shader_binding->gl_program,
                                              "invViewport");
        if (view_loc != -1) {
            glUniformMatrix4fv(view_loc, 1, GL_FALSE, &invViewport[0]);
        }

    } else if (vertex_program) {
        /* update vertex program constants */

        for (i=0; i<NV2A_VERTEXSHADER_CONSTANTS; i++) {
            VertexShaderConstant *constant = &pg->constants[i];
            if (!constant->dirty && !binding_changed) continue;

            GLint loc = pg->shader_binding->vsh_constant_loc[i];
            //assert(loc != -1);
            if (loc != -1) {
                glUniform4fv(loc, 1, (const GLfloat*)constant->data);
            }
            constant->dirty = false;
        }

        GLint loc = glGetUniformLocation(pg->shader_binding->gl_program,
                                          "surfaceSize");
        if (loc != -1) {
            glUniform2f(loc, pg->surface_shape.clip_width,
                        pg->surface_shape.clip_height);
        }

        loc = glGetUniformLocation(pg->shader_binding->gl_program,
                                   "clipRange");
        if (loc != -1) {
            glUniform2f(loc, zclip_min, zclip_max);
        }

    }
    NV2A_GL_DGROUP_END();
}

static bool pgraph_framebuffer_dirty(PGRAPHState *pg)
{
    bool shape_changed = memcmp(&pg->surface_shape, &pg->last_surface_shape,
                                sizeof(SurfaceShape)) != 0;
    if (!shape_changed || (!pg->surface_shape.color_format
            && !pg->surface_shape.zeta_format)) {
        return false;
    }
    return true;
}

static bool pgraph_color_write_enabled(PGRAPHState *pg)
{
    return pg->regs[NV_PGRAPH_CONTROL_0] & (
        NV_PGRAPH_CONTROL_0_ALPHA_WRITE_ENABLE
        | NV_PGRAPH_CONTROL_0_RED_WRITE_ENABLE
        | NV_PGRAPH_CONTROL_0_GREEN_WRITE_ENABLE
        | NV_PGRAPH_CONTROL_0_BLUE_WRITE_ENABLE);
}

static bool pgraph_zeta_write_enabled(PGRAPHState *pg)
{
    return pg->regs[NV_PGRAPH_CONTROL_0] & (
        NV_PGRAPH_CONTROL_0_ZWRITEENABLE
        | NV_PGRAPH_CONTROL_0_STENCIL_WRITE_ENABLE);
}

static void pgraph_set_surface_dirty(PGRAPHState *pg, bool color, bool zeta)
{
    NV2A_DPRINTF("pgraph_set_surface_dirty(%d, %d) -- %d %d\n",
                 color, zeta,
                 pgraph_color_write_enabled(pg), pgraph_zeta_write_enabled(pg));
    /* FIXME: Does this apply to CLEARs too? */
    color = color && pgraph_color_write_enabled(pg);
    zeta = zeta && pgraph_zeta_write_enabled(pg);
    pg->surface_color.draw_dirty |= color;
    pg->surface_zeta.draw_dirty |= zeta;
}

static void pgraph_update_surface_part(NV2AState *d, bool upload, bool color) {
    PGRAPHState *pg = &d->pgraph;

    unsigned int width, height;
    pgraph_get_surface_dimensions(pg, &width, &height);
    pgraph_apply_anti_aliasing_factor(pg, &width, &height);

    Surface *surface;
    hwaddr dma_address;
    GLuint *gl_buffer;
    unsigned int bytes_per_pixel;
    GLenum gl_internal_format, gl_format, gl_type, gl_attachment;

    if (color) {
        surface = &pg->surface_color;
        dma_address = pg->dma_color;
        gl_buffer = &pg->gl_color_buffer;

        assert(pg->surface_shape.color_format != 0);
        assert(pg->surface_shape.color_format
                < ARRAYSIZE(kelvin_surface_color_format_map));
        SurfaceColorFormatInfo f =
            kelvin_surface_color_format_map[pg->surface_shape.color_format];
        if (f.bytes_per_pixel == 0) {
            fprintf(stderr, "nv2a: unimplemented color surface format 0x%x\n",
                    pg->surface_shape.color_format);
            abort();
        }

        bytes_per_pixel = f.bytes_per_pixel;
        gl_internal_format = f.gl_internal_format;
        gl_format = f.gl_format;
        gl_type = f.gl_type;
        gl_attachment = GL_COLOR_ATTACHMENT0;

    } else {
        surface = &pg->surface_zeta;
        dma_address = pg->dma_zeta;
        gl_buffer = &pg->gl_zeta_buffer;

        assert(pg->surface_shape.zeta_format != 0);
        switch (pg->surface_shape.zeta_format) {
        case NV097_SET_SURFACE_FORMAT_ZETA_Z16:
            bytes_per_pixel = 2;
            gl_format = GL_DEPTH_COMPONENT;
            gl_attachment = GL_DEPTH_ATTACHMENT;
            if (pg->surface_shape.z_format) {
                gl_type = GL_HALF_FLOAT;
                gl_internal_format = GL_DEPTH_COMPONENT32F;
            } else {
                gl_type = GL_UNSIGNED_SHORT;
                gl_internal_format = GL_DEPTH_COMPONENT16;
            }
            break;
        case NV097_SET_SURFACE_FORMAT_ZETA_Z24S8:
            bytes_per_pixel = 4;
            gl_format = GL_DEPTH_STENCIL;
            gl_attachment = GL_DEPTH_STENCIL_ATTACHMENT;
            if (pg->surface_shape.z_format) {
                assert(false);
                gl_type = GL_FLOAT_32_UNSIGNED_INT_24_8_REV;
                gl_internal_format = GL_DEPTH32F_STENCIL8;
            } else {
                gl_type = GL_UNSIGNED_INT_24_8;
                gl_internal_format = GL_DEPTH24_STENCIL8;
            }
            break;
        default:
            assert(false);
            break;
        }
    }


    DMAObject dma = nv_dma_load(d, dma_address);
    /* There's a bunch of bugs that could cause us to hit this function
     * at the wrong time and get a invalid dma object.
     * Check that it's sane. */
    assert(dma.dma_class == NV_DMA_IN_MEMORY_CLASS);

    assert(dma.address + surface->offset != 0);
    assert(surface->offset <= dma.limit);
    assert(surface->offset + surface->pitch * height <= dma.limit + 1);

    hwaddr data_len;
    uint8_t *data = nv_dma_map(d, dma_address, &data_len);

    /* TODO */
    // assert(pg->surface_clip_x == 0 && pg->surface_clip_y == 0);

    bool swizzle = (pg->surface_type == NV097_SET_SURFACE_FORMAT_TYPE_SWIZZLE);

    uint8_t *buf = data + surface->offset;
    if (swizzle) {
        buf = g_malloc(height * surface->pitch);
    }

    bool dirty = surface->buffer_dirty;
    if (color) {
        dirty |= memory_region_test_and_clear_dirty(d->vram,
                                               dma.address + surface->offset,
                                               surface->pitch * height,
                                               DIRTY_MEMORY_NV2A);
    }
    if (upload && dirty) {
        /* surface modified (or moved) by the cpu.
         * copy it into the opengl renderbuffer */
        assert(!surface->draw_dirty);

        assert(surface->pitch % bytes_per_pixel == 0);

        if (swizzle) {
            unswizzle_rect(data + surface->offset,
                           width, height,
                           buf,
                           surface->pitch,
                           bytes_per_pixel);
        }

        if (!color) {
            /* need to clear the depth_stencil and depth attachment for zeta */
            glFramebufferTexture2D(GL_FRAMEBUFFER,
                                   GL_DEPTH_ATTACHMENT,
                                   GL_TEXTURE_2D,
                                   0, 0);
            glFramebufferTexture2D(GL_FRAMEBUFFER,
                                   GL_DEPTH_STENCIL_ATTACHMENT,
                                   GL_TEXTURE_2D,
                                   0, 0);
        }

        glFramebufferTexture2D(GL_FRAMEBUFFER,
                               gl_attachment,
                               GL_TEXTURE_2D,
                               0, 0);

        if (*gl_buffer) {
            glDeleteTextures(1, gl_buffer);
            *gl_buffer = 0;
        }

        glGenTextures(1, gl_buffer);
        glBindTexture(GL_TEXTURE_2D, *gl_buffer);

        /* This is VRAM so we can't do this inplace! */
        uint8_t *flipped_buf = g_malloc(width * height * bytes_per_pixel);
        unsigned int irow;
        for (irow = 0; irow < height; irow++) {
            memcpy(&flipped_buf[width * (height - irow - 1)
                                     * bytes_per_pixel],
                   &buf[surface->pitch * irow],
                   width * bytes_per_pixel);
        }

        glTexImage2D(GL_TEXTURE_2D, 0, gl_internal_format,
                     width, height, 0,
                     gl_format, gl_type,
                     flipped_buf);

        g_free(flipped_buf);

        glFramebufferTexture2D(GL_FRAMEBUFFER,
                               gl_attachment,
                               GL_TEXTURE_2D,
                               *gl_buffer, 0);

        assert(glCheckFramebufferStatus(GL_FRAMEBUFFER)
            == GL_FRAMEBUFFER_COMPLETE);

        if (color) {
            pgraph_update_memory_buffer(d, dma.address + surface->offset,
                                        surface->pitch * height, true);
        }
        surface->buffer_dirty = false;


        uint8_t *out = data + surface->offset + 64;
        NV2A_DPRINTF("upload_surface %s 0x%" HWADDR_PRIx " - 0x%" HWADDR_PRIx ", "
                      "(0x%" HWADDR_PRIx " - 0x%" HWADDR_PRIx ", "
                        "%d %d, %d %d, %d) - %x %x %x %x\n",
            color ? "color" : "zeta",
            dma.address, dma.address + dma.limit,
            dma.address + surface->offset,
            dma.address + surface->pitch * height,
            pg->surface_shape.clip_x, pg->surface_shape.clip_y,
            pg->surface_shape.clip_width,
            pg->surface_shape.clip_height,
            surface->pitch,
            out[0], out[1], out[2], out[3]);

    }

    if (!upload && surface->draw_dirty) {
        /* read the opengl framebuffer into the surface */

        glo_readpixels(gl_format, gl_type,
                       bytes_per_pixel, surface->pitch,
                       width, height,
                       buf);
        assert(glGetError() == GL_NO_ERROR);

        if (swizzle) {
            swizzle_rect(buf,
                         width, height,
                         data + surface->offset,
                         surface->pitch,
                         bytes_per_pixel);
        }

        memory_region_set_client_dirty(d->vram,
                                       dma.address + surface->offset,
                                       surface->pitch * height,
                                       DIRTY_MEMORY_VGA);

        if (color) {
            pgraph_update_memory_buffer(d, dma.address + surface->offset,
                                        surface->pitch * height, true);
        }

        surface->draw_dirty = false;
        surface->write_enabled_cache = false;

        uint8_t *out = data + surface->offset + 64;
        NV2A_DPRINTF("read_surface %s 0x%" HWADDR_PRIx " - 0x%" HWADDR_PRIx ", "
                      "(0x%" HWADDR_PRIx " - 0x%" HWADDR_PRIx ", "
                        "%d %d, %d %d, %d) - %x %x %x %x\n",
            color ? "color" : "zeta",
            dma.address, dma.address + dma.limit,
            dma.address + surface->offset,
            dma.address + surface->pitch * pg->surface_shape.clip_height,
            pg->surface_shape.clip_x, pg->surface_shape.clip_y,
            pg->surface_shape.clip_width, pg->surface_shape.clip_height,
            surface->pitch,
            out[0], out[1], out[2], out[3]);

    }

    if (swizzle) {
        g_free(buf);
    }
}

static void pgraph_update_surface(NV2AState *d, bool upload,
                                  bool color_write, bool zeta_write)
{
    PGRAPHState *pg = &d->pgraph;

    pg->surface_shape.z_format = GET_MASK(pg->regs[NV_PGRAPH_SETUPRASTER],
                                          NV_PGRAPH_SETUPRASTER_Z_FORMAT);

    /* FIXME: Does this apply to CLEARs too? */
    color_write = color_write && pgraph_color_write_enabled(pg);
    zeta_write = zeta_write && pgraph_zeta_write_enabled(pg);

    if (upload && pgraph_framebuffer_dirty(pg)) {
        assert(!pg->surface_color.draw_dirty);
        assert(!pg->surface_zeta.draw_dirty);

        pg->surface_color.buffer_dirty = true;
        pg->surface_zeta.buffer_dirty = true;

        glFramebufferTexture2D(GL_FRAMEBUFFER,
                               GL_COLOR_ATTACHMENT0,
                               GL_TEXTURE_2D,
                               0, 0);

        if (pg->gl_color_buffer) {
            glDeleteTextures(1, &pg->gl_color_buffer);
            pg->gl_color_buffer = 0;
        }

        glFramebufferTexture2D(GL_FRAMEBUFFER,
                               GL_DEPTH_ATTACHMENT,
                               GL_TEXTURE_2D,
                               0, 0);
        glFramebufferTexture2D(GL_FRAMEBUFFER,
                               GL_DEPTH_STENCIL_ATTACHMENT,
                               GL_TEXTURE_2D,
                               0, 0);

        if (pg->gl_zeta_buffer) {
            glDeleteTextures(1, &pg->gl_zeta_buffer);
            pg->gl_zeta_buffer = 0;
        }

        memcpy(&pg->last_surface_shape, &pg->surface_shape,
               sizeof(SurfaceShape));
    }

    if ((color_write || (!upload && pg->surface_color.write_enabled_cache))
        && (upload || pg->surface_color.draw_dirty)) {
        pgraph_update_surface_part(d, upload, true);
    }


    if ((zeta_write || (!upload && pg->surface_zeta.write_enabled_cache))
        && (upload || pg->surface_zeta.draw_dirty)) {
        pgraph_update_surface_part(d, upload, false);
    }
}


static void pgraph_init(NV2AState *d)
{
    int i;

    PGRAPHState *pg = &d->pgraph;

    qemu_mutex_init(&pg->lock);
    qemu_cond_init(&pg->interrupt_cond);
    qemu_cond_init(&pg->fifo_access_cond);
    qemu_cond_init(&pg->flip_3d);

    /* fire up opengl */

    pg->gl_context = glo_context_create();
    assert(pg->gl_context);

#ifdef DEBUG_NV2A_GL
    glEnable(GL_DEBUG_OUTPUT);
#endif

    glextensions_init();

    /* DXT textures */
    assert(glo_check_extension("GL_EXT_texture_compression_s3tc"));
    /*  Internal RGB565 texture format */
    assert(glo_check_extension("GL_ARB_ES2_compatibility"));

    GLint max_vertex_attributes;
    glGetIntegerv(GL_MAX_VERTEX_ATTRIBS, &max_vertex_attributes);
    assert(max_vertex_attributes >= NV2A_VERTEXSHADER_ATTRIBUTES);


    glGenFramebuffers(1, &pg->gl_framebuffer);
    glBindFramebuffer(GL_FRAMEBUFFER, pg->gl_framebuffer);

    /* need a valid framebuffer to start with */
    glGenTextures(1, &pg->gl_color_buffer);
    glBindTexture(GL_TEXTURE_2D, pg->gl_color_buffer);
    glTexImage2D(GL_TEXTURE_2D, 0, GL_RGBA8, 640, 480,
                 0, GL_RGBA, GL_UNSIGNED_BYTE, NULL);
    glFramebufferTexture2D(GL_FRAMEBUFFER, GL_COLOR_ATTACHMENT0,
                           GL_TEXTURE_2D, pg->gl_color_buffer, 0);

    assert(glCheckFramebufferStatus(GL_FRAMEBUFFER)
            == GL_FRAMEBUFFER_COMPLETE);

    //glPolygonMode( GL_FRONT_AND_BACK, GL_LINE );

    pg->texture_cache = g_lru_cache_new(
        texture_key_hash, texture_key_equal,
        NULL, texture_key_retrieve,
        texture_key_destroy, texture_binding_destroy,
        NULL, NULL);
    g_lru_cache_set_max_size(pg->texture_cache, 128);

    pg->shader_cache = g_hash_table_new(shader_hash, shader_equal);


    for (i=0; i<NV2A_VERTEXSHADER_ATTRIBUTES; i++) {
        glGenBuffers(1, &pg->vertex_attributes[i].gl_converted_buffer);
        glGenBuffers(1, &pg->vertex_attributes[i].gl_inline_buffer);
    }
    glGenBuffers(1, &pg->gl_inline_array_buffer);
    glGenBuffers(1, &pg->gl_element_buffer);

    glGenBuffers(1, &pg->gl_memory_buffer);
    glBindBuffer(GL_ARRAY_BUFFER, pg->gl_memory_buffer);
    glBufferData(GL_ARRAY_BUFFER,
                 memory_region_size(d->vram),
                 NULL,
                 GL_DYNAMIC_DRAW);

    glGenVertexArrays(1, &pg->gl_vertex_array);
    glBindVertexArray(pg->gl_vertex_array);

    assert(glGetError() == GL_NO_ERROR);

    glo_set_current(NULL);
}

static void pgraph_destroy(PGRAPHState *pg)
{
    qemu_mutex_destroy(&pg->lock);
    qemu_cond_destroy(&pg->interrupt_cond);
    qemu_cond_destroy(&pg->fifo_access_cond);
    qemu_cond_destroy(&pg->flip_3d);

    glo_set_current(pg->gl_context);

    if (pg->gl_color_buffer) {
        glDeleteTextures(1, &pg->gl_color_buffer);
    }
    if (pg->gl_zeta_buffer) {
        glDeleteTextures(1, &pg->gl_zeta_buffer);
    }
    glDeleteFramebuffers(1, &pg->gl_framebuffer);

    // TODO: clear out shader cached
    // TODO: clear out texture cache

    glo_set_current(NULL);

    glo_context_destroy(pg->gl_context);
}

static unsigned int kelvin_map_stencil_op(uint32_t parameter)
{
    unsigned int op;
    switch (parameter) {
    case NV097_SET_STENCIL_OP_V_KEEP:
        op = NV_PGRAPH_CONTROL_2_STENCIL_OP_V_KEEP; break;
    case NV097_SET_STENCIL_OP_V_ZERO:
        op = NV_PGRAPH_CONTROL_2_STENCIL_OP_V_ZERO; break;
    case NV097_SET_STENCIL_OP_V_REPLACE:
        op = NV_PGRAPH_CONTROL_2_STENCIL_OP_V_REPLACE; break;
    case NV097_SET_STENCIL_OP_V_INCRSAT:
        op = NV_PGRAPH_CONTROL_2_STENCIL_OP_V_INCRSAT; break;
    case NV097_SET_STENCIL_OP_V_DECRSAT:
        op = NV_PGRAPH_CONTROL_2_STENCIL_OP_V_DECRSAT; break;
    case NV097_SET_STENCIL_OP_V_INVERT:
        op = NV_PGRAPH_CONTROL_2_STENCIL_OP_V_INVERT; break;
    case NV097_SET_STENCIL_OP_V_INCR:
        op = NV_PGRAPH_CONTROL_2_STENCIL_OP_V_INCR; break;
    case NV097_SET_STENCIL_OP_V_DECR:
        op = NV_PGRAPH_CONTROL_2_STENCIL_OP_V_DECR; break;
    default:
        assert(false);
        break;
    }
    return op;
}

static unsigned int kelvin_map_polygon_mode(uint32_t parameter)
{
    unsigned int mode;
    switch (parameter) {
    case NV097_SET_FRONT_POLYGON_MODE_V_POINT:
        mode = NV_PGRAPH_SETUPRASTER_FRONTFACEMODE_POINT; break;
    case NV097_SET_FRONT_POLYGON_MODE_V_LINE:
        mode = NV_PGRAPH_SETUPRASTER_FRONTFACEMODE_LINE; break;
    case NV097_SET_FRONT_POLYGON_MODE_V_FILL:
        mode = NV_PGRAPH_SETUPRASTER_FRONTFACEMODE_FILL; break;
    default:
        assert(false);
        break;
    }
    return mode;
}

static unsigned int kelvin_map_texgen(uint32_t parameter, unsigned int channel)
{
    assert(channel < 4);
    unsigned int texgen;
    switch (parameter) {
    case NV097_SET_TEXGEN_S_DISABLE:
        texgen = NV_PGRAPH_CSV1_A_T0_S_DISABLE; break;
    case NV097_SET_TEXGEN_S_EYE_LINEAR:
        texgen = NV_PGRAPH_CSV1_A_T0_S_EYE_LINEAR; break;
    case NV097_SET_TEXGEN_S_OBJECT_LINEAR:
        texgen = NV_PGRAPH_CSV1_A_T0_S_OBJECT_LINEAR; break;
    case NV097_SET_TEXGEN_S_SPHERE_MAP:
        assert(channel < 2);
        texgen = NV_PGRAPH_CSV1_A_T0_S_SPHERE_MAP; break;
    case NV097_SET_TEXGEN_S_REFLECTION_MAP:
        assert(channel < 3);
        texgen = NV_PGRAPH_CSV1_A_T0_S_REFLECTION_MAP; break;
    case NV097_SET_TEXGEN_S_NORMAL_MAP:
        assert(channel < 3);
        texgen = NV_PGRAPH_CSV1_A_T0_S_NORMAL_MAP; break;
    default:
        assert(false);
        break;
    }
    return texgen;
}

static void pgraph_allocate_inline_buffer_vertices(PGRAPHState *pg,
                                                   unsigned int attr)
{
    int i;
    VertexAttribute *attribute = &pg->vertex_attributes[attr];

    if (attribute->inline_buffer || pg->inline_buffer_length == 0) {
        return;
    }

    /* Now upload the previous attribute value */
    attribute->inline_buffer = g_malloc(NV2A_MAX_BATCH_LENGTH
                                                  * sizeof(float) * 4);
    for (i = 0; i < pg->inline_buffer_length; i++) {
        memcpy(&attribute->inline_buffer[i * 4],
               attribute->inline_value,
               sizeof(float) * 4);
    }
}

static void pgraph_finish_inline_buffer_vertex(PGRAPHState *pg)
{
    int i;

    assert(pg->inline_buffer_length < NV2A_MAX_BATCH_LENGTH);

    for (i = 0; i < NV2A_VERTEXSHADER_ATTRIBUTES; i++) {
        VertexAttribute *attribute = &pg->vertex_attributes[i];
        if (attribute->inline_buffer) {
            memcpy(&attribute->inline_buffer[
                      pg->inline_buffer_length * 4],
                   attribute->inline_value,
                   sizeof(float) * 4);
        }
    }

    pg->inline_buffer_length++;
}

static void pgraph_method(NV2AState *d,
                          unsigned int subchannel,
                          unsigned int method,
                          uint32_t parameter)
{
    int i;
    GraphicsSubchannel *subchannel_data;
    GraphicsObject *object;

    unsigned int slot;

    PGRAPHState *pg = &d->pgraph;

    assert(pg->channel_valid);
    subchannel_data = &pg->subchannel_data[subchannel];
    object = &subchannel_data->object;

    ContextSurfaces2DState *context_surfaces_2d
        = &object->data.context_surfaces_2d;
    ImageBlitState *image_blit = &object->data.image_blit;
    KelvinState *kelvin = &object->data.kelvin;



    pgraph_method_log(subchannel, object->graphics_class, method, parameter);

    if (method == NV_SET_OBJECT) {
        subchannel_data->object_instance = parameter;

        //qemu_mutex_lock_iothread();
        load_graphics_object(d, parameter, object);
        //qemu_mutex_unlock_iothread();
        return;
    }

    uint32_t class_method = (object->graphics_class << 16) | method;
    switch (class_method) {
    case NV062_SET_CONTEXT_DMA_IMAGE_SOURCE:
        context_surfaces_2d->dma_image_source = parameter;
        break;
    case NV062_SET_CONTEXT_DMA_IMAGE_DESTIN:
        context_surfaces_2d->dma_image_dest = parameter;
        break;
    case NV062_SET_COLOR_FORMAT:
        context_surfaces_2d->color_format = parameter;
        break;
    case NV062_SET_PITCH:
        context_surfaces_2d->source_pitch = parameter & 0xFFFF;
        context_surfaces_2d->dest_pitch = parameter >> 16;
        break;
    case NV062_SET_OFFSET_SOURCE:
        context_surfaces_2d->source_offset = parameter;
        break;
    case NV062_SET_OFFSET_DESTIN:
        context_surfaces_2d->dest_offset = parameter;
        break;

    case NV09F_SET_CONTEXT_SURFACES:
        image_blit->context_surfaces = parameter;
        break;
    case NV09F_SET_OPERATION:
        image_blit->operation = parameter;
        break;
    case NV09F_CONTROL_POINT_IN:
        image_blit->in_x = parameter & 0xFFFF;
        image_blit->in_y = parameter >> 16;
        break;
    case NV09F_CONTROL_POINT_OUT:
        image_blit->out_x = parameter & 0xFFFF;
        image_blit->out_y = parameter >> 16;
        break;
    case NV09F_SIZE:
        image_blit->width = parameter & 0xFFFF;
        image_blit->height = parameter >> 16;

        /* I guess this kicks it off? */
        if (image_blit->operation == NV09F_SET_OPERATION_SRCCOPY) {

            NV2A_GL_DPRINTF(true, "NV09F_SET_OPERATION_SRCCOPY");

            GraphicsObject *context_surfaces_obj =
                lookup_graphics_object(pg, image_blit->context_surfaces);
            assert(context_surfaces_obj);
            assert(context_surfaces_obj->graphics_class
                == NV_CONTEXT_SURFACES_2D);

            ContextSurfaces2DState *context_surfaces =
                &context_surfaces_obj->data.context_surfaces_2d;

            unsigned int bytes_per_pixel;
            switch (context_surfaces->color_format) {
            case NV062_SET_COLOR_FORMAT_LE_Y8:
                bytes_per_pixel = 1;
                break;
            case NV062_SET_COLOR_FORMAT_LE_A8R8G8B8:
                bytes_per_pixel = 4;
                break;
            default:
                assert(false);
            }

            hwaddr source_dma_len, dest_dma_len;
            uint8_t *source, *dest;

            source = nv_dma_map(d, context_surfaces->dma_image_source,
                                &source_dma_len);
            assert(context_surfaces->source_offset < source_dma_len);
            source += context_surfaces->source_offset;

            dest = nv_dma_map(d, context_surfaces->dma_image_dest,
                              &dest_dma_len);
            assert(context_surfaces->dest_offset < dest_dma_len);
            dest += context_surfaces->dest_offset;

            NV2A_DPRINTF("  - 0x%tx -> 0x%tx\n", source - d->vram_ptr,
                                                 dest - d->vram_ptr);

            int y;
            for (y=0; y<image_blit->height; y++) {
                uint8_t *source_row = source
                    + (image_blit->in_y + y) * context_surfaces->source_pitch
                    + image_blit->in_x * bytes_per_pixel;

                uint8_t *dest_row = dest
                    + (image_blit->out_y + y) * context_surfaces->dest_pitch
                    + image_blit->out_x * bytes_per_pixel;

                memmove(dest_row, source_row,
                        image_blit->width * bytes_per_pixel);
            }

        } else {
            assert(false);
        }

        break;


    case NV097_NO_OPERATION:
        /* The bios uses nop as a software method call -
         * it seems to expect a notify interrupt if the parameter isn't 0.
         * According to a nouveau guy it should still be a nop regardless
         * of the parameter. It's possible a debug register enables this,
         * but nothing obvious sticks out. Weird.
         */
        if (parameter != 0) {
            assert(!(pg->pending_interrupts & NV_PGRAPH_INTR_NOTIFY));


            pg->trapped_channel_id = pg->channel_id;
            pg->trapped_subchannel = subchannel;
            pg->trapped_method = method;
            pg->trapped_data[0] = parameter;
            pg->notify_source = NV_PGRAPH_NSOURCE_NOTIFICATION; /* TODO: check this */
            pg->pending_interrupts |= NV_PGRAPH_INTR_NOTIFY;

            qemu_mutex_unlock(&pg->lock);
            qemu_mutex_lock_iothread();
            update_irq(d);
            qemu_mutex_lock(&pg->lock);
            qemu_mutex_unlock_iothread();

            while (pg->pending_interrupts & NV_PGRAPH_INTR_NOTIFY) {
                qemu_cond_wait(&pg->interrupt_cond, &pg->lock);
            }
        }
        break;

    case NV097_WAIT_FOR_IDLE:
        pgraph_update_surface(d, false, true, true);
        break;


    case NV097_SET_FLIP_READ:
        SET_MASK(pg->regs[NV_PGRAPH_SURFACE], NV_PGRAPH_SURFACE_READ_3D,
                 parameter);
        break;
    case NV097_SET_FLIP_WRITE:
        SET_MASK(pg->regs[NV_PGRAPH_SURFACE], NV_PGRAPH_SURFACE_WRITE_3D,
                 parameter);
        break;
    case NV097_SET_FLIP_MODULO:
        SET_MASK(pg->regs[NV_PGRAPH_SURFACE], NV_PGRAPH_SURFACE_MODULO_3D,
                 parameter);
        break;
    case NV097_FLIP_INCREMENT_WRITE: {
        NV2A_DPRINTF("flip increment write %d -> ",
            GET_MASK(pg->regs[NV_PGRAPH_SURFACE],
                          NV_PGRAPH_SURFACE_WRITE_3D));
        SET_MASK(pg->regs[NV_PGRAPH_SURFACE],
                 NV_PGRAPH_SURFACE_WRITE_3D,
                 (GET_MASK(pg->regs[NV_PGRAPH_SURFACE],
                          NV_PGRAPH_SURFACE_WRITE_3D)+1)
                    % GET_MASK(pg->regs[NV_PGRAPH_SURFACE],
                               NV_PGRAPH_SURFACE_MODULO_3D) );
        NV2A_DPRINTF("%d\n",
            GET_MASK(pg->regs[NV_PGRAPH_SURFACE],
                          NV_PGRAPH_SURFACE_WRITE_3D));

        if (glFrameTerminatorGREMEDY) {
            glFrameTerminatorGREMEDY();
        }

        break;
    }
    case NV097_FLIP_STALL:
        pgraph_update_surface(d, false, true, true);

        while (true) {
            NV2A_DPRINTF("flip stall read: %d, write: %d, modulo: %d\n",
                GET_MASK(pg->regs[NV_PGRAPH_SURFACE], NV_PGRAPH_SURFACE_READ_3D),
                GET_MASK(pg->regs[NV_PGRAPH_SURFACE], NV_PGRAPH_SURFACE_WRITE_3D),
                GET_MASK(pg->regs[NV_PGRAPH_SURFACE], NV_PGRAPH_SURFACE_MODULO_3D));

            uint32_t s = pg->regs[NV_PGRAPH_SURFACE];
            if (GET_MASK(s, NV_PGRAPH_SURFACE_READ_3D)
                != GET_MASK(s, NV_PGRAPH_SURFACE_WRITE_3D)) {
                break;
            }
            qemu_cond_wait(&pg->flip_3d, &pg->lock);
        }
        NV2A_DPRINTF("flip stall done\n");
        break;

    case NV097_SET_CONTEXT_DMA_NOTIFIES:
        kelvin->dma_notifies = parameter;
        break;
    case NV097_SET_CONTEXT_DMA_A:
        pg->dma_a = parameter;
        break;
    case NV097_SET_CONTEXT_DMA_B:
        pg->dma_b = parameter;
        break;
    case NV097_SET_CONTEXT_DMA_STATE:
        kelvin->dma_state = parameter;
        break;
    case NV097_SET_CONTEXT_DMA_COLOR:
        /* try to get any straggling draws in before the surface's changed :/ */
        pgraph_update_surface(d, false, true, true);

        pg->dma_color = parameter;
        break;
    case NV097_SET_CONTEXT_DMA_ZETA:
        pg->dma_zeta = parameter;
        break;
    case NV097_SET_CONTEXT_DMA_VERTEX_A:
        pg->dma_vertex_a = parameter;
        break;
    case NV097_SET_CONTEXT_DMA_VERTEX_B:
        pg->dma_vertex_b = parameter;
        break;
    case NV097_SET_CONTEXT_DMA_SEMAPHORE:
        kelvin->dma_semaphore = parameter;
        break;
    case NV097_SET_CONTEXT_DMA_REPORT:
        pg->dma_report = parameter;
        break;

    case NV097_SET_SURFACE_CLIP_HORIZONTAL:
        pgraph_update_surface(d, false, true, true);

        pg->surface_shape.clip_x =
            GET_MASK(parameter, NV097_SET_SURFACE_CLIP_HORIZONTAL_X);
        pg->surface_shape.clip_width =
            GET_MASK(parameter, NV097_SET_SURFACE_CLIP_HORIZONTAL_WIDTH);
        break;
    case NV097_SET_SURFACE_CLIP_VERTICAL:
        pgraph_update_surface(d, false, true, true);

        pg->surface_shape.clip_y =
            GET_MASK(parameter, NV097_SET_SURFACE_CLIP_VERTICAL_Y);
        pg->surface_shape.clip_height =
            GET_MASK(parameter, NV097_SET_SURFACE_CLIP_VERTICAL_HEIGHT);
        break;
    case NV097_SET_SURFACE_FORMAT:
        pgraph_update_surface(d, false, true, true);

        pg->surface_shape.color_format =
            GET_MASK(parameter, NV097_SET_SURFACE_FORMAT_COLOR);
        pg->surface_shape.zeta_format =
            GET_MASK(parameter, NV097_SET_SURFACE_FORMAT_ZETA);
        pg->surface_type =
            GET_MASK(parameter, NV097_SET_SURFACE_FORMAT_TYPE);
        pg->surface_shape.anti_aliasing =
            GET_MASK(parameter, NV097_SET_SURFACE_FORMAT_ANTI_ALIASING);
        pg->surface_shape.log_width =
            GET_MASK(parameter, NV097_SET_SURFACE_FORMAT_WIDTH);
        pg->surface_shape.log_height =
            GET_MASK(parameter, NV097_SET_SURFACE_FORMAT_HEIGHT);
        break;
    case NV097_SET_SURFACE_PITCH:
        pgraph_update_surface(d, false, true, true);

        pg->surface_color.pitch =
            GET_MASK(parameter, NV097_SET_SURFACE_PITCH_COLOR);
        pg->surface_zeta.pitch =
            GET_MASK(parameter, NV097_SET_SURFACE_PITCH_ZETA);
        break;
    case NV097_SET_SURFACE_COLOR_OFFSET:
        pgraph_update_surface(d, false, true, true);

        pg->surface_color.offset = parameter;
        break;
    case NV097_SET_SURFACE_ZETA_OFFSET:
        pgraph_update_surface(d, false, true, true);

        pg->surface_zeta.offset = parameter;
        break;

    case NV097_SET_COMBINER_ALPHA_ICW ...
            NV097_SET_COMBINER_ALPHA_ICW + 28:
        slot = (class_method - NV097_SET_COMBINER_ALPHA_ICW) / 4;
        pg->regs[NV_PGRAPH_COMBINEALPHAI0 + slot*4] = parameter;
        break;

    case NV097_SET_COMBINER_SPECULAR_FOG_CW0:
        pg->regs[NV_PGRAPH_COMBINESPECFOG0] = parameter;
        break;

    case NV097_SET_COMBINER_SPECULAR_FOG_CW1:
        pg->regs[NV_PGRAPH_COMBINESPECFOG1] = parameter;
        break;

    CASE_4(NV097_SET_TEXTURE_ADDRESS, 64):
        slot = (class_method - NV097_SET_TEXTURE_ADDRESS) / 64;
        pg->regs[NV_PGRAPH_TEXADDRESS0 + slot * 4] = parameter;
        break;
    case NV097_SET_CONTROL0: {
        pgraph_update_surface(d, false, true, true);

        bool stencil_write_enable =
            parameter & NV097_SET_CONTROL0_STENCIL_WRITE_ENABLE;
        SET_MASK(pg->regs[NV_PGRAPH_CONTROL_0],
                 NV_PGRAPH_CONTROL_0_STENCIL_WRITE_ENABLE,
                 stencil_write_enable);

        uint32_t z_format = GET_MASK(parameter, NV097_SET_CONTROL0_Z_FORMAT);
        SET_MASK(pg->regs[NV_PGRAPH_SETUPRASTER],
                 NV_PGRAPH_SETUPRASTER_Z_FORMAT, z_format);
        break;
    }

    case NV097_SET_FOG_MODE: {
        /* FIXME: There is also NV_PGRAPH_CSV0_D_FOG_MODE */
        unsigned int mode;
        switch (parameter) {
        case NV097_SET_FOG_MODE_V_LINEAR:
            mode = NV_PGRAPH_CONTROL_3_FOG_MODE_LINEAR; break;
        case NV097_SET_FOG_MODE_V_EXP:
            mode = NV_PGRAPH_CONTROL_3_FOG_MODE_EXP; break;
        case NV097_SET_FOG_MODE_V_EXP2:
            mode = NV_PGRAPH_CONTROL_3_FOG_MODE_EXP2; break;
        case NV097_SET_FOG_MODE_V_EXP_ABS:
            mode = NV_PGRAPH_CONTROL_3_FOG_MODE_EXP_ABS; break;
        case NV097_SET_FOG_MODE_V_EXP2_ABS:
            mode = NV_PGRAPH_CONTROL_3_FOG_MODE_EXP2_ABS; break;
        case NV097_SET_FOG_MODE_V_LINEAR_ABS:
            mode = NV_PGRAPH_CONTROL_3_FOG_MODE_LINEAR_ABS; break;
        default:
            assert(false);
            break;
        }
        SET_MASK(pg->regs[NV_PGRAPH_CONTROL_3], NV_PGRAPH_CONTROL_3_FOG_MODE,
                 mode);
        break;
    }
    case NV097_SET_FOG_GEN_MODE: {
        unsigned int mode;
        switch (parameter) {
        case NV097_SET_FOG_GEN_MODE_V_SPEC_ALPHA:
            mode = NV_PGRAPH_CSV0_D_FOGGENMODE_SPEC_ALPHA; break;
        case NV097_SET_FOG_GEN_MODE_V_RADIAL:
            mode = NV_PGRAPH_CSV0_D_FOGGENMODE_RADIAL; break;
        case NV097_SET_FOG_GEN_MODE_V_PLANAR:
            mode = NV_PGRAPH_CSV0_D_FOGGENMODE_PLANAR; break;
        case NV097_SET_FOG_GEN_MODE_V_ABS_PLANAR:
            mode = NV_PGRAPH_CSV0_D_FOGGENMODE_ABS_PLANAR; break;
        case NV097_SET_FOG_GEN_MODE_V_FOG_X:
            mode = NV_PGRAPH_CSV0_D_FOGGENMODE_FOG_X; break;
        default:
            assert(false);
            break;
        }
        SET_MASK(pg->regs[NV_PGRAPH_CSV0_D], NV_PGRAPH_CSV0_D_FOGGENMODE, mode);
        break;
    }
    case NV097_SET_FOG_ENABLE:
/*
      FIXME: There is also:
        SET_MASK(pg->regs[NV_PGRAPH_CSV0_D], NV_PGRAPH_CSV0_D_FOGENABLE,
             parameter);
*/
        SET_MASK(pg->regs[NV_PGRAPH_CONTROL_3], NV_PGRAPH_CONTROL_3_FOGENABLE,
             parameter);
        break;
    case NV097_SET_FOG_COLOR: {
        /* PGRAPH channels are ARGB, parameter channels are ABGR */
        uint8_t red = GET_MASK(parameter, NV097_SET_FOG_COLOR_RED);
        uint8_t green = GET_MASK(parameter, NV097_SET_FOG_COLOR_GREEN);
        uint8_t blue = GET_MASK(parameter, NV097_SET_FOG_COLOR_BLUE);
        uint8_t alpha = GET_MASK(parameter, NV097_SET_FOG_COLOR_ALPHA);
        SET_MASK(pg->regs[NV_PGRAPH_FOGCOLOR], NV_PGRAPH_FOGCOLOR_RED, red);
        SET_MASK(pg->regs[NV_PGRAPH_FOGCOLOR], NV_PGRAPH_FOGCOLOR_GREEN, green);
        SET_MASK(pg->regs[NV_PGRAPH_FOGCOLOR], NV_PGRAPH_FOGCOLOR_BLUE, blue);
        SET_MASK(pg->regs[NV_PGRAPH_FOGCOLOR], NV_PGRAPH_FOGCOLOR_ALPHA, alpha);
        break;
    }
    case NV097_SET_ALPHA_TEST_ENABLE:
        SET_MASK(pg->regs[NV_PGRAPH_CONTROL_0],
                 NV_PGRAPH_CONTROL_0_ALPHATESTENABLE, parameter);
        break;
    case NV097_SET_BLEND_ENABLE:
        SET_MASK(pg->regs[NV_PGRAPH_BLEND], NV_PGRAPH_BLEND_EN, parameter);
        break;
    case NV097_SET_CULL_FACE_ENABLE:
        SET_MASK(pg->regs[NV_PGRAPH_SETUPRASTER],
                 NV_PGRAPH_SETUPRASTER_CULLENABLE,
                 parameter);
        break;
    case NV097_SET_DEPTH_TEST_ENABLE:
        SET_MASK(pg->regs[NV_PGRAPH_CONTROL_0], NV_PGRAPH_CONTROL_0_ZENABLE,
                 parameter);
        break;
    case NV097_SET_SKIN_MODE:
        SET_MASK(pg->regs[NV_PGRAPH_CSV0_D], NV_PGRAPH_CSV0_D_SKIN,
                 parameter);
        break;
    case NV097_SET_STENCIL_TEST_ENABLE:
        SET_MASK(pg->regs[NV_PGRAPH_CONTROL_1],
                 NV_PGRAPH_CONTROL_1_STENCIL_TEST_ENABLE, parameter);
        break;
    case NV097_SET_ALPHA_FUNC:
        SET_MASK(pg->regs[NV_PGRAPH_CONTROL_0],
                 NV_PGRAPH_CONTROL_0_ALPHAFUNC, parameter & 0xF);
        break;
    case NV097_SET_ALPHA_REF:
        SET_MASK(pg->regs[NV_PGRAPH_CONTROL_0],
                 NV_PGRAPH_CONTROL_0_ALPHAREF, parameter);
        break;
    case NV097_SET_BLEND_FUNC_SFACTOR: {
        unsigned int factor;
        switch (parameter) {
        case NV097_SET_BLEND_FUNC_SFACTOR_V_ZERO:
            factor = NV_PGRAPH_BLEND_SFACTOR_ZERO; break;
        case NV097_SET_BLEND_FUNC_SFACTOR_V_ONE:
            factor = NV_PGRAPH_BLEND_SFACTOR_ONE; break;
        case NV097_SET_BLEND_FUNC_SFACTOR_V_SRC_COLOR:
            factor = NV_PGRAPH_BLEND_SFACTOR_SRC_COLOR; break;
        case NV097_SET_BLEND_FUNC_SFACTOR_V_ONE_MINUS_SRC_COLOR:
            factor = NV_PGRAPH_BLEND_SFACTOR_ONE_MINUS_SRC_COLOR; break;
        case NV097_SET_BLEND_FUNC_SFACTOR_V_SRC_ALPHA:
            factor = NV_PGRAPH_BLEND_SFACTOR_SRC_ALPHA; break;
        case NV097_SET_BLEND_FUNC_SFACTOR_V_ONE_MINUS_SRC_ALPHA:
            factor = NV_PGRAPH_BLEND_SFACTOR_ONE_MINUS_SRC_ALPHA; break;
        case NV097_SET_BLEND_FUNC_SFACTOR_V_DST_ALPHA:
            factor = NV_PGRAPH_BLEND_SFACTOR_DST_ALPHA; break;
        case NV097_SET_BLEND_FUNC_SFACTOR_V_ONE_MINUS_DST_ALPHA:
            factor = NV_PGRAPH_BLEND_SFACTOR_ONE_MINUS_DST_ALPHA; break;
        case NV097_SET_BLEND_FUNC_SFACTOR_V_DST_COLOR:
            factor = NV_PGRAPH_BLEND_SFACTOR_DST_COLOR; break;
        case NV097_SET_BLEND_FUNC_SFACTOR_V_ONE_MINUS_DST_COLOR:
            factor = NV_PGRAPH_BLEND_SFACTOR_ONE_MINUS_DST_COLOR; break;
        case NV097_SET_BLEND_FUNC_SFACTOR_V_SRC_ALPHA_SATURATE:
            factor = NV_PGRAPH_BLEND_SFACTOR_SRC_ALPHA_SATURATE; break;
        case NV097_SET_BLEND_FUNC_SFACTOR_V_CONSTANT_COLOR:
            factor = NV_PGRAPH_BLEND_SFACTOR_CONSTANT_COLOR; break;
        case NV097_SET_BLEND_FUNC_SFACTOR_V_ONE_MINUS_CONSTANT_COLOR:
            factor = NV_PGRAPH_BLEND_SFACTOR_ONE_MINUS_CONSTANT_COLOR; break;
        case NV097_SET_BLEND_FUNC_SFACTOR_V_CONSTANT_ALPHA:
            factor = NV_PGRAPH_BLEND_SFACTOR_CONSTANT_ALPHA; break;
        case NV097_SET_BLEND_FUNC_SFACTOR_V_ONE_MINUS_CONSTANT_ALPHA:
            factor = NV_PGRAPH_BLEND_SFACTOR_ONE_MINUS_CONSTANT_ALPHA; break;
        default:
            assert(false);
            break;
        }
        SET_MASK(pg->regs[NV_PGRAPH_BLEND], NV_PGRAPH_BLEND_SFACTOR, factor);

        break;
    }

    case NV097_SET_BLEND_FUNC_DFACTOR: {
        unsigned int factor;
        switch (parameter) {
        case NV097_SET_BLEND_FUNC_DFACTOR_V_ZERO:
            factor = NV_PGRAPH_BLEND_DFACTOR_ZERO; break;
        case NV097_SET_BLEND_FUNC_DFACTOR_V_ONE:
            factor = NV_PGRAPH_BLEND_DFACTOR_ONE; break;
        case NV097_SET_BLEND_FUNC_DFACTOR_V_SRC_COLOR:
            factor = NV_PGRAPH_BLEND_DFACTOR_SRC_COLOR; break;
        case NV097_SET_BLEND_FUNC_DFACTOR_V_ONE_MINUS_SRC_COLOR:
            factor = NV_PGRAPH_BLEND_DFACTOR_ONE_MINUS_SRC_COLOR; break;
        case NV097_SET_BLEND_FUNC_DFACTOR_V_SRC_ALPHA:
            factor = NV_PGRAPH_BLEND_DFACTOR_SRC_ALPHA; break;
        case NV097_SET_BLEND_FUNC_DFACTOR_V_ONE_MINUS_SRC_ALPHA:
            factor = NV_PGRAPH_BLEND_DFACTOR_ONE_MINUS_SRC_ALPHA; break;
        case NV097_SET_BLEND_FUNC_DFACTOR_V_DST_ALPHA:
            factor = NV_PGRAPH_BLEND_DFACTOR_DST_ALPHA; break;
        case NV097_SET_BLEND_FUNC_DFACTOR_V_ONE_MINUS_DST_ALPHA:
            factor = NV_PGRAPH_BLEND_DFACTOR_ONE_MINUS_DST_ALPHA; break;
        case NV097_SET_BLEND_FUNC_DFACTOR_V_DST_COLOR:
            factor = NV_PGRAPH_BLEND_DFACTOR_DST_COLOR; break;
        case NV097_SET_BLEND_FUNC_DFACTOR_V_ONE_MINUS_DST_COLOR:
            factor = NV_PGRAPH_BLEND_DFACTOR_ONE_MINUS_DST_COLOR; break;
        case NV097_SET_BLEND_FUNC_DFACTOR_V_SRC_ALPHA_SATURATE:
            factor = NV_PGRAPH_BLEND_DFACTOR_SRC_ALPHA_SATURATE; break;
        case NV097_SET_BLEND_FUNC_DFACTOR_V_CONSTANT_COLOR:
            factor = NV_PGRAPH_BLEND_DFACTOR_CONSTANT_COLOR; break;
        case NV097_SET_BLEND_FUNC_DFACTOR_V_ONE_MINUS_CONSTANT_COLOR:
            factor = NV_PGRAPH_BLEND_DFACTOR_ONE_MINUS_CONSTANT_COLOR; break;
        case NV097_SET_BLEND_FUNC_DFACTOR_V_CONSTANT_ALPHA:
            factor = NV_PGRAPH_BLEND_DFACTOR_CONSTANT_ALPHA; break;
        case NV097_SET_BLEND_FUNC_DFACTOR_V_ONE_MINUS_CONSTANT_ALPHA:
            factor = NV_PGRAPH_BLEND_DFACTOR_ONE_MINUS_CONSTANT_ALPHA; break;
        default:
            assert(false);
            break;
        }
        SET_MASK(pg->regs[NV_PGRAPH_BLEND], NV_PGRAPH_BLEND_DFACTOR, factor);

        break;
    }

    case NV097_SET_BLEND_COLOR:
        pg->regs[NV_PGRAPH_BLENDCOLOR] = parameter;
        break;

    case NV097_SET_BLEND_EQUATION: {
        unsigned int equation;
        switch (parameter) {
        case NV097_SET_BLEND_EQUATION_V_FUNC_SUBTRACT:
            equation = 0; break;
        case NV097_SET_BLEND_EQUATION_V_FUNC_REVERSE_SUBTRACT:
            equation = 1; break;
        case NV097_SET_BLEND_EQUATION_V_FUNC_ADD:
            equation = 2; break;
        case NV097_SET_BLEND_EQUATION_V_MIN:
            equation = 3; break;
        case NV097_SET_BLEND_EQUATION_V_MAX:
            equation = 4; break;
        case NV097_SET_BLEND_EQUATION_V_FUNC_REVERSE_SUBTRACT_SIGNED:
            equation = 5; break;
        case NV097_SET_BLEND_EQUATION_V_FUNC_ADD_SIGNED:
            equation = 6; break;
        default:
            assert(false);
            break;
        }
        SET_MASK(pg->regs[NV_PGRAPH_BLEND], NV_PGRAPH_BLEND_EQN, equation);

        break;
    }

    case NV097_SET_DEPTH_FUNC:
        SET_MASK(pg->regs[NV_PGRAPH_CONTROL_0], NV_PGRAPH_CONTROL_0_ZFUNC,
                 parameter & 0xF);
        break;

    case NV097_SET_COLOR_MASK: {
        pg->surface_color.write_enabled_cache |= pgraph_color_write_enabled(pg);

        bool alpha = parameter & NV097_SET_COLOR_MASK_ALPHA_WRITE_ENABLE;
        bool red = parameter & NV097_SET_COLOR_MASK_RED_WRITE_ENABLE;
        bool green = parameter & NV097_SET_COLOR_MASK_GREEN_WRITE_ENABLE;
        bool blue = parameter & NV097_SET_COLOR_MASK_BLUE_WRITE_ENABLE;
        SET_MASK(pg->regs[NV_PGRAPH_CONTROL_0],
                 NV_PGRAPH_CONTROL_0_ALPHA_WRITE_ENABLE, alpha);
        SET_MASK(pg->regs[NV_PGRAPH_CONTROL_0],
                 NV_PGRAPH_CONTROL_0_RED_WRITE_ENABLE, red);
        SET_MASK(pg->regs[NV_PGRAPH_CONTROL_0],
                 NV_PGRAPH_CONTROL_0_GREEN_WRITE_ENABLE, green);
        SET_MASK(pg->regs[NV_PGRAPH_CONTROL_0],
                 NV_PGRAPH_CONTROL_0_BLUE_WRITE_ENABLE, blue);
        break;
    }
    case NV097_SET_DEPTH_MASK:
        pg->surface_zeta.write_enabled_cache |= pgraph_zeta_write_enabled(pg);

        SET_MASK(pg->regs[NV_PGRAPH_CONTROL_0],
                 NV_PGRAPH_CONTROL_0_ZWRITEENABLE, parameter);
        break;
    case NV097_SET_STENCIL_MASK:
        SET_MASK(pg->regs[NV_PGRAPH_CONTROL_1],
                 NV_PGRAPH_CONTROL_1_STENCIL_MASK_WRITE, parameter);
        break;
    case NV097_SET_STENCIL_FUNC:
        SET_MASK(pg->regs[NV_PGRAPH_CONTROL_1],
                 NV_PGRAPH_CONTROL_1_STENCIL_FUNC, parameter & 0xF);
        break;
    case NV097_SET_STENCIL_FUNC_REF:
        SET_MASK(pg->regs[NV_PGRAPH_CONTROL_1],
                 NV_PGRAPH_CONTROL_1_STENCIL_REF, parameter);
        break;
    case NV097_SET_STENCIL_FUNC_MASK:
        SET_MASK(pg->regs[NV_PGRAPH_CONTROL_1],
                 NV_PGRAPH_CONTROL_1_STENCIL_MASK_READ, parameter);
        break;
    case NV097_SET_STENCIL_OP_FAIL:
        SET_MASK(pg->regs[NV_PGRAPH_CONTROL_2],
                 NV_PGRAPH_CONTROL_2_STENCIL_OP_FAIL,
                 kelvin_map_stencil_op(parameter));
        break;
    case NV097_SET_STENCIL_OP_ZFAIL:
        SET_MASK(pg->regs[NV_PGRAPH_CONTROL_2],
                 NV_PGRAPH_CONTROL_2_STENCIL_OP_ZFAIL,
                 kelvin_map_stencil_op(parameter));
        break;
    case NV097_SET_STENCIL_OP_ZPASS:
        SET_MASK(pg->regs[NV_PGRAPH_CONTROL_2],
                 NV_PGRAPH_CONTROL_2_STENCIL_OP_ZPASS,
                 kelvin_map_stencil_op(parameter));
        break;

    case NV097_SET_FRONT_POLYGON_MODE:
        SET_MASK(pg->regs[NV_PGRAPH_SETUPRASTER],
                 NV_PGRAPH_SETUPRASTER_FRONTFACEMODE,
                 kelvin_map_polygon_mode(parameter));
        break;
    case NV097_SET_BACK_POLYGON_MODE:
        SET_MASK(pg->regs[NV_PGRAPH_SETUPRASTER],
                 NV_PGRAPH_SETUPRASTER_BACKFACEMODE,
                 kelvin_map_polygon_mode(parameter));
        break;
    case NV097_SET_CLIP_MIN:
        pg->regs[NV_PGRAPH_ZCLIPMIN] = parameter;
        break;
    case NV097_SET_CLIP_MAX:
        pg->regs[NV_PGRAPH_ZCLIPMAX] = parameter;
        break;
    case NV097_SET_CULL_FACE: {
        unsigned int face;
        switch (parameter) {
        case NV097_SET_CULL_FACE_V_FRONT:
            face = NV_PGRAPH_SETUPRASTER_CULLCTRL_FRONT; break;
        case NV097_SET_CULL_FACE_V_BACK:
            face = NV_PGRAPH_SETUPRASTER_CULLCTRL_BACK; break;
        case NV097_SET_CULL_FACE_V_FRONT_AND_BACK:
            face = NV_PGRAPH_SETUPRASTER_CULLCTRL_FRONT_AND_BACK; break;
        default:
            assert(false);
            break;
        }
        SET_MASK(pg->regs[NV_PGRAPH_SETUPRASTER],
                 NV_PGRAPH_SETUPRASTER_CULLCTRL,
                 face);
        break;
    }
    case NV097_SET_FRONT_FACE: {
        bool ccw;
        switch (parameter) {
        case NV097_SET_FRONT_FACE_V_CW:
            ccw = false; break;
        case NV097_SET_FRONT_FACE_V_CCW:
            ccw = true; break;
        default:
            assert(false);
            break;
        }
        SET_MASK(pg->regs[NV_PGRAPH_SETUPRASTER],
                 NV_PGRAPH_SETUPRASTER_FRONTFACE,
                 ccw ? 1 : 0);
        break;
    }
    case NV097_SET_NORMALIZATION_ENABLE:
        SET_MASK(pg->regs[NV_PGRAPH_CSV0_C],
                 NV_PGRAPH_CSV0_C_NORMALIZATION_ENABLE,
                 parameter);
        break;

    CASE_4(NV097_SET_TEXGEN_S, 16): {
        slot = (class_method - NV097_SET_TEXGEN_S) / 16;
        unsigned int reg = (slot < 2) ? NV_PGRAPH_CSV1_A
                                      : NV_PGRAPH_CSV1_B;
        unsigned int mask = (slot % 2) ? NV_PGRAPH_CSV1_A_T1_S
                                       : NV_PGRAPH_CSV1_A_T0_S;
        SET_MASK(pg->regs[reg], mask, kelvin_map_texgen(parameter, 0));
        break;
    }
    CASE_4(NV097_SET_TEXGEN_T, 16): {
        slot = (class_method - NV097_SET_TEXGEN_T) / 16;
        unsigned int reg = (slot < 2) ? NV_PGRAPH_CSV1_A
                                      : NV_PGRAPH_CSV1_B;
        unsigned int mask = (slot % 2) ? NV_PGRAPH_CSV1_A_T1_T
                                       : NV_PGRAPH_CSV1_A_T0_T;
        SET_MASK(pg->regs[reg], mask, kelvin_map_texgen(parameter, 1));
        break;
    }
    CASE_4(NV097_SET_TEXGEN_R, 16): {
        slot = (class_method - NV097_SET_TEXGEN_R) / 16;
        unsigned int reg = (slot < 2) ? NV_PGRAPH_CSV1_A
                                      : NV_PGRAPH_CSV1_B;
        unsigned int mask = (slot % 2) ? NV_PGRAPH_CSV1_A_T1_R
                                       : NV_PGRAPH_CSV1_A_T0_R;
        SET_MASK(pg->regs[reg], mask, kelvin_map_texgen(parameter, 2));
        break;
    }
    CASE_4(NV097_SET_TEXGEN_Q, 16): {
        slot = (class_method - NV097_SET_TEXGEN_Q) / 16;
        unsigned int reg = (slot < 2) ? NV_PGRAPH_CSV1_A
                                      : NV_PGRAPH_CSV1_B;
        unsigned int mask = (slot % 2) ? NV_PGRAPH_CSV1_A_T1_Q
                                       : NV_PGRAPH_CSV1_A_T0_Q;
        SET_MASK(pg->regs[reg], mask, kelvin_map_texgen(parameter, 3));
        break;
    }
    CASE_4(NV097_SET_TEXTURE_MATRIX_ENABLE,4):
        slot = (class_method - NV097_SET_TEXTURE_MATRIX_ENABLE) / 4;
        pg->texture_matrix_enable[slot] = parameter;
        break;

    case NV097_SET_PROJECTION_MATRIX ...
            NV097_SET_PROJECTION_MATRIX + 0x3c:
        slot = (class_method - NV097_SET_PROJECTION_MATRIX) / 4;
        pg->projection_matrix[slot] = *(float*)&parameter;
        break;

    case NV097_SET_MODEL_VIEW_MATRIX ...
            NV097_SET_MODEL_VIEW_MATRIX + 0xfc:
        slot = (class_method - NV097_SET_MODEL_VIEW_MATRIX) / 4;
        pg->model_view_matrix[slot / 16][slot % 16] = *(float*)&parameter;
        break;

    case NV097_SET_INVERSE_MODEL_VIEW_MATRIX ...
            NV097_SET_INVERSE_MODEL_VIEW_MATRIX + 0xfc:
        slot = (class_method - NV097_SET_INVERSE_MODEL_VIEW_MATRIX) / 4;
        pg->inverse_model_view_matrix[slot / 16][slot % 16] = *(float*)&parameter;
        break;

    case NV097_SET_COMPOSITE_MATRIX ...
            NV097_SET_COMPOSITE_MATRIX + 0x3c:
        slot = (class_method - NV097_SET_COMPOSITE_MATRIX) / 4;
        pg->composite_matrix[slot] = *(float*)&parameter;
        break;

    case NV097_SET_TEXTURE_MATRIX ...
            NV097_SET_TEXTURE_MATRIX + 0xfc:
        slot = (class_method - NV097_SET_TEXTURE_MATRIX) / 4;
        pg->texture_matrix[slot / 16][slot % 16] = *(float*)&parameter;
        break;

<<<<<<< HEAD
    case NV097_SET_FOG_PARAMS ...
            NV097_SET_FOG_PARAMS + 8:
        slot = (class_method - NV097_SET_FOG_PARAMS) / 4;
        if (slot < 2) {
            pg->regs[NV_PGRAPH_FOGPARAM0 + slot*4] = parameter;
        } else {
            /* FIXME: No idea where slot = 2 is */
        }
        break;
=======
    /* Handles NV097_SET_TEXGEN_PLANE_S,T,R,Q */
    case NV097_SET_TEXGEN_PLANE_S ...
            NV097_SET_TEXGEN_PLANE_S + 0xfc: {
        slot = (class_method - NV097_SET_TEXGEN_PLANE_S) / 4;
        unsigned int part = slot % 16;
        pg->texture_plane[slot / 16][part / 4][part % 4] = *(float*)&parameter;
        break;
    }

>>>>>>> 92d79c8a
    case NV097_SET_TEXGEN_VIEW_MODEL:
        SET_MASK(pg->regs[NV_PGRAPH_CSV0_D], NV_PGRAPH_CSV0_D_TEXGEN_REF,
                 parameter);
        break;

    case NV097_SET_FOG_PLANE ...
            NV097_SET_FOG_PLANE + 12:
        slot = (class_method - NV097_SET_FOG_PLANE) / 4;
        pg->fog_plane[slot] = *(float*)&parameter;
        break;

    case NV097_SET_VIEWPORT_OFFSET ...
            NV097_SET_VIEWPORT_OFFSET + 12:

        slot = (class_method - NV097_SET_VIEWPORT_OFFSET) / 4;

        /* populate magic viewport offset constant */
        pg->constants[59].data[slot] = parameter;
        pg->constants[59].dirty = true;
        break;

    case NV097_SET_COMBINER_FACTOR0 ...
            NV097_SET_COMBINER_FACTOR0 + 28:
        slot = (class_method - NV097_SET_COMBINER_FACTOR0) / 4;
        pg->regs[NV_PGRAPH_COMBINEFACTOR0 + slot*4] = parameter;
        break;

    case NV097_SET_COMBINER_FACTOR1 ...
            NV097_SET_COMBINER_FACTOR1 + 28:
        slot = (class_method - NV097_SET_COMBINER_FACTOR1) / 4;
        pg->regs[NV_PGRAPH_COMBINEFACTOR1 + slot*4] = parameter;
        break;

    case NV097_SET_COMBINER_ALPHA_OCW ...
            NV097_SET_COMBINER_ALPHA_OCW + 28:
        slot = (class_method - NV097_SET_COMBINER_ALPHA_OCW) / 4;
        pg->regs[NV_PGRAPH_COMBINEALPHAO0 + slot*4] = parameter;
        break;

    case NV097_SET_COMBINER_COLOR_ICW ...
            NV097_SET_COMBINER_COLOR_ICW + 28:
        slot = (class_method - NV097_SET_COMBINER_COLOR_ICW) / 4;
        pg->regs[NV_PGRAPH_COMBINECOLORI0 + slot*4] = parameter;
        break;

    case NV097_SET_VIEWPORT_SCALE ...
            NV097_SET_VIEWPORT_SCALE + 12:

        slot = (class_method - NV097_SET_VIEWPORT_SCALE) / 4;

        /* populate magic viewport scale constant */
        pg->constants[58].data[slot] = parameter;
        pg->constants[58].dirty = true;
        break;

    case NV097_SET_TRANSFORM_PROGRAM ...
            NV097_SET_TRANSFORM_PROGRAM + 0x7c: {

        slot = (class_method - NV097_SET_TRANSFORM_PROGRAM) / 4;

        int program_load = GET_MASK(pg->regs[NV_PGRAPH_CHEOPS_OFFSET],
                                    NV_PGRAPH_CHEOPS_OFFSET_PROG_LD_PTR);

        assert(program_load < NV2A_MAX_TRANSFORM_PROGRAM_LENGTH);
        pg->program_data[program_load][slot%4] = parameter;

        if (slot % 4 == 3) {
            SET_MASK(pg->regs[NV_PGRAPH_CHEOPS_OFFSET],
                     NV_PGRAPH_CHEOPS_OFFSET_PROG_LD_PTR, program_load+1);
        }

        break;
    }

    case NV097_SET_TRANSFORM_CONSTANT ...
            NV097_SET_TRANSFORM_CONSTANT + 0x7c: {

        slot = (class_method - NV097_SET_TRANSFORM_CONSTANT) / 4;

        int const_load = GET_MASK(pg->regs[NV_PGRAPH_CHEOPS_OFFSET],
                                  NV_PGRAPH_CHEOPS_OFFSET_CONST_LD_PTR);

        assert(const_load < NV2A_VERTEXSHADER_CONSTANTS);
        VertexShaderConstant *constant = &pg->constants[const_load];
        constant->dirty = (parameter != constant->data[slot%4]);
        constant->data[slot%4] = parameter;

        if (slot % 4 == 3) {
            SET_MASK(pg->regs[NV_PGRAPH_CHEOPS_OFFSET],
                     NV_PGRAPH_CHEOPS_OFFSET_CONST_LD_PTR, const_load+1);
        }
        break;
    }

    case NV097_SET_VERTEX3F ...
            NV097_SET_VERTEX3F + 8: {
        slot = (class_method - NV097_SET_VERTEX3F) / 4;
        VertexAttribute *attribute =
            &pg->vertex_attributes[NV2A_VERTEX_ATTR_POSITION];
        pgraph_allocate_inline_buffer_vertices(pg, NV2A_VERTEX_ATTR_POSITION);
        attribute->inline_value[slot] = *(float*)&parameter;
        attribute->inline_value[3] = 1.0f;
        if (slot == 2) {
            pgraph_finish_inline_buffer_vertex(pg);
        }
        break;
    }

    case NV097_SET_VERTEX4F ...
            NV097_SET_VERTEX4F + 12: {
        slot = (class_method - NV097_SET_VERTEX4F) / 4;
        VertexAttribute *attribute =
            &pg->vertex_attributes[NV2A_VERTEX_ATTR_POSITION];
        pgraph_allocate_inline_buffer_vertices(pg, NV2A_VERTEX_ATTR_POSITION);
        attribute->inline_value[slot] = *(float*)&parameter;
        if (slot == 3) {
            pgraph_finish_inline_buffer_vertex(pg);
        }
        break;
    }

    case NV097_SET_VERTEX_DATA_ARRAY_FORMAT ...
            NV097_SET_VERTEX_DATA_ARRAY_FORMAT + 0x3c: {

        slot = (class_method - NV097_SET_VERTEX_DATA_ARRAY_FORMAT) / 4;
        VertexAttribute *vertex_attribute = &pg->vertex_attributes[slot];

        vertex_attribute->format =
            GET_MASK(parameter, NV097_SET_VERTEX_DATA_ARRAY_FORMAT_TYPE);
        vertex_attribute->count =
            GET_MASK(parameter, NV097_SET_VERTEX_DATA_ARRAY_FORMAT_SIZE);
        vertex_attribute->stride =
            GET_MASK(parameter, NV097_SET_VERTEX_DATA_ARRAY_FORMAT_STRIDE);

        NV2A_DPRINTF("vertex data array format=%d, count=%d, stride=%d\n",
            vertex_attribute->format,
            vertex_attribute->count,
            vertex_attribute->stride);

        vertex_attribute->gl_count = vertex_attribute->count;

        switch (vertex_attribute->format) {
        case NV097_SET_VERTEX_DATA_ARRAY_FORMAT_TYPE_UB_D3D:
            vertex_attribute->gl_type = GL_UNSIGNED_BYTE;
            vertex_attribute->gl_normalize = GL_TRUE;
            vertex_attribute->size = 1;
            assert(vertex_attribute->count == 4);
            // http://www.opengl.org/registry/specs/ARB/vertex_array_bgra.txt
            vertex_attribute->gl_count = GL_BGRA;
            vertex_attribute->needs_conversion = false;
            break;
        case NV097_SET_VERTEX_DATA_ARRAY_FORMAT_TYPE_UB_OGL:
            vertex_attribute->gl_type = GL_UNSIGNED_BYTE;
            vertex_attribute->gl_normalize = GL_TRUE;
            vertex_attribute->size = 1;
            vertex_attribute->needs_conversion = false;
            break;
        case NV097_SET_VERTEX_DATA_ARRAY_FORMAT_TYPE_S1:
            vertex_attribute->gl_type = GL_SHORT;
            vertex_attribute->gl_normalize = GL_TRUE;
            vertex_attribute->size = 2;
            vertex_attribute->needs_conversion = false;
            break;
        case NV097_SET_VERTEX_DATA_ARRAY_FORMAT_TYPE_F:
            vertex_attribute->gl_type = GL_FLOAT;
            vertex_attribute->gl_normalize = GL_FALSE;
            vertex_attribute->size = 4;
            vertex_attribute->needs_conversion = false;
            break;
        case NV097_SET_VERTEX_DATA_ARRAY_FORMAT_TYPE_S32K:
            vertex_attribute->gl_type = GL_SHORT;
            vertex_attribute->gl_normalize = GL_FALSE;
            vertex_attribute->size = 2;
            vertex_attribute->needs_conversion = false;
            break;
        case NV097_SET_VERTEX_DATA_ARRAY_FORMAT_TYPE_CMP:
            /* "3 signed, normalized components packed in 32-bits. (11,11,10)" */
            vertex_attribute->size = 4;
            vertex_attribute->gl_type = GL_FLOAT;
            vertex_attribute->gl_normalize = GL_FALSE;
            vertex_attribute->needs_conversion = true;
            vertex_attribute->converted_size = 4;
            vertex_attribute->converted_count = 3 * vertex_attribute->count;
            break;
        default:
            assert(false);
            break;
        }

        if (vertex_attribute->needs_conversion) {
            vertex_attribute->converted_elements = 0;
        } else {
            if (vertex_attribute->converted_buffer) {
                g_free(vertex_attribute->converted_buffer);
                vertex_attribute->converted_buffer = NULL;
            }
        }

        break;
    }

    case NV097_SET_VERTEX_DATA_ARRAY_OFFSET ...
            NV097_SET_VERTEX_DATA_ARRAY_OFFSET + 0x3c:

        slot = (class_method - NV097_SET_VERTEX_DATA_ARRAY_OFFSET) / 4;

        pg->vertex_attributes[slot].dma_select =
            parameter & 0x80000000;
        pg->vertex_attributes[slot].offset =
            parameter & 0x7fffffff;

        pg->vertex_attributes[slot].converted_elements = 0;

        break;

    case NV097_SET_LOGIC_OP_ENABLE:
        SET_MASK(pg->regs[NV_PGRAPH_BLEND],
                 NV_PGRAPH_BLEND_LOGICOP_ENABLE, parameter);
        break;

    case NV097_SET_LOGIC_OP:
        SET_MASK(pg->regs[NV_PGRAPH_BLEND],
                 NV_PGRAPH_BLEND_LOGICOP, parameter & 0xF);
        break;

    case NV097_CLEAR_REPORT_VALUE:
        /* FIXME: Does this have a value in parameter? Also does this (also?) modify
         *        the report memory block?
         */
        if (pg->gl_zpass_pixel_count_query_count) {
            glDeleteQueries(pg->gl_zpass_pixel_count_query_count,
                            pg->gl_zpass_pixel_count_queries);
            pg->gl_zpass_pixel_count_query_count = 0;
        }
        pg->zpass_pixel_count_result = 0;
        break;

    case NV097_SET_ZPASS_PIXEL_COUNT_ENABLE:
        pg->zpass_pixel_count_enable = parameter;
        break;

    case NV097_GET_REPORT: {
        /* FIXME: This was first intended to be watchpoint-based. However,
         *        qemu / kvm only supports virtual-address watchpoints.
         *        This'll do for now, but accuracy and performance with other
         *        approaches could be better
         */
        uint8_t type = GET_MASK(parameter, NV097_GET_REPORT_TYPE);
        assert(type == NV097_GET_REPORT_TYPE_ZPASS_PIXEL_CNT);
        hwaddr offset = GET_MASK(parameter, NV097_GET_REPORT_OFFSET);

        uint64_t timestamp = 0x0011223344556677; /* FIXME: Update timestamp?! */
        uint32_t done = 0;

        /* FIXME: Multisampling affects this (both: OGL and Xbox GPU),
         *        not sure if CLEARs also count
         */
        /* FIXME: What about clipping regions etc? */
        for(i = 0; i < pg->gl_zpass_pixel_count_query_count; i++) {
            GLuint gl_query_result;
            glGetQueryObjectuiv(pg->gl_zpass_pixel_count_queries[i],
                                GL_QUERY_RESULT,
                                &gl_query_result);
            pg->zpass_pixel_count_result += gl_query_result;
        }
        if (pg->gl_zpass_pixel_count_query_count) {
            glDeleteQueries(pg->gl_zpass_pixel_count_query_count,
                            pg->gl_zpass_pixel_count_queries);
        }
        pg->gl_zpass_pixel_count_query_count = 0;

        hwaddr report_dma_len;
        uint8_t *report_data = nv_dma_map(d, pg->dma_report,
                                             &report_dma_len);
        assert(offset < report_dma_len);
        report_data += offset;

        stq_le_p((uint64_t*)&report_data[0], timestamp);
        stl_le_p((uint32_t*)&report_data[8], pg->zpass_pixel_count_result);
        stl_le_p((uint32_t*)&report_data[12], done);

        break;
    }

    case NV097_SET_BEGIN_END: {
        bool depth_test =
            pg->regs[NV_PGRAPH_CONTROL_0] & NV_PGRAPH_CONTROL_0_ZENABLE;
        bool stencil_test = pg->regs[NV_PGRAPH_CONTROL_1]
                                & NV_PGRAPH_CONTROL_1_STENCIL_TEST_ENABLE;

        if (parameter == NV097_SET_BEGIN_END_OP_END) {

            if (pg->draw_arrays_length) {

                NV2A_GL_DPRINTF(false, "Draw Arrays");

                assert(pg->inline_buffer_length == 0);
                assert(pg->inline_array_length == 0);
                assert(pg->inline_elements_length == 0);

                pgraph_bind_vertex_attributes(d, pg->draw_arrays_max_count,
                                              false, 0);
                glMultiDrawArrays(pg->gl_primitive_mode,
                                  pg->gl_draw_arrays_start,
                                  pg->gl_draw_arrays_count,
                                  pg->draw_arrays_length);
            } else if (pg->inline_buffer_length) {

                NV2A_GL_DPRINTF(false, "Inline Buffer");

                assert(pg->draw_arrays_length == 0);
                assert(pg->inline_array_length == 0);
                assert(pg->inline_elements_length == 0);

                for (i = 0; i < NV2A_VERTEXSHADER_ATTRIBUTES; i++) {
                    VertexAttribute *attribute = &pg->vertex_attributes[i];

                    if (attribute->inline_buffer) {

                        glBindBuffer(GL_ARRAY_BUFFER,
                                     attribute->gl_inline_buffer);
                        glBufferData(GL_ARRAY_BUFFER,
                                     pg->inline_buffer_length
                                        * sizeof(float) * 4,
                                     attribute->inline_buffer,
                                     GL_DYNAMIC_DRAW);

                        /* Clear buffer for next batch */
                        g_free(attribute->inline_buffer);
                        attribute->inline_buffer = NULL;

                        glVertexAttribPointer(i, 4, GL_FLOAT, GL_FALSE, 0, 0);
                        glEnableVertexAttribArray(i);
                    } else {
                        glDisableVertexAttribArray(i);

                        glVertexAttrib4fv(i, attribute->inline_value);
                    }

                }

                glDrawArrays(pg->gl_primitive_mode,
                             0, pg->inline_buffer_length);
            } else if (pg->inline_array_length) {

                NV2A_GL_DPRINTF(false, "Inline Array");

                assert(pg->draw_arrays_length == 0);
                assert(pg->inline_buffer_length == 0);
                assert(pg->inline_elements_length == 0);

                unsigned int index_count = pgraph_bind_inline_array(d);
                glDrawArrays(pg->gl_primitive_mode, 0, index_count);
            } else if (pg->inline_elements_length) {

                NV2A_GL_DPRINTF(false, "Inline Elements");

                assert(pg->draw_arrays_length == 0);
                assert(pg->inline_buffer_length == 0);
                assert(pg->inline_array_length == 0);

                uint32_t max_element = 0;
                uint32_t min_element = (uint32_t)-1;
                for (i=0; i<pg->inline_elements_length; i++) {
                    max_element = MAX(pg->inline_elements[i], max_element);
                    min_element = MIN(pg->inline_elements[i], min_element);
                }

                pgraph_bind_vertex_attributes(d, max_element+1, false, 0);

                glBindBuffer(GL_ELEMENT_ARRAY_BUFFER, pg->gl_element_buffer);
                glBufferData(GL_ELEMENT_ARRAY_BUFFER,
                             pg->inline_elements_length*4,
                             pg->inline_elements,
                             GL_DYNAMIC_DRAW);

                glDrawRangeElements(pg->gl_primitive_mode,
                                    min_element, max_element,
                                    pg->inline_elements_length,
                                    GL_UNSIGNED_INT,
                                    (void*)0);

            } else {
                NV2A_GL_DPRINTF(true, "EMPTY NV097_SET_BEGIN_END");
                assert(false);
            }

            /* End of visibility testing */
            if (pg->zpass_pixel_count_enable) {
                glEndQuery(GL_SAMPLES_PASSED);
            }

            NV2A_GL_DGROUP_END();
        } else {
            NV2A_GL_DGROUP_BEGIN("NV097_SET_BEGIN_END: 0x%x", parameter);
            assert(parameter <= NV097_SET_BEGIN_END_OP_POLYGON);

            pgraph_update_surface(d, true, true, depth_test || stencil_test);

            assert(parameter < ARRAYSIZE(kelvin_primitive_map));
            pg->primitive_mode = parameter;
            pg->gl_primitive_mode = kelvin_primitive_map[parameter];

            uint32_t control_0 = pg->regs[NV_PGRAPH_CONTROL_0];

            bool alpha = control_0 & NV_PGRAPH_CONTROL_0_ALPHA_WRITE_ENABLE;
            bool red = control_0 & NV_PGRAPH_CONTROL_0_RED_WRITE_ENABLE;
            bool green = control_0 & NV_PGRAPH_CONTROL_0_GREEN_WRITE_ENABLE;
            bool blue = control_0 & NV_PGRAPH_CONTROL_0_BLUE_WRITE_ENABLE;
            glColorMask(red, green, blue, alpha);
            glDepthMask(!!(control_0 & NV_PGRAPH_CONTROL_0_ZWRITEENABLE));
            glStencilMask(GET_MASK(pg->regs[NV_PGRAPH_CONTROL_1],
                                   NV_PGRAPH_CONTROL_1_STENCIL_MASK_WRITE));

            if (pg->regs[NV_PGRAPH_BLEND] & NV_PGRAPH_BLEND_EN) {
                glEnable(GL_BLEND);
                uint32_t sfactor = GET_MASK(pg->regs[NV_PGRAPH_BLEND],
                                            NV_PGRAPH_BLEND_SFACTOR);
                uint32_t dfactor = GET_MASK(pg->regs[NV_PGRAPH_BLEND],
                                            NV_PGRAPH_BLEND_DFACTOR);
                assert(sfactor < ARRAYSIZE(pgraph_blend_factor_map));
                assert(dfactor < ARRAYSIZE(pgraph_blend_factor_map));
                glBlendFunc(pgraph_blend_factor_map[sfactor],
                            pgraph_blend_factor_map[dfactor]);

                uint32_t equation = GET_MASK(pg->regs[NV_PGRAPH_BLEND],
                                             NV_PGRAPH_BLEND_EQN);
                assert(equation < ARRAYSIZE(pgraph_blend_equation_map));
                glBlendEquation(pgraph_blend_equation_map[equation]);

                uint32_t blend_color = pg->regs[NV_PGRAPH_BLENDCOLOR];
                glBlendColor( ((blend_color >> 16) & 0xFF) / 255.0f, /* red */
                              ((blend_color >> 8) & 0xFF) / 255.0f,  /* green */
                              (blend_color & 0xFF) / 255.0f,         /* blue */
                              ((blend_color >> 24) & 0xFF) / 255.0f);/* alpha */
            } else {
                glDisable(GL_BLEND);
            }

            /* Face culling */
            if (pg->regs[NV_PGRAPH_SETUPRASTER]
                    & NV_PGRAPH_SETUPRASTER_CULLENABLE) {
                uint32_t cull_face = GET_MASK(pg->regs[NV_PGRAPH_SETUPRASTER],
                                              NV_PGRAPH_SETUPRASTER_CULLCTRL);
                assert(cull_face < ARRAYSIZE(pgraph_cull_face_map));
                glCullFace(pgraph_cull_face_map[cull_face]);
                glEnable(GL_CULL_FACE);
            } else {
                glDisable(GL_CULL_FACE);
            }

            /* Front-face select */
            glFrontFace(pg->regs[NV_PGRAPH_SETUPRASTER]
                            & NV_PGRAPH_SETUPRASTER_FRONTFACE
                                ? GL_CCW : GL_CW);

            /* Polygon mode */
            uint32_t front_mode = GET_MASK(pg->regs[NV_PGRAPH_SETUPRASTER],
                                           NV_PGRAPH_SETUPRASTER_FRONTFACEMODE);
            uint32_t back_mode =  GET_MASK(pg->regs[NV_PGRAPH_SETUPRASTER],
                                           NV_PGRAPH_SETUPRASTER_BACKFACEMODE);
            /* FIXME: GL3+ only supports GL_FRONT_AND_BACK, how to handle? */
            assert(front_mode == back_mode);
            assert(front_mode < ARRAYSIZE(pgraph_polygon_mode_map));
            glPolygonMode(GL_FRONT_AND_BACK,
                          pgraph_polygon_mode_map[front_mode]);

            if (depth_test) {
                glEnable(GL_DEPTH_TEST);

                uint32_t depth_func = GET_MASK(pg->regs[NV_PGRAPH_CONTROL_0],
                                               NV_PGRAPH_CONTROL_0_ZFUNC);
                assert(depth_func < ARRAYSIZE(pgraph_depth_func_map));
                glDepthFunc(pgraph_depth_func_map[depth_func]);
            } else {
                glDisable(GL_DEPTH_TEST);
            }

            if (stencil_test) {
                glEnable(GL_STENCIL_TEST);

                uint32_t stencil_func = GET_MASK(pg->regs[NV_PGRAPH_CONTROL_1],
                                            NV_PGRAPH_CONTROL_1_STENCIL_FUNC);
                uint32_t stencil_ref = GET_MASK(pg->regs[NV_PGRAPH_CONTROL_1],
                                            NV_PGRAPH_CONTROL_1_STENCIL_REF);
                uint32_t func_mask = GET_MASK(pg->regs[NV_PGRAPH_CONTROL_1],
                                        NV_PGRAPH_CONTROL_1_STENCIL_MASK_READ);
                uint32_t op_fail = GET_MASK(pg->regs[NV_PGRAPH_CONTROL_2],
                                        NV_PGRAPH_CONTROL_2_STENCIL_OP_FAIL);
                uint32_t op_zfail = GET_MASK(pg->regs[NV_PGRAPH_CONTROL_2],
                                        NV_PGRAPH_CONTROL_2_STENCIL_OP_ZFAIL);
                uint32_t op_zpass = GET_MASK(pg->regs[NV_PGRAPH_CONTROL_2],
                                        NV_PGRAPH_CONTROL_2_STENCIL_OP_ZPASS);

                assert(stencil_func < ARRAYSIZE(pgraph_stencil_func_map));
                assert(op_fail < ARRAYSIZE(pgraph_stencil_op_map));
                assert(op_zfail < ARRAYSIZE(pgraph_stencil_op_map));
                assert(op_zpass < ARRAYSIZE(pgraph_stencil_op_map));

                glStencilFunc(
                    pgraph_stencil_func_map[stencil_func],
                    stencil_ref,
                    func_mask);

                glStencilOp(
                    pgraph_stencil_op_map[op_fail],
                    pgraph_stencil_op_map[op_zfail],
                    pgraph_stencil_op_map[op_zpass]);

            } else {
                glDisable(GL_STENCIL_TEST);
            }

            pgraph_bind_shaders(pg);
            pgraph_bind_textures(d);

            //glDisableVertexAttribArray(NV2A_VERTEX_ATTR_DIFFUSE);
            //glVertexAttrib4f(NV2A_VERTEX_ATTR_DIFFUSE, 1.0, 1.0, 1.0, 1.0);


            unsigned int width, height;
            pgraph_get_surface_dimensions(pg, &width, &height);
            pgraph_apply_anti_aliasing_factor(pg, &width, &height);
            glViewport(0, 0, width, height);

            pg->inline_elements_length = 0;
            pg->inline_array_length = 0;
            pg->inline_buffer_length = 0;
            pg->draw_arrays_length = 0;
            pg->draw_arrays_max_count = 0;

            /* Visibility testing */
            if (pg->zpass_pixel_count_enable) {
                GLuint gl_query;
                glGenQueries(1, &gl_query);
                pg->gl_zpass_pixel_count_query_count++;
                pg->gl_zpass_pixel_count_queries = g_realloc(
                    pg->gl_zpass_pixel_count_queries,
                    sizeof(GLuint) * pg->gl_zpass_pixel_count_query_count);
                pg->gl_zpass_pixel_count_queries[
                    pg->gl_zpass_pixel_count_query_count - 1] = gl_query;
                glBeginQuery(GL_SAMPLES_PASSED, gl_query);
            }

        }

        pgraph_set_surface_dirty(pg, true, depth_test || stencil_test);
        break;
    }
    CASE_4(NV097_SET_TEXTURE_OFFSET, 64):
        slot = (class_method - NV097_SET_TEXTURE_OFFSET) / 64;
        pg->regs[NV_PGRAPH_TEXOFFSET0 + slot * 4] = parameter;
        pg->texture_dirty[slot] = true;
        break;
    CASE_4(NV097_SET_TEXTURE_FORMAT, 64): {
        slot = (class_method - NV097_SET_TEXTURE_FORMAT) / 64;

        bool dma_select =
            GET_MASK(parameter, NV097_SET_TEXTURE_FORMAT_CONTEXT_DMA) == 2;
        bool cubemap =
            GET_MASK(parameter, NV097_SET_TEXTURE_FORMAT_CUBEMAP_ENABLE);
        unsigned int dimensionality =
            GET_MASK(parameter, NV097_SET_TEXTURE_FORMAT_DIMENSIONALITY);
        unsigned int color_format =
            GET_MASK(parameter, NV097_SET_TEXTURE_FORMAT_COLOR);
        unsigned int levels =
            GET_MASK(parameter, NV097_SET_TEXTURE_FORMAT_MIPMAP_LEVELS);
        unsigned int log_width =
            GET_MASK(parameter, NV097_SET_TEXTURE_FORMAT_BASE_SIZE_U);
        unsigned int log_height =
            GET_MASK(parameter, NV097_SET_TEXTURE_FORMAT_BASE_SIZE_V);
        unsigned int log_depth =
            GET_MASK(parameter, NV097_SET_TEXTURE_FORMAT_BASE_SIZE_P);

        uint32_t *reg = &pg->regs[NV_PGRAPH_TEXFMT0 + slot * 4];
        SET_MASK(*reg, NV_PGRAPH_TEXFMT0_CONTEXT_DMA, dma_select);
        SET_MASK(*reg, NV_PGRAPH_TEXFMT0_CUBEMAPENABLE, cubemap);
        SET_MASK(*reg, NV_PGRAPH_TEXFMT0_DIMENSIONALITY, dimensionality);
        SET_MASK(*reg, NV_PGRAPH_TEXFMT0_COLOR, color_format);
        SET_MASK(*reg, NV_PGRAPH_TEXFMT0_MIPMAP_LEVELS, levels);
        SET_MASK(*reg, NV_PGRAPH_TEXFMT0_BASE_SIZE_U, log_width);
        SET_MASK(*reg, NV_PGRAPH_TEXFMT0_BASE_SIZE_V, log_height);
        SET_MASK(*reg, NV_PGRAPH_TEXFMT0_BASE_SIZE_P, log_height);

        pg->texture_dirty[slot] = true;
        break;
    }
    CASE_4(NV097_SET_TEXTURE_CONTROL0, 64):
        slot = (class_method - NV097_SET_TEXTURE_CONTROL0) / 64;
        pg->regs[NV_PGRAPH_TEXCTL0_0 + slot*4] = parameter;
        break;
    CASE_4(NV097_SET_TEXTURE_CONTROL1, 64):
        slot = (class_method - NV097_SET_TEXTURE_CONTROL1) / 64;
        pg->regs[NV_PGRAPH_TEXCTL1_0 + slot*4] = parameter;
        break;
    CASE_4(NV097_SET_TEXTURE_FILTER, 64):
        slot = (class_method - NV097_SET_TEXTURE_FILTER) / 64;
        pg->regs[NV_PGRAPH_TEXFILTER0 + slot * 4] = parameter;
        break;
    CASE_4(NV097_SET_TEXTURE_IMAGE_RECT, 64):
        slot = (class_method - NV097_SET_TEXTURE_IMAGE_RECT) / 64;
        pg->regs[NV_PGRAPH_TEXIMAGERECT0 + slot * 4] = parameter;
        pg->texture_dirty[slot] = true;
        break;
    CASE_4(NV097_SET_TEXTURE_PALETTE, 64): {
        slot = (class_method - NV097_SET_TEXTURE_PALETTE) / 64;

        bool dma_select =
            GET_MASK(parameter, NV097_SET_TEXTURE_PALETTE_CONTEXT_DMA) == 1;
        unsigned int length =
            GET_MASK(parameter, NV097_SET_TEXTURE_PALETTE_LENGTH);
        unsigned int offset =
            GET_MASK(parameter, NV097_SET_TEXTURE_PALETTE_OFFSET);

        uint32_t *reg = &pg->regs[NV_PGRAPH_TEXPALETTE0 + slot * 4];
        SET_MASK(*reg, NV_PGRAPH_TEXPALETTE0_CONTEXT_DMA, dma_select);
        SET_MASK(*reg, NV_PGRAPH_TEXPALETTE0_LENGTH, length);
        SET_MASK(*reg, NV_PGRAPH_TEXPALETTE0_OFFSET, offset);

        pg->texture_dirty[slot] = true;
        break;
    }

    CASE_4(NV097_SET_TEXTURE_SET_BUMP_ENV_MAT + 0x0, 64):
    CASE_4(NV097_SET_TEXTURE_SET_BUMP_ENV_MAT + 0x4, 64):
    CASE_4(NV097_SET_TEXTURE_SET_BUMP_ENV_MAT + 0x8, 64):
    CASE_4(NV097_SET_TEXTURE_SET_BUMP_ENV_MAT + 0xc, 64):
        slot = (class_method - NV097_SET_TEXTURE_SET_BUMP_ENV_MAT) / 4;
        assert((slot / 16) > 0);
        slot -= 16;
        pg->bump_env_matrix[slot / 16][slot % 4] = *(float*)&parameter;
        break;

    CASE_4(NV097_SET_TEXTURE_SET_BUMP_ENV_SCALE, 64):
        slot = (class_method - NV097_SET_TEXTURE_SET_BUMP_ENV_SCALE) / 64;
        assert(slot > 0);
        slot--;
        pg->regs[NV_PGRAPH_BUMPSCALE1 + slot * 4] = parameter;
        break;
    CASE_4(NV097_SET_TEXTURE_SET_BUMP_ENV_OFFSET, 64):
        slot = (class_method - NV097_SET_TEXTURE_SET_BUMP_ENV_OFFSET) / 64;
        assert(slot > 0);
        slot--;
        pg->regs[NV_PGRAPH_BUMPOFFSET1 + slot * 4] = parameter;
        break;

    case NV097_ARRAY_ELEMENT16:
        assert(pg->inline_elements_length < NV2A_MAX_BATCH_LENGTH);
        pg->inline_elements[
            pg->inline_elements_length++] = parameter & 0xFFFF;
        pg->inline_elements[
            pg->inline_elements_length++] = parameter >> 16;
        break;
    case NV097_ARRAY_ELEMENT32:
        assert(pg->inline_elements_length < NV2A_MAX_BATCH_LENGTH);
        pg->inline_elements[
            pg->inline_elements_length++] = parameter;
        break;
    case NV097_DRAW_ARRAYS: {

        unsigned int start = GET_MASK(parameter, NV097_DRAW_ARRAYS_START_INDEX);
        unsigned int count = GET_MASK(parameter, NV097_DRAW_ARRAYS_COUNT)+1;

        pg->draw_arrays_max_count = MAX(pg->draw_arrays_max_count, start + count);

        assert(pg->draw_arrays_length < ARRAYSIZE(pg->gl_draw_arrays_start));

        /* Attempt to connect primitives */
        if (pg->draw_arrays_length > 0) {
            unsigned int last_start =
                pg->gl_draw_arrays_start[pg->draw_arrays_length - 1];
            GLsizei* last_count =
                &pg->gl_draw_arrays_count[pg->draw_arrays_length - 1];
            if (start == (last_start + *last_count)) {
                *last_count += count;
                break;
            }
        }

        pg->gl_draw_arrays_start[pg->draw_arrays_length] = start;
        pg->gl_draw_arrays_count[pg->draw_arrays_length] = count;
        pg->draw_arrays_length++;
        break;
    }
    case NV097_INLINE_ARRAY:
        assert(pg->inline_array_length < NV2A_MAX_BATCH_LENGTH);
        pg->inline_array[
            pg->inline_array_length++] = parameter;
        break;

    case NV097_SET_VERTEX_DATA2F_M ...
            NV097_SET_VERTEX_DATA2F_M + 0x7c: {
        slot = (class_method - NV097_SET_VERTEX_DATA2F_M) / 4;
        unsigned int part = slot % 2;
        slot /= 2;
        VertexAttribute *attribute = &pg->vertex_attributes[slot];
        pgraph_allocate_inline_buffer_vertices(pg, slot);
        attribute->inline_value[part] = *(float*)&parameter;
        /* FIXME: Should these really be set to 0.0 and 1.0 ? Conditions? */
        attribute->inline_value[2] = 0.0;
        attribute->inline_value[3] = 1.0;
        if ((slot == 0) && (part == 1)) {
            pgraph_finish_inline_buffer_vertex(pg);
        }
        break;
    }
    case NV097_SET_VERTEX_DATA4F_M ...
            NV097_SET_VERTEX_DATA4F_M + 0xfc: {
        slot = (class_method - NV097_SET_VERTEX_DATA4F_M) / 4;
        unsigned int part = slot % 4;
        slot /= 4;
        VertexAttribute *attribute = &pg->vertex_attributes[slot];
        pgraph_allocate_inline_buffer_vertices(pg, slot);
        attribute->inline_value[part] = *(float*)&parameter;
        if ((slot == 0) && (part == 3)) {
            pgraph_finish_inline_buffer_vertex(pg);
        }
        break;
    }
    case NV097_SET_VERTEX_DATA2S ...
            NV097_SET_VERTEX_DATA2S + 0x3c: {
        slot = (class_method - NV097_SET_VERTEX_DATA2S) / 4;
        assert(false); /* FIXME: Untested! */
        VertexAttribute *attribute = &pg->vertex_attributes[slot];
        pgraph_allocate_inline_buffer_vertices(pg, slot);
        /* FIXME: Is mapping to [-1,+1] correct? */
        attribute->inline_value[0] = ((int16_t)(parameter & 0xFFFF) * 2.0 + 1)
                                         / 65535.0;
        attribute->inline_value[1] = ((int16_t)(parameter >> 16) * 2.0 + 1)
                                         / 65535.0;
        /* FIXME: Should these really be set to 0.0 and 1.0 ? Conditions? */
        attribute->inline_value[2] = 0.0;
        attribute->inline_value[3] = 1.0;
        if (slot == 0) {
            pgraph_finish_inline_buffer_vertex(pg);
            assert(false); /* FIXME: Untested */
        }
        break;
    }
    case NV097_SET_VERTEX_DATA4UB ...
            NV097_SET_VERTEX_DATA4UB + 0x3c: {
        slot = (class_method - NV097_SET_VERTEX_DATA4UB) / 4;
        VertexAttribute *attribute = &pg->vertex_attributes[slot];
        pgraph_allocate_inline_buffer_vertices(pg, slot);
        attribute->inline_value[0] = (parameter & 0xFF) / 255.0;
        attribute->inline_value[1] = ((parameter >> 8) & 0xFF) / 255.0;
        attribute->inline_value[2] = ((parameter >> 16) & 0xFF) / 255.0;
        attribute->inline_value[3] = ((parameter >> 24) & 0xFF) / 255.0;
        if (slot == 0) {
            pgraph_finish_inline_buffer_vertex(pg);
            assert(false); /* FIXME: Untested */
        }
        break;
    }
    case NV097_SET_VERTEX_DATA4S_M ...
            NV097_SET_VERTEX_DATA4S_M + 0x7c: {
        slot = (class_method - NV097_SET_VERTEX_DATA4S_M) / 4;
        unsigned int part = slot % 2;
        slot /= 2;
        assert(false); /* FIXME: Untested! */
        VertexAttribute *attribute = &pg->vertex_attributes[slot];
        pgraph_allocate_inline_buffer_vertices(pg, slot);
        /* FIXME: Is mapping to [-1,+1] correct? */
        attribute->inline_value[part * 2 + 0] = ((int16_t)(parameter & 0xFFFF)
                                                     * 2.0 + 1) / 65535.0;
        attribute->inline_value[part * 2 + 1] = ((int16_t)(parameter >> 16)
                                                     * 2.0 + 1) / 65535.0;
        if ((slot == 0) && (part == 1)) {
            pgraph_finish_inline_buffer_vertex(pg);
            assert(false); /* FIXME: Untested */
        }
        break;
    }

    case NV097_SET_SEMAPHORE_OFFSET:
        kelvin->semaphore_offset = parameter;
        break;
    case NV097_BACK_END_WRITE_SEMAPHORE_RELEASE: {

        pgraph_update_surface(d, false, true, true);

        //qemu_mutex_unlock(&d->pgraph.lock);
        //qemu_mutex_lock_iothread();

        hwaddr semaphore_dma_len;
        uint8_t *semaphore_data = nv_dma_map(d, kelvin->dma_semaphore,
                                             &semaphore_dma_len);
        assert(kelvin->semaphore_offset < semaphore_dma_len);
        semaphore_data += kelvin->semaphore_offset;

        stl_le_p((uint32_t*)semaphore_data, parameter);

        //qemu_mutex_lock(&d->pgraph.lock);
        //qemu_mutex_unlock_iothread();

        break;
    }
    case NV097_SET_ZSTENCIL_CLEAR_VALUE:
        pg->regs[NV_PGRAPH_ZSTENCILCLEARVALUE] = parameter;
        break;

    case NV097_SET_COLOR_CLEAR_VALUE:
        pg->regs[NV_PGRAPH_COLORCLEARVALUE] = parameter;
        break;

    case NV097_CLEAR_SURFACE:
        NV2A_DPRINTF("---------PRE CLEAR ------\n");
        GLbitfield gl_mask = 0;

        bool write_color = (parameter & NV097_CLEAR_SURFACE_COLOR);
        bool write_zeta =
            (parameter & (NV097_CLEAR_SURFACE_Z | NV097_CLEAR_SURFACE_STENCIL));

        if (write_zeta) {
            uint32_t clear_zstencil =
                d->pgraph.regs[NV_PGRAPH_ZSTENCILCLEARVALUE];
            GLint gl_clear_stencil;
            GLdouble gl_clear_depth;
            switch(pg->surface_shape.zeta_format) {
                case NV097_SET_SURFACE_FORMAT_ZETA_Z16:
                    /* FIXME: Remove bit for stencil clear? */
                    gl_clear_depth = (clear_zstencil & 0xFFFF) / (double)0xFFFF;
                    break;
                case NV097_SET_SURFACE_FORMAT_ZETA_Z24S8:
                    gl_clear_stencil = clear_zstencil & 0xFF;
                    gl_clear_depth = (clear_zstencil >> 8) / (double)0xFFFFFF;
                    break;
                default:
                    assert(0);
            }
            if (parameter & NV097_CLEAR_SURFACE_Z) {
                gl_mask |= GL_DEPTH_BUFFER_BIT;
                glDepthMask(GL_TRUE);
                glClearDepth(gl_clear_depth);
            }
            if (parameter & NV097_CLEAR_SURFACE_STENCIL) {
                gl_mask |= GL_STENCIL_BUFFER_BIT;
                glStencilMask(0xff);
                glClearStencil(gl_clear_stencil);            
            }
        }
        if (write_color) {
            gl_mask |= GL_COLOR_BUFFER_BIT;
            glColorMask((parameter & NV097_CLEAR_SURFACE_R)
                             ? GL_TRUE : GL_FALSE,
                        (parameter & NV097_CLEAR_SURFACE_G)
                             ? GL_TRUE : GL_FALSE,
                        (parameter & NV097_CLEAR_SURFACE_B)
                             ? GL_TRUE : GL_FALSE,
                        (parameter & NV097_CLEAR_SURFACE_A)
                             ? GL_TRUE : GL_FALSE);
            uint32_t clear_color = d->pgraph.regs[NV_PGRAPH_COLORCLEARVALUE];
            glClearColor( ((clear_color >> 16) & 0xFF) / 255.0f, /* red */
                          ((clear_color >> 8) & 0xFF) / 255.0f,  /* green */
                          (clear_color & 0xFF) / 255.0f,         /* blue */
                          ((clear_color >> 24) & 0xFF) / 255.0f);/* alpha */
        }
        pgraph_update_surface(d, true, write_color, write_zeta);

        glEnable(GL_SCISSOR_TEST);

        unsigned int xmin = GET_MASK(pg->regs[NV_PGRAPH_CLEARRECTX],
                NV_PGRAPH_CLEARRECTX_XMIN);
        unsigned int xmax = GET_MASK(pg->regs[NV_PGRAPH_CLEARRECTX],
                NV_PGRAPH_CLEARRECTX_XMAX);
        unsigned int ymin = GET_MASK(pg->regs[NV_PGRAPH_CLEARRECTY],
                NV_PGRAPH_CLEARRECTY_YMIN);
        unsigned int ymax = GET_MASK(pg->regs[NV_PGRAPH_CLEARRECTY],
                NV_PGRAPH_CLEARRECTY_YMAX);

        unsigned int scissor_x = xmin;
        unsigned int scissor_y = pg->surface_shape.clip_height-ymax;

        unsigned int scissor_width = xmax-xmin+1;
        unsigned int scissor_height = ymax-ymin+1;

        pgraph_apply_anti_aliasing_factor(pg, &scissor_x, &scissor_y);
        pgraph_apply_anti_aliasing_factor(pg, &scissor_width, &scissor_height);

        /* FIXME: Should this really be inverted instead of ymin? */
        glScissor(scissor_x, scissor_y, scissor_width, scissor_height);

        NV2A_DPRINTF("------------------CLEAR 0x%x %d,%d - %d,%d  %x---------------\n",
            parameter, xmin, ymin, xmax, ymax, d->pgraph.regs[NV_PGRAPH_COLORCLEARVALUE]);

        glClear(gl_mask);

        glDisable(GL_SCISSOR_TEST);

        pgraph_set_surface_dirty(pg, write_color, write_zeta);
        break;

    case NV097_SET_CLEAR_RECT_HORIZONTAL:
        pg->regs[NV_PGRAPH_CLEARRECTX] = parameter;
        break;
    case NV097_SET_CLEAR_RECT_VERTICAL:
        pg->regs[NV_PGRAPH_CLEARRECTY] = parameter;
        break;

    case NV097_SET_SPECULAR_FOG_FACTOR ...
            NV097_SET_SPECULAR_FOG_FACTOR + 4:
        slot = (class_method - NV097_SET_SPECULAR_FOG_FACTOR) / 4;
        pg->regs[NV_PGRAPH_SPECFOGFACTOR0 + slot*4] = parameter;
        break;

    case NV097_SET_SHADER_CLIP_PLANE_MODE:
        pg->regs[NV_PGRAPH_SHADERCLIPMODE] = parameter;
        break;

    case NV097_SET_COMBINER_COLOR_OCW ...
            NV097_SET_COMBINER_COLOR_OCW + 28:
        slot = (class_method - NV097_SET_COMBINER_COLOR_OCW) / 4;
        pg->regs[NV_PGRAPH_COMBINECOLORO0 + slot*4] = parameter;
        break;

    case NV097_SET_COMBINER_CONTROL:
        pg->regs[NV_PGRAPH_COMBINECTL] = parameter;
        break;

    case NV097_SET_SHADER_STAGE_PROGRAM:
        pg->regs[NV_PGRAPH_SHADERPROG] = parameter;
        break;

    case NV097_SET_SHADER_OTHER_STAGE_INPUT:
        pg->regs[NV_PGRAPH_SHADERCTL] = parameter;
        break;

    case NV097_SET_TRANSFORM_EXECUTION_MODE:
        SET_MASK(pg->regs[NV_PGRAPH_CSV0_D], NV_PGRAPH_CSV0_D_MODE,
                 GET_MASK(parameter,
                          NV097_SET_TRANSFORM_EXECUTION_MODE_MODE));
        SET_MASK(pg->regs[NV_PGRAPH_CSV0_D], NV_PGRAPH_CSV0_D_RANGE_MODE,
                 GET_MASK(parameter,
                          NV097_SET_TRANSFORM_EXECUTION_MODE_RANGE_MODE));
        break;
    case NV097_SET_TRANSFORM_PROGRAM_CXT_WRITE_EN:
        pg->enable_vertex_program_write = parameter;
        break;
    case NV097_SET_TRANSFORM_PROGRAM_LOAD:
        assert(parameter < NV2A_MAX_TRANSFORM_PROGRAM_LENGTH);
        SET_MASK(pg->regs[NV_PGRAPH_CHEOPS_OFFSET],
                 NV_PGRAPH_CHEOPS_OFFSET_PROG_LD_PTR, parameter);
        break;
    case NV097_SET_TRANSFORM_PROGRAM_START:
        assert(parameter < NV2A_MAX_TRANSFORM_PROGRAM_LENGTH);
        SET_MASK(pg->regs[NV_PGRAPH_CSV0_C],
                 NV_PGRAPH_CSV0_C_CHEOPS_PROGRAM_START, parameter);
        break;
    case NV097_SET_TRANSFORM_CONSTANT_LOAD:
        assert(parameter < NV2A_VERTEXSHADER_CONSTANTS);
        SET_MASK(pg->regs[NV_PGRAPH_CHEOPS_OFFSET],
                 NV_PGRAPH_CHEOPS_OFFSET_CONST_LD_PTR, parameter);
        NV2A_DPRINTF("load to %d\n", parameter);
        break;

    default:
        NV2A_GL_DPRINTF(true, "    unhandled  (0x%02x 0x%08x)",
                        object->graphics_class, method);
        break;
    }
}


static void pgraph_context_switch(NV2AState *d, unsigned int channel_id)
{
    bool valid;
    valid = d->pgraph.channel_valid && d->pgraph.channel_id == channel_id;
    if (!valid) {
        d->pgraph.trapped_channel_id = channel_id;
    }
    if (!valid) {
        NV2A_DPRINTF("puller needs to switch to ch %d\n", channel_id);

        qemu_mutex_unlock(&d->pgraph.lock);
        qemu_mutex_lock_iothread();
        d->pgraph.pending_interrupts |= NV_PGRAPH_INTR_CONTEXT_SWITCH;
        update_irq(d);

        qemu_mutex_lock(&d->pgraph.lock);
        qemu_mutex_unlock_iothread();

        while (d->pgraph.pending_interrupts & NV_PGRAPH_INTR_CONTEXT_SWITCH) {
            qemu_cond_wait(&d->pgraph.interrupt_cond, &d->pgraph.lock);
        }
    }
}

static void pgraph_wait_fifo_access(NV2AState *d) {
    while (!d->pgraph.fifo_access) {
        qemu_cond_wait(&d->pgraph.fifo_access_cond, &d->pgraph.lock);
    }
}

static void* pfifo_puller_thread(void *arg)
{
    NV2AState *d = arg;
    Cache1State *state = &d->pfifo.cache1;

    glo_set_current(d->pgraph.gl_context);

    while (true) {
        qemu_mutex_lock(&state->cache_lock);
        while (QSIMPLEQ_EMPTY(&state->cache) || !state->pull_enabled) {
            qemu_cond_wait(&state->cache_cond, &state->cache_lock);

            if (d->exiting) {
                qemu_mutex_unlock(&state->cache_lock);
                glo_set_current(NULL);
                return NULL;
            }
        }
        QSIMPLEQ_CONCAT(&state->working_cache, &state->cache);
        qemu_mutex_unlock(&state->cache_lock);

        qemu_mutex_lock(&d->pgraph.lock);

        while (!QSIMPLEQ_EMPTY(&state->working_cache)) {
            CacheEntry * command = QSIMPLEQ_FIRST(&state->working_cache);
            QSIMPLEQ_REMOVE_HEAD(&state->working_cache, entry);

            if (command->method == 0) {
                // qemu_mutex_lock_iothread();
                RAMHTEntry entry = ramht_lookup(d, command->parameter);
                assert(entry.valid);

                assert(entry.channel_id == state->channel_id);
                // qemu_mutex_unlock_iothread();

                switch (entry.engine) {
                case ENGINE_GRAPHICS:
                    pgraph_context_switch(d, entry.channel_id);
                    pgraph_wait_fifo_access(d);
                    pgraph_method(d, command->subchannel, 0, entry.instance);
                    break;
                default:
                    assert(false);
                    break;
                }

                /* the engine is bound to the subchannel */
                qemu_mutex_lock(&state->cache_lock);
                state->bound_engines[command->subchannel] = entry.engine;
                state->last_engine = entry.engine;
                qemu_mutex_unlock(&state->cache_lock);
            } else if (command->method >= 0x100) {
                /* method passed to engine */

                uint32_t parameter = command->parameter;

                /* methods that take objects.
                 * TODO: Check this range is correct for the nv2a */
                if (command->method >= 0x180 && command->method < 0x200) {
                    //qemu_mutex_lock_iothread();
                    RAMHTEntry entry = ramht_lookup(d, parameter);
                    assert(entry.valid);
                    assert(entry.channel_id == state->channel_id);
                    parameter = entry.instance;
                    //qemu_mutex_unlock_iothread();
                }

                // qemu_mutex_lock(&state->cache_lock);
                enum FIFOEngine engine = state->bound_engines[command->subchannel];
                // qemu_mutex_unlock(&state->cache_lock);

                switch (engine) {
                case ENGINE_GRAPHICS:
                    pgraph_wait_fifo_access(d);
                    pgraph_method(d, command->subchannel,
                                  command->method, parameter);
                    break;
                default:
                    assert(false);
                    break;
                }

                // qemu_mutex_lock(&state->cache_lock);
                state->last_engine = state->bound_engines[command->subchannel];
                // qemu_mutex_unlock(&state->cache_lock);
            }

            g_free(command);
        }

        qemu_mutex_unlock(&d->pgraph.lock);
    }

    return NULL;
}

/* pusher should be fine to run from a mimo handler
 * whenever's it's convenient */
static void pfifo_run_pusher(NV2AState *d) {
    uint8_t channel_id;
    ChannelControl *control;
    Cache1State *state;
    CacheEntry *command;
    uint8_t *dma;
    hwaddr dma_len;
    uint32_t word;

    /* TODO: How is cache1 selected? */
    state = &d->pfifo.cache1;
    channel_id = state->channel_id;
    control = &d->user.channel_control[channel_id];

    if (!state->push_enabled) return;


    /* only handling DMA for now... */

    /* Channel running DMA */
    uint32_t channel_modes = d->pfifo.regs[NV_PFIFO_MODE];
    assert(channel_modes & (1 << channel_id));
    assert(state->mode == FIFO_DMA);

    if (!state->dma_push_enabled) return;
    if (state->dma_push_suspended) return;

    /* We're running so there should be no pending errors... */
    assert(state->error == NV_PFIFO_CACHE1_DMA_STATE_ERROR_NONE);

    dma = nv_dma_map(d, state->dma_instance, &dma_len);

    NV2A_DPRINTF("DMA pusher: max 0x%" HWADDR_PRIx ", 0x%" HWADDR_PRIx " - 0x%" HWADDR_PRIx "\n",
                 dma_len, control->dma_get, control->dma_put);

    /* based on the convenient pseudocode in envytools */
    while (control->dma_get != control->dma_put) {
        if (control->dma_get >= dma_len) {

            state->error = NV_PFIFO_CACHE1_DMA_STATE_ERROR_PROTECTION;
            break;
        }

        word = ldl_le_p((uint32_t*)(dma + control->dma_get));
        control->dma_get += 4;

        if (state->method_count) {
            /* data word of methods command */
            state->data_shadow = word;

            command = g_malloc0(sizeof(CacheEntry));
            command->method = state->method;
            command->subchannel = state->subchannel;
            command->nonincreasing = state->method_nonincreasing;
            command->parameter = word;
            qemu_mutex_lock(&state->cache_lock);
            QSIMPLEQ_INSERT_TAIL(&state->cache, command, entry);
            qemu_cond_signal(&state->cache_cond);
            qemu_mutex_unlock(&state->cache_lock);

            if (!state->method_nonincreasing) {
                state->method += 4;
            }
            state->method_count--;
            state->dcount++;
        } else {
            /* no command active - this is the first word of a new one */
            state->rsvd_shadow = word;
            /* match all forms */
            if ((word & 0xe0000003) == 0x20000000) {
                /* old jump */
                state->get_jmp_shadow = control->dma_get;
                control->dma_get = word & 0x1fffffff;
                NV2A_DPRINTF("pb OLD_JMP 0x%" HWADDR_PRIx "\n", control->dma_get);
            } else if ((word & 3) == 1) {
                /* jump */
                state->get_jmp_shadow = control->dma_get;
                control->dma_get = word & 0xfffffffc;
                NV2A_DPRINTF("pb JMP 0x%" HWADDR_PRIx "\n", control->dma_get);
            } else if ((word & 3) == 2) {
                /* call */
                if (state->subroutine_active) {
                    state->error = NV_PFIFO_CACHE1_DMA_STATE_ERROR_CALL;
                    break;
                }
                state->subroutine_return = control->dma_get;
                state->subroutine_active = true;
                control->dma_get = word & 0xfffffffc;
                NV2A_DPRINTF("pb CALL 0x%" HWADDR_PRIx "\n", control->dma_get);
            } else if (word == 0x00020000) {
                /* return */
                if (!state->subroutine_active) {
                    state->error = NV_PFIFO_CACHE1_DMA_STATE_ERROR_RETURN;
                    break;
                }
                control->dma_get = state->subroutine_return;
                state->subroutine_active = false;
                NV2A_DPRINTF("pb RET 0x%" HWADDR_PRIx "\n", control->dma_get);
            } else if ((word & 0xe0030003) == 0) {
                /* increasing methods */
                state->method = word & 0x1fff;
                state->subchannel = (word >> 13) & 7;
                state->method_count = (word >> 18) & 0x7ff;
                state->method_nonincreasing = false;
                state->dcount = 0;
            } else if ((word & 0xe0030003) == 0x40000000) {
                /* non-increasing methods */
                state->method = word & 0x1fff;
                state->subchannel = (word >> 13) & 7;
                state->method_count = (word >> 18) & 0x7ff;
                state->method_nonincreasing = true;
                state->dcount = 0;
            } else {
                NV2A_DPRINTF("pb reserved cmd 0x%" HWADDR_PRIx " - 0x%x\n",
                             control->dma_get, word);
                state->error = NV_PFIFO_CACHE1_DMA_STATE_ERROR_RESERVED_CMD;
                break;
            }
        }
    }

    NV2A_DPRINTF("DMA pusher done: max 0x%" HWADDR_PRIx ", 0x%" HWADDR_PRIx " - 0x%" HWADDR_PRIx "\n",
                 dma_len, control->dma_get, control->dma_put);

    if (state->error) {
        NV2A_DPRINTF("pb error: %d\n", state->error);
        assert(false);

        state->dma_push_suspended = true;

        d->pfifo.pending_interrupts |= NV_PFIFO_INTR_0_DMA_PUSHER;
        update_irq(d);
    }
}





/* PMC - card master control */
static uint64_t pmc_read(void *opaque,
                              hwaddr addr, unsigned int size)
{
    NV2AState *d = opaque;

    uint64_t r = 0;
    switch (addr) {
    case NV_PMC_BOOT_0:
        /* chipset and stepping:
         * NV2A, A02, Rev 0 */

        r = 0x02A000A2;
        break;
    case NV_PMC_INTR_0:
        /* Shows which functional units have pending IRQ */
        r = d->pmc.pending_interrupts;
        break;
    case NV_PMC_INTR_EN_0:
        /* Selects which functional units can cause IRQs */
        r = d->pmc.enabled_interrupts;
        break;
    default:
        break;
    }

    reg_log_read(NV_PMC, addr, r);
    return r;
}
static void pmc_write(void *opaque, hwaddr addr,
                           uint64_t val, unsigned int size)
{
    NV2AState *d = opaque;

    reg_log_write(NV_PMC, addr, val);

    switch (addr) {
    case NV_PMC_INTR_0:
        /* the bits of the interrupts to clear are wrtten */
        d->pmc.pending_interrupts &= ~val;
        update_irq(d);
        break;
    case NV_PMC_INTR_EN_0:
        d->pmc.enabled_interrupts = val;
        update_irq(d);
        break;
    default:
        break;
    }
}


/* PBUS - bus control */
static uint64_t pbus_read(void *opaque,
                               hwaddr addr, unsigned int size)
{
    NV2AState *d = opaque;

    uint64_t r = 0;
    switch (addr) {
    case NV_PBUS_PCI_NV_0:
        r = pci_get_long(d->dev.config + PCI_VENDOR_ID);
        break;
    case NV_PBUS_PCI_NV_1:
        r = pci_get_long(d->dev.config + PCI_COMMAND);
        break;
    case NV_PBUS_PCI_NV_2:
        r = pci_get_long(d->dev.config + PCI_CLASS_REVISION);
        break;
    default:
        break;
    }

    reg_log_read(NV_PBUS, addr, r);
    return r;
}
static void pbus_write(void *opaque, hwaddr addr,
                            uint64_t val, unsigned int size)
{
    NV2AState *d = opaque;

    reg_log_write(NV_PBUS, addr, val);

    switch (addr) {
    case NV_PBUS_PCI_NV_1:
        pci_set_long(d->dev.config + PCI_COMMAND, val);
        break;
    default:
        break;
    }
}


/* PFIFO - MMIO and DMA FIFO submission to PGRAPH and VPE */
static uint64_t pfifo_read(void *opaque,
                                  hwaddr addr, unsigned int size)
{
    int i;
    NV2AState *d = opaque;

    uint64_t r = 0;
    switch (addr) {
    case NV_PFIFO_INTR_0:
        r = d->pfifo.pending_interrupts;
        break;
    case NV_PFIFO_INTR_EN_0:
        r = d->pfifo.enabled_interrupts;
        break;
    case NV_PFIFO_RUNOUT_STATUS:
        r = NV_PFIFO_RUNOUT_STATUS_LOW_MARK; /* low mark empty */
        break;
    case NV_PFIFO_CACHE1_PUSH0:
        r = d->pfifo.cache1.push_enabled;
        break;
    case NV_PFIFO_CACHE1_PUSH1:
        SET_MASK(r, NV_PFIFO_CACHE1_PUSH1_CHID, d->pfifo.cache1.channel_id);
        SET_MASK(r, NV_PFIFO_CACHE1_PUSH1_MODE, d->pfifo.cache1.mode);
        break;
    case NV_PFIFO_CACHE1_STATUS:
        qemu_mutex_lock(&d->pfifo.cache1.cache_lock);
        if (QSIMPLEQ_EMPTY(&d->pfifo.cache1.cache)) {
            r |= NV_PFIFO_CACHE1_STATUS_LOW_MARK; /* low mark empty */
        }
        qemu_mutex_unlock(&d->pfifo.cache1.cache_lock);
        break;
    case NV_PFIFO_CACHE1_DMA_PUSH:
        SET_MASK(r, NV_PFIFO_CACHE1_DMA_PUSH_ACCESS,
                 d->pfifo.cache1.dma_push_enabled);
        SET_MASK(r, NV_PFIFO_CACHE1_DMA_PUSH_STATUS,
                 d->pfifo.cache1.dma_push_suspended);
        SET_MASK(r, NV_PFIFO_CACHE1_DMA_PUSH_BUFFER, 1); /* buffer emoty */
        break;
    case NV_PFIFO_CACHE1_DMA_STATE:
        SET_MASK(r, NV_PFIFO_CACHE1_DMA_STATE_METHOD_TYPE,
                 d->pfifo.cache1.method_nonincreasing);
        SET_MASK(r, NV_PFIFO_CACHE1_DMA_STATE_METHOD,
                 d->pfifo.cache1.method >> 2);
        SET_MASK(r, NV_PFIFO_CACHE1_DMA_STATE_SUBCHANNEL,
                 d->pfifo.cache1.subchannel);
        SET_MASK(r, NV_PFIFO_CACHE1_DMA_STATE_METHOD_COUNT,
                 d->pfifo.cache1.method_count);
        SET_MASK(r, NV_PFIFO_CACHE1_DMA_STATE_ERROR,
                 d->pfifo.cache1.error);
        break;
    case NV_PFIFO_CACHE1_DMA_INSTANCE:
        SET_MASK(r, NV_PFIFO_CACHE1_DMA_INSTANCE_ADDRESS,
                 d->pfifo.cache1.dma_instance >> 4);
        break;
    case NV_PFIFO_CACHE1_DMA_PUT:
        r = d->user.channel_control[d->pfifo.cache1.channel_id].dma_put;
        break;
    case NV_PFIFO_CACHE1_DMA_GET:
        r = d->user.channel_control[d->pfifo.cache1.channel_id].dma_get;
        break;
    case NV_PFIFO_CACHE1_DMA_SUBROUTINE:
        r = d->pfifo.cache1.subroutine_return
            | d->pfifo.cache1.subroutine_active;
        break;
    case NV_PFIFO_CACHE1_PULL0:
        qemu_mutex_lock(&d->pfifo.cache1.cache_lock);
        r = d->pfifo.cache1.pull_enabled;
        qemu_mutex_unlock(&d->pfifo.cache1.cache_lock);
        break;
    case NV_PFIFO_CACHE1_ENGINE:
        qemu_mutex_lock(&d->pfifo.cache1.cache_lock);
        for (i=0; i<NV2A_NUM_SUBCHANNELS; i++) {
            r |= d->pfifo.cache1.bound_engines[i] << (i*2);
        }
        qemu_mutex_unlock(&d->pfifo.cache1.cache_lock);
        break;
    case NV_PFIFO_CACHE1_DMA_DCOUNT:
        r = d->pfifo.cache1.dcount;
        break;
    case NV_PFIFO_CACHE1_DMA_GET_JMP_SHADOW:
        r = d->pfifo.cache1.get_jmp_shadow;
        break;
    case NV_PFIFO_CACHE1_DMA_RSVD_SHADOW:
        r = d->pfifo.cache1.rsvd_shadow;
        break;
    case NV_PFIFO_CACHE1_DMA_DATA_SHADOW:
        r = d->pfifo.cache1.data_shadow;
        break;
    default:
        r = d->pfifo.regs[addr];
        break;
    }

    reg_log_read(NV_PFIFO, addr, r);
    return r;
}
static void pfifo_write(void *opaque, hwaddr addr,
                        uint64_t val, unsigned int size)
{
    int i;
    NV2AState *d = opaque;

    reg_log_write(NV_PFIFO, addr, val);

    switch (addr) {
    case NV_PFIFO_INTR_0:
        d->pfifo.pending_interrupts &= ~val;
        update_irq(d);
        break;
    case NV_PFIFO_INTR_EN_0:
        d->pfifo.enabled_interrupts = val;
        update_irq(d);
        break;

    case NV_PFIFO_CACHE1_PUSH0:
        d->pfifo.cache1.push_enabled = val & NV_PFIFO_CACHE1_PUSH0_ACCESS;
        break;
    case NV_PFIFO_CACHE1_PUSH1:
        d->pfifo.cache1.channel_id = GET_MASK(val, NV_PFIFO_CACHE1_PUSH1_CHID);
        d->pfifo.cache1.mode = GET_MASK(val, NV_PFIFO_CACHE1_PUSH1_MODE);
        assert(d->pfifo.cache1.channel_id < NV2A_NUM_CHANNELS);
        break;
    case NV_PFIFO_CACHE1_DMA_PUSH:
        d->pfifo.cache1.dma_push_enabled =
            GET_MASK(val, NV_PFIFO_CACHE1_DMA_PUSH_ACCESS);
        if (d->pfifo.cache1.dma_push_suspended
             && !GET_MASK(val, NV_PFIFO_CACHE1_DMA_PUSH_STATUS)) {
            d->pfifo.cache1.dma_push_suspended = false;
            pfifo_run_pusher(d);
        }
        d->pfifo.cache1.dma_push_suspended =
            GET_MASK(val, NV_PFIFO_CACHE1_DMA_PUSH_STATUS);
        break;
    case NV_PFIFO_CACHE1_DMA_STATE:
        d->pfifo.cache1.method_nonincreasing =
            GET_MASK(val, NV_PFIFO_CACHE1_DMA_STATE_METHOD_TYPE);
        d->pfifo.cache1.method =
            GET_MASK(val, NV_PFIFO_CACHE1_DMA_STATE_METHOD) << 2;
        d->pfifo.cache1.subchannel =
            GET_MASK(val, NV_PFIFO_CACHE1_DMA_STATE_SUBCHANNEL);
        d->pfifo.cache1.method_count =
            GET_MASK(val, NV_PFIFO_CACHE1_DMA_STATE_METHOD_COUNT);
        d->pfifo.cache1.error =
            GET_MASK(val, NV_PFIFO_CACHE1_DMA_STATE_ERROR);
        break;
    case NV_PFIFO_CACHE1_DMA_INSTANCE:
        d->pfifo.cache1.dma_instance =
            GET_MASK(val, NV_PFIFO_CACHE1_DMA_INSTANCE_ADDRESS) << 4;
        break;
    case NV_PFIFO_CACHE1_DMA_PUT:
        d->user.channel_control[d->pfifo.cache1.channel_id].dma_put = val;
        break;
    case NV_PFIFO_CACHE1_DMA_GET:
        d->user.channel_control[d->pfifo.cache1.channel_id].dma_get = val;
        break;
    case NV_PFIFO_CACHE1_DMA_SUBROUTINE:
        d->pfifo.cache1.subroutine_return =
            (val & NV_PFIFO_CACHE1_DMA_SUBROUTINE_RETURN_OFFSET);
        d->pfifo.cache1.subroutine_active =
            (val & NV_PFIFO_CACHE1_DMA_SUBROUTINE_STATE);
        break;
    case NV_PFIFO_CACHE1_PULL0:
        qemu_mutex_lock(&d->pfifo.cache1.cache_lock);
        if ((val & NV_PFIFO_CACHE1_PULL0_ACCESS)
             && !d->pfifo.cache1.pull_enabled) {
            d->pfifo.cache1.pull_enabled = true;

            /* the puller thread should wake up */
            qemu_cond_signal(&d->pfifo.cache1.cache_cond);
        } else if (!(val & NV_PFIFO_CACHE1_PULL0_ACCESS)
                     && d->pfifo.cache1.pull_enabled) {
            d->pfifo.cache1.pull_enabled = false;
        }
        qemu_mutex_unlock(&d->pfifo.cache1.cache_lock);
        break;
    case NV_PFIFO_CACHE1_ENGINE:
        qemu_mutex_lock(&d->pfifo.cache1.cache_lock);
        for (i=0; i<NV2A_NUM_SUBCHANNELS; i++) {
            d->pfifo.cache1.bound_engines[i] = (val >> (i*2)) & 3;
        }
        qemu_mutex_unlock(&d->pfifo.cache1.cache_lock);
        break;
    case NV_PFIFO_CACHE1_DMA_DCOUNT:
        d->pfifo.cache1.dcount =
            (val & NV_PFIFO_CACHE1_DMA_DCOUNT_VALUE);
        break;
    case NV_PFIFO_CACHE1_DMA_GET_JMP_SHADOW:
        d->pfifo.cache1.get_jmp_shadow =
            (val & NV_PFIFO_CACHE1_DMA_GET_JMP_SHADOW_OFFSET);
        break;
    case NV_PFIFO_CACHE1_DMA_RSVD_SHADOW:
        d->pfifo.cache1.rsvd_shadow = val;
        break;
    case NV_PFIFO_CACHE1_DMA_DATA_SHADOW:
        d->pfifo.cache1.data_shadow = val;
        break;
    default:
        d->pfifo.regs[addr] = val;
        break;
    }
}


static uint64_t prma_read(void *opaque,
                                  hwaddr addr, unsigned int size)
{
    reg_log_read(NV_PRMA, addr, 0);
    return 0;
}
static void prma_write(void *opaque, hwaddr addr,
                               uint64_t val, unsigned int size)
{
    reg_log_write(NV_PRMA, addr, val);
}


static void pvideo_vga_invalidate(NV2AState *d)
{
    int y1 = GET_MASK(d->pvideo.regs[NV_PVIDEO_POINT_OUT],
                      NV_PVIDEO_POINT_OUT_Y);
    int y2 = y1 + GET_MASK(d->pvideo.regs[NV_PVIDEO_SIZE_OUT],
                           NV_PVIDEO_SIZE_OUT_HEIGHT);
    NV2A_DPRINTF("pvideo_vga_invalidate %d %d\n", y1, y2);
    vga_invalidate_scanlines(&d->vga, y1, y2);
}

static uint64_t pvideo_read(void *opaque,
                            hwaddr addr, unsigned int size)
{
    NV2AState *d = opaque;

    uint64_t r = 0;
    switch (addr) {
    case NV_PVIDEO_STOP:
        r = 0;
        break;
    default:
        r = d->pvideo.regs[addr];
        break;
    }

    reg_log_read(NV_PVIDEO, addr, r);
    return r;
}
static void pvideo_write(void *opaque, hwaddr addr,
                         uint64_t val, unsigned int size)
{
    NV2AState *d = opaque;

    reg_log_write(NV_PVIDEO, addr, val);

    switch (addr) {
    case NV_PVIDEO_BUFFER:
        d->pvideo.regs[addr] = val;
        d->vga.enable_overlay = true;
        pvideo_vga_invalidate(d);
        break;
    case NV_PVIDEO_STOP:
        d->pvideo.regs[NV_PVIDEO_BUFFER] = 0;
        d->vga.enable_overlay = false;
        pvideo_vga_invalidate(d);
        break;
    default:
        d->pvideo.regs[addr] = val;
        break;
    }
}




/* PIMTER - time measurement and time-based alarms */
static uint64_t ptimer_get_clock(NV2AState *d)
{
    return muldiv64(qemu_clock_get_ns(QEMU_CLOCK_VIRTUAL),
                    d->pramdac.core_clock_freq * d->ptimer.numerator,
                    get_ticks_per_sec() * d->ptimer.denominator);
}
static uint64_t ptimer_read(void *opaque,
                                  hwaddr addr, unsigned int size)
{
    NV2AState *d = opaque;

    uint64_t r = 0;
    switch (addr) {
    case NV_PTIMER_INTR_0:
        r = d->ptimer.pending_interrupts;
        break;
    case NV_PTIMER_INTR_EN_0:
        r = d->ptimer.enabled_interrupts;
        break;
    case NV_PTIMER_NUMERATOR:
        r = d->ptimer.numerator;
        break;
    case NV_PTIMER_DENOMINATOR:
        r = d->ptimer.denominator;
        break;
    case NV_PTIMER_TIME_0:
        r = (ptimer_get_clock(d) & 0x7ffffff) << 5;
        break;
    case NV_PTIMER_TIME_1:
        r = (ptimer_get_clock(d) >> 27) & 0x1fffffff;
        break;
    default:
        break;
    }

    reg_log_read(NV_PTIMER, addr, r);
    return r;
}
static void ptimer_write(void *opaque, hwaddr addr,
                               uint64_t val, unsigned int size)
{
    NV2AState *d = opaque;

    reg_log_write(NV_PTIMER, addr, val);

    switch (addr) {
    case NV_PTIMER_INTR_0:
        d->ptimer.pending_interrupts &= ~val;
        update_irq(d);
        break;
    case NV_PTIMER_INTR_EN_0:
        d->ptimer.enabled_interrupts = val;
        update_irq(d);
        break;
    case NV_PTIMER_DENOMINATOR:
        d->ptimer.denominator = val;
        break;
    case NV_PTIMER_NUMERATOR:
        d->ptimer.numerator = val;
        break;
    case NV_PTIMER_ALARM_0:
        d->ptimer.alarm_time = val;
        break;
    default:
        break;
    }
}


static uint64_t pcounter_read(void *opaque,
                                  hwaddr addr, unsigned int size)
{
    reg_log_read(NV_PCOUNTER, addr, 0);
    return 0;
}
static void pcounter_write(void *opaque, hwaddr addr,
                               uint64_t val, unsigned int size)
{
    reg_log_write(NV_PCOUNTER, addr, val);
}


static uint64_t pvpe_read(void *opaque,
                                  hwaddr addr, unsigned int size)
{
    reg_log_read(NV_PVPE, addr, 0);
    return 0;
}
static void pvpe_write(void *opaque, hwaddr addr,
                               uint64_t val, unsigned int size)
{
    reg_log_write(NV_PVPE, addr, val);
}


static uint64_t ptv_read(void *opaque,
                                  hwaddr addr, unsigned int size)
{
    reg_log_read(NV_PTV, addr, 0);
    return 0;
}
static void ptv_write(void *opaque, hwaddr addr,
                               uint64_t val, unsigned int size)
{
    reg_log_write(NV_PTV, addr, val);
}


static uint64_t prmfb_read(void *opaque,
                                  hwaddr addr, unsigned int size)
{
    reg_log_read(NV_PRMFB, addr, 0);
    return 0;
}
static void prmfb_write(void *opaque, hwaddr addr,
                               uint64_t val, unsigned int size)
{
    reg_log_write(NV_PRMFB, addr, val);
}


/* PRMVIO - aliases VGA sequencer and graphics controller registers */
static uint64_t prmvio_read(void *opaque,
                                  hwaddr addr, unsigned int size)
{
    NV2AState *d = opaque;
    uint64_t r = vga_ioport_read(&d->vga, addr);

    reg_log_read(NV_PRMVIO, addr, r);
    return r;
}
static void prmvio_write(void *opaque, hwaddr addr,
                               uint64_t val, unsigned int size)
{
    NV2AState *d = opaque;

    reg_log_write(NV_PRMVIO, addr, val);

    vga_ioport_write(&d->vga, addr, val);
}


static uint64_t pfb_read(void *opaque,
                         hwaddr addr, unsigned int size)
{
    NV2AState *d = opaque;

    uint64_t r = 0;
    switch (addr) {
    case NV_PFB_CFG0:
        /* 3-4 memory partitions. The debug bios checks this. */
        r = 3;
        break;
    case NV_PFB_CSTATUS:
        r = memory_region_size(d->vram);
        break;
    case NV_PFB_WBC:
        r = 0; /* Flush not pending. */
        break;
    default:
        r = d->pfb.regs[addr];
        break;
    }

    reg_log_read(NV_PFB, addr, r);
    return r;
}
static void pfb_write(void *opaque, hwaddr addr,
                       uint64_t val, unsigned int size)
{
    NV2AState *d = opaque;

    reg_log_write(NV_PFB, addr, val);

    switch (addr) {
    default:
        d->pfb.regs[addr] = val;
        break;
    }
}


static uint64_t pstraps_read(void *opaque,
                                  hwaddr addr, unsigned int size)
{
    reg_log_read(NV_PSTRAPS, addr, 0);
    return 0;
}
static void pstraps_write(void *opaque, hwaddr addr,
                               uint64_t val, unsigned int size)
{
    reg_log_write(NV_PSTRAPS, addr, val);
}

/* PGRAPH - accelerated 2d/3d drawing engine */
static uint64_t pgraph_read(void *opaque,
                                  hwaddr addr, unsigned int size)
{
    NV2AState *d = opaque;

    qemu_mutex_lock(&d->pgraph.lock);

    uint64_t r = 0;
    switch (addr) {
    case NV_PGRAPH_INTR:
        r = d->pgraph.pending_interrupts;
        break;
    case NV_PGRAPH_INTR_EN:
        r = d->pgraph.enabled_interrupts;
        break;
    case NV_PGRAPH_NSOURCE:
        r = d->pgraph.notify_source;
        break;
    case NV_PGRAPH_CTX_USER:
        SET_MASK(r, NV_PGRAPH_CTX_USER_CHANNEL_3D,
                 d->pgraph.context[d->pgraph.channel_id].channel_3d);
        SET_MASK(r, NV_PGRAPH_CTX_USER_CHANNEL_3D_VALID, 1);
        SET_MASK(r, NV_PGRAPH_CTX_USER_SUBCH,
                 d->pgraph.context[d->pgraph.channel_id].subchannel << 13);
        SET_MASK(r, NV_PGRAPH_CTX_USER_CHID, d->pgraph.channel_id);
        break;
    case NV_PGRAPH_TRAPPED_ADDR:
        SET_MASK(r, NV_PGRAPH_TRAPPED_ADDR_CHID, d->pgraph.trapped_channel_id);
        SET_MASK(r, NV_PGRAPH_TRAPPED_ADDR_SUBCH, d->pgraph.trapped_subchannel);
        SET_MASK(r, NV_PGRAPH_TRAPPED_ADDR_MTHD, d->pgraph.trapped_method);
        break;
    case NV_PGRAPH_TRAPPED_DATA_LOW:
        r = d->pgraph.trapped_data[0];
        break;
    case NV_PGRAPH_FIFO:
        SET_MASK(r, NV_PGRAPH_FIFO_ACCESS, d->pgraph.fifo_access);
        break;
    case NV_PGRAPH_CHANNEL_CTX_TABLE:
        r = d->pgraph.context_table >> 4;
        break;
    case NV_PGRAPH_CHANNEL_CTX_POINTER:
        r = d->pgraph.context_address >> 4;
        break;
    default:
        r = d->pgraph.regs[addr];
        break;
    }

    qemu_mutex_unlock(&d->pgraph.lock);

    reg_log_read(NV_PGRAPH, addr, r);
    return r;
}
static void pgraph_set_context_user(NV2AState *d, uint32_t val)
{
    d->pgraph.channel_id = (val & NV_PGRAPH_CTX_USER_CHID) >> 24;

    d->pgraph.context[d->pgraph.channel_id].channel_3d =
        GET_MASK(val, NV_PGRAPH_CTX_USER_CHANNEL_3D);
    d->pgraph.context[d->pgraph.channel_id].subchannel =
        GET_MASK(val, NV_PGRAPH_CTX_USER_SUBCH);
}
static void pgraph_write(void *opaque, hwaddr addr,
                               uint64_t val, unsigned int size)
{
    NV2AState *d = opaque;

    reg_log_write(NV_PGRAPH, addr, val);

    qemu_mutex_lock(&d->pgraph.lock);

    switch (addr) {
    case NV_PGRAPH_INTR:
        d->pgraph.pending_interrupts &= ~val;
        qemu_cond_broadcast(&d->pgraph.interrupt_cond);
        break;
    case NV_PGRAPH_INTR_EN:
        d->pgraph.enabled_interrupts = val;
        break;
    case NV_PGRAPH_CTX_CONTROL:
        d->pgraph.channel_valid = (val & NV_PGRAPH_CTX_CONTROL_CHID);
        break;
    case NV_PGRAPH_CTX_USER:
        pgraph_set_context_user(d, val);
        break;
    case NV_PGRAPH_INCREMENT:
        if (val & NV_PGRAPH_INCREMENT_READ_3D) {
            SET_MASK(d->pgraph.regs[NV_PGRAPH_SURFACE],
                     NV_PGRAPH_SURFACE_READ_3D,
                     (GET_MASK(d->pgraph.regs[NV_PGRAPH_SURFACE],
                              NV_PGRAPH_SURFACE_READ_3D)+1)
                        % GET_MASK(d->pgraph.regs[NV_PGRAPH_SURFACE],
                                   NV_PGRAPH_SURFACE_MODULO_3D) );
            qemu_cond_broadcast(&d->pgraph.flip_3d);
        }
        break;
    case NV_PGRAPH_FIFO:
        d->pgraph.fifo_access = GET_MASK(val, NV_PGRAPH_FIFO_ACCESS);
        qemu_cond_broadcast(&d->pgraph.fifo_access_cond);
        break;
    case NV_PGRAPH_CHANNEL_CTX_TABLE:
        d->pgraph.context_table =
            (val & NV_PGRAPH_CHANNEL_CTX_TABLE_INST) << 4;
        break;
    case NV_PGRAPH_CHANNEL_CTX_POINTER:
        d->pgraph.context_address =
            (val & NV_PGRAPH_CHANNEL_CTX_POINTER_INST) << 4;
        break;
    case NV_PGRAPH_CHANNEL_CTX_TRIGGER:

        if (val & NV_PGRAPH_CHANNEL_CTX_TRIGGER_READ_IN) {
            NV2A_DPRINTF("PGRAPH: read channel %d context from %" HWADDR_PRIx "\n",
                         d->pgraph.channel_id, d->pgraph.context_address);

            uint8_t *context_ptr = d->ramin_ptr + d->pgraph.context_address;
            uint32_t context_user = ldl_le_p((uint32_t*)context_ptr);

            NV2A_DPRINTF("    - CTX_USER = 0x%x\n", context_user);


            pgraph_set_context_user(d, context_user);
        }
        if (val & NV_PGRAPH_CHANNEL_CTX_TRIGGER_WRITE_OUT) {
            /* do stuff ... */
        }

        break;
    default:
        d->pgraph.regs[addr] = val;
        break;
    }

    qemu_mutex_unlock(&d->pgraph.lock);
}


static uint64_t pcrtc_read(void *opaque,
                                hwaddr addr, unsigned int size)
{
    NV2AState *d = opaque;

    uint64_t r = 0;
    switch (addr) {
        case NV_PCRTC_INTR_0:
            r = d->pcrtc.pending_interrupts;
            break;
        case NV_PCRTC_INTR_EN_0:
            r = d->pcrtc.enabled_interrupts;
            break;
        case NV_PCRTC_START:
            r = d->pcrtc.start;
            break;
        default:
            break;
    }

    reg_log_read(NV_PCRTC, addr, r);
    return r;
}
static void pcrtc_write(void *opaque, hwaddr addr,
                             uint64_t val, unsigned int size)
{
    NV2AState *d = opaque;

    reg_log_write(NV_PCRTC, addr, val);

    switch (addr) {
    case NV_PCRTC_INTR_0:
        d->pcrtc.pending_interrupts &= ~val;
        update_irq(d);
        break;
    case NV_PCRTC_INTR_EN_0:
        d->pcrtc.enabled_interrupts = val;
        update_irq(d);
        break;
    case NV_PCRTC_START:
        val &= 0x07FFFFFF;
        assert(val < memory_region_size(d->vram));
        d->pcrtc.start = val;

        NV2A_DPRINTF("PCRTC_START - %x %x %x %x\n",
                d->vram_ptr[val+64], d->vram_ptr[val+64+1],
                d->vram_ptr[val+64+2], d->vram_ptr[val+64+3]);
        break;
    default:
        break;
    }
}


/* PRMCIO - aliases VGA CRTC and attribute controller registers */
static uint64_t prmcio_read(void *opaque,
                                  hwaddr addr, unsigned int size)
{
    NV2AState *d = opaque;
    uint64_t r = vga_ioport_read(&d->vga, addr);

    reg_log_read(NV_PRMCIO, addr, r);
    return r;
}
static void prmcio_write(void *opaque, hwaddr addr,
                               uint64_t val, unsigned int size)
{
    NV2AState *d = opaque;

    reg_log_write(NV_PRMCIO, addr, val);

    switch (addr) {
    case VGA_ATT_W:
        /* Cromwell sets attrs without enabling VGA_AR_ENABLE_DISPLAY
         * (which should result in a blank screen).
         * Either nvidia's hardware is lenient or it is set through
         * something else. The former seems more likely.
         */
        if (d->vga.ar_flip_flop == 0) {
            val |= VGA_AR_ENABLE_DISPLAY;
        }
        break;
    default:
        break;
    }

    vga_ioport_write(&d->vga, addr, val);
}


static uint64_t pramdac_read(void *opaque,
                                  hwaddr addr, unsigned int size)
{
    NV2AState *d = opaque;

    uint64_t r = 0;
    switch (addr & ~3) {
    case NV_PRAMDAC_NVPLL_COEFF:
        r = d->pramdac.core_clock_coeff;
        break;
    case NV_PRAMDAC_MPLL_COEFF:
        r = d->pramdac.memory_clock_coeff;
        break;
    case NV_PRAMDAC_VPLL_COEFF:
        r = d->pramdac.video_clock_coeff;
        break;
    case NV_PRAMDAC_PLL_TEST_COUNTER:
        /* emulated PLLs locked instantly? */
        r = NV_PRAMDAC_PLL_TEST_COUNTER_VPLL2_LOCK
             | NV_PRAMDAC_PLL_TEST_COUNTER_NVPLL_LOCK
             | NV_PRAMDAC_PLL_TEST_COUNTER_MPLL_LOCK
             | NV_PRAMDAC_PLL_TEST_COUNTER_VPLL_LOCK;
        break;
    default:
        break;
    }

    /* Surprisingly, QEMU doesn't handle unaligned access for you properly */
    r >>= 32 - 8 * size - 8 * (addr & 3);

    NV2A_DPRINTF("PRAMDAC: read %d [0x%" HWADDR_PRIx "] -> %" HWADDR_PRIx "\n", size, addr, r);
    return r;
}
static void pramdac_write(void *opaque, hwaddr addr,
                               uint64_t val, unsigned int size)
{
    NV2AState *d = opaque;
    uint32_t m, n, p;

    reg_log_write(NV_PRAMDAC, addr, val);

    switch (addr) {
    case NV_PRAMDAC_NVPLL_COEFF:
        d->pramdac.core_clock_coeff = val;

        m = val & NV_PRAMDAC_NVPLL_COEFF_MDIV;
        n = (val & NV_PRAMDAC_NVPLL_COEFF_NDIV) >> 8;
        p = (val & NV_PRAMDAC_NVPLL_COEFF_PDIV) >> 16;

        if (m == 0) {
            d->pramdac.core_clock_freq = 0;
        } else {
            d->pramdac.core_clock_freq = (NV2A_CRYSTAL_FREQ * n)
                                          / (1 << p) / m;
        }

        break;
    case NV_PRAMDAC_MPLL_COEFF:
        d->pramdac.memory_clock_coeff = val;
        break;
    case NV_PRAMDAC_VPLL_COEFF:
        d->pramdac.video_clock_coeff = val;
        break;
    default:
        break;
    }
}


static uint64_t prmdio_read(void *opaque,
                                  hwaddr addr, unsigned int size)
{
    reg_log_read(NV_PRMDIO, addr, 0);
    return 0;
}
static void prmdio_write(void *opaque, hwaddr addr,
                               uint64_t val, unsigned int size)
{
    reg_log_write(NV_PRMDIO, addr, val);
}


/* PRAMIN - RAMIN access */
/*
static uint64_t pramin_read(void *opaque,
                                 hwaddr addr, unsigned int size)
{
    NV2A_DPRINTF("nv2a PRAMIN: read [0x%" HWADDR_PRIx "] -> 0x%" HWADDR_PRIx "\n", addr, r);
    return 0;
}
static void pramin_write(void *opaque, hwaddr addr,
                              uint64_t val, unsigned int size)
{
    NV2A_DPRINTF("nv2a PRAMIN: [0x%" HWADDR_PRIx "] = 0x%02llx\n", addr, val);
}*/


/* USER - PFIFO MMIO and DMA submission area */
static uint64_t user_read(void *opaque,
                               hwaddr addr, unsigned int size)
{
    NV2AState *d = opaque;

    unsigned int channel_id = addr >> 16;
    assert(channel_id < NV2A_NUM_CHANNELS);

    ChannelControl *control = &d->user.channel_control[channel_id];

    uint32_t channel_modes = d->pfifo.regs[NV_PFIFO_MODE];

    uint64_t r = 0;
    if (channel_modes & (1 << channel_id)) {
        /* DMA Mode */
        switch (addr & 0xFFFF) {
        case NV_USER_DMA_PUT:
            r = control->dma_put;
            break;
        case NV_USER_DMA_GET:
            r = control->dma_get;
            break;
        case NV_USER_REF:
            r = control->ref;
            break;
        default:
            break;
        }
    } else {
        /* PIO Mode */
        assert(false);
    }

    reg_log_read(NV_USER, addr, r);
    return r;
}
static void user_write(void *opaque, hwaddr addr,
                            uint64_t val, unsigned int size)
{
    NV2AState *d = opaque;

    reg_log_write(NV_USER, addr, val);

    unsigned int channel_id = addr >> 16;
    assert(channel_id < NV2A_NUM_CHANNELS);

    ChannelControl *control = &d->user.channel_control[channel_id];

    uint32_t channel_modes = d->pfifo.regs[NV_PFIFO_MODE];
    if (channel_modes & (1 << channel_id)) {
        /* DMA Mode */
        switch (addr & 0xFFFF) {
        case NV_USER_DMA_PUT:
            control->dma_put = val;

            if (d->pfifo.cache1.push_enabled) {
                pfifo_run_pusher(d);
            }
            break;
        case NV_USER_DMA_GET:
            control->dma_get = val;
            break;
        case NV_USER_REF:
            control->ref = val;
            break;
        default:
            break;
        }
    } else {
        /* PIO Mode */
        assert(false);
    }

}




typedef struct NV2ABlockInfo {
    const char* name;
    hwaddr offset;
    uint64_t size;
    MemoryRegionOps ops;
} NV2ABlockInfo;

static const struct NV2ABlockInfo blocktable[] = {
    [ NV_PMC ]  = {
        .name = "PMC",
        .offset = 0x000000,
        .size   = 0x001000,
        .ops = {
            .read = pmc_read,
            .write = pmc_write,
        },
    },
    [ NV_PBUS ]  = {
        .name = "PBUS",
        .offset = 0x001000,
        .size   = 0x001000,
        .ops = {
            .read = pbus_read,
            .write = pbus_write,
        },
    },
    [ NV_PFIFO ]  = {
        .name = "PFIFO",
        .offset = 0x002000,
        .size   = 0x002000,
        .ops = {
            .read = pfifo_read,
            .write = pfifo_write,
        },
    },
    [ NV_PRMA ]  = {
        .name = "PRMA",
        .offset = 0x007000,
        .size   = 0x001000,
        .ops = {
            .read = prma_read,
            .write = prma_write,
        },
    },
    [ NV_PVIDEO ]  = {
        .name = "PVIDEO",
        .offset = 0x008000,
        .size   = 0x001000,
        .ops = {
            .read = pvideo_read,
            .write = pvideo_write,
        },
    },
    [ NV_PTIMER ]  = {
        .name = "PTIMER",
        .offset = 0x009000,
        .size   = 0x001000,
        .ops = {
            .read = ptimer_read,
            .write = ptimer_write,
        },
    },
    [ NV_PCOUNTER ]  = {
        .name = "PCOUNTER",
        .offset = 0x00a000,
        .size   = 0x001000,
        .ops = {
            .read = pcounter_read,
            .write = pcounter_write,
        },
    },
    [ NV_PVPE ]  = {
        .name = "PVPE",
        .offset = 0x00b000,
        .size   = 0x001000,
        .ops = {
            .read = pvpe_read,
            .write = pvpe_write,
        },
    },
    [ NV_PTV ]  = {
        .name = "PTV",
        .offset = 0x00d000,
        .size   = 0x001000,
        .ops = {
            .read = ptv_read,
            .write = ptv_write,
        },
    },
    [ NV_PRMFB ]  = {
        .name = "PRMFB",
        .offset = 0x0a0000,
        .size   = 0x020000,
        .ops = {
            .read = prmfb_read,
            .write = prmfb_write,
        },
    },
    [ NV_PRMVIO ]  = {
        .name = "PRMVIO",
        .offset = 0x0c0000,
        .size   = 0x001000,
        .ops = {
            .read = prmvio_read,
            .write = prmvio_write,
        },
    },
    [ NV_PFB ]  = {
        .name = "PFB",
        .offset = 0x100000,
        .size   = 0x001000,
        .ops = {
            .read = pfb_read,
            .write = pfb_write,
        },
    },
    [ NV_PSTRAPS ]  = {
        .name = "PSTRAPS",
        .offset = 0x101000,
        .size   = 0x001000,
        .ops = {
            .read = pstraps_read,
            .write = pstraps_write,
        },
    },
    [ NV_PGRAPH ]  = {
        .name = "PGRAPH",
        .offset = 0x400000,
        .size   = 0x002000,
        .ops = {
            .read = pgraph_read,
            .write = pgraph_write,
        },
    },
    [ NV_PCRTC ]  = {
        .name = "PCRTC",
        .offset = 0x600000,
        .size   = 0x001000,
        .ops = {
            .read = pcrtc_read,
            .write = pcrtc_write,
        },
    },
    [ NV_PRMCIO ]  = {
        .name = "PRMCIO",
        .offset = 0x601000,
        .size   = 0x001000,
        .ops = {
            .read = prmcio_read,
            .write = prmcio_write,
        },
    },
    [ NV_PRAMDAC ]  = {
        .name = "PRAMDAC",
        .offset = 0x680000,
        .size   = 0x001000,
        .ops = {
            .read = pramdac_read,
            .write = pramdac_write,
        },
    },
    [ NV_PRMDIO ]  = {
        .name = "PRMDIO",
        .offset = 0x681000,
        .size   = 0x001000,
        .ops = {
            .read = prmdio_read,
            .write = prmdio_write,
        },
    },
    /*[ NV_PRAMIN ]  = {
        .name = "PRAMIN",
        .offset = 0x700000,
        .size   = 0x100000,
        .ops = {
            .read = pramin_read,
            .write = pramin_write,
        },
    },*/
    [ NV_USER ]  = {
        .name = "USER",
        .offset = 0x800000,
        .size   = 0x800000,
        .ops = {
            .read = user_read,
            .write = user_write,
        },
    },
};

static const char* nv2a_reg_names[] = {};
static const char* nv2a_method_names[] = {};

static void reg_log_read(int block, hwaddr addr, uint64_t val) {
    if (blocktable[block].name) {
        hwaddr naddr = blocktable[block].offset + addr;
        if (naddr < ARRAY_SIZE(nv2a_reg_names) && nv2a_reg_names[naddr]) {
            NV2A_DPRINTF("%s: read [%s] -> 0x%" PRIx64 "\n",
                    blocktable[block].name, nv2a_reg_names[naddr], val);
        } else {
            NV2A_DPRINTF("%s: read [%" HWADDR_PRIx "] -> 0x%" PRIx64 "\n",
                    blocktable[block].name, addr, val);
        }
    } else {
        NV2A_DPRINTF("(%d?): read [%" HWADDR_PRIx "] -> 0x%" PRIx64 "\n",
                block, addr, val);
    }
}

static void reg_log_write(int block, hwaddr addr, uint64_t val) {
    if (blocktable[block].name) {
        hwaddr naddr = blocktable[block].offset + addr;
        if (naddr < ARRAYSIZE(nv2a_reg_names) && nv2a_reg_names[naddr]) {
            NV2A_DPRINTF("%s: [%s] = 0x%" PRIx64 "\n",
                    blocktable[block].name, nv2a_reg_names[naddr], val);
        } else {
            NV2A_DPRINTF("%s: [%" HWADDR_PRIx "] = 0x%" PRIx64 "\n",
                    blocktable[block].name, addr, val);
        }
    } else {
        NV2A_DPRINTF("(%d?): [%" HWADDR_PRIx "] = 0x%" PRIx64 "\n",
                block, addr, val);
    }
}
static void pgraph_method_log(unsigned int subchannel,
                              unsigned int graphics_class,
                              unsigned int method, uint32_t parameter) {
    static unsigned int last = 0;
    static unsigned int count = 0;
    if (last == 0x1800 && method != last) {
        NV2A_GL_DPRINTF(true, "pgraph method (%d) 0x%x * %d",
                     subchannel, last, count);
    }
    if (method != 0x1800) {
        const char* method_name = NULL;
        unsigned int nmethod = 0;
        switch (graphics_class) {
            case NV_KELVIN_PRIMITIVE:
                nmethod = method | (0x5c << 16);
                break;
            case NV_CONTEXT_SURFACES_2D:
                nmethod = method | (0x6d << 16);
                break;
            default:
                break;
        }
        if (nmethod != 0 && nmethod < ARRAYSIZE(nv2a_method_names)) {
            method_name = nv2a_method_names[nmethod];
        }
        if (method_name) {
            NV2A_DPRINTF("pgraph method (%d): %s (0x%x)\n",
                         subchannel, method_name, parameter);
        } else {
            NV2A_DPRINTF("pgraph method (%d): 0x%x -> 0x%04x (0x%x)\n",
                         subchannel, graphics_class, method, parameter);
        }

    }
    if (method == last) { count++; }
    else {count = 0; }
    last = method;
}

static void nv2a_overlay_draw_line(VGACommonState *vga, uint8_t *line, int y)
{
    NV2A_DPRINTF("nv2a_overlay_draw_line\n");

    NV2AState *d = container_of(vga, NV2AState, vga);
    DisplaySurface *surface = qemu_console_surface(d->vga.con);

    int surf_bpp = surface_bytes_per_pixel(surface);
    int surf_width = surface_width(surface);

    if (!(d->pvideo.regs[NV_PVIDEO_BUFFER] & NV_PVIDEO_BUFFER_0_USE)) return;

    hwaddr base = d->pvideo.regs[NV_PVIDEO_BASE];
    hwaddr limit = d->pvideo.regs[NV_PVIDEO_LIMIT];
    hwaddr offset = d->pvideo.regs[NV_PVIDEO_OFFSET];

    int in_width = GET_MASK(d->pvideo.regs[NV_PVIDEO_SIZE_IN],
                            NV_PVIDEO_SIZE_IN_WIDTH);
    int in_height = GET_MASK(d->pvideo.regs[NV_PVIDEO_SIZE_IN],
                             NV_PVIDEO_SIZE_IN_HEIGHT);
    int in_s = GET_MASK(d->pvideo.regs[NV_PVIDEO_POINT_IN],
                        NV_PVIDEO_POINT_IN_S);
    int in_t = GET_MASK(d->pvideo.regs[NV_PVIDEO_POINT_IN],
                        NV_PVIDEO_POINT_IN_T);
    int in_pitch = GET_MASK(d->pvideo.regs[NV_PVIDEO_FORMAT],
                            NV_PVIDEO_FORMAT_PITCH);
    int in_color = GET_MASK(d->pvideo.regs[NV_PVIDEO_FORMAT],
                            NV_PVIDEO_FORMAT_COLOR);

    // TODO: support other color formats
    assert(in_color == NV_PVIDEO_FORMAT_COLOR_LE_CR8YB8CB8YA8);

    int out_width = GET_MASK(d->pvideo.regs[NV_PVIDEO_SIZE_OUT],
                             NV_PVIDEO_SIZE_OUT_WIDTH);
    int out_height = GET_MASK(d->pvideo.regs[NV_PVIDEO_SIZE_OUT],
                             NV_PVIDEO_SIZE_OUT_HEIGHT);
    int out_x = GET_MASK(d->pvideo.regs[NV_PVIDEO_POINT_OUT],
                         NV_PVIDEO_POINT_OUT_X);
    int out_y = GET_MASK(d->pvideo.regs[NV_PVIDEO_POINT_OUT],
                         NV_PVIDEO_POINT_OUT_Y);


    if (y < out_y || y >= out_y + out_height) return;

    // TODO: scaling, color keys

    int in_y = y - out_y;
    if (in_y >= in_height) return;

    assert(offset + in_pitch * (in_y + 1) <= limit);
    uint8_t *in_line = d->vram_ptr + base + offset + in_pitch * in_y;

    int x;
    for (x=0; x<out_width; x++) {
        int ox = out_x + x;
        if (ox >= surf_width) break;
        int ix = in_s + x;
        if (ix >= in_width) break;

        uint8_t r,g,b;
        convert_yuy2_to_rgb(in_line, ix, &r, &g, &b);

        unsigned int pixel = vga->rgb_to_pixel(r, g, b);
        switch (surf_bpp) {
        case 1:
            ((uint8_t*)line)[ox] = pixel;
            break;
        case 2:
            ((uint16_t*)line)[ox] = pixel;
            break;
        case 4:
            ((uint32_t*)line)[ox] = pixel;
            break;
        default:
            assert(false);
            break;
        }
    }
}

static int nv2a_get_bpp(VGACommonState *s)
{
    if ((s->cr[0x28] & 3) == 3) {
        return 32;
    }
    return (s->cr[0x28] & 3) * 8;
}

static void nv2a_get_offsets(VGACommonState *s,
                             uint32_t *pline_offset,
                             uint32_t *pstart_addr,
                             uint32_t *pline_compare)
{
    NV2AState *d = container_of(s, NV2AState, vga);
    uint32_t start_addr, line_offset, line_compare;

    line_offset = s->cr[0x13]
        | ((s->cr[0x19] & 0xe0) << 3)
        | ((s->cr[0x25] & 0x20) << 6);
    line_offset <<= 3;
    *pline_offset = line_offset;

    start_addr = d->pcrtc.start / 4;
    *pstart_addr = start_addr;

    line_compare = s->cr[VGA_CRTC_LINE_COMPARE] |
        ((s->cr[VGA_CRTC_OVERFLOW] & 0x10) << 4) |
        ((s->cr[VGA_CRTC_MAX_SCAN] & 0x40) << 3);
    *pline_compare = line_compare;
}


static void nv2a_vga_gfx_update(void *opaque)
{
    VGACommonState *vga = opaque;
    vga->hw_ops->gfx_update(vga);

    NV2AState *d = container_of(vga, NV2AState, vga);
    d->pcrtc.pending_interrupts |= NV_PCRTC_INTR_0_VBLANK;
    update_irq(d);
}

static void nv2a_init_memory(NV2AState *d, MemoryRegion *ram)
{
    /* xbox is UMA - vram *is* ram */
    d->vram = ram;

     /* PCI exposed vram */
    memory_region_init_alias(&d->vram_pci, OBJECT(d), "nv2a-vram-pci", d->vram,
                             0, memory_region_size(d->vram));
    pci_register_bar(&d->dev, 1, PCI_BASE_ADDRESS_MEM_PREFETCH, &d->vram_pci);


    /* RAMIN - should be in vram somewhere, but not quite sure where atm */
    memory_region_init_ram(&d->ramin, OBJECT(d), "nv2a-ramin", 0x100000);
    /* memory_region_init_alias(&d->ramin, "nv2a-ramin", &d->vram,
                         memory_region_size(&d->vram) - 0x100000,
                         0x100000); */

    memory_region_add_subregion(&d->mmio, 0x700000, &d->ramin);


    d->vram_ptr = memory_region_get_ram_ptr(d->vram);
    d->ramin_ptr = memory_region_get_ram_ptr(&d->ramin);

    memory_region_set_log(d->vram, true, DIRTY_MEMORY_NV2A);
    memory_region_set_dirty(d->vram, 0, memory_region_size(d->vram));

    /* hacky. swap out vga's vram */
    memory_region_destroy(&d->vga.vram);
    memory_region_init_alias(&d->vga.vram, OBJECT(d), "vga.vram",
                             d->vram, 0, memory_region_size(d->vram));
    d->vga.vram_ptr = memory_region_get_ram_ptr(&d->vga.vram);
    vga_dirty_log_start(&d->vga);


    pgraph_init(d);

    /* fire up puller */
    qemu_thread_create(&d->pfifo.puller_thread,
                       pfifo_puller_thread,
                       d, QEMU_THREAD_JOINABLE);
}

static int nv2a_initfn(PCIDevice *dev)
{
    int i;
    NV2AState *d;

    d = NV2A_DEVICE(dev);

    dev->config[PCI_INTERRUPT_PIN] = 0x01;

    d->pcrtc.start = 0;

    d->pramdac.core_clock_coeff = 0x00011c01; /* 189MHz...? */
    d->pramdac.core_clock_freq = 189000000;
    d->pramdac.memory_clock_coeff = 0;
    d->pramdac.video_clock_coeff = 0x0003C20D; /* 25182Khz...? */



    /* legacy VGA shit */
    VGACommonState *vga = &d->vga;
    vga->vram_size_mb = 4;
    /* seems to start in color mode */
    vga->msr = VGA_MIS_COLOR;

    vga_common_init(vga, OBJECT(dev));
    vga->get_bpp = nv2a_get_bpp;
    vga->get_offsets = nv2a_get_offsets;
    vga->overlay_draw_line = nv2a_overlay_draw_line;

    d->hw_ops = *vga->hw_ops;
    d->hw_ops.gfx_update = nv2a_vga_gfx_update;
    vga->con = graphic_console_init(DEVICE(dev), &d->hw_ops, vga);


    /* mmio */
    memory_region_init(&d->mmio, OBJECT(dev), "nv2a-mmio", 0x1000000);
    pci_register_bar(&d->dev, 0, PCI_BASE_ADDRESS_SPACE_MEMORY, &d->mmio);

    for (i=0; i<ARRAYSIZE(blocktable); i++) {
        if (!blocktable[i].name) continue;
        memory_region_init_io(&d->block_mmio[i], OBJECT(dev),
                              &blocktable[i].ops, d,
                              blocktable[i].name, blocktable[i].size);
        memory_region_add_subregion(&d->mmio, blocktable[i].offset,
                                    &d->block_mmio[i]);
    }

    /* init fifo cache1 */
    qemu_mutex_init(&d->pfifo.cache1.cache_lock);
    qemu_cond_init(&d->pfifo.cache1.cache_cond);
    QSIMPLEQ_INIT(&d->pfifo.cache1.cache);
    QSIMPLEQ_INIT(&d->pfifo.cache1.working_cache);

    return 0;
}

static void nv2a_exitfn(PCIDevice *dev)
{
    NV2AState *d;
    d = NV2A_DEVICE(dev);

    d->exiting = true;
    qemu_cond_signal(&d->pfifo.cache1.cache_cond);
    qemu_thread_join(&d->pfifo.puller_thread);

    qemu_mutex_destroy(&d->pfifo.cache1.cache_lock);
    qemu_cond_destroy(&d->pfifo.cache1.cache_cond);

    pgraph_destroy(&d->pgraph);
}

static void nv2a_class_init(ObjectClass *klass, void *data)
{
    DeviceClass *dc = DEVICE_CLASS(klass);
    PCIDeviceClass *k = PCI_DEVICE_CLASS(klass);

    k->vendor_id = PCI_VENDOR_ID_NVIDIA;
    k->device_id = PCI_DEVICE_ID_NVIDIA_GEFORCE_NV2A;
    k->revision = 161;
    k->class_id = PCI_CLASS_DISPLAY_3D;
    k->init = nv2a_initfn;
    k->exit = nv2a_exitfn;

    dc->desc = "GeForce NV2A Integrated Graphics";
}

static const TypeInfo nv2a_info = {
    .name          = "nv2a",
    .parent        = TYPE_PCI_DEVICE,
    .instance_size = sizeof(NV2AState),
    .class_init    = nv2a_class_init,
};

static void nv2a_register(void)
{
    type_register_static(&nv2a_info);
}
type_init(nv2a_register);

void nv2a_init(PCIBus *bus, int devfn, MemoryRegion *ram)
{
    PCIDevice *dev = pci_create_simple(bus, devfn, "nv2a");
    NV2AState *d = NV2A_DEVICE(dev);
    nv2a_init_memory(d, ram);
}<|MERGE_RESOLUTION|>--- conflicted
+++ resolved
@@ -870,14 +870,11 @@
 #   define NV097_SET_INVERSE_MODEL_VIEW_MATRIX                0x00970580
 #   define NV097_SET_COMPOSITE_MATRIX                         0x00970680
 #   define NV097_SET_TEXTURE_MATRIX                           0x009706C0
-<<<<<<< HEAD
 #   define NV097_SET_FOG_PARAMS                               0x009709C0
-=======
 #   define NV097_SET_TEXGEN_PLANE_S                           0x00970840
 #   define NV097_SET_TEXGEN_PLANE_T                           0x00970850
 #   define NV097_SET_TEXGEN_PLANE_R                           0x00970860
 #   define NV097_SET_TEXGEN_PLANE_Q                           0x00970870
->>>>>>> 92d79c8a
 #   define NV097_SET_TEXGEN_VIEW_MODEL                        0x009709CC
 #       define NV097_SET_TEXGEN_VIEW_MODEL_LOCAL_VIEWER           0
 #       define NV097_SET_TEXGEN_VIEW_MODEL_INFINITE_VIEWER        1
@@ -4421,7 +4418,6 @@
         pg->texture_matrix[slot / 16][slot % 16] = *(float*)&parameter;
         break;
 
-<<<<<<< HEAD
     case NV097_SET_FOG_PARAMS ...
             NV097_SET_FOG_PARAMS + 8:
         slot = (class_method - NV097_SET_FOG_PARAMS) / 4;
@@ -4431,7 +4427,7 @@
             /* FIXME: No idea where slot = 2 is */
         }
         break;
-=======
+
     /* Handles NV097_SET_TEXGEN_PLANE_S,T,R,Q */
     case NV097_SET_TEXGEN_PLANE_S ...
             NV097_SET_TEXGEN_PLANE_S + 0xfc: {
@@ -4441,7 +4437,6 @@
         break;
     }
 
->>>>>>> 92d79c8a
     case NV097_SET_TEXGEN_VIEW_MODEL:
         SET_MASK(pg->regs[NV_PGRAPH_CSV0_D], NV_PGRAPH_CSV0_D_TEXGEN_REF,
                  parameter);
