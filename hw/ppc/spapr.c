--- conflicted
+++ resolved
@@ -670,11 +670,8 @@
     env->external_htab = spapr->htab;
     env->htab_base = -1;
     env->htab_mask = HTAB_SIZE(spapr) - 1;
-<<<<<<< HEAD
-    env->spr[SPR_SDR1] = (target_ulong)spapr->htab |
-=======
-    env->spr[SPR_SDR1] = (target_ulong)(uintptr_t)spapr->htab |
->>>>>>> 1acd5a37
+    // TODO: can next assignment to target_ulong loose significant bits?
+    env->spr[SPR_SDR1] = (uintptr_t)spapr->htab |
         (spapr->htab_shift - 18);
 }
 
