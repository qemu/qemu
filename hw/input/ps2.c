--- conflicted
+++ resolved
@@ -26,9 +26,6 @@
 #include "ui/console.h"
 #include "ui/input.h"
 #include "sysemu/sysemu.h"
-<<<<<<< HEAD
-#include "trace.h"
-=======
 
 #include "trace.h"
 
@@ -37,7 +34,6 @@
 
 /* debug PC keyboard : only mouse */
 //#define DEBUG_MOUSE
->>>>>>> cd2d5541
 
 /* Keyboard Commands */
 #define KBD_CMD_SET_LEDS	0xED	/* Set keyboard leds */
@@ -330,11 +326,7 @@
 void ps2_keyboard_set_translation(void *opaque, int mode)
 {
     PS2KbdState *s = (PS2KbdState *)opaque;
-<<<<<<< HEAD
-    trace_ps2_keyboard_set_translation(mode);
-=======
     trace_ps2_keyboard_set_translation(opaque, mode);
->>>>>>> cd2d5541
     s->translate = mode;
 }
 
@@ -458,15 +450,11 @@
 void ps2_write_mouse(void *opaque, int val)
 {
     PS2MouseState *s = (PS2MouseState *)opaque;
-<<<<<<< HEAD
-    trace_ps2_write_mouse(val);
-=======
 
     trace_ps2_write_mouse(opaque, val);
 #ifdef DEBUG_MOUSE
     printf("kbd: write mouse 0x%02x\n", val);
 #endif
->>>>>>> cd2d5541
     switch(s->common.write_cmd) {
     default:
     case -1:
