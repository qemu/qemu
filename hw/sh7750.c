/*
 * SH7750 device
 *
 * Copyright (c) 2007 Magnus Damm
 * Copyright (c) 2005 Samuel Tardieu
 *
 * Permission is hereby granted, free of charge, to any person obtaining a copy
 * of this software and associated documentation files (the "Software"), to deal
 * in the Software without restriction, including without limitation the rights
 * to use, copy, modify, merge, publish, distribute, sublicense, and/or sell
 * copies of the Software, and to permit persons to whom the Software is
 * furnished to do so, subject to the following conditions:
 *
 * The above copyright notice and this permission notice shall be included in
 * all copies or substantial portions of the Software.
 *
 * THE SOFTWARE IS PROVIDED "AS IS", WITHOUT WARRANTY OF ANY KIND, EXPRESS OR
 * IMPLIED, INCLUDING BUT NOT LIMITED TO THE WARRANTIES OF MERCHANTABILITY,
 * FITNESS FOR A PARTICULAR PURPOSE AND NONINFRINGEMENT. IN NO EVENT SHALL
 * THE AUTHORS OR COPYRIGHT HOLDERS BE LIABLE FOR ANY CLAIM, DAMAGES OR OTHER
 * LIABILITY, WHETHER IN AN ACTION OF CONTRACT, TORT OR OTHERWISE, ARISING FROM,
 * OUT OF OR IN CONNECTION WITH THE SOFTWARE OR THE USE OR OTHER DEALINGS IN
 * THE SOFTWARE.
 */
#include <stdio.h>
#include "hw.h"
#include "sh.h"
#include "sysemu.h"
#include "sh7750_regs.h"
#include "sh7750_regnames.h"
#include "sh_intc.h"
#include "cpu.h"
#include "exec-memory.h"

#define NB_DEVICES 4

typedef struct SH7750State {
    MemoryRegion iomem;
    MemoryRegion iomem_1f0;
    MemoryRegion iomem_ff0;
    MemoryRegion iomem_1f8;
    MemoryRegion iomem_ff8;
    MemoryRegion iomem_1fc;
    MemoryRegion iomem_ffc;
    MemoryRegion mmct_iomem;
    /* CPU */
    CPUSH4State *cpu;
    /* Peripheral frequency in Hz */
    uint32_t periph_freq;
    /* SDRAM controller */
    uint32_t bcr1;
    uint16_t bcr2;
    uint16_t bcr3;
    uint32_t bcr4;
    uint16_t rfcr;
    /* PCMCIA controller */
    uint16_t pcr;
    /* IO ports */
    uint16_t gpioic;
    uint32_t pctra;
    uint32_t pctrb;
    uint16_t portdira;		/* Cached */
    uint16_t portpullupa;	/* Cached */
    uint16_t portdirb;		/* Cached */
    uint16_t portpullupb;	/* Cached */
    uint16_t pdtra;
    uint16_t pdtrb;
    uint16_t periph_pdtra;	/* Imposed by the peripherals */
    uint16_t periph_portdira;	/* Direction seen from the peripherals */
    uint16_t periph_pdtrb;	/* Imposed by the peripherals */
    uint16_t periph_portdirb;	/* Direction seen from the peripherals */
    sh7750_io_device *devices[NB_DEVICES];	/* External peripherals */

    /* Cache */
    uint32_t ccr;

    struct intc_desc intc;
} SH7750State;

static inline int has_bcr3_and_bcr4(SH7750State * s)
{
	return (s->cpu->features & SH_FEATURE_BCR3_AND_BCR4);
}
/**********************************************************************
 I/O ports
**********************************************************************/

int sh7750_register_io_device(SH7750State * s, sh7750_io_device * device)
{
    int i;

    for (i = 0; i < NB_DEVICES; i++) {
	if (s->devices[i] == NULL) {
	    s->devices[i] = device;
	    return 0;
	}
    }
    return -1;
}

static uint16_t portdir(uint32_t v)
{
#define EVENPORTMASK(n) ((v & (1<<((n)<<1))) >> (n))
    return
	EVENPORTMASK(15) | EVENPORTMASK(14) | EVENPORTMASK(13) |
	EVENPORTMASK(12) | EVENPORTMASK(11) | EVENPORTMASK(10) |
	EVENPORTMASK(9) | EVENPORTMASK(8) | EVENPORTMASK(7) |
	EVENPORTMASK(6) | EVENPORTMASK(5) | EVENPORTMASK(4) |
	EVENPORTMASK(3) | EVENPORTMASK(2) | EVENPORTMASK(1) |
	EVENPORTMASK(0);
}

static uint16_t portpullup(uint32_t v)
{
#define ODDPORTMASK(n) ((v & (1<<(((n)<<1)+1))) >> (n))
    return
	ODDPORTMASK(15) | ODDPORTMASK(14) | ODDPORTMASK(13) |
	ODDPORTMASK(12) | ODDPORTMASK(11) | ODDPORTMASK(10) |
	ODDPORTMASK(9) | ODDPORTMASK(8) | ODDPORTMASK(7) | ODDPORTMASK(6) |
	ODDPORTMASK(5) | ODDPORTMASK(4) | ODDPORTMASK(3) | ODDPORTMASK(2) |
	ODDPORTMASK(1) | ODDPORTMASK(0);
}

static uint16_t porta_lines(SH7750State * s)
{
    return (s->portdira & s->pdtra) |	/* CPU */
	(s->periph_portdira & s->periph_pdtra) |	/* Peripherals */
	(~(s->portdira | s->periph_portdira) & s->portpullupa);	/* Pullups */
}

static uint16_t portb_lines(SH7750State * s)
{
    return (s->portdirb & s->pdtrb) |	/* CPU */
	(s->periph_portdirb & s->periph_pdtrb) |	/* Peripherals */
	(~(s->portdirb | s->periph_portdirb) & s->portpullupb);	/* Pullups */
}

static void gen_port_interrupts(SH7750State * s)
{
    /* XXXXX interrupts not generated */
}

static void porta_changed(SH7750State * s, uint16_t prev)
{
    uint16_t currenta, changes;
    int i, r = 0;

#if 0
    fprintf(stderr, "porta changed from 0x%04x to 0x%04x\n",
	    prev, porta_lines(s));
    fprintf(stderr, "pdtra=0x%04x, pctra=0x%08x\n", s->pdtra, s->pctra);
#endif
    currenta = porta_lines(s);
    if (currenta == prev)
	return;
    changes = currenta ^ prev;

    for (i = 0; i < NB_DEVICES; i++) {
	if (s->devices[i] && (s->devices[i]->portamask_trigger & changes)) {
	    r |= s->devices[i]->port_change_cb(currenta, portb_lines(s),
					       &s->periph_pdtra,
					       &s->periph_portdira,
					       &s->periph_pdtrb,
					       &s->periph_portdirb);
	}
    }

    if (r)
	gen_port_interrupts(s);
}

static void portb_changed(SH7750State * s, uint16_t prev)
{
    uint16_t currentb, changes;
    int i, r = 0;

    currentb = portb_lines(s);
    if (currentb == prev)
	return;
    changes = currentb ^ prev;

    for (i = 0; i < NB_DEVICES; i++) {
	if (s->devices[i] && (s->devices[i]->portbmask_trigger & changes)) {
	    r |= s->devices[i]->port_change_cb(portb_lines(s), currentb,
					       &s->periph_pdtra,
					       &s->periph_portdira,
					       &s->periph_pdtrb,
					       &s->periph_portdirb);
	}
    }

    if (r)
	gen_port_interrupts(s);
}

/**********************************************************************
 Memory
**********************************************************************/

static void error_access(const char *kind, hwaddr addr)
{
    fprintf(stderr, "%s to %s (0x" TARGET_FMT_plx ") not supported\n",
	    kind, regname(addr), addr);
}

static void ignore_access(const char *kind, hwaddr addr)
{
    fprintf(stderr, "%s to %s (0x" TARGET_FMT_plx ") ignored\n",
	    kind, regname(addr), addr);
}

<<<<<<< HEAD
static uint32_t QEMU_NORETURN sh7750_mem_readb(void *opaque, target_phys_addr_t addr)
=======
static uint32_t sh7750_mem_readb(void *opaque, hwaddr addr)
>>>>>>> a8170e5e
{
    switch (addr) {
    default:
	error_access("byte read", addr);
        abort();
    }
}

static uint32_t sh7750_mem_readw(void *opaque, hwaddr addr)
{
    SH7750State *s = opaque;

    switch (addr) {
    case SH7750_BCR2_A7:
	return s->bcr2;
    case SH7750_BCR3_A7:
	if(!has_bcr3_and_bcr4(s))
	    error_access("word read", addr);
	return s->bcr3;
    case SH7750_FRQCR_A7:
	return 0;
    case SH7750_PCR_A7:
	return s->pcr;
    case SH7750_RFCR_A7:
	fprintf(stderr,
		"Read access to refresh count register, incrementing\n");
	return s->rfcr++;
    case SH7750_PDTRA_A7:
	return porta_lines(s);
    case SH7750_PDTRB_A7:
	return portb_lines(s);
    case SH7750_RTCOR_A7:
    case SH7750_RTCNT_A7:
    case SH7750_RTCSR_A7:
	ignore_access("word read", addr);
	return 0;
    default:
	error_access("word read", addr);
        abort();
    }
}

static uint32_t sh7750_mem_readl(void *opaque, hwaddr addr)
{
    SH7750State *s = opaque;

    switch (addr) {
    case SH7750_BCR1_A7:
	return s->bcr1;
    case SH7750_BCR4_A7:
	if(!has_bcr3_and_bcr4(s))
	    error_access("long read", addr);
	return s->bcr4;
    case SH7750_WCR1_A7:
    case SH7750_WCR2_A7:
    case SH7750_WCR3_A7:
    case SH7750_MCR_A7:
        ignore_access("long read", addr);
        return 0;
    case SH7750_MMUCR_A7:
	return s->cpu->mmucr;
    case SH7750_PTEH_A7:
	return s->cpu->pteh;
    case SH7750_PTEL_A7:
	return s->cpu->ptel;
    case SH7750_TTB_A7:
	return s->cpu->ttb;
    case SH7750_TEA_A7:
	return s->cpu->tea;
    case SH7750_TRA_A7:
	return s->cpu->tra;
    case SH7750_EXPEVT_A7:
	return s->cpu->expevt;
    case SH7750_INTEVT_A7:
	return s->cpu->intevt;
    case SH7750_CCR_A7:
	return s->ccr;
    case 0x1f000030:		/* Processor version */
	return s->cpu->pvr;
    case 0x1f000040:		/* Cache version */
	return s->cpu->cvr;
    case 0x1f000044:		/* Processor revision */
	return s->cpu->prr;
    default:
	error_access("long read", addr);
        abort();
    }
}

#define is_in_sdrmx(a, x) (a >= SH7750_SDMR ## x ## _A7 \
			&& a <= (SH7750_SDMR ## x ## _A7 + SH7750_SDMR ## x ## _REGNB))
static void sh7750_mem_writeb(void *opaque, hwaddr addr,
			      uint32_t mem_value)
{

    if (is_in_sdrmx(addr, 2) || is_in_sdrmx(addr, 3)) {
	ignore_access("byte write", addr);
	return;
    }

    error_access("byte write", addr);
    abort();
}

static void sh7750_mem_writew(void *opaque, hwaddr addr,
			      uint32_t mem_value)
{
    SH7750State *s = opaque;
    uint16_t temp;

    switch (addr) {
	/* SDRAM controller */
    case SH7750_BCR2_A7:
        s->bcr2 = mem_value;
        return;
    case SH7750_BCR3_A7:
	if(!has_bcr3_and_bcr4(s))
	    error_access("word write", addr);
	s->bcr3 = mem_value;
	return;
    case SH7750_PCR_A7:
	s->pcr = mem_value;
	return;
    case SH7750_RTCNT_A7:
    case SH7750_RTCOR_A7:
    case SH7750_RTCSR_A7:
	ignore_access("word write", addr);
	return;
	/* IO ports */
    case SH7750_PDTRA_A7:
	temp = porta_lines(s);
	s->pdtra = mem_value;
	porta_changed(s, temp);
	return;
    case SH7750_PDTRB_A7:
	temp = portb_lines(s);
	s->pdtrb = mem_value;
	portb_changed(s, temp);
	return;
    case SH7750_RFCR_A7:
	fprintf(stderr, "Write access to refresh count register\n");
	s->rfcr = mem_value;
	return;
    case SH7750_GPIOIC_A7:
	s->gpioic = mem_value;
	if (mem_value != 0) {
	    fprintf(stderr, "I/O interrupts not implemented\n");
            abort();
	}
	return;
    default:
	error_access("word write", addr);
        abort();
    }
}

static void sh7750_mem_writel(void *opaque, hwaddr addr,
			      uint32_t mem_value)
{
    SH7750State *s = opaque;
    uint16_t temp;

    switch (addr) {
	/* SDRAM controller */
    case SH7750_BCR1_A7:
        s->bcr1 = mem_value;
        return;
    case SH7750_BCR4_A7:
	if(!has_bcr3_and_bcr4(s))
	    error_access("long write", addr);
	s->bcr4 = mem_value;
	return;
    case SH7750_WCR1_A7:
    case SH7750_WCR2_A7:
    case SH7750_WCR3_A7:
    case SH7750_MCR_A7:
	ignore_access("long write", addr);
	return;
	/* IO ports */
    case SH7750_PCTRA_A7:
	temp = porta_lines(s);
	s->pctra = mem_value;
	s->portdira = portdir(mem_value);
	s->portpullupa = portpullup(mem_value);
	porta_changed(s, temp);
	return;
    case SH7750_PCTRB_A7:
	temp = portb_lines(s);
	s->pctrb = mem_value;
	s->portdirb = portdir(mem_value);
	s->portpullupb = portpullup(mem_value);
	portb_changed(s, temp);
	return;
    case SH7750_MMUCR_A7:
        if (mem_value & MMUCR_TI) {
            cpu_sh4_invalidate_tlb(s->cpu);
        }
        s->cpu->mmucr = mem_value & ~MMUCR_TI;
        return;
    case SH7750_PTEH_A7:
        /* If asid changes, clear all registered tlb entries. */
	if ((s->cpu->pteh & 0xff) != (mem_value & 0xff))
	    tlb_flush(s->cpu, 1);
	s->cpu->pteh = mem_value;
	return;
    case SH7750_PTEL_A7:
	s->cpu->ptel = mem_value;
	return;
    case SH7750_PTEA_A7:
	s->cpu->ptea = mem_value & 0x0000000f;
	return;
    case SH7750_TTB_A7:
	s->cpu->ttb = mem_value;
	return;
    case SH7750_TEA_A7:
	s->cpu->tea = mem_value;
	return;
    case SH7750_TRA_A7:
	s->cpu->tra = mem_value & 0x000007ff;
	return;
    case SH7750_EXPEVT_A7:
	s->cpu->expevt = mem_value & 0x000007ff;
	return;
    case SH7750_INTEVT_A7:
	s->cpu->intevt = mem_value & 0x000007ff;
	return;
    case SH7750_CCR_A7:
	s->ccr = mem_value;
	return;
    default:
	error_access("long write", addr);
        abort();
    }
}

static const MemoryRegionOps sh7750_mem_ops = {
    .old_mmio = {
        .read = {sh7750_mem_readb,
                 sh7750_mem_readw,
                 sh7750_mem_readl },
        .write = {sh7750_mem_writeb,
                  sh7750_mem_writew,
                  sh7750_mem_writel },
    },
    .endianness = DEVICE_NATIVE_ENDIAN,
};

/* sh775x interrupt controller tables for sh_intc.c
 * stolen from linux/arch/sh/kernel/cpu/sh4/setup-sh7750.c
 */

enum {
	UNUSED = 0,

	/* interrupt sources */
	IRL_0, IRL_1, IRL_2, IRL_3, IRL_4, IRL_5, IRL_6, IRL_7,
	IRL_8, IRL_9, IRL_A, IRL_B, IRL_C, IRL_D, IRL_E,
	IRL0, IRL1, IRL2, IRL3,
	HUDI, GPIOI,
	DMAC_DMTE0, DMAC_DMTE1, DMAC_DMTE2, DMAC_DMTE3,
	DMAC_DMTE4, DMAC_DMTE5, DMAC_DMTE6, DMAC_DMTE7,
	DMAC_DMAE,
	PCIC0_PCISERR, PCIC1_PCIERR, PCIC1_PCIPWDWN, PCIC1_PCIPWON,
	PCIC1_PCIDMA0, PCIC1_PCIDMA1, PCIC1_PCIDMA2, PCIC1_PCIDMA3,
	TMU3, TMU4, TMU0, TMU1, TMU2_TUNI, TMU2_TICPI,
	RTC_ATI, RTC_PRI, RTC_CUI,
	SCI1_ERI, SCI1_RXI, SCI1_TXI, SCI1_TEI,
	SCIF_ERI, SCIF_RXI, SCIF_BRI, SCIF_TXI,
	WDT,
	REF_RCMI, REF_ROVI,

	/* interrupt groups */
	DMAC, PCIC1, TMU2, RTC, SCI1, SCIF, REF,
	/* irl bundle */
	IRL,

	NR_SOURCES,
};

static struct intc_vect vectors[] = {
	INTC_VECT(HUDI, 0x600), INTC_VECT(GPIOI, 0x620),
	INTC_VECT(TMU0, 0x400), INTC_VECT(TMU1, 0x420),
	INTC_VECT(TMU2_TUNI, 0x440), INTC_VECT(TMU2_TICPI, 0x460),
	INTC_VECT(RTC_ATI, 0x480), INTC_VECT(RTC_PRI, 0x4a0),
	INTC_VECT(RTC_CUI, 0x4c0),
	INTC_VECT(SCI1_ERI, 0x4e0), INTC_VECT(SCI1_RXI, 0x500),
	INTC_VECT(SCI1_TXI, 0x520), INTC_VECT(SCI1_TEI, 0x540),
	INTC_VECT(SCIF_ERI, 0x700), INTC_VECT(SCIF_RXI, 0x720),
	INTC_VECT(SCIF_BRI, 0x740), INTC_VECT(SCIF_TXI, 0x760),
	INTC_VECT(WDT, 0x560),
	INTC_VECT(REF_RCMI, 0x580), INTC_VECT(REF_ROVI, 0x5a0),
};

static struct intc_group groups[] = {
	INTC_GROUP(TMU2, TMU2_TUNI, TMU2_TICPI),
	INTC_GROUP(RTC, RTC_ATI, RTC_PRI, RTC_CUI),
	INTC_GROUP(SCI1, SCI1_ERI, SCI1_RXI, SCI1_TXI, SCI1_TEI),
	INTC_GROUP(SCIF, SCIF_ERI, SCIF_RXI, SCIF_BRI, SCIF_TXI),
	INTC_GROUP(REF, REF_RCMI, REF_ROVI),
};

static struct intc_prio_reg prio_registers[] = {
	{ 0xffd00004, 0, 16, 4, /* IPRA */ { TMU0, TMU1, TMU2, RTC } },
	{ 0xffd00008, 0, 16, 4, /* IPRB */ { WDT, REF, SCI1, 0 } },
	{ 0xffd0000c, 0, 16, 4, /* IPRC */ { GPIOI, DMAC, SCIF, HUDI } },
	{ 0xffd00010, 0, 16, 4, /* IPRD */ { IRL0, IRL1, IRL2, IRL3 } },
	{ 0xfe080000, 0, 32, 4, /* INTPRI00 */ { 0, 0, 0, 0,
						 TMU4, TMU3,
						 PCIC1, PCIC0_PCISERR } },
};

/* SH7750, SH7750S, SH7751 and SH7091 all have 4-channel DMA controllers */

static struct intc_vect vectors_dma4[] = {
	INTC_VECT(DMAC_DMTE0, 0x640), INTC_VECT(DMAC_DMTE1, 0x660),
	INTC_VECT(DMAC_DMTE2, 0x680), INTC_VECT(DMAC_DMTE3, 0x6a0),
	INTC_VECT(DMAC_DMAE, 0x6c0),
};

static struct intc_group groups_dma4[] = {
	INTC_GROUP(DMAC, DMAC_DMTE0, DMAC_DMTE1, DMAC_DMTE2,
		   DMAC_DMTE3, DMAC_DMAE),
};

/* SH7750R and SH7751R both have 8-channel DMA controllers */

static struct intc_vect vectors_dma8[] = {
	INTC_VECT(DMAC_DMTE0, 0x640), INTC_VECT(DMAC_DMTE1, 0x660),
	INTC_VECT(DMAC_DMTE2, 0x680), INTC_VECT(DMAC_DMTE3, 0x6a0),
	INTC_VECT(DMAC_DMTE4, 0x780), INTC_VECT(DMAC_DMTE5, 0x7a0),
	INTC_VECT(DMAC_DMTE6, 0x7c0), INTC_VECT(DMAC_DMTE7, 0x7e0),
	INTC_VECT(DMAC_DMAE, 0x6c0),
};

static struct intc_group groups_dma8[] = {
	INTC_GROUP(DMAC, DMAC_DMTE0, DMAC_DMTE1, DMAC_DMTE2,
		   DMAC_DMTE3, DMAC_DMTE4, DMAC_DMTE5,
		   DMAC_DMTE6, DMAC_DMTE7, DMAC_DMAE),
};

/* SH7750R, SH7751 and SH7751R all have two extra timer channels */

static struct intc_vect vectors_tmu34[] = {
	INTC_VECT(TMU3, 0xb00), INTC_VECT(TMU4, 0xb80),
};

static struct intc_mask_reg mask_registers[] = {
	{ 0xfe080040, 0xfe080060, 32, /* INTMSK00 / INTMSKCLR00 */
	  { 0, 0, 0, 0, 0, 0, 0, 0, 0, 0, 0, 0, 0, 0, 0, 0,
	    0, 0, 0, 0, 0, 0, TMU4, TMU3,
	    PCIC1_PCIERR, PCIC1_PCIPWDWN, PCIC1_PCIPWON,
	    PCIC1_PCIDMA0, PCIC1_PCIDMA1, PCIC1_PCIDMA2,
	    PCIC1_PCIDMA3, PCIC0_PCISERR } },
};

/* SH7750S, SH7750R, SH7751 and SH7751R all have IRLM priority registers */

static struct intc_vect vectors_irlm[] = {
	INTC_VECT(IRL0, 0x240), INTC_VECT(IRL1, 0x2a0),
	INTC_VECT(IRL2, 0x300), INTC_VECT(IRL3, 0x360),
};

/* SH7751 and SH7751R both have PCI */

static struct intc_vect vectors_pci[] = {
	INTC_VECT(PCIC0_PCISERR, 0xa00), INTC_VECT(PCIC1_PCIERR, 0xae0),
	INTC_VECT(PCIC1_PCIPWDWN, 0xac0), INTC_VECT(PCIC1_PCIPWON, 0xaa0),
	INTC_VECT(PCIC1_PCIDMA0, 0xa80), INTC_VECT(PCIC1_PCIDMA1, 0xa60),
	INTC_VECT(PCIC1_PCIDMA2, 0xa40), INTC_VECT(PCIC1_PCIDMA3, 0xa20),
};

static struct intc_group groups_pci[] = {
	INTC_GROUP(PCIC1, PCIC1_PCIERR, PCIC1_PCIPWDWN, PCIC1_PCIPWON,
		   PCIC1_PCIDMA0, PCIC1_PCIDMA1, PCIC1_PCIDMA2, PCIC1_PCIDMA3),
};

static struct intc_vect vectors_irl[] = {
	INTC_VECT(IRL_0, 0x200),
	INTC_VECT(IRL_1, 0x220),
	INTC_VECT(IRL_2, 0x240),
	INTC_VECT(IRL_3, 0x260),
	INTC_VECT(IRL_4, 0x280),
	INTC_VECT(IRL_5, 0x2a0),
	INTC_VECT(IRL_6, 0x2c0),
	INTC_VECT(IRL_7, 0x2e0),
	INTC_VECT(IRL_8, 0x300),
	INTC_VECT(IRL_9, 0x320),
	INTC_VECT(IRL_A, 0x340),
	INTC_VECT(IRL_B, 0x360),
	INTC_VECT(IRL_C, 0x380),
	INTC_VECT(IRL_D, 0x3a0),
	INTC_VECT(IRL_E, 0x3c0),
};

static struct intc_group groups_irl[] = {
	INTC_GROUP(IRL, IRL_0, IRL_1, IRL_2, IRL_3, IRL_4, IRL_5, IRL_6,
		IRL_7, IRL_8, IRL_9, IRL_A, IRL_B, IRL_C, IRL_D, IRL_E),
};

/**********************************************************************
 Memory mapped cache and TLB
**********************************************************************/

#define MM_REGION_MASK   0x07000000
#define MM_ICACHE_ADDR   (0)
#define MM_ICACHE_DATA   (1)
#define MM_ITLB_ADDR     (2)
#define MM_ITLB_DATA     (3)
#define MM_OCACHE_ADDR   (4)
#define MM_OCACHE_DATA   (5)
#define MM_UTLB_ADDR     (6)
#define MM_UTLB_DATA     (7)
#define MM_REGION_TYPE(addr)  ((addr & MM_REGION_MASK) >> 24)

<<<<<<< HEAD
static uint64_t QEMU_NORETURN invalid_read(void *opaque, target_phys_addr_t addr)
=======
static uint64_t invalid_read(void *opaque, hwaddr addr)
>>>>>>> a8170e5e
{
    abort();

    //~ return 0;
}

static uint64_t sh7750_mmct_read(void *opaque, hwaddr addr,
                                 unsigned size)
{
    SH7750State *s = opaque;
    uint32_t ret = 0;

    if (size != 4) {
        return invalid_read(opaque, addr);
    }

    switch (MM_REGION_TYPE(addr)) {
    case MM_ICACHE_ADDR:
    case MM_ICACHE_DATA:
        /* do nothing */
	break;
    case MM_ITLB_ADDR:
        ret = cpu_sh4_read_mmaped_itlb_addr(s->cpu, addr);
        break;
    case MM_ITLB_DATA:
        ret = cpu_sh4_read_mmaped_itlb_data(s->cpu, addr);
        break;
    case MM_OCACHE_ADDR:
    case MM_OCACHE_DATA:
        /* do nothing */
	break;
    case MM_UTLB_ADDR:
        ret = cpu_sh4_read_mmaped_utlb_addr(s->cpu, addr);
        break;
    case MM_UTLB_DATA:
        ret = cpu_sh4_read_mmaped_utlb_data(s->cpu, addr);
        break;
    default:
        abort();
    }

    return ret;
}

<<<<<<< HEAD
static void QEMU_NORETURN invalid_write(void *opaque, target_phys_addr_t addr,
                                        uint64_t mem_value)
=======
static void invalid_write(void *opaque, hwaddr addr,
                          uint64_t mem_value)
>>>>>>> a8170e5e
{
    abort();
}

static void sh7750_mmct_write(void *opaque, hwaddr addr,
                              uint64_t mem_value, unsigned size)
{
    SH7750State *s = opaque;

    if (size != 4) {
        invalid_write(opaque, addr, mem_value);
    }

    switch (MM_REGION_TYPE(addr)) {
    case MM_ICACHE_ADDR:
    case MM_ICACHE_DATA:
        /* do nothing */
	break;
    case MM_ITLB_ADDR:
        cpu_sh4_write_mmaped_itlb_addr(s->cpu, addr, mem_value);
        break;
    case MM_ITLB_DATA:
        cpu_sh4_write_mmaped_itlb_data(s->cpu, addr, mem_value);
        abort();
	break;
    case MM_OCACHE_ADDR:
    case MM_OCACHE_DATA:
        /* do nothing */
	break;
    case MM_UTLB_ADDR:
        cpu_sh4_write_mmaped_utlb_addr(s->cpu, addr, mem_value);
	break;
    case MM_UTLB_DATA:
        cpu_sh4_write_mmaped_utlb_data(s->cpu, addr, mem_value);
	break;
    default:
        abort();
	break;
    }
}

static const MemoryRegionOps sh7750_mmct_ops = {
    .read = sh7750_mmct_read,
    .write = sh7750_mmct_write,
    .endianness = DEVICE_NATIVE_ENDIAN,
};

SH7750State *sh7750_init(CPUSH4State * cpu, MemoryRegion *sysmem)
{
    SH7750State *s;

    s = g_malloc0(sizeof(SH7750State));
    s->cpu = cpu;
    s->periph_freq = 60000000;	/* 60MHz */
    memory_region_init_io(&s->iomem, &sh7750_mem_ops, s,
                          "memory", 0x1fc01000);

    memory_region_init_alias(&s->iomem_1f0, "memory-1f0",
                             &s->iomem, 0x1f000000, 0x1000);
    memory_region_add_subregion(sysmem, 0x1f000000, &s->iomem_1f0);

    memory_region_init_alias(&s->iomem_ff0, "memory-ff0",
                             &s->iomem, 0x1f000000, 0x1000);
    memory_region_add_subregion(sysmem, 0xff000000, &s->iomem_ff0);

    memory_region_init_alias(&s->iomem_1f8, "memory-1f8",
                             &s->iomem, 0x1f800000, 0x1000);
    memory_region_add_subregion(sysmem, 0x1f800000, &s->iomem_1f8);

    memory_region_init_alias(&s->iomem_ff8, "memory-ff8",
                             &s->iomem, 0x1f800000, 0x1000);
    memory_region_add_subregion(sysmem, 0xff800000, &s->iomem_ff8);

    memory_region_init_alias(&s->iomem_1fc, "memory-1fc",
                             &s->iomem, 0x1fc00000, 0x1000);
    memory_region_add_subregion(sysmem, 0x1fc00000, &s->iomem_1fc);

    memory_region_init_alias(&s->iomem_ffc, "memory-ffc",
                             &s->iomem, 0x1fc00000, 0x1000);
    memory_region_add_subregion(sysmem, 0xffc00000, &s->iomem_ffc);

    memory_region_init_io(&s->mmct_iomem, &sh7750_mmct_ops, s,
                          "cache-and-tlb", 0x08000000);
    memory_region_add_subregion(sysmem, 0xf0000000, &s->mmct_iomem);

    sh_intc_init(sysmem, &s->intc, NR_SOURCES,
		 _INTC_ARRAY(mask_registers),
		 _INTC_ARRAY(prio_registers));

    sh_intc_register_sources(&s->intc,
			     _INTC_ARRAY(vectors),
			     _INTC_ARRAY(groups));

    cpu->intc_handle = &s->intc;

    sh_serial_init(sysmem, 0x1fe00000,
                   0, s->periph_freq, serial_hds[0],
                   s->intc.irqs[SCI1_ERI],
                   s->intc.irqs[SCI1_RXI],
                   s->intc.irqs[SCI1_TXI],
                   s->intc.irqs[SCI1_TEI],
                   NULL);
    sh_serial_init(sysmem, 0x1fe80000,
                   SH_SERIAL_FEAT_SCIF,
                   s->periph_freq, serial_hds[1],
                   s->intc.irqs[SCIF_ERI],
                   s->intc.irqs[SCIF_RXI],
                   s->intc.irqs[SCIF_TXI],
                   NULL,
                   s->intc.irqs[SCIF_BRI]);

    tmu012_init(sysmem, 0x1fd80000,
		TMU012_FEAT_TOCR | TMU012_FEAT_3CHAN | TMU012_FEAT_EXTCLK,
		s->periph_freq,
		s->intc.irqs[TMU0],
		s->intc.irqs[TMU1],
		s->intc.irqs[TMU2_TUNI],
		s->intc.irqs[TMU2_TICPI]);

    if (cpu->id & (SH_CPU_SH7750 | SH_CPU_SH7750S | SH_CPU_SH7751)) {
        sh_intc_register_sources(&s->intc,
				 _INTC_ARRAY(vectors_dma4),
				 _INTC_ARRAY(groups_dma4));
    }

    if (cpu->id & (SH_CPU_SH7750R | SH_CPU_SH7751R)) {
        sh_intc_register_sources(&s->intc,
				 _INTC_ARRAY(vectors_dma8),
				 _INTC_ARRAY(groups_dma8));
    }

    if (cpu->id & (SH_CPU_SH7750R | SH_CPU_SH7751 | SH_CPU_SH7751R)) {
        sh_intc_register_sources(&s->intc,
				 _INTC_ARRAY(vectors_tmu34),
				 NULL, 0);
        tmu012_init(sysmem, 0x1e100000, 0, s->periph_freq,
		    s->intc.irqs[TMU3],
		    s->intc.irqs[TMU4],
		    NULL, NULL);
    }

    if (cpu->id & (SH_CPU_SH7751_ALL)) {
        sh_intc_register_sources(&s->intc,
				 _INTC_ARRAY(vectors_pci),
				 _INTC_ARRAY(groups_pci));
    }

    if (cpu->id & (SH_CPU_SH7750S | SH_CPU_SH7750R | SH_CPU_SH7751_ALL)) {
        sh_intc_register_sources(&s->intc,
				 _INTC_ARRAY(vectors_irlm),
				 NULL, 0);
    }

    sh_intc_register_sources(&s->intc,
				_INTC_ARRAY(vectors_irl),
				_INTC_ARRAY(groups_irl));
    return s;
}

qemu_irq sh7750_irl(SH7750State *s)
{
    sh_intc_toggle_source(sh_intc_source(&s->intc, IRL), 1, 0); /* enable */
    return qemu_allocate_irqs(sh_intc_set_irl, sh_intc_source(&s->intc, IRL),
                               1)[0];
}<|MERGE_RESOLUTION|>--- conflicted
+++ resolved
@@ -209,11 +209,7 @@
 	    kind, regname(addr), addr);
 }
 
-<<<<<<< HEAD
-static uint32_t QEMU_NORETURN sh7750_mem_readb(void *opaque, target_phys_addr_t addr)
-=======
-static uint32_t sh7750_mem_readb(void *opaque, hwaddr addr)
->>>>>>> a8170e5e
+static uint32_t QEMU_NORETURN sh7750_mem_readb(void *opaque, hwaddr addr)
 {
     switch (addr) {
     default:
@@ -628,11 +624,7 @@
 #define MM_UTLB_DATA     (7)
 #define MM_REGION_TYPE(addr)  ((addr & MM_REGION_MASK) >> 24)
 
-<<<<<<< HEAD
-static uint64_t QEMU_NORETURN invalid_read(void *opaque, target_phys_addr_t addr)
-=======
-static uint64_t invalid_read(void *opaque, hwaddr addr)
->>>>>>> a8170e5e
+static uint64_t QEMU_NORETURN invalid_read(void *opaque, hwaddr addr)
 {
     abort();
 
@@ -677,13 +669,8 @@
     return ret;
 }
 
-<<<<<<< HEAD
-static void QEMU_NORETURN invalid_write(void *opaque, target_phys_addr_t addr,
+static void QEMU_NORETURN invalid_write(void *opaque, hwaddr addr,
                                         uint64_t mem_value)
-=======
-static void invalid_write(void *opaque, hwaddr addr,
-                          uint64_t mem_value)
->>>>>>> a8170e5e
 {
     abort();
 }
