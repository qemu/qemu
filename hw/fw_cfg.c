--- conflicted
+++ resolved
@@ -63,6 +63,7 @@
 static FILE *probe_splashfile(char *filename, int *file_sizep, int *file_typep)
 {
     FILE *fp = NULL;
+    int fop_ret;
     int file_size;
     int file_type = -1;
     unsigned char buf[2] = {0, 0};
@@ -85,9 +86,6 @@
     }
     /* check magic ID */
     fseek(fp, 0L, SEEK_SET);
-<<<<<<< HEAD
-    (void)fread(buf, 1, 2, fp);
-=======
     fop_ret = fread(buf, 1, 2, fp);
     if (fop_ret != 2) {
         error_report("Could not read header from '%s': %s",
@@ -96,7 +94,6 @@
         fp = NULL;
         return fp;
     }
->>>>>>> 6546bc37
     filehead_value = (buf[0] + (buf[1] << 8)) & 0xffff;
     if (filehead_value == 0xd8ff) {
         file_type = JPG_FILE;
@@ -137,6 +134,7 @@
     char *p;
     char *filename;
     FILE *fp;
+    int fop_ret;
     int file_size;
     int file_type = -1;
     const char *temp;
@@ -189,9 +187,6 @@
         boot_splash_filedata = qemu_malloc(file_size);
         boot_splash_filedata_size = file_size;
         fseek(fp, 0L, SEEK_SET);
-<<<<<<< HEAD
-        (void)fread(boot_splash_filedata, 1, file_size, fp);
-=======
         fop_ret = fread(boot_splash_filedata, 1, file_size, fp);
         if (fop_ret != file_size) {
             error_report("failed to read data from '%s'.",
@@ -199,7 +194,6 @@
             fclose(fp);
             return;
         }
->>>>>>> 6546bc37
         fclose(fp);
         /* insert data */
         if (file_type == JPG_FILE) {
