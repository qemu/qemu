--- conflicted
+++ resolved
@@ -49,12 +49,7 @@
     p += 4;                       \
 } while (0)
 
-<<<<<<< HEAD
 static void set_kernel_args(const struct arm_boot_info *info)
-=======
-static void set_kernel_args(const struct arm_boot_info *info,
-                int initrd_size, target_phys_addr_t base)
->>>>>>> 9312805d
 {
     target_phys_addr_t p;
 
@@ -112,12 +107,7 @@
     WRITE_WORD(p, 0);
 }
 
-<<<<<<< HEAD
 static void set_kernel_args_old(const struct arm_boot_info *info)
-=======
-static void set_kernel_args_old(const struct arm_boot_info *info,
-                int initrd_size, target_phys_addr_t base)
->>>>>>> 9312805d
 {
     target_phys_addr_t p;
     const char *s;
