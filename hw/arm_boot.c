/*
 * ARM kernel loader.
 *
 * Copyright (c) 2006-2007 CodeSourcery.
 * Written by Paul Brook
 *
 * This code is licensed under the GPL.
 */

#include "hw.h"
#include "arm-misc.h"
#include "sysemu.h"
#include "loader.h"
#include "elf.h"

#define KERNEL_ARGS_ADDR 0x100
#define KERNEL_LOAD_ADDR 0x00010000
#define INITRD_LOAD_ADDR 0x00d00000

/* The worlds second smallest bootloader.  Set r0-r2, then jump to kernel.  */
static uint32_t bootloader[] = {
  0xe3a00000, /* mov     r0, #0 */
  0xe59f1004, /* ldr     r1, [pc, #4] */
  0xe59f2004, /* ldr     r2, [pc, #4] */
  0xe59ff004, /* ldr     pc, [pc, #4] */
  0, /* Board ID */
  0, /* Address of kernel args. */
  0  /* Kernel entry point. */
};

/* Handling for secondary CPU boot in a multicore system.
 * Unlike the uniprocessor/primary CPU boot, this is platform
 * dependent. The default code here is based on the secondary
 * CPU boot protocol used on realview/vexpress boards, with
 * some parameterisation to increase its flexibility.
 * QEMU platform models for which this code is not appropriate
 * should override write_secondary_boot and secondary_cpu_reset_hook
 * instead.
 *
 * This code enables the interrupt controllers for the secondary
 * CPUs and then puts all the secondary CPUs into a loop waiting
 * for an interprocessor interrupt and polling a configurable
 * location for the kernel secondary CPU entry point.
 */
static uint32_t smpboot[] = {
  0xe59f201c, /* ldr r2, gic_cpu_if */
  0xe59f001c, /* ldr r0, startaddr */
  0xe3a01001, /* mov r1, #1 */
  0xe5821000, /* str r1, [r2] */
  0xe320f003, /* wfi */
  0xe5901000, /* ldr     r1, [r0] */
  0xe1110001, /* tst     r1, r1 */
  0x0afffffb, /* beq     <wfi> */
  0xe12fff11, /* bx      r1 */
  0,          /* gic_cpu_if: base address of GIC CPU interface */
  0           /* bootreg: Boot register address is held here */
};

static void default_write_secondary(CPUState *env,
                                    const struct arm_boot_info *info)
{
    int n;
    smpboot[ARRAY_SIZE(smpboot) - 1] = info->smp_bootreg_addr;
    smpboot[ARRAY_SIZE(smpboot) - 2] = info->gic_cpu_if_addr;
    for (n = 0; n < ARRAY_SIZE(smpboot); n++) {
        smpboot[n] = tswap32(smpboot[n]);
    }
    rom_add_blob_fixed("smpboot", smpboot, sizeof(smpboot),
                       info->smp_loader_start);
}

static void default_reset_secondary(CPUState *env,
                                    const struct arm_boot_info *info)
{
    stl_phys_notdirty(info->smp_bootreg_addr, 0);
    env->regs[15] = info->smp_loader_start;
}

#define WRITE_WORD(p, value) do { \
    stl_phys_notdirty(p, value);  \
    p += 4;                       \
} while (0)

static void set_kernel_args(const struct arm_boot_info *info)
{
    int initrd_size = info->initrd_size;
    target_phys_addr_t base = info->loader_start;
    target_phys_addr_t p;

    p = info->loader_start + KERNEL_ARGS_ADDR;
    /* ATAG_CORE */
    WRITE_WORD(p, 5);
    WRITE_WORD(p, 0x54410001);
    WRITE_WORD(p, 1);
    WRITE_WORD(p, 0x1000);
    WRITE_WORD(p, 0);
    /* ATAG_MEM */
    /* TODO: handle multiple chips on one ATAG list */
    WRITE_WORD(p, 4);
    WRITE_WORD(p, 0x54410002);
    WRITE_WORD(p, info->ram_size);
    WRITE_WORD(p, info->loader_start);
    if (info->initrd_size) {
        /* ATAG_INITRD2 */
        WRITE_WORD(p, 4);
        WRITE_WORD(p, 0x54420005);
        WRITE_WORD(p, info->loader_start + INITRD_LOAD_ADDR);
        WRITE_WORD(p, info->initrd_size);
    }
    if (info->atag_revision) {
        /* ATAG REVISION. */
        WRITE_WORD(p, 3);
        WRITE_WORD(p, 0x54410007);
        WRITE_WORD(p, info->atag_revision);
    }
    if (info->kernel_cmdline && *info->kernel_cmdline) {
        /* ATAG_CMDLINE */
        int cmdline_size;

        cmdline_size = strlen(info->kernel_cmdline);
        cpu_physical_memory_write(p + 8, (void *)info->kernel_cmdline,
                                  cmdline_size + 1);
        cmdline_size = (cmdline_size >> 2) + 1;
        WRITE_WORD(p, cmdline_size + 2);
        WRITE_WORD(p, 0x54410009);
        p += cmdline_size * 4;
    }
    if (info->atag_board) {
        /* ATAG_BOARD */
        int atag_board_len;
        uint8_t atag_board_buf[0x1000];

        atag_board_len = (info->atag_board(info, atag_board_buf) + 3) & ~3;
        WRITE_WORD(p, (atag_board_len + 8) >> 2);
        WRITE_WORD(p, 0x414f4d50);
        cpu_physical_memory_write(p, atag_board_buf, atag_board_len);
        p += atag_board_len;
    }
    /* ATAG_END */
    WRITE_WORD(p, 0);
    WRITE_WORD(p, 0);
}

static void set_kernel_args_old(const struct arm_boot_info *info)
{
    target_phys_addr_t p;
    const char *s;
<<<<<<< HEAD
=======
    int initrd_size = info->initrd_size;
    target_phys_addr_t base = info->loader_start;
>>>>>>> c77de088

    /* see linux/include/asm-arm/setup.h */
    p = info->loader_start + KERNEL_ARGS_ADDR;
    /* page_size */
    WRITE_WORD(p, 4096);
    /* nr_pages */
    WRITE_WORD(p, info->ram_size / 4096);
    /* ramdisk_size */
    WRITE_WORD(p, 0);
#define FLAG_READONLY	1
#define FLAG_RDLOAD	4
#define FLAG_RDPROMPT	8
    /* flags */
    WRITE_WORD(p, FLAG_READONLY | FLAG_RDLOAD | FLAG_RDPROMPT);
    /* rootdev */
    WRITE_WORD(p, (31 << 8) | 0);	/* /dev/mtdblock0 */
    /* video_num_cols */
    WRITE_WORD(p, 0);
    /* video_num_rows */
    WRITE_WORD(p, 0);
    /* video_x */
    WRITE_WORD(p, 0);
    /* video_y */
    WRITE_WORD(p, 0);
    /* memc_control_reg */
    WRITE_WORD(p, 0);
    /* unsigned char sounddefault */
    /* unsigned char adfsdrives */
    /* unsigned char bytes_per_char_h */
    /* unsigned char bytes_per_char_v */
    WRITE_WORD(p, 0);
    /* pages_in_bank[4] */
    WRITE_WORD(p, 0);
    WRITE_WORD(p, 0);
    WRITE_WORD(p, 0);
    WRITE_WORD(p, 0);
    /* pages_in_vram */
    WRITE_WORD(p, 0);
    /* initrd_start */
    if (info->initrd_size)
        WRITE_WORD(p, info->loader_start + INITRD_LOAD_ADDR);
    else
        WRITE_WORD(p, 0);
    /* initrd_size */
    WRITE_WORD(p, info->initrd_size);
    /* rd_start */
    WRITE_WORD(p, 0);
    /* system_rev */
    WRITE_WORD(p, 0);
    /* system_serial_low */
    WRITE_WORD(p, 0);
    /* system_serial_high */
    WRITE_WORD(p, 0);
    /* mem_fclk_21285 */
    WRITE_WORD(p, 0);
    /* zero unused fields */
    while (p < info->loader_start + KERNEL_ARGS_ADDR + 256 + 1024) {
        WRITE_WORD(p, 0);
    }
    s = info->kernel_cmdline;
    if (s) {
        cpu_physical_memory_write(p, (void *)s, strlen(s) + 1);
    } else {
        WRITE_WORD(p, 0);
    }
}

static void do_cpu_reset(void *opaque)
{
    CPUState *env = opaque;
    const struct arm_boot_info *info = env->boot_info;

    cpu_reset(env);
    if (info) {
        if (!info->is_linux) {
            /* Jump to the entry point.  */
            env->regs[15] = info->entry & 0xfffffffe;
            env->thumb = info->entry & 1;
        } else {
            if (env == first_cpu) {
                env->regs[15] = info->loader_start;
                if (old_param) {
                    set_kernel_args_old(info);
                } else {
                    set_kernel_args(info);
                }
            } else {
                info->secondary_cpu_reset_hook(env, info);
            }
        }
    }
}

void arm_load_kernel(CPUState *env, struct arm_boot_info *info)
{
    int kernel_size;
    int initrd_size;
    int n;
    int is_linux;
    uint64_t elf_entry;
    target_phys_addr_t entry;

    /* Load the kernel.  */
    if (!info->kernel_filename) {
        fprintf(stderr, "Kernel image must be specified\n");
        exit(1);
    }

    if (!info->secondary_cpu_reset_hook) {
        info->secondary_cpu_reset_hook = default_reset_secondary;
    }
    if (!info->write_secondary_boot) {
        info->write_secondary_boot = default_write_secondary;
    }

    if (info->nb_cpus == 0)
        info->nb_cpus = 1;

    /* Assume that raw images are linux kernels, and ELF images are not.  */
    /* If the filename contains 'vmlinux', assume ELF images are linux, too. */
    is_linux = (strstr(info->kernel_filename, "vmlinux") != NULL);
    kernel_size = load_elf(info->kernel_filename, NULL, NULL, &elf_entry,
                           NULL, NULL, env->bigendian, ELF_MACHINE, 1);
    entry = elf_entry;
    if (kernel_size < 0) {
        kernel_size = load_uimage(info->kernel_filename, &entry, NULL,
                                  &is_linux);
    }
    if (kernel_size < 0) {
        entry = info->loader_start + KERNEL_LOAD_ADDR;
        kernel_size = load_image_targphys(info->kernel_filename, entry,
                                          ram_size - KERNEL_LOAD_ADDR);
        is_linux = 1;
    }
    if (kernel_size < 0) {
        fprintf(stderr, "qemu: could not load kernel '%s'\n",
                info->kernel_filename);
        exit(1);
    }
    info->entry = entry;
    if (is_linux) {
        if (info->initrd_filename) {
            initrd_size = load_image_targphys(info->initrd_filename,
                                              info->loader_start
                                              + INITRD_LOAD_ADDR,
                                              ram_size - INITRD_LOAD_ADDR);
            if (initrd_size < 0) {
                fprintf(stderr, "qemu: could not load initrd '%s'\n",
                        info->initrd_filename);
                exit(1);
            }
        } else {
            initrd_size = 0;
        }
        bootloader[4] = info->board_id;
        bootloader[5] = info->loader_start + KERNEL_ARGS_ADDR;
        bootloader[6] = entry;
        for (n = 0; n < sizeof(bootloader) / 4; n++) {
            bootloader[n] = tswap32(bootloader[n]);
        }
        rom_add_blob_fixed("bootloader", bootloader, sizeof(bootloader),
                           info->loader_start);
        if (info->nb_cpus > 1) {
            info->write_secondary_boot(env, info);
        }
        info->initrd_size = initrd_size;
    }
    info->is_linux = is_linux;

    for (; env; env = env->next_cpu) {
        env->boot_info = info;
        qemu_register_reset(do_cpu_reset, env);
    }
}<|MERGE_RESOLUTION|>--- conflicted
+++ resolved
@@ -145,11 +145,8 @@
 {
     target_phys_addr_t p;
     const char *s;
-<<<<<<< HEAD
-=======
     int initrd_size = info->initrd_size;
     target_phys_addr_t base = info->loader_start;
->>>>>>> c77de088
 
     /* see linux/include/asm-arm/setup.h */
     p = info->loader_start + KERNEL_ARGS_ADDR;
