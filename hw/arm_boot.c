/*
 * ARM kernel loader.
 *
 * Copyright (c) 2006-2007 CodeSourcery.
 * Written by Paul Brook
 *
 * This code is licensed under the GPL.
 */

#include "hw.h"
#include "arm-misc.h"
#include "sysemu.h"
#include "loader.h"
#include "elf.h"

#define KERNEL_ARGS_ADDR 0x100
#define KERNEL_LOAD_ADDR 0x00010000
#define INITRD_LOAD_ADDR 0x00d00000

/* The worlds second smallest bootloader.  Set r0-r2, then jump to kernel.  */
static uint32_t bootloader[] = {
  0xe3a00000, /* mov     r0, #0 */
<<<<<<< HEAD
  0xe3a01000, /* mov     r1, #0x?? */
  0xe3811c00, /* orr     r1, r1, #0x??00 */
  0xe59f2000, /* ldr     r2, [pc, #0] */
  0xe59ff000, /* ldr     pc, [pc, #0] */
  0, /* Address of kernel args. */
  0  /* Kernel entry point. */
=======
  0xe59f1004, /* ldr     r1, [pc, #4] */
  0xe59f2004, /* ldr     r2, [pc, #4] */
  0xe59ff004, /* ldr     pc, [pc, #4] */
  0, /* Board ID */
  0, /* Address of kernel args.  Set by integratorcp_init.  */
  0  /* Kernel entry point.  Set by integratorcp_init.  */
>>>>>>> 73093354
};

/* Handling for secondary CPU boot in a multicore system.
 * Unlike the uniprocessor/primary CPU boot, this is platform
 * dependent. The default code here is based on the secondary
 * CPU boot protocol used on realview/vexpress boards, with
 * some parameterisation to increase its flexibility.
 * QEMU platform models for which this code is not appropriate
 * should override write_secondary_boot and secondary_cpu_reset_hook
 * instead.
 *
 * This code enables the interrupt controllers for the secondary
 * CPUs and then puts all the secondary CPUs into a loop waiting
 * for an interprocessor interrupt and polling a configurable
 * location for the kernel secondary CPU entry point.
 */
static uint32_t smpboot[] = {
  0xe59f201c, /* ldr r2, privbase */
  0xe59f001c, /* ldr r0, startaddr */
  0xe3a01001, /* mov r1, #1 */
  0xe5821100, /* str r1, [r2, #256] */
  0xe320f003, /* wfi */
  0xe5901000, /* ldr     r1, [r0] */
  0xe1110001, /* tst     r1, r1 */
  0x0afffffb, /* beq     <wfi> */
  0xe12fff11, /* bx      r1 */
  0,          /* privbase: Private memory region base address.  */
  0           /* bootreg: Boot register address is held here */
};

static void default_write_secondary(CPUState *env,
                                    const struct arm_boot_info *info)
{
    int n;
    smpboot[ARRAY_SIZE(smpboot) - 1] = info->smp_bootreg_addr;
    smpboot[ARRAY_SIZE(smpboot) - 2] = info->smp_priv_base;
    for (n = 0; n < ARRAY_SIZE(smpboot); n++) {
        smpboot[n] = tswap32(smpboot[n]);
    }
    rom_add_blob_fixed("smpboot", smpboot, sizeof(smpboot),
                       info->smp_loader_start);
}

static void default_reset_secondary(CPUState *env,
                                    const struct arm_boot_info *info)
{
    stl_phys_notdirty(info->smp_bootreg_addr, 0);
    env->regs[15] = info->smp_loader_start;
}

#define WRITE_WORD(p, value) do { \
    stl_phys_notdirty(p, value);  \
    p += 4;                       \
} while (0)

static void set_kernel_args(const struct arm_boot_info *info)
{
    target_phys_addr_t p;

    p = info->loader_start + KERNEL_ARGS_ADDR;
    /* ATAG_CORE */
    WRITE_WORD(p, 5);
    WRITE_WORD(p, 0x54410001);
    WRITE_WORD(p, 1);
    WRITE_WORD(p, 0x1000);
    WRITE_WORD(p, 0);
    /* ATAG_MEM */
    /* TODO: handle multiple chips on one ATAG list */
    WRITE_WORD(p, 4);
    WRITE_WORD(p, 0x54410002);
    WRITE_WORD(p, info->ram_size);
    WRITE_WORD(p, info->loader_start);
    if (info->initrd_size) {
        /* ATAG_INITRD2 */
        WRITE_WORD(p, 4);
        WRITE_WORD(p, 0x54420005);
        WRITE_WORD(p, info->loader_start + INITRD_LOAD_ADDR);
        WRITE_WORD(p, info->initrd_size);
    }
    if (info->atag_revision) {
        /* ATAG REVISION. */
        WRITE_WORD(p, 3);
        WRITE_WORD(p, 0x54410007);
        WRITE_WORD(p, info->atag_revision);
    }
    if (info->kernel_cmdline && *info->kernel_cmdline) {
        /* ATAG_CMDLINE */
        int cmdline_size;

        cmdline_size = strlen(info->kernel_cmdline);
        cpu_physical_memory_write(p + 8, (void *)info->kernel_cmdline,
                                  cmdline_size + 1);
        cmdline_size = (cmdline_size >> 2) + 1;
        WRITE_WORD(p, cmdline_size + 2);
        WRITE_WORD(p, 0x54410009);
        p += cmdline_size * 4;
    }
    if (info->atag_board) {
        /* ATAG_BOARD */
        int atag_board_len;
        uint8_t atag_board_buf[0x1000];

        atag_board_len = (info->atag_board(info, atag_board_buf) + 3) & ~3;
        WRITE_WORD(p, (atag_board_len + 8) >> 2);
        WRITE_WORD(p, 0x414f4d50);
        cpu_physical_memory_write(p, atag_board_buf, atag_board_len);
        p += atag_board_len;
    }
    /* ATAG_END */
    WRITE_WORD(p, 0);
    WRITE_WORD(p, 0);
}

static void set_kernel_args_old(const struct arm_boot_info *info)
{
    target_phys_addr_t p;
    const char *s;

    /* see linux/include/asm-arm/setup.h */
    p = info->loader_start + KERNEL_ARGS_ADDR;
    /* page_size */
    WRITE_WORD(p, 4096);
    /* nr_pages */
    WRITE_WORD(p, info->ram_size / 4096);
    /* ramdisk_size */
    WRITE_WORD(p, 0);
#define FLAG_READONLY	1
#define FLAG_RDLOAD	4
#define FLAG_RDPROMPT	8
    /* flags */
    WRITE_WORD(p, FLAG_READONLY | FLAG_RDLOAD | FLAG_RDPROMPT);
    /* rootdev */
    WRITE_WORD(p, (31 << 8) | 0);	/* /dev/mtdblock0 */
    /* video_num_cols */
    WRITE_WORD(p, 0);
    /* video_num_rows */
    WRITE_WORD(p, 0);
    /* video_x */
    WRITE_WORD(p, 0);
    /* video_y */
    WRITE_WORD(p, 0);
    /* memc_control_reg */
    WRITE_WORD(p, 0);
    /* unsigned char sounddefault */
    /* unsigned char adfsdrives */
    /* unsigned char bytes_per_char_h */
    /* unsigned char bytes_per_char_v */
    WRITE_WORD(p, 0);
    /* pages_in_bank[4] */
    WRITE_WORD(p, 0);
    WRITE_WORD(p, 0);
    WRITE_WORD(p, 0);
    WRITE_WORD(p, 0);
    /* pages_in_vram */
    WRITE_WORD(p, 0);
    /* initrd_start */
    if (info->initrd_size)
        WRITE_WORD(p, info->loader_start + INITRD_LOAD_ADDR);
    else
        WRITE_WORD(p, 0);
    /* initrd_size */
    WRITE_WORD(p, info->initrd_size);
    /* rd_start */
    WRITE_WORD(p, 0);
    /* system_rev */
    WRITE_WORD(p, 0);
    /* system_serial_low */
    WRITE_WORD(p, 0);
    /* system_serial_high */
    WRITE_WORD(p, 0);
    /* mem_fclk_21285 */
    WRITE_WORD(p, 0);
    /* zero unused fields */
    while (p < info->loader_start + KERNEL_ARGS_ADDR + 256 + 1024) {
        WRITE_WORD(p, 0);
    }
    s = info->kernel_cmdline;
    if (s) {
        cpu_physical_memory_write(p, (void *)s, strlen(s) + 1);
    } else {
        WRITE_WORD(p, 0);
    }
}

static void do_cpu_reset(void *opaque)
{
    CPUState *env = opaque;
    const struct arm_boot_info *info = env->boot_info;

    cpu_reset(env);
    if (info) {
        if (!info->is_linux) {
            /* Jump to the entry point.  */
            env->regs[15] = info->entry & 0xfffffffe;
            env->thumb = info->entry & 1;
        } else {
            if (env == first_cpu) {
                env->regs[15] = info->loader_start;
                if (old_param) {
                    set_kernel_args_old(info);
                } else {
                    set_kernel_args(info);
                }
            } else {
                info->secondary_cpu_reset_hook(env, info);
            }
        }
    }
}

void arm_load_kernel(CPUState *env, struct arm_boot_info *info)
{
    int kernel_size;
    int initrd_size;
    int n;
    int is_linux;
    uint64_t elf_entry;
    target_phys_addr_t entry;

    /* Load the kernel.  */
    if (!info->kernel_filename) {
        fprintf(stderr, "Kernel image must be specified\n");
        exit(1);
    }

    if (!info->secondary_cpu_reset_hook) {
        info->secondary_cpu_reset_hook = default_reset_secondary;
    }
    if (!info->write_secondary_boot) {
        info->write_secondary_boot = default_write_secondary;
    }

    if (info->nb_cpus == 0)
        info->nb_cpus = 1;

    /* Assume that raw images are linux kernels, and ELF images are not.  */
    /* If the filename contains 'vmlinux', assume ELF images are linux, too. */
    is_linux = (strstr(info->kernel_filename, "vmlinux") != NULL);
    kernel_size = load_elf(info->kernel_filename, NULL, NULL, &elf_entry,
                           NULL, NULL, env->bigendian, ELF_MACHINE, 1);
    entry = elf_entry;
    if (kernel_size < 0) {
        kernel_size = load_uimage(info->kernel_filename, &entry, NULL,
                                  &is_linux);
    }
    if (kernel_size < 0) {
        entry = info->loader_start + KERNEL_LOAD_ADDR;
        kernel_size = load_image_targphys(info->kernel_filename, entry,
                                          ram_size - KERNEL_LOAD_ADDR);
        is_linux = 1;
    }
    if (kernel_size < 0) {
        fprintf(stderr, "qemu: could not load kernel '%s'\n",
                info->kernel_filename);
        exit(1);
    }
    info->entry = entry;
    if (is_linux) {
        if (info->initrd_filename) {
            initrd_size = load_image_targphys(info->initrd_filename,
                                              info->loader_start
                                              + INITRD_LOAD_ADDR,
                                              ram_size - INITRD_LOAD_ADDR);
            if (initrd_size < 0) {
                fprintf(stderr, "qemu: could not load initrd '%s'\n",
                        info->initrd_filename);
                exit(1);
            }
        } else {
            initrd_size = 0;
        }
        bootloader[4] = info->board_id;
        bootloader[5] = info->loader_start + KERNEL_ARGS_ADDR;
        bootloader[6] = entry;
        for (n = 0; n < sizeof(bootloader) / 4; n++) {
            bootloader[n] = tswap32(bootloader[n]);
        }
        rom_add_blob_fixed("bootloader", bootloader, sizeof(bootloader),
                           info->loader_start);
        if (info->nb_cpus > 1) {
            info->write_secondary_boot(env, info);
        }
        info->initrd_size = initrd_size;
    }
    info->is_linux = is_linux;

    for (; env; env = env->next_cpu) {
        env->boot_info = info;
        qemu_register_reset(do_cpu_reset, env);
    }
}<|MERGE_RESOLUTION|>--- conflicted
+++ resolved
@@ -20,21 +20,12 @@
 /* The worlds second smallest bootloader.  Set r0-r2, then jump to kernel.  */
 static uint32_t bootloader[] = {
   0xe3a00000, /* mov     r0, #0 */
-<<<<<<< HEAD
-  0xe3a01000, /* mov     r1, #0x?? */
-  0xe3811c00, /* orr     r1, r1, #0x??00 */
-  0xe59f2000, /* ldr     r2, [pc, #0] */
-  0xe59ff000, /* ldr     pc, [pc, #0] */
-  0, /* Address of kernel args. */
-  0  /* Kernel entry point. */
-=======
   0xe59f1004, /* ldr     r1, [pc, #4] */
   0xe59f2004, /* ldr     r2, [pc, #4] */
   0xe59ff004, /* ldr     pc, [pc, #4] */
   0, /* Board ID */
-  0, /* Address of kernel args.  Set by integratorcp_init.  */
-  0  /* Kernel entry point.  Set by integratorcp_init.  */
->>>>>>> 73093354
+  0, /* Address of kernel args. */
+  0  /* Kernel entry point. */
 };
 
 /* Handling for secondary CPU boot in a multicore system.
