/**
 * QEMU RTL8139 emulation
 *
 * Copyright (c) 2006 Igor Kovalenko
 *
 * Permission is hereby granted, free of charge, to any person obtaining a copy
 * of this software and associated documentation files (the "Software"), to deal
 * in the Software without restriction, including without limitation the rights
 * to use, copy, modify, merge, publish, distribute, sublicense, and/or sell
 * copies of the Software, and to permit persons to whom the Software is
 * furnished to do so, subject to the following conditions:
 *
 * The above copyright notice and this permission notice shall be included in
 * all copies or substantial portions of the Software.
 *
 * THE SOFTWARE IS PROVIDED "AS IS", WITHOUT WARRANTY OF ANY KIND, EXPRESS OR
 * IMPLIED, INCLUDING BUT NOT LIMITED TO THE WARRANTIES OF MERCHANTABILITY,
 * FITNESS FOR A PARTICULAR PURPOSE AND NONINFRINGEMENT. IN NO EVENT SHALL
 * THE AUTHORS OR COPYRIGHT HOLDERS BE LIABLE FOR ANY CLAIM, DAMAGES OR OTHER
 * LIABILITY, WHETHER IN AN ACTION OF CONTRACT, TORT OR OTHERWISE, ARISING FROM,
 * OUT OF OR IN CONNECTION WITH THE SOFTWARE OR THE USE OR OTHER DEALINGS IN
 * THE SOFTWARE.

 * Modifications:
 *  2006-Jan-28  Mark Malakanov :   TSAD and CSCR implementation (for Windows driver)
 *
 *  2006-Apr-28  Juergen Lock   :   EEPROM emulation changes for FreeBSD driver
 *                                  HW revision ID changes for FreeBSD driver
 *
 *  2006-Jul-01  Igor Kovalenko :   Implemented loopback mode for FreeBSD driver
 *                                  Corrected packet transfer reassembly routine for 8139C+ mode
 *                                  Rearranged debugging print statements
 *                                  Implemented PCI timer interrupt (disabled by default)
 *                                  Implemented Tally Counters, increased VM load/save version
 *                                  Implemented IP/TCP/UDP checksum task offloading
 *
 *  2006-Jul-04  Igor Kovalenko :   Implemented TCP segmentation offloading
 *                                  Fixed MTU=1500 for produced ethernet frames
 *
 *  2006-Jul-09  Igor Kovalenko :   Fixed TCP header length calculation while processing
 *                                  segmentation offloading
 *                                  Removed slirp.h dependency
 *                                  Added rx/tx buffer reset when enabling rx/tx operation
 *
 *  2010-Feb-04  Frediano Ziglio:   Rewrote timer support using QEMU timer only
 *                                  when strictly needed (required for for
 *                                  Darwin)
 *  2011-Mar-22  Benjamin Poirier:  Implemented VLAN offloading
 */

/* For crc32 */
#include <zlib.h>

#include "hw.h"
#include "pci.h"
#include "qemu-timer.h"
#include "net.h"
#include "loader.h"
#include "sysemu.h"
#include "iov.h"

/* debug RTL8139 card */
//#define DEBUG_RTL8139 1

#define PCI_FREQUENCY 33000000L

/* debug RTL8139 card C+ mode only */
//#define DEBUG_RTL8139CP 1

#define SET_MASKED(input, mask, curr) \
    ( ( (input) & ~(mask) ) | ( (curr) & (mask) ) )

/* arg % size for size which is a power of 2 */
#define MOD2(input, size) \
    ( ( input ) & ( size - 1 )  )

#define ETHER_ADDR_LEN 6
#define ETHER_TYPE_LEN 2
#define ETH_HLEN (ETHER_ADDR_LEN * 2 + ETHER_TYPE_LEN)
#define ETH_P_IP    0x0800      /* Internet Protocol packet */
#define ETH_P_8021Q 0x8100      /* 802.1Q VLAN Extended Header  */
#define ETH_MTU     1500

#define VLAN_TCI_LEN 2
#define VLAN_HLEN (ETHER_TYPE_LEN + VLAN_TCI_LEN)

#if defined (DEBUG_RTL8139)
#  define DPRINTF(fmt, ...) \
    do { fprintf(stderr, "RTL8139: " fmt, ## __VA_ARGS__); } while (0)
#else
static inline GCC_FMT_ATTR(1, 2) int DPRINTF(const char *fmt, ...)
{
    return 0;
}
#endif

/* Symbolic offsets to registers. */
enum RTL8139_registers {
    MAC0 = 0,        /* Ethernet hardware address. */
    MAR0 = 8,        /* Multicast filter. */
    TxStatus0 = 0x10,/* Transmit status (Four 32bit registers). C mode only */
                     /* Dump Tally Conter control register(64bit). C+ mode only */
    TxAddr0 = 0x20,  /* Tx descriptors (also four 32bit). */
    RxBuf = 0x30,
    ChipCmd = 0x37,
    RxBufPtr = 0x38,
    RxBufAddr = 0x3A,
    IntrMask = 0x3C,
    IntrStatus = 0x3E,
    TxConfig = 0x40,
    RxConfig = 0x44,
    Timer = 0x48,        /* A general-purpose counter. */
    RxMissed = 0x4C,    /* 24 bits valid, write clears. */
    Cfg9346 = 0x50,
    Config0 = 0x51,
    Config1 = 0x52,
    FlashReg = 0x54,
    MediaStatus = 0x58,
    Config3 = 0x59,
    Config4 = 0x5A,        /* absent on RTL-8139A */
    HltClk = 0x5B,
    MultiIntr = 0x5C,
    PCIRevisionID = 0x5E,
    TxSummary = 0x60, /* TSAD register. Transmit Status of All Descriptors*/
    BasicModeCtrl = 0x62,
    BasicModeStatus = 0x64,
    NWayAdvert = 0x66,
    NWayLPAR = 0x68,
    NWayExpansion = 0x6A,
    /* Undocumented registers, but required for proper operation. */
    FIFOTMS = 0x70,        /* FIFO Control and test. */
    CSCR = 0x74,        /* Chip Status and Configuration Register. */
    PARA78 = 0x78,
    PARA7c = 0x7c,        /* Magic transceiver parameter register. */
    Config5 = 0xD8,        /* absent on RTL-8139A */
    /* C+ mode */
    TxPoll        = 0xD9,    /* Tell chip to check Tx descriptors for work */
    RxMaxSize    = 0xDA, /* Max size of an Rx packet (8169 only) */
    CpCmd        = 0xE0, /* C+ Command register (C+ mode only) */
    IntrMitigate    = 0xE2,    /* rx/tx interrupt mitigation control */
    RxRingAddrLO    = 0xE4, /* 64-bit start addr of Rx ring */
    RxRingAddrHI    = 0xE8, /* 64-bit start addr of Rx ring */
    TxThresh    = 0xEC, /* Early Tx threshold */
};

enum ClearBitMasks {
    MultiIntrClear = 0xF000,
    ChipCmdClear = 0xE2,
    Config1Clear = (1<<7)|(1<<6)|(1<<3)|(1<<2)|(1<<1),
};

enum ChipCmdBits {
    CmdReset = 0x10,
    CmdRxEnb = 0x08,
    CmdTxEnb = 0x04,
    RxBufEmpty = 0x01,
};

/* C+ mode */
enum CplusCmdBits {
    CPlusRxVLAN   = 0x0040, /* enable receive VLAN detagging */
    CPlusRxChkSum = 0x0020, /* enable receive checksum offloading */
    CPlusRxEnb    = 0x0002,
    CPlusTxEnb    = 0x0001,
};

/* Interrupt register bits, using my own meaningful names. */
enum IntrStatusBits {
    PCIErr = 0x8000,
    PCSTimeout = 0x4000,
    RxFIFOOver = 0x40,
    RxUnderrun = 0x20,
    RxOverflow = 0x10,
    TxErr = 0x08,
    TxOK = 0x04,
    RxErr = 0x02,
    RxOK = 0x01,

    RxAckBits = RxFIFOOver | RxOverflow | RxOK,
};

enum TxStatusBits {
    TxHostOwns = 0x2000,
    TxUnderrun = 0x4000,
    TxStatOK = 0x8000,
    TxOutOfWindow = 0x20000000,
    TxAborted = 0x40000000,
    TxCarrierLost = 0x80000000,
};
enum RxStatusBits {
    RxMulticast = 0x8000,
    RxPhysical = 0x4000,
    RxBroadcast = 0x2000,
    RxBadSymbol = 0x0020,
    RxRunt = 0x0010,
    RxTooLong = 0x0008,
    RxCRCErr = 0x0004,
    RxBadAlign = 0x0002,
    RxStatusOK = 0x0001,
};

/* Bits in RxConfig. */
enum rx_mode_bits {
    AcceptErr = 0x20,
    AcceptRunt = 0x10,
    AcceptBroadcast = 0x08,
    AcceptMulticast = 0x04,
    AcceptMyPhys = 0x02,
    AcceptAllPhys = 0x01,
};

/* Bits in TxConfig. */
enum tx_config_bits {

        /* Interframe Gap Time. Only TxIFG96 doesn't violate IEEE 802.3 */
        TxIFGShift = 24,
        TxIFG84 = (0 << TxIFGShift),    /* 8.4us / 840ns (10 / 100Mbps) */
        TxIFG88 = (1 << TxIFGShift),    /* 8.8us / 880ns (10 / 100Mbps) */
        TxIFG92 = (2 << TxIFGShift),    /* 9.2us / 920ns (10 / 100Mbps) */
        TxIFG96 = (3 << TxIFGShift),    /* 9.6us / 960ns (10 / 100Mbps) */

    TxLoopBack = (1 << 18) | (1 << 17), /* enable loopback test mode */
    TxCRC = (1 << 16),    /* DISABLE appending CRC to end of Tx packets */
    TxClearAbt = (1 << 0),    /* Clear abort (WO) */
    TxDMAShift = 8,        /* DMA burst value (0-7) is shifted this many bits */
    TxRetryShift = 4,    /* TXRR value (0-15) is shifted this many bits */

    TxVersionMask = 0x7C800000, /* mask out version bits 30-26, 23 */
};


/* Transmit Status of All Descriptors (TSAD) Register */
enum TSAD_bits {
 TSAD_TOK3 = 1<<15, // TOK bit of Descriptor 3
 TSAD_TOK2 = 1<<14, // TOK bit of Descriptor 2
 TSAD_TOK1 = 1<<13, // TOK bit of Descriptor 1
 TSAD_TOK0 = 1<<12, // TOK bit of Descriptor 0
 TSAD_TUN3 = 1<<11, // TUN bit of Descriptor 3
 TSAD_TUN2 = 1<<10, // TUN bit of Descriptor 2
 TSAD_TUN1 = 1<<9, // TUN bit of Descriptor 1
 TSAD_TUN0 = 1<<8, // TUN bit of Descriptor 0
 TSAD_TABT3 = 1<<07, // TABT bit of Descriptor 3
 TSAD_TABT2 = 1<<06, // TABT bit of Descriptor 2
 TSAD_TABT1 = 1<<05, // TABT bit of Descriptor 1
 TSAD_TABT0 = 1<<04, // TABT bit of Descriptor 0
 TSAD_OWN3 = 1<<03, // OWN bit of Descriptor 3
 TSAD_OWN2 = 1<<02, // OWN bit of Descriptor 2
 TSAD_OWN1 = 1<<01, // OWN bit of Descriptor 1
 TSAD_OWN0 = 1<<00, // OWN bit of Descriptor 0
};


/* Bits in Config1 */
enum Config1Bits {
    Cfg1_PM_Enable = 0x01,
    Cfg1_VPD_Enable = 0x02,
    Cfg1_PIO = 0x04,
    Cfg1_MMIO = 0x08,
    LWAKE = 0x10,        /* not on 8139, 8139A */
    Cfg1_Driver_Load = 0x20,
    Cfg1_LED0 = 0x40,
    Cfg1_LED1 = 0x80,
    SLEEP = (1 << 1),    /* only on 8139, 8139A */
    PWRDN = (1 << 0),    /* only on 8139, 8139A */
};

/* Bits in Config3 */
enum Config3Bits {
    Cfg3_FBtBEn    = (1 << 0), /* 1 = Fast Back to Back */
    Cfg3_FuncRegEn = (1 << 1), /* 1 = enable CardBus Function registers */
    Cfg3_CLKRUN_En = (1 << 2), /* 1 = enable CLKRUN */
    Cfg3_CardB_En  = (1 << 3), /* 1 = enable CardBus registers */
    Cfg3_LinkUp    = (1 << 4), /* 1 = wake up on link up */
    Cfg3_Magic     = (1 << 5), /* 1 = wake up on Magic Packet (tm) */
    Cfg3_PARM_En   = (1 << 6), /* 0 = software can set twister parameters */
    Cfg3_GNTSel    = (1 << 7), /* 1 = delay 1 clock from PCI GNT signal */
};

/* Bits in Config4 */
enum Config4Bits {
    LWPTN = (1 << 2),    /* not on 8139, 8139A */
};

/* Bits in Config5 */
enum Config5Bits {
    Cfg5_PME_STS     = (1 << 0), /* 1 = PCI reset resets PME_Status */
    Cfg5_LANWake     = (1 << 1), /* 1 = enable LANWake signal */
    Cfg5_LDPS        = (1 << 2), /* 0 = save power when link is down */
    Cfg5_FIFOAddrPtr = (1 << 3), /* Realtek internal SRAM testing */
    Cfg5_UWF         = (1 << 4), /* 1 = accept unicast wakeup frame */
    Cfg5_MWF         = (1 << 5), /* 1 = accept multicast wakeup frame */
    Cfg5_BWF         = (1 << 6), /* 1 = accept broadcast wakeup frame */
};

enum RxConfigBits {
    /* rx fifo threshold */
    RxCfgFIFOShift = 13,
    RxCfgFIFONone = (7 << RxCfgFIFOShift),

    /* Max DMA burst */
    RxCfgDMAShift = 8,
    RxCfgDMAUnlimited = (7 << RxCfgDMAShift),

    /* rx ring buffer length */
    RxCfgRcv8K = 0,
    RxCfgRcv16K = (1 << 11),
    RxCfgRcv32K = (1 << 12),
    RxCfgRcv64K = (1 << 11) | (1 << 12),

    /* Disable packet wrap at end of Rx buffer. (not possible with 64k) */
    RxNoWrap = (1 << 7),
};

/* Twister tuning parameters from RealTek.
   Completely undocumented, but required to tune bad links on some boards. */
/*
enum CSCRBits {
    CSCR_LinkOKBit = 0x0400,
    CSCR_LinkChangeBit = 0x0800,
    CSCR_LinkStatusBits = 0x0f000,
    CSCR_LinkDownOffCmd = 0x003c0,
    CSCR_LinkDownCmd = 0x0f3c0,
*/
enum CSCRBits {
    CSCR_Testfun = 1<<15, /* 1 = Auto-neg speeds up internal timer, WO, def 0 */
    CSCR_LD  = 1<<9,  /* Active low TPI link disable signal. When low, TPI still transmits link pulses and TPI stays in good link state. def 1*/
    CSCR_HEART_BIT = 1<<8,  /* 1 = HEART BEAT enable, 0 = HEART BEAT disable. HEART BEAT function is only valid in 10Mbps mode. def 1*/
    CSCR_JBEN = 1<<7,  /* 1 = enable jabber function. 0 = disable jabber function, def 1*/
    CSCR_F_LINK_100 = 1<<6, /* Used to login force good link in 100Mbps for diagnostic purposes. 1 = DISABLE, 0 = ENABLE. def 1*/
    CSCR_F_Connect  = 1<<5,  /* Assertion of this bit forces the disconnect function to be bypassed. def 0*/
    CSCR_Con_status = 1<<3, /* This bit indicates the status of the connection. 1 = valid connected link detected; 0 = disconnected link detected. RO def 0*/
    CSCR_Con_status_En = 1<<2, /* Assertion of this bit configures LED1 pin to indicate connection status. def 0*/
    CSCR_PASS_SCR = 1<<0, /* Bypass Scramble, def 0*/
};

enum Cfg9346Bits {
    Cfg9346_Lock = 0x00,
    Cfg9346_Unlock = 0xC0,
};

typedef enum {
    CH_8139 = 0,
    CH_8139_K,
    CH_8139A,
    CH_8139A_G,
    CH_8139B,
    CH_8130,
    CH_8139C,
    CH_8100,
    CH_8100B_8139D,
    CH_8101,
} chip_t;

enum chip_flags {
    HasHltClk = (1 << 0),
    HasLWake = (1 << 1),
};

#define HW_REVID(b30, b29, b28, b27, b26, b23, b22) \
    (b30<<30 | b29<<29 | b28<<28 | b27<<27 | b26<<26 | b23<<23 | b22<<22)
#define HW_REVID_MASK    HW_REVID(1, 1, 1, 1, 1, 1, 1)

#define RTL8139_PCI_REVID_8139      0x10
#define RTL8139_PCI_REVID_8139CPLUS 0x20

#define RTL8139_PCI_REVID           RTL8139_PCI_REVID_8139CPLUS

/* Size is 64 * 16bit words */
#define EEPROM_9346_ADDR_BITS 6
#define EEPROM_9346_SIZE  (1 << EEPROM_9346_ADDR_BITS)
#define EEPROM_9346_ADDR_MASK (EEPROM_9346_SIZE - 1)

enum Chip9346Operation
{
    Chip9346_op_mask = 0xc0,          /* 10 zzzzzz */
    Chip9346_op_read = 0x80,          /* 10 AAAAAA */
    Chip9346_op_write = 0x40,         /* 01 AAAAAA D(15)..D(0) */
    Chip9346_op_ext_mask = 0xf0,      /* 11 zzzzzz */
    Chip9346_op_write_enable = 0x30,  /* 00 11zzzz */
    Chip9346_op_write_all = 0x10,     /* 00 01zzzz */
    Chip9346_op_write_disable = 0x00, /* 00 00zzzz */
};

enum Chip9346Mode
{
    Chip9346_none = 0,
    Chip9346_enter_command_mode,
    Chip9346_read_command,
    Chip9346_data_read,      /* from output register */
    Chip9346_data_write,     /* to input register, then to contents at specified address */
    Chip9346_data_write_all, /* to input register, then filling contents */
};

typedef struct EEprom9346
{
    uint16_t contents[EEPROM_9346_SIZE];
    int      mode;
    uint32_t tick;
    uint8_t  address;
    uint16_t input;
    uint16_t output;

    uint8_t eecs;
    uint8_t eesk;
    uint8_t eedi;
    uint8_t eedo;
} EEprom9346;

typedef struct RTL8139TallyCounters
{
    /* Tally counters */
    uint64_t   TxOk;
    uint64_t   RxOk;
    uint64_t   TxERR;
    uint32_t   RxERR;
    uint16_t   MissPkt;
    uint16_t   FAE;
    uint32_t   Tx1Col;
    uint32_t   TxMCol;
    uint64_t   RxOkPhy;
    uint64_t   RxOkBrd;
    uint32_t   RxOkMul;
    uint16_t   TxAbt;
    uint16_t   TxUndrn;
} RTL8139TallyCounters;

/* Clears all tally counters */
static void RTL8139TallyCounters_clear(RTL8139TallyCounters* counters);

/* Writes tally counters to specified physical memory address */
static void RTL8139TallyCounters_physical_memory_write(target_phys_addr_t tc_addr, RTL8139TallyCounters* counters);

typedef struct RTL8139State {
    PCIDevice dev;
    uint8_t phys[8]; /* mac address */
    uint8_t mult[8]; /* multicast mask array */

    uint32_t TxStatus[4]; /* TxStatus0 in C mode*/ /* also DTCCR[0] and DTCCR[1] in C+ mode */
    uint32_t TxAddr[4];   /* TxAddr0 */
    uint32_t RxBuf;       /* Receive buffer */
    uint32_t RxBufferSize;/* internal variable, receive ring buffer size in C mode */
    uint32_t RxBufPtr;
    uint32_t RxBufAddr;

    uint16_t IntrStatus;
    uint16_t IntrMask;

    uint32_t TxConfig;
    uint32_t RxConfig;
    uint32_t RxMissed;

    uint16_t CSCR;

    uint8_t  Cfg9346;
    uint8_t  Config0;
    uint8_t  Config1;
    uint8_t  Config3;
    uint8_t  Config4;
    uint8_t  Config5;

    uint8_t  clock_enabled;
    uint8_t  bChipCmdState;

    uint16_t MultiIntr;

    uint16_t BasicModeCtrl;
    uint16_t BasicModeStatus;
    uint16_t NWayAdvert;
    uint16_t NWayLPAR;
    uint16_t NWayExpansion;

    uint16_t CpCmd;
    uint8_t  TxThresh;

    NICState *nic;
    NICConf conf;

    /* C ring mode */
    uint32_t   currTxDesc;

    /* C+ mode */
    uint32_t   cplus_enabled;

    uint32_t   currCPlusRxDesc;
    uint32_t   currCPlusTxDesc;

    uint32_t   RxRingAddrLO;
    uint32_t   RxRingAddrHI;

    EEprom9346 eeprom;

    uint32_t   TCTR;
    uint32_t   TimerInt;
    int64_t    TCTR_base;

    /* Tally counters */
    RTL8139TallyCounters tally_counters;

    /* Non-persistent data */
    uint8_t   *cplus_txbuffer;
    int        cplus_txbuffer_len;
    int        cplus_txbuffer_offset;

    /* PCI interrupt timer */
    QEMUTimer *timer;
    int64_t TimerExpire;

    MemoryRegion bar_io;
    MemoryRegion bar_mem;

    /* Support migration to/from old versions */
    int rtl8139_mmio_io_addr_dummy;
} RTL8139State;

static void rtl8139_set_next_tctr_time(RTL8139State *s, int64_t current_time);

static void prom9346_decode_command(EEprom9346 *eeprom, uint8_t command)
{
    DPRINTF("eeprom command 0x%02x\n", command);

    switch (command & Chip9346_op_mask)
    {
        case Chip9346_op_read:
        {
            eeprom->address = command & EEPROM_9346_ADDR_MASK;
            eeprom->output = eeprom->contents[eeprom->address];
            eeprom->eedo = 0;
            eeprom->tick = 0;
            eeprom->mode = Chip9346_data_read;
            DPRINTF("eeprom read from address 0x%02x data=0x%04x\n",
                eeprom->address, eeprom->output);
        }
        break;

        case Chip9346_op_write:
        {
            eeprom->address = command & EEPROM_9346_ADDR_MASK;
            eeprom->input = 0;
            eeprom->tick = 0;
            eeprom->mode = Chip9346_none; /* Chip9346_data_write */
            DPRINTF("eeprom begin write to address 0x%02x\n",
                eeprom->address);
        }
        break;
        default:
            eeprom->mode = Chip9346_none;
            switch (command & Chip9346_op_ext_mask)
            {
                case Chip9346_op_write_enable:
                    DPRINTF("eeprom write enabled\n");
                    break;
                case Chip9346_op_write_all:
                    DPRINTF("eeprom begin write all\n");
                    break;
                case Chip9346_op_write_disable:
                    DPRINTF("eeprom write disabled\n");
                    break;
            }
            break;
    }
}

static void prom9346_shift_clock(EEprom9346 *eeprom)
{
    int bit = eeprom->eedi?1:0;

    ++ eeprom->tick;

    DPRINTF("eeprom: tick %d eedi=%d eedo=%d\n", eeprom->tick, eeprom->eedi,
        eeprom->eedo);

    switch (eeprom->mode)
    {
        case Chip9346_enter_command_mode:
            if (bit)
            {
                eeprom->mode = Chip9346_read_command;
                eeprom->tick = 0;
                eeprom->input = 0;
                DPRINTF("eeprom: +++ synchronized, begin command read\n");
            }
            break;

        case Chip9346_read_command:
            eeprom->input = (eeprom->input << 1) | (bit & 1);
            if (eeprom->tick == 8)
            {
                prom9346_decode_command(eeprom, eeprom->input & 0xff);
            }
            break;

        case Chip9346_data_read:
            eeprom->eedo = (eeprom->output & 0x8000)?1:0;
            eeprom->output <<= 1;
            if (eeprom->tick == 16)
            {
#if 1
        // the FreeBSD drivers (rl and re) don't explicitly toggle
        // CS between reads (or does setting Cfg9346 to 0 count too?),
        // so we need to enter wait-for-command state here
                eeprom->mode = Chip9346_enter_command_mode;
                eeprom->input = 0;
                eeprom->tick = 0;

                DPRINTF("eeprom: +++ end of read, awaiting next command\n");
#else
        // original behaviour
                ++eeprom->address;
                eeprom->address &= EEPROM_9346_ADDR_MASK;
                eeprom->output = eeprom->contents[eeprom->address];
                eeprom->tick = 0;

                DPRINTF("eeprom: +++ read next address 0x%02x data=0x%04x\n",
                    eeprom->address, eeprom->output);
#endif
            }
            break;

        case Chip9346_data_write:
            eeprom->input = (eeprom->input << 1) | (bit & 1);
            if (eeprom->tick == 16)
            {
                DPRINTF("eeprom write to address 0x%02x data=0x%04x\n",
                    eeprom->address, eeprom->input);

                eeprom->contents[eeprom->address] = eeprom->input;
                eeprom->mode = Chip9346_none; /* waiting for next command after CS cycle */
                eeprom->tick = 0;
                eeprom->input = 0;
            }
            break;

        case Chip9346_data_write_all:
            eeprom->input = (eeprom->input << 1) | (bit & 1);
            if (eeprom->tick == 16)
            {
                int i;
                for (i = 0; i < EEPROM_9346_SIZE; i++)
                {
                    eeprom->contents[i] = eeprom->input;
                }
                DPRINTF("eeprom filled with data=0x%04x\n", eeprom->input);

                eeprom->mode = Chip9346_enter_command_mode;
                eeprom->tick = 0;
                eeprom->input = 0;
            }
            break;

        default:
            break;
    }
}

static int prom9346_get_wire(RTL8139State *s)
{
    EEprom9346 *eeprom = &s->eeprom;
    if (!eeprom->eecs)
        return 0;

    return eeprom->eedo;
}

/* FIXME: This should be merged into/replaced by eeprom93xx.c.  */
static void prom9346_set_wire(RTL8139State *s, int eecs, int eesk, int eedi)
{
    EEprom9346 *eeprom = &s->eeprom;
    uint8_t old_eecs = eeprom->eecs;
    uint8_t old_eesk = eeprom->eesk;

    eeprom->eecs = eecs;
    eeprom->eesk = eesk;
    eeprom->eedi = eedi;

    DPRINTF("eeprom: +++ wires CS=%d SK=%d DI=%d DO=%d\n", eeprom->eecs,
        eeprom->eesk, eeprom->eedi, eeprom->eedo);

    if (!old_eecs && eecs)
    {
        /* Synchronize start */
        eeprom->tick = 0;
        eeprom->input = 0;
        eeprom->output = 0;
        eeprom->mode = Chip9346_enter_command_mode;

        DPRINTF("=== eeprom: begin access, enter command mode\n");
    }

    if (!eecs)
    {
        DPRINTF("=== eeprom: end access\n");
        return;
    }

    if (!old_eesk && eesk)
    {
        /* SK front rules */
        prom9346_shift_clock(eeprom);
    }
}

static void rtl8139_update_irq(RTL8139State *s)
{
    int isr;
    isr = (s->IntrStatus & s->IntrMask) & 0xffff;

    DPRINTF("Set IRQ to %d (%04x %04x)\n", isr ? 1 : 0, s->IntrStatus,
        s->IntrMask);

    qemu_set_irq(s->dev.irq[0], (isr != 0));
}

#define POLYNOMIAL 0x04c11db6

/* From FreeBSD */
/* XXX: optimize */
static int compute_mcast_idx(const uint8_t *ep)
{
    uint32_t crc;
    int carry, i, j;
    uint8_t b;

    crc = 0xffffffff;
    for (i = 0; i < 6; i++) {
        b = *ep++;
        for (j = 0; j < 8; j++) {
            carry = ((crc & 0x80000000L) ? 1 : 0) ^ (b & 0x01);
            crc <<= 1;
            b >>= 1;
            if (carry)
                crc = ((crc ^ POLYNOMIAL) | carry);
        }
    }
    return (crc >> 26);
}

static int rtl8139_RxWrap(RTL8139State *s)
{
    /* wrapping enabled; assume 1.5k more buffer space if size < 65536 */
    return (s->RxConfig & (1 << 7));
}

static int rtl8139_receiver_enabled(RTL8139State *s)
{
    return s->bChipCmdState & CmdRxEnb;
}

static int rtl8139_transmitter_enabled(RTL8139State *s)
{
    return s->bChipCmdState & CmdTxEnb;
}

static int rtl8139_cp_receiver_enabled(RTL8139State *s)
{
    return s->CpCmd & CPlusRxEnb;
}

static int rtl8139_cp_transmitter_enabled(RTL8139State *s)
{
    return s->CpCmd & CPlusTxEnb;
}

static void rtl8139_write_buffer(RTL8139State *s, const void *buf, int size)
{
    if (s->RxBufAddr + size > s->RxBufferSize)
    {
        int wrapped = MOD2(s->RxBufAddr + size, s->RxBufferSize);

        /* write packet data */
        if (wrapped && !(s->RxBufferSize < 65536 && rtl8139_RxWrap(s)))
        {
            DPRINTF(">>> rx packet wrapped in buffer at %d\n", size - wrapped);

            if (size > wrapped)
            {
                cpu_physical_memory_write( s->RxBuf + s->RxBufAddr,
                                           buf, size-wrapped );
            }

            /* reset buffer pointer */
            s->RxBufAddr = 0;

            cpu_physical_memory_write( s->RxBuf + s->RxBufAddr,
                                       buf + (size-wrapped), wrapped );

            s->RxBufAddr = wrapped;

            return;
        }
    }

    /* non-wrapping path or overwrapping enabled */
    cpu_physical_memory_write( s->RxBuf + s->RxBufAddr, buf, size );

    s->RxBufAddr += size;
}

#define MIN_BUF_SIZE 60
static inline target_phys_addr_t rtl8139_addr64(uint32_t low, uint32_t high)
{
#if TARGET_PHYS_ADDR_BITS > 32
    return low | ((target_phys_addr_t)high << 32);
#else
    return low;
#endif
}

static int rtl8139_can_receive(VLANClientState *nc)
{
    RTL8139State *s = DO_UPCAST(NICState, nc, nc)->opaque;
    int avail;

    /* Receive (drop) packets if card is disabled.  */
    if (!s->clock_enabled)
      return 1;
    if (!rtl8139_receiver_enabled(s))
      return 1;

    if (rtl8139_cp_receiver_enabled(s)) {
        /* ??? Flow control not implemented in c+ mode.
           This is a hack to work around slirp deficiencies anyway.  */
        return 1;
    } else {
        avail = MOD2(s->RxBufferSize + s->RxBufPtr - s->RxBufAddr,
                     s->RxBufferSize);
        return (avail == 0 || avail >= 1514);
    }
}

static ssize_t rtl8139_do_receive(VLANClientState *nc, const uint8_t *buf, size_t size_, int do_interrupt)
{
    RTL8139State *s = DO_UPCAST(NICState, nc, nc)->opaque;
    /* size is the length of the buffer passed to the driver */
    int size = size_;
    const uint8_t *dot1q_buf = NULL;

    uint32_t packet_header = 0;

    uint8_t buf1[MIN_BUF_SIZE + VLAN_HLEN];
    static const uint8_t broadcast_macaddr[6] =
        { 0xff, 0xff, 0xff, 0xff, 0xff, 0xff };

    DPRINTF(">>> received len=%d\n", size);

    /* test if board clock is stopped */
    if (!s->clock_enabled)
    {
        DPRINTF("stopped ==========================\n");
        return -1;
    }

    /* first check if receiver is enabled */

    if (!rtl8139_receiver_enabled(s))
    {
        DPRINTF("receiver disabled ================\n");
        return -1;
    }

    /* XXX: check this */
    if (s->RxConfig & AcceptAllPhys) {
        /* promiscuous: receive all */
        DPRINTF(">>> packet received in promiscuous mode\n");

    } else {
        if (!memcmp(buf,  broadcast_macaddr, 6)) {
            /* broadcast address */
            if (!(s->RxConfig & AcceptBroadcast))
            {
                DPRINTF(">>> broadcast packet rejected\n");

                /* update tally counter */
                ++s->tally_counters.RxERR;

                return size;
            }

            packet_header |= RxBroadcast;

            DPRINTF(">>> broadcast packet received\n");

            /* update tally counter */
            ++s->tally_counters.RxOkBrd;

        } else if (buf[0] & 0x01) {
            /* multicast */
            if (!(s->RxConfig & AcceptMulticast))
            {
                DPRINTF(">>> multicast packet rejected\n");

                /* update tally counter */
                ++s->tally_counters.RxERR;

                return size;
            }

            int mcast_idx = compute_mcast_idx(buf);

            if (!(s->mult[mcast_idx >> 3] & (1 << (mcast_idx & 7))))
            {
                DPRINTF(">>> multicast address mismatch\n");

                /* update tally counter */
                ++s->tally_counters.RxERR;

                return size;
            }

            packet_header |= RxMulticast;

            DPRINTF(">>> multicast packet received\n");

            /* update tally counter */
            ++s->tally_counters.RxOkMul;

        } else if (s->phys[0] == buf[0] &&
                   s->phys[1] == buf[1] &&
                   s->phys[2] == buf[2] &&
                   s->phys[3] == buf[3] &&
                   s->phys[4] == buf[4] &&
                   s->phys[5] == buf[5]) {
            /* match */
            if (!(s->RxConfig & AcceptMyPhys))
            {
                DPRINTF(">>> rejecting physical address matching packet\n");

                /* update tally counter */
                ++s->tally_counters.RxERR;

                return size;
            }

            packet_header |= RxPhysical;

            DPRINTF(">>> physical address matching packet received\n");

            /* update tally counter */
            ++s->tally_counters.RxOkPhy;

        } else {

            DPRINTF(">>> unknown packet\n");

            /* update tally counter */
            ++s->tally_counters.RxERR;

            return size;
        }
    }

    /* if too small buffer, then expand it
     * Include some tailroom in case a vlan tag is later removed. */
    if (size < MIN_BUF_SIZE + VLAN_HLEN) {
        memcpy(buf1, buf, size);
        memset(buf1 + size, 0, MIN_BUF_SIZE + VLAN_HLEN - size);
        buf = buf1;
        if (size < MIN_BUF_SIZE) {
            size = MIN_BUF_SIZE;
        }
    }

    if (rtl8139_cp_receiver_enabled(s))
    {
        DPRINTF("in C+ Rx mode ================\n");

        /* begin C+ receiver mode */

/* w0 ownership flag */
#define CP_RX_OWN (1<<31)
/* w0 end of ring flag */
#define CP_RX_EOR (1<<30)
/* w0 bits 0...12 : buffer size */
#define CP_RX_BUFFER_SIZE_MASK ((1<<13) - 1)
/* w1 tag available flag */
#define CP_RX_TAVA (1<<16)
/* w1 bits 0...15 : VLAN tag */
#define CP_RX_VLAN_TAG_MASK ((1<<16) - 1)
/* w2 low  32bit of Rx buffer ptr */
/* w3 high 32bit of Rx buffer ptr */

        int descriptor = s->currCPlusRxDesc;
        target_phys_addr_t cplus_rx_ring_desc;

        cplus_rx_ring_desc = rtl8139_addr64(s->RxRingAddrLO, s->RxRingAddrHI);
        cplus_rx_ring_desc += 16 * descriptor;

        DPRINTF("+++ C+ mode reading RX descriptor %d from host memory at "
            "%08x %08x = "TARGET_FMT_plx"\n", descriptor, s->RxRingAddrHI,
            s->RxRingAddrLO, cplus_rx_ring_desc);

        uint32_t val, rxdw0,rxdw1,rxbufLO,rxbufHI;

        cpu_physical_memory_read(cplus_rx_ring_desc,    (uint8_t *)&val, 4);
        rxdw0 = le32_to_cpu(val);
        cpu_physical_memory_read(cplus_rx_ring_desc+4,  (uint8_t *)&val, 4);
        rxdw1 = le32_to_cpu(val);
        cpu_physical_memory_read(cplus_rx_ring_desc+8,  (uint8_t *)&val, 4);
        rxbufLO = le32_to_cpu(val);
        cpu_physical_memory_read(cplus_rx_ring_desc+12, (uint8_t *)&val, 4);
        rxbufHI = le32_to_cpu(val);

        DPRINTF("+++ C+ mode RX descriptor %d %08x %08x %08x %08x\n",
            descriptor, rxdw0, rxdw1, rxbufLO, rxbufHI);

        if (!(rxdw0 & CP_RX_OWN))
        {
            DPRINTF("C+ Rx mode : descriptor %d is owned by host\n",
                descriptor);

            s->IntrStatus |= RxOverflow;
            ++s->RxMissed;

            /* update tally counter */
            ++s->tally_counters.RxERR;
            ++s->tally_counters.MissPkt;

            rtl8139_update_irq(s);
            return size_;
        }

        uint32_t rx_space = rxdw0 & CP_RX_BUFFER_SIZE_MASK;

        /* write VLAN info to descriptor variables. */
        if (s->CpCmd & CPlusRxVLAN && be16_to_cpup((uint16_t *)
                &buf[ETHER_ADDR_LEN * 2]) == ETH_P_8021Q) {
            dot1q_buf = &buf[ETHER_ADDR_LEN * 2];
            size -= VLAN_HLEN;
            /* if too small buffer, use the tailroom added duing expansion */
            if (size < MIN_BUF_SIZE) {
                size = MIN_BUF_SIZE;
            }

            rxdw1 &= ~CP_RX_VLAN_TAG_MASK;
            /* BE + ~le_to_cpu()~ + cpu_to_le() = BE */
            rxdw1 |= CP_RX_TAVA | le16_to_cpup((uint16_t *)
                &dot1q_buf[ETHER_TYPE_LEN]);

            DPRINTF("C+ Rx mode : extracted vlan tag with tci: ""%u\n",
                be16_to_cpup((uint16_t *)&dot1q_buf[ETHER_TYPE_LEN]));
        } else {
            /* reset VLAN tag flag */
            rxdw1 &= ~CP_RX_TAVA;
        }

        /* TODO: scatter the packet over available receive ring descriptors space */

        if (size+4 > rx_space)
        {
            DPRINTF("C+ Rx mode : descriptor %d size %d received %d + 4\n",
                descriptor, rx_space, size);

            s->IntrStatus |= RxOverflow;
            ++s->RxMissed;

            /* update tally counter */
            ++s->tally_counters.RxERR;
            ++s->tally_counters.MissPkt;

            rtl8139_update_irq(s);
            return size_;
        }

        target_phys_addr_t rx_addr = rtl8139_addr64(rxbufLO, rxbufHI);

        /* receive/copy to target memory */
        if (dot1q_buf) {
            cpu_physical_memory_write(rx_addr, buf, 2 * ETHER_ADDR_LEN);
            cpu_physical_memory_write(rx_addr + 2 * ETHER_ADDR_LEN,
                buf + 2 * ETHER_ADDR_LEN + VLAN_HLEN,
                size - 2 * ETHER_ADDR_LEN);
        } else {
            cpu_physical_memory_write(rx_addr, buf, size);
        }

        if (s->CpCmd & CPlusRxChkSum)
        {
            /* do some packet checksumming */
        }

        /* write checksum */
        val = cpu_to_le32(crc32(0, buf, size_));
        cpu_physical_memory_write( rx_addr+size, (uint8_t *)&val, 4);

/* first segment of received packet flag */
#define CP_RX_STATUS_FS (1<<29)
/* last segment of received packet flag */
#define CP_RX_STATUS_LS (1<<28)
/* multicast packet flag */
#define CP_RX_STATUS_MAR (1<<26)
/* physical-matching packet flag */
#define CP_RX_STATUS_PAM (1<<25)
/* broadcast packet flag */
#define CP_RX_STATUS_BAR (1<<24)
/* runt packet flag */
#define CP_RX_STATUS_RUNT (1<<19)
/* crc error flag */
#define CP_RX_STATUS_CRC (1<<18)
/* IP checksum error flag */
#define CP_RX_STATUS_IPF (1<<15)
/* UDP checksum error flag */
#define CP_RX_STATUS_UDPF (1<<14)
/* TCP checksum error flag */
#define CP_RX_STATUS_TCPF (1<<13)

        /* transfer ownership to target */
        rxdw0 &= ~CP_RX_OWN;

        /* set first segment bit */
        rxdw0 |= CP_RX_STATUS_FS;

        /* set last segment bit */
        rxdw0 |= CP_RX_STATUS_LS;

        /* set received packet type flags */
        if (packet_header & RxBroadcast)
            rxdw0 |= CP_RX_STATUS_BAR;
        if (packet_header & RxMulticast)
            rxdw0 |= CP_RX_STATUS_MAR;
        if (packet_header & RxPhysical)
            rxdw0 |= CP_RX_STATUS_PAM;

        /* set received size */
        rxdw0 &= ~CP_RX_BUFFER_SIZE_MASK;
        rxdw0 |= (size+4);

        /* update ring data */
        val = cpu_to_le32(rxdw0);
        cpu_physical_memory_write(cplus_rx_ring_desc,    (uint8_t *)&val, 4);
        val = cpu_to_le32(rxdw1);
        cpu_physical_memory_write(cplus_rx_ring_desc+4,  (uint8_t *)&val, 4);

        /* update tally counter */
        ++s->tally_counters.RxOk;

        /* seek to next Rx descriptor */
        if (rxdw0 & CP_RX_EOR)
        {
            s->currCPlusRxDesc = 0;
        }
        else
        {
            ++s->currCPlusRxDesc;
        }

        DPRINTF("done C+ Rx mode ----------------\n");

    }
    else
    {
        DPRINTF("in ring Rx mode ================\n");

        /* begin ring receiver mode */
        int avail = MOD2(s->RxBufferSize + s->RxBufPtr - s->RxBufAddr, s->RxBufferSize);

        /* if receiver buffer is empty then avail == 0 */

        if (avail != 0 && size + 8 >= avail)
        {
            DPRINTF("rx overflow: rx buffer length %d head 0x%04x "
                "read 0x%04x === available 0x%04x need 0x%04x\n",
                s->RxBufferSize, s->RxBufAddr, s->RxBufPtr, avail, size + 8);

            s->IntrStatus |= RxOverflow;
            ++s->RxMissed;
            rtl8139_update_irq(s);
            return size_;
        }

        packet_header |= RxStatusOK;

        packet_header |= (((size+4) << 16) & 0xffff0000);

        /* write header */
        uint32_t val = cpu_to_le32(packet_header);

        rtl8139_write_buffer(s, (uint8_t *)&val, 4);

        rtl8139_write_buffer(s, buf, size);

        /* write checksum */
        val = cpu_to_le32(crc32(0, buf, size));
        rtl8139_write_buffer(s, (uint8_t *)&val, 4);

        /* correct buffer write pointer */
        s->RxBufAddr = MOD2((s->RxBufAddr + 3) & ~0x3, s->RxBufferSize);

        /* now we can signal we have received something */

        DPRINTF("received: rx buffer length %d head 0x%04x read 0x%04x\n",
            s->RxBufferSize, s->RxBufAddr, s->RxBufPtr);
    }

    s->IntrStatus |= RxOK;

    if (do_interrupt)
    {
        rtl8139_update_irq(s);
    }

    return size_;
}

static ssize_t rtl8139_receive(VLANClientState *nc, const uint8_t *buf, size_t size)
{
    return rtl8139_do_receive(nc, buf, size, 1);
}

static void rtl8139_reset_rxring(RTL8139State *s, uint32_t bufferSize)
{
    s->RxBufferSize = bufferSize;
    s->RxBufPtr  = 0;
    s->RxBufAddr = 0;
}

static void rtl8139_reset(DeviceState *d)
{
    RTL8139State *s = container_of(d, RTL8139State, dev.qdev);
    int i;

    /* restore MAC address */
    memcpy(s->phys, s->conf.macaddr.a, 6);

    /* reset interrupt mask */
    s->IntrStatus = 0;
    s->IntrMask = 0;

    rtl8139_update_irq(s);

    /* mark all status registers as owned by host */
    for (i = 0; i < 4; ++i)
    {
        s->TxStatus[i] = TxHostOwns;
    }

    s->currTxDesc = 0;
    s->currCPlusRxDesc = 0;
    s->currCPlusTxDesc = 0;

    s->RxRingAddrLO = 0;
    s->RxRingAddrHI = 0;

    s->RxBuf = 0;

    rtl8139_reset_rxring(s, 8192);

    /* ACK the reset */
    s->TxConfig = 0;

#if 0
//    s->TxConfig |= HW_REVID(1, 0, 0, 0, 0, 0, 0); // RTL-8139  HasHltClk
    s->clock_enabled = 0;
#else
    s->TxConfig |= HW_REVID(1, 1, 1, 0, 1, 1, 0); // RTL-8139C+ HasLWake
    s->clock_enabled = 1;
#endif

    s->bChipCmdState = CmdReset; /* RxBufEmpty bit is calculated on read from ChipCmd */;

    /* set initial state data */
    s->Config0 = 0x0; /* No boot ROM */
    s->Config1 = 0xC; /* IO mapped and MEM mapped registers available */
    s->Config3 = 0x1; /* fast back-to-back compatible */
    s->Config5 = 0x0;

    s->CSCR = CSCR_F_LINK_100 | CSCR_HEART_BIT | CSCR_LD;

    s->CpCmd   = 0x0; /* reset C+ mode */
    s->cplus_enabled = 0;


//    s->BasicModeCtrl = 0x3100; // 100Mbps, full duplex, autonegotiation
//    s->BasicModeCtrl = 0x2100; // 100Mbps, full duplex
    s->BasicModeCtrl = 0x1000; // autonegotiation

    s->BasicModeStatus  = 0x7809;
    //s->BasicModeStatus |= 0x0040; /* UTP medium */
    s->BasicModeStatus |= 0x0020; /* autonegotiation completed */
    s->BasicModeStatus |= 0x0004; /* link is up */

    s->NWayAdvert    = 0x05e1; /* all modes, full duplex */
    s->NWayLPAR      = 0x05e1; /* all modes, full duplex */
    s->NWayExpansion = 0x0001; /* autonegotiation supported */

    /* also reset timer and disable timer interrupt */
    s->TCTR = 0;
    s->TimerInt = 0;
    s->TCTR_base = 0;

    /* reset tally counters */
    RTL8139TallyCounters_clear(&s->tally_counters);
}

static void RTL8139TallyCounters_clear(RTL8139TallyCounters* counters)
{
    counters->TxOk = 0;
    counters->RxOk = 0;
    counters->TxERR = 0;
    counters->RxERR = 0;
    counters->MissPkt = 0;
    counters->FAE = 0;
    counters->Tx1Col = 0;
    counters->TxMCol = 0;
    counters->RxOkPhy = 0;
    counters->RxOkBrd = 0;
    counters->RxOkMul = 0;
    counters->TxAbt = 0;
    counters->TxUndrn = 0;
}

static void RTL8139TallyCounters_physical_memory_write(target_phys_addr_t tc_addr, RTL8139TallyCounters* tally_counters)
{
    uint16_t val16;
    uint32_t val32;
    uint64_t val64;

    val64 = cpu_to_le64(tally_counters->TxOk);
    cpu_physical_memory_write(tc_addr + 0,    (uint8_t *)&val64, 8);

    val64 = cpu_to_le64(tally_counters->RxOk);
    cpu_physical_memory_write(tc_addr + 8,    (uint8_t *)&val64, 8);

    val64 = cpu_to_le64(tally_counters->TxERR);
    cpu_physical_memory_write(tc_addr + 16,    (uint8_t *)&val64, 8);

    val32 = cpu_to_le32(tally_counters->RxERR);
    cpu_physical_memory_write(tc_addr + 24,    (uint8_t *)&val32, 4);

    val16 = cpu_to_le16(tally_counters->MissPkt);
    cpu_physical_memory_write(tc_addr + 28,    (uint8_t *)&val16, 2);

    val16 = cpu_to_le16(tally_counters->FAE);
    cpu_physical_memory_write(tc_addr + 30,    (uint8_t *)&val16, 2);

    val32 = cpu_to_le32(tally_counters->Tx1Col);
    cpu_physical_memory_write(tc_addr + 32,    (uint8_t *)&val32, 4);

    val32 = cpu_to_le32(tally_counters->TxMCol);
    cpu_physical_memory_write(tc_addr + 36,    (uint8_t *)&val32, 4);

    val64 = cpu_to_le64(tally_counters->RxOkPhy);
    cpu_physical_memory_write(tc_addr + 40,    (uint8_t *)&val64, 8);

    val64 = cpu_to_le64(tally_counters->RxOkBrd);
    cpu_physical_memory_write(tc_addr + 48,    (uint8_t *)&val64, 8);

    val32 = cpu_to_le32(tally_counters->RxOkMul);
    cpu_physical_memory_write(tc_addr + 56,    (uint8_t *)&val32, 4);

    val16 = cpu_to_le16(tally_counters->TxAbt);
    cpu_physical_memory_write(tc_addr + 60,    (uint8_t *)&val16, 2);

    val16 = cpu_to_le16(tally_counters->TxUndrn);
    cpu_physical_memory_write(tc_addr + 62,    (uint8_t *)&val16, 2);
}

/* Loads values of tally counters from VM state file */

static const VMStateDescription vmstate_tally_counters = {
    .name = "tally_counters",
    .version_id = 1,
    .minimum_version_id = 1,
    .minimum_version_id_old = 1,
    .fields      = (VMStateField []) {
        VMSTATE_UINT64(TxOk, RTL8139TallyCounters),
        VMSTATE_UINT64(RxOk, RTL8139TallyCounters),
        VMSTATE_UINT64(TxERR, RTL8139TallyCounters),
        VMSTATE_UINT32(RxERR, RTL8139TallyCounters),
        VMSTATE_UINT16(MissPkt, RTL8139TallyCounters),
        VMSTATE_UINT16(FAE, RTL8139TallyCounters),
        VMSTATE_UINT32(Tx1Col, RTL8139TallyCounters),
        VMSTATE_UINT32(TxMCol, RTL8139TallyCounters),
        VMSTATE_UINT64(RxOkPhy, RTL8139TallyCounters),
        VMSTATE_UINT64(RxOkBrd, RTL8139TallyCounters),
        VMSTATE_UINT16(TxAbt, RTL8139TallyCounters),
        VMSTATE_UINT16(TxUndrn, RTL8139TallyCounters),
        VMSTATE_END_OF_LIST()
    }
};

static void rtl8139_ChipCmd_write(RTL8139State *s, uint32_t val)
{
    val &= 0xff;

    DPRINTF("ChipCmd write val=0x%08x\n", val);

    if (val & CmdReset)
    {
        DPRINTF("ChipCmd reset\n");
        rtl8139_reset(&s->dev.qdev);
    }
    if (val & CmdRxEnb)
    {
        DPRINTF("ChipCmd enable receiver\n");

        s->currCPlusRxDesc = 0;
    }
    if (val & CmdTxEnb)
    {
        DPRINTF("ChipCmd enable transmitter\n");

        s->currCPlusTxDesc = 0;
    }

    /* mask unwritable bits */
    val = SET_MASKED(val, 0xe3, s->bChipCmdState);

    /* Deassert reset pin before next read */
    val &= ~CmdReset;

    s->bChipCmdState = val;
}

static int rtl8139_RxBufferEmpty(RTL8139State *s)
{
    int unread = MOD2(s->RxBufferSize + s->RxBufAddr - s->RxBufPtr, s->RxBufferSize);

    if (unread != 0)
    {
        DPRINTF("receiver buffer data available 0x%04x\n", unread);
        return 0;
    }

    DPRINTF("receiver buffer is empty\n");

    return 1;
}

static uint32_t rtl8139_ChipCmd_read(RTL8139State *s)
{
    uint32_t ret = s->bChipCmdState;

    if (rtl8139_RxBufferEmpty(s))
        ret |= RxBufEmpty;

    DPRINTF("ChipCmd read val=0x%04x\n", ret);

    return ret;
}

static void rtl8139_CpCmd_write(RTL8139State *s, uint32_t val)
{
    val &= 0xffff;

    DPRINTF("C+ command register write(w) val=0x%04x\n", val);

    s->cplus_enabled = 1;

    /* mask unwritable bits */
    val = SET_MASKED(val, 0xff84, s->CpCmd);

    s->CpCmd = val;
}

static uint32_t rtl8139_CpCmd_read(RTL8139State *s)
{
    uint32_t ret = s->CpCmd;

    DPRINTF("C+ command register read(w) val=0x%04x\n", ret);

    return ret;
}

static void rtl8139_IntrMitigate_write(RTL8139State *s, uint32_t val)
{
    DPRINTF("C+ IntrMitigate register write(w) val=0x%04x\n", val);
}

static uint32_t rtl8139_IntrMitigate_read(RTL8139State *s)
{
    uint32_t ret = 0;

    DPRINTF("C+ IntrMitigate register read(w) val=0x%04x\n", ret);

    return ret;
}

static int rtl8139_config_writable(RTL8139State *s)
{
    if (s->Cfg9346 & Cfg9346_Unlock)
    {
        return 1;
    }

    DPRINTF("Configuration registers are write-protected\n");

    return 0;
}

static void rtl8139_BasicModeCtrl_write(RTL8139State *s, uint32_t val)
{
    val &= 0xffff;

    DPRINTF("BasicModeCtrl register write(w) val=0x%04x\n", val);

    /* mask unwritable bits */
    uint32_t mask = 0x4cff;

    if (1 || !rtl8139_config_writable(s))
    {
        /* Speed setting and autonegotiation enable bits are read-only */
        mask |= 0x3000;
        /* Duplex mode setting is read-only */
        mask |= 0x0100;
    }

    val = SET_MASKED(val, mask, s->BasicModeCtrl);

    s->BasicModeCtrl = val;
}

static uint32_t rtl8139_BasicModeCtrl_read(RTL8139State *s)
{
    uint32_t ret = s->BasicModeCtrl;

    DPRINTF("BasicModeCtrl register read(w) val=0x%04x\n", ret);

    return ret;
}

static void rtl8139_BasicModeStatus_write(RTL8139State *s, uint32_t val)
{
    val &= 0xffff;

    DPRINTF("BasicModeStatus register write(w) val=0x%04x\n", val);

    /* mask unwritable bits */
    val = SET_MASKED(val, 0xff3f, s->BasicModeStatus);

    s->BasicModeStatus = val;
}

static uint32_t rtl8139_BasicModeStatus_read(RTL8139State *s)
{
    uint32_t ret = s->BasicModeStatus;

    DPRINTF("BasicModeStatus register read(w) val=0x%04x\n", ret);

    return ret;
}

static void rtl8139_Cfg9346_write(RTL8139State *s, uint32_t val)
{
    val &= 0xff;

    DPRINTF("Cfg9346 write val=0x%02x\n", val);

    /* mask unwritable bits */
    val = SET_MASKED(val, 0x31, s->Cfg9346);

    uint32_t opmode = val & 0xc0;
    uint32_t eeprom_val = val & 0xf;

    if (opmode == 0x80) {
        /* eeprom access */
        int eecs = (eeprom_val & 0x08)?1:0;
        int eesk = (eeprom_val & 0x04)?1:0;
        int eedi = (eeprom_val & 0x02)?1:0;
        prom9346_set_wire(s, eecs, eesk, eedi);
    } else if (opmode == 0x40) {
        /* Reset.  */
        val = 0;
        rtl8139_reset(&s->dev.qdev);
    }

    s->Cfg9346 = val;
}

static uint32_t rtl8139_Cfg9346_read(RTL8139State *s)
{
    uint32_t ret = s->Cfg9346;

    uint32_t opmode = ret & 0xc0;

    if (opmode == 0x80)
    {
        /* eeprom access */
        int eedo = prom9346_get_wire(s);
        if (eedo)
        {
            ret |=  0x01;
        }
        else
        {
            ret &= ~0x01;
        }
    }

    DPRINTF("Cfg9346 read val=0x%02x\n", ret);

    return ret;
}

static void rtl8139_Config0_write(RTL8139State *s, uint32_t val)
{
    val &= 0xff;

    DPRINTF("Config0 write val=0x%02x\n", val);

    if (!rtl8139_config_writable(s)) {
        return;
    }

    /* mask unwritable bits */
    val = SET_MASKED(val, 0xf8, s->Config0);

    s->Config0 = val;
}

static uint32_t rtl8139_Config0_read(RTL8139State *s)
{
    uint32_t ret = s->Config0;

    DPRINTF("Config0 read val=0x%02x\n", ret);

    return ret;
}

static void rtl8139_Config1_write(RTL8139State *s, uint32_t val)
{
    val &= 0xff;

    DPRINTF("Config1 write val=0x%02x\n", val);

    if (!rtl8139_config_writable(s)) {
        return;
    }

    /* mask unwritable bits */
    val = SET_MASKED(val, 0xC, s->Config1);

    s->Config1 = val;
}

static uint32_t rtl8139_Config1_read(RTL8139State *s)
{
    uint32_t ret = s->Config1;

    DPRINTF("Config1 read val=0x%02x\n", ret);

    return ret;
}

static void rtl8139_Config3_write(RTL8139State *s, uint32_t val)
{
    val &= 0xff;

    DPRINTF("Config3 write val=0x%02x\n", val);

    if (!rtl8139_config_writable(s)) {
        return;
    }

    /* mask unwritable bits */
    val = SET_MASKED(val, 0x8F, s->Config3);

    s->Config3 = val;
}

static uint32_t rtl8139_Config3_read(RTL8139State *s)
{
    uint32_t ret = s->Config3;

    DPRINTF("Config3 read val=0x%02x\n", ret);

    return ret;
}

static void rtl8139_Config4_write(RTL8139State *s, uint32_t val)
{
    val &= 0xff;

    DPRINTF("Config4 write val=0x%02x\n", val);

    if (!rtl8139_config_writable(s)) {
        return;
    }

    /* mask unwritable bits */
    val = SET_MASKED(val, 0x0a, s->Config4);

    s->Config4 = val;
}

static uint32_t rtl8139_Config4_read(RTL8139State *s)
{
    uint32_t ret = s->Config4;

    DPRINTF("Config4 read val=0x%02x\n", ret);

    return ret;
}

static void rtl8139_Config5_write(RTL8139State *s, uint32_t val)
{
    val &= 0xff;

    DPRINTF("Config5 write val=0x%02x\n", val);

    /* mask unwritable bits */
    val = SET_MASKED(val, 0x80, s->Config5);

    s->Config5 = val;
}

static uint32_t rtl8139_Config5_read(RTL8139State *s)
{
    uint32_t ret = s->Config5;

    DPRINTF("Config5 read val=0x%02x\n", ret);

    return ret;
}

static void rtl8139_TxConfig_write(RTL8139State *s, uint32_t val)
{
    if (!rtl8139_transmitter_enabled(s))
    {
        DPRINTF("transmitter disabled; no TxConfig write val=0x%08x\n", val);
        return;
    }

    DPRINTF("TxConfig write val=0x%08x\n", val);

    val = SET_MASKED(val, TxVersionMask | 0x8070f80f, s->TxConfig);

    s->TxConfig = val;
}

static void rtl8139_TxConfig_writeb(RTL8139State *s, uint32_t val)
{
    DPRINTF("RTL8139C TxConfig via write(b) val=0x%02x\n", val);

    uint32_t tc = s->TxConfig;
    tc &= 0xFFFFFF00;
    tc |= (val & 0x000000FF);
    rtl8139_TxConfig_write(s, tc);
}

static uint32_t rtl8139_TxConfig_read(RTL8139State *s)
{
    uint32_t ret = s->TxConfig;

    DPRINTF("TxConfig read val=0x%04x\n", ret);

    return ret;
}

static void rtl8139_RxConfig_write(RTL8139State *s, uint32_t val)
{
    DPRINTF("RxConfig write val=0x%08x\n", val);

    /* mask unwritable bits */
    val = SET_MASKED(val, 0xf0fc0040, s->RxConfig);

    s->RxConfig = val;

    /* reset buffer size and read/write pointers */
    rtl8139_reset_rxring(s, 8192 << ((s->RxConfig >> 11) & 0x3));

    DPRINTF("RxConfig write reset buffer size to %d\n", s->RxBufferSize);
}

static uint32_t rtl8139_RxConfig_read(RTL8139State *s)
{
    uint32_t ret = s->RxConfig;

    DPRINTF("RxConfig read val=0x%08x\n", ret);

    return ret;
}

static void rtl8139_transfer_frame(RTL8139State *s, uint8_t *buf, int size,
    int do_interrupt, const uint8_t *dot1q_buf)
{
    struct iovec *iov = NULL;

    if (!size)
    {
        DPRINTF("+++ empty ethernet frame\n");
        return;
    }

    if (dot1q_buf && size >= ETHER_ADDR_LEN * 2) {
        iov = (struct iovec[3]) {
            { .iov_base = buf, .iov_len = ETHER_ADDR_LEN * 2 },
            { .iov_base = (void *) dot1q_buf, .iov_len = VLAN_HLEN },
            { .iov_base = buf + ETHER_ADDR_LEN * 2,
                .iov_len = size - ETHER_ADDR_LEN * 2 },
        };
    }

    if (TxLoopBack == (s->TxConfig & TxLoopBack))
    {
        size_t buf2_size;
        uint8_t *buf2;

        if (iov) {
            buf2_size = iov_size(iov, 3);
            buf2 = qemu_malloc(buf2_size);
            iov_to_buf(iov, 3, buf2, 0, buf2_size);
            buf = buf2;
        }

        DPRINTF("+++ transmit loopback mode\n");
        rtl8139_do_receive(&s->nic->nc, buf, size, do_interrupt);

        if (iov) {
            qemu_free(buf2);
        }
    }
    else
    {
        if (iov) {
            qemu_sendv_packet(&s->nic->nc, iov, 3);
        } else {
            qemu_send_packet(&s->nic->nc, buf, size);
        }
    }
}

static int rtl8139_transmit_one(RTL8139State *s, int descriptor)
{
    if (!rtl8139_transmitter_enabled(s))
    {
        DPRINTF("+++ cannot transmit from descriptor %d: transmitter "
            "disabled\n", descriptor);
        return 0;
    }

    if (s->TxStatus[descriptor] & TxHostOwns)
    {
        DPRINTF("+++ cannot transmit from descriptor %d: owned by host "
            "(%08x)\n", descriptor, s->TxStatus[descriptor]);
        return 0;
    }

    DPRINTF("+++ transmitting from descriptor %d\n", descriptor);

    int txsize = s->TxStatus[descriptor] & 0x1fff;
    uint8_t txbuffer[0x2000];

    DPRINTF("+++ transmit reading %d bytes from host memory at 0x%08x\n",
        txsize, s->TxAddr[descriptor]);

    cpu_physical_memory_read(s->TxAddr[descriptor], txbuffer, txsize);

    /* Mark descriptor as transferred */
    s->TxStatus[descriptor] |= TxHostOwns;
    s->TxStatus[descriptor] |= TxStatOK;

    rtl8139_transfer_frame(s, txbuffer, txsize, 0, NULL);

    DPRINTF("+++ transmitted %d bytes from descriptor %d\n", txsize,
        descriptor);

    /* update interrupt */
    s->IntrStatus |= TxOK;
    rtl8139_update_irq(s);

    return 1;
}

/* structures and macros for task offloading */
typedef struct ip_header
{
    uint8_t  ip_ver_len;    /* version and header length */
    uint8_t  ip_tos;        /* type of service */
    uint16_t ip_len;        /* total length */
    uint16_t ip_id;         /* identification */
    uint16_t ip_off;        /* fragment offset field */
    uint8_t  ip_ttl;        /* time to live */
    uint8_t  ip_p;          /* protocol */
    uint16_t ip_sum;        /* checksum */
    uint32_t ip_src,ip_dst; /* source and dest address */
} ip_header;

#define IP_HEADER_VERSION_4 4
#define IP_HEADER_VERSION(ip) ((ip->ip_ver_len >> 4)&0xf)
#define IP_HEADER_LENGTH(ip) (((ip->ip_ver_len)&0xf) << 2)

typedef struct tcp_header
{
    uint16_t th_sport;		/* source port */
    uint16_t th_dport;		/* destination port */
    uint32_t th_seq;			/* sequence number */
    uint32_t th_ack;			/* acknowledgement number */
    uint16_t th_offset_flags; /* data offset, reserved 6 bits, TCP protocol flags */
    uint16_t th_win;			/* window */
    uint16_t th_sum;			/* checksum */
    uint16_t th_urp;			/* urgent pointer */
} tcp_header;

typedef struct udp_header
{
    uint16_t uh_sport; /* source port */
    uint16_t uh_dport; /* destination port */
    uint16_t uh_ulen;  /* udp length */
    uint16_t uh_sum;   /* udp checksum */
} udp_header;

typedef struct ip_pseudo_header
{
    uint32_t ip_src;
    uint32_t ip_dst;
    uint8_t  zeros;
    uint8_t  ip_proto;
    uint16_t ip_payload;
} ip_pseudo_header;

#define IP_PROTO_TCP 6
#define IP_PROTO_UDP 17

#define TCP_HEADER_DATA_OFFSET(tcp) (((be16_to_cpu(tcp->th_offset_flags) >> 12)&0xf) << 2)
#define TCP_FLAGS_ONLY(flags) ((flags)&0x3f)
#define TCP_HEADER_FLAGS(tcp) TCP_FLAGS_ONLY(be16_to_cpu(tcp->th_offset_flags))

#define TCP_HEADER_CLEAR_FLAGS(tcp, off) ((tcp)->th_offset_flags &= cpu_to_be16(~TCP_FLAGS_ONLY(off)))

#define TCP_FLAG_FIN  0x01
#define TCP_FLAG_PUSH 0x08

/* produces ones' complement sum of data */
static uint16_t ones_complement_sum(uint8_t *data, size_t len)
{
    uint32_t result = 0;

    for (; len > 1; data+=2, len-=2)
    {
        result += *(uint16_t*)data;
    }

    /* add the remainder byte */
    if (len)
    {
        uint8_t odd[2] = {*data, 0};
        result += *(uint16_t*)odd;
    }

    while (result>>16)
        result = (result & 0xffff) + (result >> 16);

    return result;
}

static uint16_t ip_checksum(void *data, size_t len)
{
    return ~ones_complement_sum((uint8_t*)data, len);
}

static int rtl8139_cplus_transmit_one(RTL8139State *s)
{
    if (!rtl8139_transmitter_enabled(s))
    {
        DPRINTF("+++ C+ mode: transmitter disabled\n");
        return 0;
    }

    if (!rtl8139_cp_transmitter_enabled(s))
    {
        DPRINTF("+++ C+ mode: C+ transmitter disabled\n");
        return 0 ;
    }

    int descriptor = s->currCPlusTxDesc;

    target_phys_addr_t cplus_tx_ring_desc =
        rtl8139_addr64(s->TxAddr[0], s->TxAddr[1]);

    /* Normal priority ring */
    cplus_tx_ring_desc += 16 * descriptor;

    DPRINTF("+++ C+ mode reading TX descriptor %d from host memory at "
        "%08x0x%08x = 0x"TARGET_FMT_plx"\n", descriptor, s->TxAddr[1],
        s->TxAddr[0], cplus_tx_ring_desc);

    uint32_t val, txdw0,txdw1,txbufLO,txbufHI;

    cpu_physical_memory_read(cplus_tx_ring_desc,    (uint8_t *)&val, 4);
    txdw0 = le32_to_cpu(val);
    cpu_physical_memory_read(cplus_tx_ring_desc+4,  (uint8_t *)&val, 4);
    txdw1 = le32_to_cpu(val);
    cpu_physical_memory_read(cplus_tx_ring_desc+8,  (uint8_t *)&val, 4);
    txbufLO = le32_to_cpu(val);
    cpu_physical_memory_read(cplus_tx_ring_desc+12, (uint8_t *)&val, 4);
    txbufHI = le32_to_cpu(val);

    DPRINTF("+++ C+ mode TX descriptor %d %08x %08x %08x %08x\n", descriptor,
        txdw0, txdw1, txbufLO, txbufHI);

/* w0 ownership flag */
#define CP_TX_OWN (1<<31)
/* w0 end of ring flag */
#define CP_TX_EOR (1<<30)
/* first segment of received packet flag */
#define CP_TX_FS (1<<29)
/* last segment of received packet flag */
#define CP_TX_LS (1<<28)
/* large send packet flag */
#define CP_TX_LGSEN (1<<27)
/* large send MSS mask, bits 16...25 */
#define CP_TC_LGSEN_MSS_MASK ((1 << 12) - 1)

/* IP checksum offload flag */
#define CP_TX_IPCS (1<<18)
/* UDP checksum offload flag */
#define CP_TX_UDPCS (1<<17)
/* TCP checksum offload flag */
#define CP_TX_TCPCS (1<<16)

/* w0 bits 0...15 : buffer size */
#define CP_TX_BUFFER_SIZE (1<<16)
#define CP_TX_BUFFER_SIZE_MASK (CP_TX_BUFFER_SIZE - 1)
/* w1 add tag flag */
#define CP_TX_TAGC (1<<17)
/* w1 bits 0...15 : VLAN tag (big endian) */
#define CP_TX_VLAN_TAG_MASK ((1<<16) - 1)
/* w2 low  32bit of Rx buffer ptr */
/* w3 high 32bit of Rx buffer ptr */

/* set after transmission */
/* FIFO underrun flag */
#define CP_TX_STATUS_UNF (1<<25)
/* transmit error summary flag, valid if set any of three below */
#define CP_TX_STATUS_TES (1<<23)
/* out-of-window collision flag */
#define CP_TX_STATUS_OWC (1<<22)
/* link failure flag */
#define CP_TX_STATUS_LNKF (1<<21)
/* excessive collisions flag */
#define CP_TX_STATUS_EXC (1<<20)

    if (!(txdw0 & CP_TX_OWN))
    {
        DPRINTF("C+ Tx mode : descriptor %d is owned by host\n", descriptor);
        return 0 ;
    }

    DPRINTF("+++ C+ Tx mode : transmitting from descriptor %d\n", descriptor);

    if (txdw0 & CP_TX_FS)
    {
        DPRINTF("+++ C+ Tx mode : descriptor %d is first segment "
            "descriptor\n", descriptor);

        /* reset internal buffer offset */
        s->cplus_txbuffer_offset = 0;
    }

    int txsize = txdw0 & CP_TX_BUFFER_SIZE_MASK;
    target_phys_addr_t tx_addr = rtl8139_addr64(txbufLO, txbufHI);

    /* make sure we have enough space to assemble the packet */
    if (!s->cplus_txbuffer)
    {
        s->cplus_txbuffer_len = CP_TX_BUFFER_SIZE;
        s->cplus_txbuffer = qemu_malloc(s->cplus_txbuffer_len);
        s->cplus_txbuffer_offset = 0;

        DPRINTF("+++ C+ mode transmission buffer allocated space %d\n",
            s->cplus_txbuffer_len);
    }

    while (s->cplus_txbuffer && s->cplus_txbuffer_offset + txsize >= s->cplus_txbuffer_len)
    {
        s->cplus_txbuffer_len += CP_TX_BUFFER_SIZE;
        s->cplus_txbuffer = qemu_realloc(s->cplus_txbuffer, s->cplus_txbuffer_len);

        DPRINTF("+++ C+ mode transmission buffer space changed to %d\n",
            s->cplus_txbuffer_len);
    }

    if (!s->cplus_txbuffer)
    {
        /* out of memory */

        DPRINTF("+++ C+ mode transmiter failed to reallocate %d bytes\n",
            s->cplus_txbuffer_len);

        /* update tally counter */
        ++s->tally_counters.TxERR;
        ++s->tally_counters.TxAbt;

        return 0;
    }

    /* append more data to the packet */

    DPRINTF("+++ C+ mode transmit reading %d bytes from host memory at "
        TARGET_FMT_plx" to offset %d\n", txsize, tx_addr,
        s->cplus_txbuffer_offset);

    cpu_physical_memory_read(tx_addr, s->cplus_txbuffer + s->cplus_txbuffer_offset, txsize);
    s->cplus_txbuffer_offset += txsize;

    /* seek to next Rx descriptor */
    if (txdw0 & CP_TX_EOR)
    {
        s->currCPlusTxDesc = 0;
    }
    else
    {
        ++s->currCPlusTxDesc;
        if (s->currCPlusTxDesc >= 64)
            s->currCPlusTxDesc = 0;
    }

    /* transfer ownership to target */
    txdw0 &= ~CP_RX_OWN;

    /* reset error indicator bits */
    txdw0 &= ~CP_TX_STATUS_UNF;
    txdw0 &= ~CP_TX_STATUS_TES;
    txdw0 &= ~CP_TX_STATUS_OWC;
    txdw0 &= ~CP_TX_STATUS_LNKF;
    txdw0 &= ~CP_TX_STATUS_EXC;

    /* update ring data */
    val = cpu_to_le32(txdw0);
    cpu_physical_memory_write(cplus_tx_ring_desc,    (uint8_t *)&val, 4);

    /* Now decide if descriptor being processed is holding the last segment of packet */
    if (txdw0 & CP_TX_LS)
    {
        uint8_t dot1q_buffer_space[VLAN_HLEN];
        uint16_t *dot1q_buffer;

        DPRINTF("+++ C+ Tx mode : descriptor %d is last segment descriptor\n",
            descriptor);

        /* can transfer fully assembled packet */

        uint8_t *saved_buffer  = s->cplus_txbuffer;
        int      saved_size    = s->cplus_txbuffer_offset;
        int      saved_buffer_len = s->cplus_txbuffer_len;

        /* create vlan tag */
        if (txdw1 & CP_TX_TAGC) {
            /* the vlan tag is in BE byte order in the descriptor
             * BE + le_to_cpu() + ~swap()~ = cpu */
            DPRINTF("+++ C+ Tx mode : inserting vlan tag with ""tci: %u\n",
                bswap16(txdw1 & CP_TX_VLAN_TAG_MASK));

            dot1q_buffer = (uint16_t *) dot1q_buffer_space;
            dot1q_buffer[0] = cpu_to_be16(ETH_P_8021Q);
            /* BE + le_to_cpu() + ~cpu_to_le()~ = BE */
            dot1q_buffer[1] = cpu_to_le16(txdw1 & CP_TX_VLAN_TAG_MASK);
        } else {
            dot1q_buffer = NULL;
        }

        /* reset the card space to protect from recursive call */
        s->cplus_txbuffer = NULL;
        s->cplus_txbuffer_offset = 0;
        s->cplus_txbuffer_len = 0;

        if (txdw0 & (CP_TX_IPCS | CP_TX_UDPCS | CP_TX_TCPCS | CP_TX_LGSEN))
        {
            DPRINTF("+++ C+ mode offloaded task checksum\n");

            /* ip packet header */
            ip_header *ip = NULL;
            int hlen = 0;
            uint8_t  ip_protocol = 0;
            uint16_t ip_data_len = 0;

            uint8_t *eth_payload_data = NULL;
            size_t   eth_payload_len  = 0;

            int proto = be16_to_cpu(*(uint16_t *)(saved_buffer + 12));
            if (proto == ETH_P_IP)
            {
                DPRINTF("+++ C+ mode has IP packet\n");

                /* not aligned */
                eth_payload_data = saved_buffer + ETH_HLEN;
                eth_payload_len  = saved_size   - ETH_HLEN;

                ip = (ip_header*)eth_payload_data;

                if (IP_HEADER_VERSION(ip) != IP_HEADER_VERSION_4) {
                    DPRINTF("+++ C+ mode packet has bad IP version %d "
                        "expected %d\n", IP_HEADER_VERSION(ip),
                        IP_HEADER_VERSION_4);
                    ip = NULL;
                } else {
                    hlen = IP_HEADER_LENGTH(ip);
                    ip_protocol = ip->ip_p;
                    ip_data_len = be16_to_cpu(ip->ip_len) - hlen;
                }
            }

            if (ip)
            {
                if (txdw0 & CP_TX_IPCS)
                {
                    DPRINTF("+++ C+ mode need IP checksum\n");

                    if (hlen<sizeof(ip_header) || hlen>eth_payload_len) {/* min header length */
                        /* bad packet header len */
                        /* or packet too short */
                    }
                    else
                    {
                        ip->ip_sum = 0;
                        ip->ip_sum = ip_checksum(ip, hlen);
                        DPRINTF("+++ C+ mode IP header len=%d checksum=%04x\n",
                            hlen, ip->ip_sum);
                    }
                }

                if ((txdw0 & CP_TX_LGSEN) && ip_protocol == IP_PROTO_TCP)
                {
                    int large_send_mss = (txdw0 >> 16) & CP_TC_LGSEN_MSS_MASK;

                    DPRINTF("+++ C+ mode offloaded task TSO MTU=%d IP data %d "
                        "frame data %d specified MSS=%d\n", ETH_MTU,
                        ip_data_len, saved_size - ETH_HLEN, large_send_mss);

                    int tcp_send_offset = 0;
                    int send_count = 0;

                    /* maximum IP header length is 60 bytes */
                    uint8_t saved_ip_header[60];

                    /* save IP header template; data area is used in tcp checksum calculation */
                    memcpy(saved_ip_header, eth_payload_data, hlen);

                    /* a placeholder for checksum calculation routine in tcp case */
                    uint8_t *data_to_checksum     = eth_payload_data + hlen - 12;
                    //                    size_t   data_to_checksum_len = eth_payload_len  - hlen + 12;

                    /* pointer to TCP header */
                    tcp_header *p_tcp_hdr = (tcp_header*)(eth_payload_data + hlen);

                    int tcp_hlen = TCP_HEADER_DATA_OFFSET(p_tcp_hdr);

                    /* ETH_MTU = ip header len + tcp header len + payload */
                    int tcp_data_len = ip_data_len - tcp_hlen;
                    int tcp_chunk_size = ETH_MTU - hlen - tcp_hlen;

                    DPRINTF("+++ C+ mode TSO IP data len %d TCP hlen %d TCP "
                        "data len %d TCP chunk size %d\n", ip_data_len,
                        tcp_hlen, tcp_data_len, tcp_chunk_size);

                    /* note the cycle below overwrites IP header data,
                       but restores it from saved_ip_header before sending packet */

                    int is_last_frame = 0;

                    for (tcp_send_offset = 0; tcp_send_offset < tcp_data_len; tcp_send_offset += tcp_chunk_size)
                    {
                        uint16_t chunk_size = tcp_chunk_size;

                        /* check if this is the last frame */
                        if (tcp_send_offset + tcp_chunk_size >= tcp_data_len)
                        {
                            is_last_frame = 1;
                            chunk_size = tcp_data_len - tcp_send_offset;
                        }

                        DPRINTF("+++ C+ mode TSO TCP seqno %08x\n",
                            be32_to_cpu(p_tcp_hdr->th_seq));

                        /* add 4 TCP pseudoheader fields */
                        /* copy IP source and destination fields */
                        memcpy(data_to_checksum, saved_ip_header + 12, 8);

                        DPRINTF("+++ C+ mode TSO calculating TCP checksum for "
                            "packet with %d bytes data\n", tcp_hlen +
                            chunk_size);

                        if (tcp_send_offset)
                        {
                            memcpy((uint8_t*)p_tcp_hdr + tcp_hlen, (uint8_t*)p_tcp_hdr + tcp_hlen + tcp_send_offset, chunk_size);
                        }

                        /* keep PUSH and FIN flags only for the last frame */
                        if (!is_last_frame)
                        {
                            TCP_HEADER_CLEAR_FLAGS(p_tcp_hdr, TCP_FLAG_PUSH|TCP_FLAG_FIN);
                        }

                        /* recalculate TCP checksum */
                        ip_pseudo_header *p_tcpip_hdr = (ip_pseudo_header *)data_to_checksum;
                        p_tcpip_hdr->zeros      = 0;
                        p_tcpip_hdr->ip_proto   = IP_PROTO_TCP;
                        p_tcpip_hdr->ip_payload = cpu_to_be16(tcp_hlen + chunk_size);

                        p_tcp_hdr->th_sum = 0;

                        int tcp_checksum = ip_checksum(data_to_checksum, tcp_hlen + chunk_size + 12);
                        DPRINTF("+++ C+ mode TSO TCP checksum %04x\n",
                            tcp_checksum);

                        p_tcp_hdr->th_sum = tcp_checksum;

                        /* restore IP header */
                        memcpy(eth_payload_data, saved_ip_header, hlen);

                        /* set IP data length and recalculate IP checksum */
                        ip->ip_len = cpu_to_be16(hlen + tcp_hlen + chunk_size);

                        /* increment IP id for subsequent frames */
                        ip->ip_id = cpu_to_be16(tcp_send_offset/tcp_chunk_size + be16_to_cpu(ip->ip_id));

                        ip->ip_sum = 0;
                        ip->ip_sum = ip_checksum(eth_payload_data, hlen);
                        DPRINTF("+++ C+ mode TSO IP header len=%d "
                            "checksum=%04x\n", hlen, ip->ip_sum);

                        int tso_send_size = ETH_HLEN + hlen + tcp_hlen + chunk_size;
                        DPRINTF("+++ C+ mode TSO transferring packet size "
                            "%d\n", tso_send_size);
                        rtl8139_transfer_frame(s, saved_buffer, tso_send_size,
                            0, (uint8_t *) dot1q_buffer);

                        /* add transferred count to TCP sequence number */
                        p_tcp_hdr->th_seq = cpu_to_be32(chunk_size + be32_to_cpu(p_tcp_hdr->th_seq));
                        ++send_count;
                    }

                    /* Stop sending this frame */
                    saved_size = 0;
                }
                else if (txdw0 & (CP_TX_TCPCS|CP_TX_UDPCS))
                {
                    DPRINTF("+++ C+ mode need TCP or UDP checksum\n");

                    /* maximum IP header length is 60 bytes */
                    uint8_t saved_ip_header[60];
                    memcpy(saved_ip_header, eth_payload_data, hlen);

                    uint8_t *data_to_checksum     = eth_payload_data + hlen - 12;
                    //                    size_t   data_to_checksum_len = eth_payload_len  - hlen + 12;

                    /* add 4 TCP pseudoheader fields */
                    /* copy IP source and destination fields */
                    memcpy(data_to_checksum, saved_ip_header + 12, 8);

                    if ((txdw0 & CP_TX_TCPCS) && ip_protocol == IP_PROTO_TCP)
                    {
                        DPRINTF("+++ C+ mode calculating TCP checksum for "
                            "packet with %d bytes data\n", ip_data_len);

                        ip_pseudo_header *p_tcpip_hdr = (ip_pseudo_header *)data_to_checksum;
                        p_tcpip_hdr->zeros      = 0;
                        p_tcpip_hdr->ip_proto   = IP_PROTO_TCP;
                        p_tcpip_hdr->ip_payload = cpu_to_be16(ip_data_len);

                        tcp_header* p_tcp_hdr = (tcp_header *) (data_to_checksum+12);

                        p_tcp_hdr->th_sum = 0;

                        int tcp_checksum = ip_checksum(data_to_checksum, ip_data_len + 12);
                        DPRINTF("+++ C+ mode TCP checksum %04x\n",
                            tcp_checksum);

                        p_tcp_hdr->th_sum = tcp_checksum;
                    }
                    else if ((txdw0 & CP_TX_UDPCS) && ip_protocol == IP_PROTO_UDP)
                    {
                        DPRINTF("+++ C+ mode calculating UDP checksum for "
                            "packet with %d bytes data\n", ip_data_len);

                        ip_pseudo_header *p_udpip_hdr = (ip_pseudo_header *)data_to_checksum;
                        p_udpip_hdr->zeros      = 0;
                        p_udpip_hdr->ip_proto   = IP_PROTO_UDP;
                        p_udpip_hdr->ip_payload = cpu_to_be16(ip_data_len);

                        udp_header *p_udp_hdr = (udp_header *) (data_to_checksum+12);

                        p_udp_hdr->uh_sum = 0;

                        int udp_checksum = ip_checksum(data_to_checksum, ip_data_len + 12);
                        DPRINTF("+++ C+ mode UDP checksum %04x\n",
                            udp_checksum);

                        p_udp_hdr->uh_sum = udp_checksum;
                    }

                    /* restore IP header */
                    memcpy(eth_payload_data, saved_ip_header, hlen);
                }
            }
        }

        /* update tally counter */
        ++s->tally_counters.TxOk;

        DPRINTF("+++ C+ mode transmitting %d bytes packet\n", saved_size);

        rtl8139_transfer_frame(s, saved_buffer, saved_size, 1,
            (uint8_t *) dot1q_buffer);

        /* restore card space if there was no recursion and reset offset */
        if (!s->cplus_txbuffer)
        {
            s->cplus_txbuffer        = saved_buffer;
            s->cplus_txbuffer_len    = saved_buffer_len;
            s->cplus_txbuffer_offset = 0;
        }
        else
        {
            qemu_free(saved_buffer);
        }
    }
    else
    {
        DPRINTF("+++ C+ mode transmission continue to next descriptor\n");
    }

    return 1;
}

static void rtl8139_cplus_transmit(RTL8139State *s)
{
    int txcount = 0;

    while (rtl8139_cplus_transmit_one(s))
    {
        ++txcount;
    }

    /* Mark transfer completed */
    if (!txcount)
    {
        DPRINTF("C+ mode : transmitter queue stalled, current TxDesc = %d\n",
            s->currCPlusTxDesc);
    }
    else
    {
        /* update interrupt status */
        s->IntrStatus |= TxOK;
        rtl8139_update_irq(s);
    }
}

static void rtl8139_transmit(RTL8139State *s)
{
    int descriptor = s->currTxDesc, txcount = 0;

    /*while*/
    if (rtl8139_transmit_one(s, descriptor))
    {
        ++s->currTxDesc;
        s->currTxDesc %= 4;
        ++txcount;
    }

    /* Mark transfer completed */
    if (!txcount)
    {
        DPRINTF("transmitter queue stalled, current TxDesc = %d\n",
            s->currTxDesc);
    }
}

static void rtl8139_TxStatus_write(RTL8139State *s, uint32_t txRegOffset, uint32_t val)
{

    int descriptor = txRegOffset/4;

    /* handle C+ transmit mode register configuration */

    if (s->cplus_enabled)
    {
        DPRINTF("RTL8139C+ DTCCR write offset=0x%x val=0x%08x "
            "descriptor=%d\n", txRegOffset, val, descriptor);

        /* handle Dump Tally Counters command */
        s->TxStatus[descriptor] = val;

        if (descriptor == 0 && (val & 0x8))
        {
            target_phys_addr_t tc_addr = rtl8139_addr64(s->TxStatus[0] & ~0x3f, s->TxStatus[1]);

            /* dump tally counters to specified memory location */
            RTL8139TallyCounters_physical_memory_write( tc_addr, &s->tally_counters);

            /* mark dump completed */
            s->TxStatus[0] &= ~0x8;
        }

        return;
    }

    DPRINTF("TxStatus write offset=0x%x val=0x%08x descriptor=%d\n",
        txRegOffset, val, descriptor);

    /* mask only reserved bits */
    val &= ~0xff00c000; /* these bits are reset on write */
    val = SET_MASKED(val, 0x00c00000, s->TxStatus[descriptor]);

    s->TxStatus[descriptor] = val;

    /* attempt to start transmission */
    rtl8139_transmit(s);
}

static uint32_t rtl8139_TxStatus_read(RTL8139State *s, uint32_t txRegOffset)
{
    uint32_t ret = s->TxStatus[txRegOffset/4];

    DPRINTF("TxStatus read offset=0x%x val=0x%08x\n", txRegOffset, ret);

    return ret;
}

static uint16_t rtl8139_TSAD_read(RTL8139State *s)
{
    uint16_t ret = 0;

    /* Simulate TSAD, it is read only anyway */

    ret = ((s->TxStatus[3] & TxStatOK  )?TSAD_TOK3:0)
         |((s->TxStatus[2] & TxStatOK  )?TSAD_TOK2:0)
         |((s->TxStatus[1] & TxStatOK  )?TSAD_TOK1:0)
         |((s->TxStatus[0] & TxStatOK  )?TSAD_TOK0:0)

         |((s->TxStatus[3] & TxUnderrun)?TSAD_TUN3:0)
         |((s->TxStatus[2] & TxUnderrun)?TSAD_TUN2:0)
         |((s->TxStatus[1] & TxUnderrun)?TSAD_TUN1:0)
         |((s->TxStatus[0] & TxUnderrun)?TSAD_TUN0:0)

         |((s->TxStatus[3] & TxAborted )?TSAD_TABT3:0)
         |((s->TxStatus[2] & TxAborted )?TSAD_TABT2:0)
         |((s->TxStatus[1] & TxAborted )?TSAD_TABT1:0)
         |((s->TxStatus[0] & TxAborted )?TSAD_TABT0:0)

         |((s->TxStatus[3] & TxHostOwns )?TSAD_OWN3:0)
         |((s->TxStatus[2] & TxHostOwns )?TSAD_OWN2:0)
         |((s->TxStatus[1] & TxHostOwns )?TSAD_OWN1:0)
         |((s->TxStatus[0] & TxHostOwns )?TSAD_OWN0:0) ;


    DPRINTF("TSAD read val=0x%04x\n", ret);

    return ret;
}

static uint16_t rtl8139_CSCR_read(RTL8139State *s)
{
    uint16_t ret = s->CSCR;

    DPRINTF("CSCR read val=0x%04x\n", ret);

    return ret;
}

static void rtl8139_TxAddr_write(RTL8139State *s, uint32_t txAddrOffset, uint32_t val)
{
    DPRINTF("TxAddr write offset=0x%x val=0x%08x\n", txAddrOffset, val);

    s->TxAddr[txAddrOffset/4] = val;
}

static uint32_t rtl8139_TxAddr_read(RTL8139State *s, uint32_t txAddrOffset)
{
    uint32_t ret = s->TxAddr[txAddrOffset/4];

    DPRINTF("TxAddr read offset=0x%x val=0x%08x\n", txAddrOffset, ret);

    return ret;
}

static void rtl8139_RxBufPtr_write(RTL8139State *s, uint32_t val)
{
    DPRINTF("RxBufPtr write val=0x%04x\n", val);

    /* this value is off by 16 */
    s->RxBufPtr = MOD2(val + 0x10, s->RxBufferSize);

    DPRINTF(" CAPR write: rx buffer length %d head 0x%04x read 0x%04x\n",
        s->RxBufferSize, s->RxBufAddr, s->RxBufPtr);
}

static uint32_t rtl8139_RxBufPtr_read(RTL8139State *s)
{
    /* this value is off by 16 */
    uint32_t ret = s->RxBufPtr - 0x10;

    DPRINTF("RxBufPtr read val=0x%04x\n", ret);

    return ret;
}

static uint32_t rtl8139_RxBufAddr_read(RTL8139State *s)
{
    /* this value is NOT off by 16 */
    uint32_t ret = s->RxBufAddr;

    DPRINTF("RxBufAddr read val=0x%04x\n", ret);

    return ret;
}

static void rtl8139_RxBuf_write(RTL8139State *s, uint32_t val)
{
    DPRINTF("RxBuf write val=0x%08x\n", val);

    s->RxBuf = val;

    /* may need to reset rxring here */
}

static uint32_t rtl8139_RxBuf_read(RTL8139State *s)
{
    uint32_t ret = s->RxBuf;

    DPRINTF("RxBuf read val=0x%08x\n", ret);

    return ret;
}

static void rtl8139_IntrMask_write(RTL8139State *s, uint32_t val)
{
    DPRINTF("IntrMask write(w) val=0x%04x\n", val);

    /* mask unwritable bits */
    val = SET_MASKED(val, 0x1e00, s->IntrMask);

    s->IntrMask = val;

    rtl8139_set_next_tctr_time(s, qemu_get_clock_ns(vm_clock));
    rtl8139_update_irq(s);

}

static uint32_t rtl8139_IntrMask_read(RTL8139State *s)
{
    uint32_t ret = s->IntrMask;

    DPRINTF("IntrMask read(w) val=0x%04x\n", ret);

    return ret;
}

static void rtl8139_IntrStatus_write(RTL8139State *s, uint32_t val)
{
    DPRINTF("IntrStatus write(w) val=0x%04x\n", val);

#if 0

    /* writing to ISR has no effect */

    return;

#else
    uint16_t newStatus = s->IntrStatus & ~val;

    /* mask unwritable bits */
    newStatus = SET_MASKED(newStatus, 0x1e00, s->IntrStatus);

    /* writing 1 to interrupt status register bit clears it */
    s->IntrStatus = 0;
    rtl8139_update_irq(s);

    s->IntrStatus = newStatus;
    /*
     * Computing if we miss an interrupt here is not that correct but
     * considered that we should have had already an interrupt
     * and probably emulated is slower is better to assume this resetting was
     * done before testing on previous rtl8139_update_irq lead to IRQ loosing
     */
    rtl8139_set_next_tctr_time(s, qemu_get_clock_ns(vm_clock));
    rtl8139_update_irq(s);

#endif
}

static uint32_t rtl8139_IntrStatus_read(RTL8139State *s)
{
    rtl8139_set_next_tctr_time(s, qemu_get_clock_ns(vm_clock));

    uint32_t ret = s->IntrStatus;

    DPRINTF("IntrStatus read(w) val=0x%04x\n", ret);

#if 0

    /* reading ISR clears all interrupts */
    s->IntrStatus = 0;

    rtl8139_update_irq(s);

#endif

    return ret;
}

static void rtl8139_MultiIntr_write(RTL8139State *s, uint32_t val)
{
    DPRINTF("MultiIntr write(w) val=0x%04x\n", val);

    /* mask unwritable bits */
    val = SET_MASKED(val, 0xf000, s->MultiIntr);

    s->MultiIntr = val;
}

static uint32_t rtl8139_MultiIntr_read(RTL8139State *s)
{
    uint32_t ret = s->MultiIntr;

    DPRINTF("MultiIntr read(w) val=0x%04x\n", ret);

    return ret;
}

static void rtl8139_io_writeb(void *opaque, uint8_t addr, uint32_t val)
{
    RTL8139State *s = opaque;

    addr &= 0xff;

    switch (addr)
    {
        case MAC0 ... MAC0+5:
            s->phys[addr - MAC0] = val;
            break;
        case MAC0+6 ... MAC0+7:
            /* reserved */
            break;
        case MAR0 ... MAR0+7:
            s->mult[addr - MAR0] = val;
            break;
        case ChipCmd:
            rtl8139_ChipCmd_write(s, val);
            break;
        case Cfg9346:
            rtl8139_Cfg9346_write(s, val);
            break;
        case TxConfig: /* windows driver sometimes writes using byte-lenth call */
            rtl8139_TxConfig_writeb(s, val);
            break;
        case Config0:
            rtl8139_Config0_write(s, val);
            break;
        case Config1:
            rtl8139_Config1_write(s, val);
            break;
        case Config3:
            rtl8139_Config3_write(s, val);
            break;
        case Config4:
            rtl8139_Config4_write(s, val);
            break;
        case Config5:
            rtl8139_Config5_write(s, val);
            break;
        case MediaStatus:
            /* ignore */
            DPRINTF("not implemented write(b) to MediaStatus val=0x%02x\n",
                val);
            break;

        case HltClk:
            DPRINTF("HltClk write val=0x%08x\n", val);
            if (val == 'R')
            {
                s->clock_enabled = 1;
            }
            else if (val == 'H')
            {
                s->clock_enabled = 0;
            }
            break;

        case TxThresh:
            DPRINTF("C+ TxThresh write(b) val=0x%02x\n", val);
            s->TxThresh = val;
            break;

        case TxPoll:
            DPRINTF("C+ TxPoll write(b) val=0x%02x\n", val);
            if (val & (1 << 7))
            {
                DPRINTF("C+ TxPoll high priority transmission (not "
                    "implemented)\n");
                //rtl8139_cplus_transmit(s);
            }
            if (val & (1 << 6))
            {
                DPRINTF("C+ TxPoll normal priority transmission\n");
                rtl8139_cplus_transmit(s);
            }

            break;

        default:
            DPRINTF("not implemented write(b) addr=0x%x val=0x%02x\n", addr,
                val);
            break;
    }
}

static void rtl8139_io_writew(void *opaque, uint8_t addr, uint32_t val)
{
    RTL8139State *s = opaque;

    addr &= 0xfe;

    switch (addr)
    {
        case IntrMask:
            rtl8139_IntrMask_write(s, val);
            break;

        case IntrStatus:
            rtl8139_IntrStatus_write(s, val);
            break;

        case MultiIntr:
            rtl8139_MultiIntr_write(s, val);
            break;

        case RxBufPtr:
            rtl8139_RxBufPtr_write(s, val);
            break;

        case BasicModeCtrl:
            rtl8139_BasicModeCtrl_write(s, val);
            break;
        case BasicModeStatus:
            rtl8139_BasicModeStatus_write(s, val);
            break;
        case NWayAdvert:
            DPRINTF("NWayAdvert write(w) val=0x%04x\n", val);
            s->NWayAdvert = val;
            break;
        case NWayLPAR:
            DPRINTF("forbidden NWayLPAR write(w) val=0x%04x\n", val);
            break;
        case NWayExpansion:
            DPRINTF("NWayExpansion write(w) val=0x%04x\n", val);
            s->NWayExpansion = val;
            break;

        case CpCmd:
            rtl8139_CpCmd_write(s, val);
            break;

        case IntrMitigate:
            rtl8139_IntrMitigate_write(s, val);
            break;

        default:
            DPRINTF("ioport write(w) addr=0x%x val=0x%04x via write(b)\n",
                addr, val);

            rtl8139_io_writeb(opaque, addr, val & 0xff);
            rtl8139_io_writeb(opaque, addr + 1, (val >> 8) & 0xff);
            break;
    }
}

static void rtl8139_set_next_tctr_time(RTL8139State *s, int64_t current_time)
{
    int64_t pci_time, next_time;
    uint32_t low_pci;

    DPRINTF("entered rtl8139_set_next_tctr_time\n");

    if (s->TimerExpire && current_time >= s->TimerExpire) {
        s->IntrStatus |= PCSTimeout;
        rtl8139_update_irq(s);
    }

    /* Set QEMU timer only if needed that is
     * - TimerInt <> 0 (we have a timer)
     * - mask = 1 (we want an interrupt timer)
     * - irq = 0  (irq is not already active)
     * If any of above change we need to compute timer again
     * Also we must check if timer is passed without QEMU timer
     */
    s->TimerExpire = 0;
    if (!s->TimerInt) {
        return;
    }

    pci_time = muldiv64(current_time - s->TCTR_base, PCI_FREQUENCY,
                                get_ticks_per_sec());
    low_pci = pci_time & 0xffffffff;
    pci_time = pci_time - low_pci + s->TimerInt;
    if (low_pci >= s->TimerInt) {
        pci_time += 0x100000000LL;
    }
    next_time = s->TCTR_base + muldiv64(pci_time, get_ticks_per_sec(),
                                                PCI_FREQUENCY);
    s->TimerExpire = next_time;

    if ((s->IntrMask & PCSTimeout) != 0 && (s->IntrStatus & PCSTimeout) == 0) {
        qemu_mod_timer(s->timer, next_time);
    }
}

static void rtl8139_io_writel(void *opaque, uint8_t addr, uint32_t val)
{
    RTL8139State *s = opaque;

    addr &= 0xfc;

    switch (addr)
    {
        case RxMissed:
            DPRINTF("RxMissed clearing on write\n");
            s->RxMissed = 0;
            break;

        case TxConfig:
            rtl8139_TxConfig_write(s, val);
            break;

        case RxConfig:
            rtl8139_RxConfig_write(s, val);
            break;

        case TxStatus0 ... TxStatus0+4*4-1:
            rtl8139_TxStatus_write(s, addr-TxStatus0, val);
            break;

        case TxAddr0 ... TxAddr0+4*4-1:
            rtl8139_TxAddr_write(s, addr-TxAddr0, val);
            break;

        case RxBuf:
            rtl8139_RxBuf_write(s, val);
            break;

        case RxRingAddrLO:
            DPRINTF("C+ RxRing low bits write val=0x%08x\n", val);
            s->RxRingAddrLO = val;
            break;

        case RxRingAddrHI:
            DPRINTF("C+ RxRing high bits write val=0x%08x\n", val);
            s->RxRingAddrHI = val;
            break;

        case Timer:
            DPRINTF("TCTR Timer reset on write\n");
            s->TCTR_base = qemu_get_clock_ns(vm_clock);
            rtl8139_set_next_tctr_time(s, s->TCTR_base);
            break;

        case FlashReg:
            DPRINTF("FlashReg TimerInt write val=0x%08x\n", val);
            if (s->TimerInt != val) {
                s->TimerInt = val;
                rtl8139_set_next_tctr_time(s, qemu_get_clock_ns(vm_clock));
            }
            break;

        default:
            DPRINTF("ioport write(l) addr=0x%x val=0x%08x via write(b)\n",
                addr, val);
            rtl8139_io_writeb(opaque, addr, val & 0xff);
            rtl8139_io_writeb(opaque, addr + 1, (val >> 8) & 0xff);
            rtl8139_io_writeb(opaque, addr + 2, (val >> 16) & 0xff);
            rtl8139_io_writeb(opaque, addr + 3, (val >> 24) & 0xff);
            break;
    }
}

static uint32_t rtl8139_io_readb(void *opaque, uint8_t addr)
{
    RTL8139State *s = opaque;
    int ret;

    addr &= 0xff;

    switch (addr)
    {
        case MAC0 ... MAC0+5:
            ret = s->phys[addr - MAC0];
            break;
        case MAC0+6 ... MAC0+7:
            ret = 0;
            break;
        case MAR0 ... MAR0+7:
            ret = s->mult[addr - MAR0];
            break;
        case ChipCmd:
            ret = rtl8139_ChipCmd_read(s);
            break;
        case Cfg9346:
            ret = rtl8139_Cfg9346_read(s);
            break;
        case Config0:
            ret = rtl8139_Config0_read(s);
            break;
        case Config1:
            ret = rtl8139_Config1_read(s);
            break;
        case Config3:
            ret = rtl8139_Config3_read(s);
            break;
        case Config4:
            ret = rtl8139_Config4_read(s);
            break;
        case Config5:
            ret = rtl8139_Config5_read(s);
            break;

        case MediaStatus:
            ret = 0xd0;
            DPRINTF("MediaStatus read 0x%x\n", ret);
            break;

        case HltClk:
            ret = s->clock_enabled;
            DPRINTF("HltClk read 0x%x\n", ret);
            break;

        case PCIRevisionID:
            ret = RTL8139_PCI_REVID;
            DPRINTF("PCI Revision ID read 0x%x\n", ret);
            break;

        case TxThresh:
            ret = s->TxThresh;
            DPRINTF("C+ TxThresh read(b) val=0x%02x\n", ret);
            break;

        case 0x43: /* Part of TxConfig register. Windows driver tries to read it */
            ret = s->TxConfig >> 24;
            DPRINTF("RTL8139C TxConfig at 0x43 read(b) val=0x%02x\n", ret);
            break;

        default:
            DPRINTF("not implemented read(b) addr=0x%x\n", addr);
            ret = 0;
            break;
    }

    return ret;
}

static uint32_t rtl8139_io_readw(void *opaque, uint8_t addr)
{
    RTL8139State *s = opaque;
    uint32_t ret;

    addr &= 0xfe; /* mask lower bit */

    switch (addr)
    {
        case IntrMask:
            ret = rtl8139_IntrMask_read(s);
            break;

        case IntrStatus:
            ret = rtl8139_IntrStatus_read(s);
            break;

        case MultiIntr:
            ret = rtl8139_MultiIntr_read(s);
            break;

        case RxBufPtr:
            ret = rtl8139_RxBufPtr_read(s);
            break;

        case RxBufAddr:
            ret = rtl8139_RxBufAddr_read(s);
            break;

        case BasicModeCtrl:
            ret = rtl8139_BasicModeCtrl_read(s);
            break;
        case BasicModeStatus:
            ret = rtl8139_BasicModeStatus_read(s);
            break;
        case NWayAdvert:
            ret = s->NWayAdvert;
            DPRINTF("NWayAdvert read(w) val=0x%04x\n", ret);
            break;
        case NWayLPAR:
            ret = s->NWayLPAR;
            DPRINTF("NWayLPAR read(w) val=0x%04x\n", ret);
            break;
        case NWayExpansion:
            ret = s->NWayExpansion;
            DPRINTF("NWayExpansion read(w) val=0x%04x\n", ret);
            break;

        case CpCmd:
            ret = rtl8139_CpCmd_read(s);
            break;

        case IntrMitigate:
            ret = rtl8139_IntrMitigate_read(s);
            break;

        case TxSummary:
            ret = rtl8139_TSAD_read(s);
            break;

        case CSCR:
            ret = rtl8139_CSCR_read(s);
            break;

        default:
            DPRINTF("ioport read(w) addr=0x%x via read(b)\n", addr);

            ret  = rtl8139_io_readb(opaque, addr);
            ret |= rtl8139_io_readb(opaque, addr + 1) << 8;

            DPRINTF("ioport read(w) addr=0x%x val=0x%04x\n", addr, ret);
            break;
    }

    return ret;
}

static uint32_t rtl8139_io_readl(void *opaque, uint8_t addr)
{
    RTL8139State *s = opaque;
    uint32_t ret;

    addr &= 0xfc; /* also mask low 2 bits */

    switch (addr)
    {
        case RxMissed:
            ret = s->RxMissed;

            DPRINTF("RxMissed read val=0x%08x\n", ret);
            break;

        case TxConfig:
            ret = rtl8139_TxConfig_read(s);
            break;

        case RxConfig:
            ret = rtl8139_RxConfig_read(s);
            break;

        case TxStatus0 ... TxStatus0+4*4-1:
            ret = rtl8139_TxStatus_read(s, addr-TxStatus0);
            break;

        case TxAddr0 ... TxAddr0+4*4-1:
            ret = rtl8139_TxAddr_read(s, addr-TxAddr0);
            break;

        case RxBuf:
            ret = rtl8139_RxBuf_read(s);
            break;

        case RxRingAddrLO:
            ret = s->RxRingAddrLO;
            DPRINTF("C+ RxRing low bits read val=0x%08x\n", ret);
            break;

        case RxRingAddrHI:
            ret = s->RxRingAddrHI;
            DPRINTF("C+ RxRing high bits read val=0x%08x\n", ret);
            break;

        case Timer:
            ret = muldiv64(qemu_get_clock_ns(vm_clock) - s->TCTR_base,
                           PCI_FREQUENCY, get_ticks_per_sec());
            DPRINTF("TCTR Timer read val=0x%08x\n", ret);
            break;

        case FlashReg:
            ret = s->TimerInt;
            DPRINTF("FlashReg TimerInt read val=0x%08x\n", ret);
            break;

        default:
            DPRINTF("ioport read(l) addr=0x%x via read(b)\n", addr);

            ret  = rtl8139_io_readb(opaque, addr);
            ret |= rtl8139_io_readb(opaque, addr + 1) << 8;
            ret |= rtl8139_io_readb(opaque, addr + 2) << 16;
            ret |= rtl8139_io_readb(opaque, addr + 3) << 24;

            DPRINTF("read(l) addr=0x%x val=%08x\n", addr, ret);
            break;
    }

    return ret;
}

/* */

static void rtl8139_ioport_writeb(void *opaque, uint32_t addr, uint32_t val)
{
    rtl8139_io_writeb(opaque, addr & 0xFF, val);
}

static void rtl8139_ioport_writew(void *opaque, uint32_t addr, uint32_t val)
{
    rtl8139_io_writew(opaque, addr & 0xFF, val);
}

static void rtl8139_ioport_writel(void *opaque, uint32_t addr, uint32_t val)
{
    rtl8139_io_writel(opaque, addr & 0xFF, val);
}

static uint32_t rtl8139_ioport_readb(void *opaque, uint32_t addr)
{
    return rtl8139_io_readb(opaque, addr & 0xFF);
}

static uint32_t rtl8139_ioport_readw(void *opaque, uint32_t addr)
{
    return rtl8139_io_readw(opaque, addr & 0xFF);
}

static uint32_t rtl8139_ioport_readl(void *opaque, uint32_t addr)
{
    return rtl8139_io_readl(opaque, addr & 0xFF);
}

/* */

static void rtl8139_mmio_writeb(void *opaque, target_phys_addr_t addr, uint32_t val)
{
    rtl8139_io_writeb(opaque, addr & 0xFF, val);
}

static void rtl8139_mmio_writew(void *opaque, target_phys_addr_t addr, uint32_t val)
{
    rtl8139_io_writew(opaque, addr & 0xFF, val);
}

static void rtl8139_mmio_writel(void *opaque, target_phys_addr_t addr, uint32_t val)
{
    rtl8139_io_writel(opaque, addr & 0xFF, val);
}

static uint32_t rtl8139_mmio_readb(void *opaque, target_phys_addr_t addr)
{
    return rtl8139_io_readb(opaque, addr & 0xFF);
}

static uint32_t rtl8139_mmio_readw(void *opaque, target_phys_addr_t addr)
{
    uint32_t val = rtl8139_io_readw(opaque, addr & 0xFF);
    return val;
}

static uint32_t rtl8139_mmio_readl(void *opaque, target_phys_addr_t addr)
{
    uint32_t val = rtl8139_io_readl(opaque, addr & 0xFF);
    return val;
}

static int rtl8139_post_load(void *opaque, int version_id)
{
    RTL8139State* s = opaque;
    rtl8139_set_next_tctr_time(s, qemu_get_clock_ns(vm_clock));
    if (version_id < 4) {
        s->cplus_enabled = s->CpCmd != 0;
    }

    return 0;
}

static bool rtl8139_hotplug_ready_needed(void *opaque)
{
    return qdev_machine_modified();
}

static const VMStateDescription vmstate_rtl8139_hotplug_ready ={
    .name = "rtl8139/hotplug_ready",
    .version_id = 1,
    .minimum_version_id = 1,
    .minimum_version_id_old = 1,
    .fields      = (VMStateField []) {
        VMSTATE_END_OF_LIST()
    }
};

static void rtl8139_pre_save(void *opaque)
{
    RTL8139State* s = opaque;
    int64_t current_time = qemu_get_clock_ns(vm_clock);

    /* set IntrStatus correctly */
    rtl8139_set_next_tctr_time(s, current_time);
    s->TCTR = muldiv64(current_time - s->TCTR_base, PCI_FREQUENCY,
                       get_ticks_per_sec());
    s->rtl8139_mmio_io_addr_dummy = 0;
}

static const VMStateDescription vmstate_rtl8139 = {
    .name = "rtl8139",
    .version_id = 4,
    .minimum_version_id = 3,
    .minimum_version_id_old = 3,
    .post_load = rtl8139_post_load,
    .pre_save  = rtl8139_pre_save,
    .fields      = (VMStateField []) {
        VMSTATE_PCI_DEVICE(dev, RTL8139State),
        VMSTATE_PARTIAL_BUFFER(phys, RTL8139State, 6),
        VMSTATE_BUFFER(mult, RTL8139State),
        VMSTATE_UINT32_ARRAY(TxStatus, RTL8139State, 4),
        VMSTATE_UINT32_ARRAY(TxAddr, RTL8139State, 4),

        VMSTATE_UINT32(RxBuf, RTL8139State),
        VMSTATE_UINT32(RxBufferSize, RTL8139State),
        VMSTATE_UINT32(RxBufPtr, RTL8139State),
        VMSTATE_UINT32(RxBufAddr, RTL8139State),

        VMSTATE_UINT16(IntrStatus, RTL8139State),
        VMSTATE_UINT16(IntrMask, RTL8139State),

        VMSTATE_UINT32(TxConfig, RTL8139State),
        VMSTATE_UINT32(RxConfig, RTL8139State),
        VMSTATE_UINT32(RxMissed, RTL8139State),
        VMSTATE_UINT16(CSCR, RTL8139State),

        VMSTATE_UINT8(Cfg9346, RTL8139State),
        VMSTATE_UINT8(Config0, RTL8139State),
        VMSTATE_UINT8(Config1, RTL8139State),
        VMSTATE_UINT8(Config3, RTL8139State),
        VMSTATE_UINT8(Config4, RTL8139State),
        VMSTATE_UINT8(Config5, RTL8139State),

        VMSTATE_UINT8(clock_enabled, RTL8139State),
        VMSTATE_UINT8(bChipCmdState, RTL8139State),

        VMSTATE_UINT16(MultiIntr, RTL8139State),

        VMSTATE_UINT16(BasicModeCtrl, RTL8139State),
        VMSTATE_UINT16(BasicModeStatus, RTL8139State),
        VMSTATE_UINT16(NWayAdvert, RTL8139State),
        VMSTATE_UINT16(NWayLPAR, RTL8139State),
        VMSTATE_UINT16(NWayExpansion, RTL8139State),

        VMSTATE_UINT16(CpCmd, RTL8139State),
        VMSTATE_UINT8(TxThresh, RTL8139State),

        VMSTATE_UNUSED(4),
        VMSTATE_MACADDR(conf.macaddr, RTL8139State),
        VMSTATE_INT32(rtl8139_mmio_io_addr_dummy, RTL8139State),

        VMSTATE_UINT32(currTxDesc, RTL8139State),
        VMSTATE_UINT32(currCPlusRxDesc, RTL8139State),
        VMSTATE_UINT32(currCPlusTxDesc, RTL8139State),
        VMSTATE_UINT32(RxRingAddrLO, RTL8139State),
        VMSTATE_UINT32(RxRingAddrHI, RTL8139State),

        VMSTATE_UINT16_ARRAY(eeprom.contents, RTL8139State, EEPROM_9346_SIZE),
        VMSTATE_INT32(eeprom.mode, RTL8139State),
        VMSTATE_UINT32(eeprom.tick, RTL8139State),
        VMSTATE_UINT8(eeprom.address, RTL8139State),
        VMSTATE_UINT16(eeprom.input, RTL8139State),
        VMSTATE_UINT16(eeprom.output, RTL8139State),

        VMSTATE_UINT8(eeprom.eecs, RTL8139State),
        VMSTATE_UINT8(eeprom.eesk, RTL8139State),
        VMSTATE_UINT8(eeprom.eedi, RTL8139State),
        VMSTATE_UINT8(eeprom.eedo, RTL8139State),

        VMSTATE_UINT32(TCTR, RTL8139State),
        VMSTATE_UINT32(TimerInt, RTL8139State),
        VMSTATE_INT64(TCTR_base, RTL8139State),

        VMSTATE_STRUCT(tally_counters, RTL8139State, 0,
                       vmstate_tally_counters, RTL8139TallyCounters),

        VMSTATE_UINT32_V(cplus_enabled, RTL8139State, 4),
        VMSTATE_END_OF_LIST()
    },
    .subsections = (VMStateSubsection []) {
        {
            .vmsd = &vmstate_rtl8139_hotplug_ready,
            .needed = rtl8139_hotplug_ready_needed,
        }, {
            /* empty */
        }
    }
};

/***********************************************************/
/* PCI RTL8139 definitions */

static const MemoryRegionPortio rtl8139_portio[] = {
    { 0, 0x100, 1, .read = rtl8139_ioport_readb, },
    { 0, 0x100, 1, .write = rtl8139_ioport_writeb, },
    { 0, 0x100, 2, .read = rtl8139_ioport_readw, },
    { 0, 0x100, 2, .write = rtl8139_ioport_writew, },
    { 0, 0x100, 4, .read = rtl8139_ioport_readl, },
    { 0, 0x100, 4, .write = rtl8139_ioport_writel, },
    PORTIO_END_OF_LIST()
};

static const MemoryRegionOps rtl8139_io_ops = {
    .old_portio = rtl8139_portio,
    .endianness = DEVICE_LITTLE_ENDIAN,
};

static const MemoryRegionOps rtl8139_mmio_ops = {
    .old_mmio = {
        .read = {
            rtl8139_mmio_readb,
            rtl8139_mmio_readw,
            rtl8139_mmio_readl,
        },
        .write = {
            rtl8139_mmio_writeb,
            rtl8139_mmio_writew,
            rtl8139_mmio_writel,
        },
    },
    .endianness = DEVICE_LITTLE_ENDIAN,
};

static void rtl8139_timer(void *opaque)
{
    RTL8139State *s = opaque;

    if (!s->clock_enabled)
    {
        DPRINTF(">>> timer: clock is not running\n");
        return;
    }

    s->IntrStatus |= PCSTimeout;
    rtl8139_update_irq(s);
    rtl8139_set_next_tctr_time(s, qemu_get_clock_ns(vm_clock));
}

static void rtl8139_cleanup(VLANClientState *nc)
{
    RTL8139State *s = DO_UPCAST(NICState, nc, nc)->opaque;

    s->nic = NULL;
}

static int pci_rtl8139_uninit(PCIDevice *dev)
{
    RTL8139State *s = DO_UPCAST(RTL8139State, dev, dev);

    memory_region_destroy(&s->bar_io);
    memory_region_destroy(&s->bar_mem);
    if (s->cplus_txbuffer) {
        qemu_free(s->cplus_txbuffer);
        s->cplus_txbuffer = NULL;
    }
    qemu_del_timer(s->timer);
    qemu_free_timer(s->timer);
    qemu_del_vlan_client(&s->nic->nc);
    return 0;
}

static NetClientInfo net_rtl8139_info = {
    .type = NET_CLIENT_TYPE_NIC,
    .size = sizeof(NICState),
    .can_receive = rtl8139_can_receive,
    .receive = rtl8139_receive,
    .cleanup = rtl8139_cleanup,
};

static int pci_rtl8139_init(PCIDevice *dev)
{
    RTL8139State * s = DO_UPCAST(RTL8139State, dev, dev);
    uint8_t *pci_conf;

    pci_conf = s->dev.config;
    pci_conf[PCI_INTERRUPT_PIN] = 1;    /* interrupt pin 0 */
    /* TODO: start of capability list, but no capability
     * list bit in status register, and offset 0xdc seems unused. */
    pci_conf[PCI_CAPABILITY_LIST] = 0xdc;

    memory_region_init_io(&s->bar_io, &rtl8139_io_ops, s, "rtl8139", 0x100);
    memory_region_init_io(&s->bar_mem, &rtl8139_mmio_ops, s, "rtl8139", 0x100);
<<<<<<< HEAD
    pci_register_bar_region(&s->dev, 0, PCI_BASE_ADDRESS_SPACE_IO,
                            &s->bar_io);
    pci_register_bar_region(&s->dev, 1, PCI_BASE_ADDRESS_SPACE_MEMORY,
                            &s->bar_mem);
=======
    pci_register_bar(&s->dev, 0, PCI_BASE_ADDRESS_SPACE_IO, &s->bar_io);
    pci_register_bar(&s->dev, 1, PCI_BASE_ADDRESS_SPACE_MEMORY, &s->bar_mem);
>>>>>>> 8cc7c395

    qemu_macaddr_default_if_unset(&s->conf.macaddr);

    /* prepare eeprom */
    s->eeprom.contents[0] = 0x8129;
#if 1
    /* PCI vendor and device ID should be mirrored here */
    s->eeprom.contents[1] = PCI_VENDOR_ID_REALTEK;
    s->eeprom.contents[2] = PCI_DEVICE_ID_REALTEK_8139;
#endif
    s->eeprom.contents[7] = s->conf.macaddr.a[0] | s->conf.macaddr.a[1] << 8;
    s->eeprom.contents[8] = s->conf.macaddr.a[2] | s->conf.macaddr.a[3] << 8;
    s->eeprom.contents[9] = s->conf.macaddr.a[4] | s->conf.macaddr.a[5] << 8;

    s->nic = qemu_new_nic(&net_rtl8139_info, &s->conf,
                          dev->qdev.info->name, dev->qdev.id, s);
    qemu_format_nic_info_str(&s->nic->nc, s->conf.macaddr.a);

    s->cplus_txbuffer = NULL;
    s->cplus_txbuffer_len = 0;
    s->cplus_txbuffer_offset = 0;

    s->TimerExpire = 0;
    s->timer = qemu_new_timer_ns(vm_clock, rtl8139_timer, s);
    rtl8139_set_next_tctr_time(s, qemu_get_clock_ns(vm_clock));

    add_boot_device_path(s->conf.bootindex, &dev->qdev, "/ethernet-phy@0");

    return 0;
}

static PCIDeviceInfo rtl8139_info = {
    .qdev.name  = "rtl8139",
    .qdev.size  = sizeof(RTL8139State),
    .qdev.reset = rtl8139_reset,
    .qdev.vmsd  = &vmstate_rtl8139,
    .init       = pci_rtl8139_init,
    .exit       = pci_rtl8139_uninit,
    .romfile    = "pxe-rtl8139.rom",
    .vendor_id  = PCI_VENDOR_ID_REALTEK,
    .device_id  = PCI_DEVICE_ID_REALTEK_8139,
    .revision   = RTL8139_PCI_REVID, /* >=0x20 is for 8139C+ */
    .class_id   = PCI_CLASS_NETWORK_ETHERNET,
    .qdev.props = (Property[]) {
        DEFINE_NIC_PROPERTIES(RTL8139State, conf),
        DEFINE_PROP_END_OF_LIST(),
    }
};

static void rtl8139_register_devices(void)
{
    pci_qdev_register(&rtl8139_info);
}

device_init(rtl8139_register_devices)<|MERGE_RESOLUTION|>--- conflicted
+++ resolved
@@ -3471,15 +3471,8 @@
 
     memory_region_init_io(&s->bar_io, &rtl8139_io_ops, s, "rtl8139", 0x100);
     memory_region_init_io(&s->bar_mem, &rtl8139_mmio_ops, s, "rtl8139", 0x100);
-<<<<<<< HEAD
-    pci_register_bar_region(&s->dev, 0, PCI_BASE_ADDRESS_SPACE_IO,
-                            &s->bar_io);
-    pci_register_bar_region(&s->dev, 1, PCI_BASE_ADDRESS_SPACE_MEMORY,
-                            &s->bar_mem);
-=======
     pci_register_bar(&s->dev, 0, PCI_BASE_ADDRESS_SPACE_IO, &s->bar_io);
     pci_register_bar(&s->dev, 1, PCI_BASE_ADDRESS_SPACE_MEMORY, &s->bar_mem);
->>>>>>> 8cc7c395
 
     qemu_macaddr_default_if_unset(&s->conf.macaddr);
 
