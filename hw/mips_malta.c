--- conflicted
+++ resolved
@@ -988,7 +988,12 @@
     .init = mips_malta_init,
 };
 
-<<<<<<< HEAD
+static void mips_malta_machine_init(void)
+{
+    qemu_register_machine(&mips_malta_machine);
+}
+
+machine_init(mips_malta_machine_init);
 
 /*
 http://memorytesters.com/ramcheck/rc_ap3.htm
@@ -1013,12 +1018,4 @@
 9fc01074:       03c0f821        move    ra,s8
 9fc01078:       03e00008        jr      ra
 9fc0107c:       00000000        nop
-*/
-=======
-static void mips_malta_machine_init(void)
-{
-    qemu_register_machine(&mips_malta_machine);
-}
-
-machine_init(mips_malta_machine_init);
->>>>>>> f80f9ec9
+*/