/*
 * QEMU Malta board support
 *
 * Copyright (c) 2006 Aurelien Jarno
 *
 * Permission is hereby granted, free of charge, to any person obtaining a copy
 * of this software and associated documentation files (the "Software"), to deal
 * in the Software without restriction, including without limitation the rights
 * to use, copy, modify, merge, publish, distribute, sublicense, and/or sell
 * copies of the Software, and to permit persons to whom the Software is
 * furnished to do so, subject to the following conditions:
 *
 * The above copyright notice and this permission notice shall be included in
 * all copies or substantial portions of the Software.
 *
 * THE SOFTWARE IS PROVIDED "AS IS", WITHOUT WARRANTY OF ANY KIND, EXPRESS OR
 * IMPLIED, INCLUDING BUT NOT LIMITED TO THE WARRANTIES OF MERCHANTABILITY,
 * FITNESS FOR A PARTICULAR PURPOSE AND NONINFRINGEMENT. IN NO EVENT SHALL
 * THE AUTHORS OR COPYRIGHT HOLDERS BE LIABLE FOR ANY CLAIM, DAMAGES OR OTHER
 * LIABILITY, WHETHER IN AN ACTION OF CONTRACT, TORT OR OTHERWISE, ARISING FROM,
 * OUT OF OR IN CONNECTION WITH THE SOFTWARE OR THE USE OR OTHER DEALINGS IN
 * THE SOFTWARE.
 */

#include "hw.h"
#include "pc.h"
#include "fdc.h"
#include "net.h"
#include "boards.h"
#include "smbus.h"
#include "block.h"
#include "pflash.h"
#include "mips.h"
#include "mips_cpudevs.h"
#include "pci.h"
#include "usb-uhci.h"
#include "vmware_vga.h"
#include "qemu-char.h"
#include "sysemu.h"
#include "arch_init.h"
#include "boards.h"
#include "qemu-log.h"
#include "mips-bios.h"
#include "ide.h"
#include "loader.h"
#include "elf.h"
#include "mc146818rtc.h"
#include "blockdev.h"
#include "exec-memory.h"
#include "sysbus.h"             /* SysBusDevice */

#undef BIOS_SIZE
#define BIOS_SIZE (16 * MiB)

//#define DEBUG_BOARD_INIT

#define ENVP_ADDR		0x80002000l
#define ENVP_NB_ENTRIES	 	16
#define ENVP_ENTRY_SIZE	 	256

#define FLASH_ADDRESS 0x1e000000LL
#define FLASH_SIZE    0x400000

#define MAX_IDE_BUS 2

//~ #define DEBUG

#if defined(DEBUG)
#  define TRACE(flag, command) ((flag) ? (command) : (void)0)
#  define logout(fmt, ...) fprintf(stderr, "MALTA\t%-24s" fmt, __func__, ## __VA_ARGS__)
#else
#  define TRACE(flag, command) ((void)0)
#  define logout(fmt, ...) ((void)0)
#endif

#define EEPROM  1
#define FPGA    0

typedef struct {
    MemoryRegion iomem;
    MemoryRegion iomem_lo; /* 0 - 0x900 */
    MemoryRegion iomem_hi; /* 0xa00 - 0x100000 */
    uint32_t leds;
    uint32_t brk;
    uint32_t gpout;
    uint32_t i2cin;
    uint32_t i2coe;
    uint32_t i2cout;
    uint32_t i2csel;
    CharDriverState *display;
    char display_text[9];
    SerialState *uart;
    int bigendian;
} MaltaFPGAState;

typedef struct {
    SysBusDevice busdev;
    qemu_irq *i8259;
} MaltaState;

static ISADevice *pit;

static struct _loaderparams {
    int ram_size;
    const char *kernel_filename;
    const char *kernel_cmdline;
    const char *initrd_filename;
} loaderparams;

/* Malta FPGA */
static void malta_fpga_update_display(void *opaque)
{
    char leds_text[9];
    int i;
    MaltaFPGAState *s = opaque;

    for (i = 7 ; i >= 0 ; i--) {
        if (s->leds & (1 << i))
            leds_text[i] = '#';
        else
            leds_text[i] = ' ';
    }
    leds_text[8] = '\0';

    qemu_chr_fe_printf(s->display, "\e[3;2H\e[0;32m%-8.8s", leds_text);
    qemu_chr_fe_printf(s->display, "\e[8;2H\e[0;31m%-8.8s\r\n\n\e[0;37m", s->display_text);
}

/*
 * EEPROM 24C01 / 24C02 emulation.
 *
 * Emulation for serial EEPROMs:
 * 24C01 - 1024 bit (128 x 8)
 * 24C02 - 2048 bit (256 x 8)
 *
 * Typical device names include Microchip 24C02SC or SGS Thomson ST24C02.
 */

struct _eeprom24c0x_t {
  uint8_t tick;
  uint8_t address;
  uint8_t command;
  uint8_t ack;
  uint8_t scl;
  uint8_t sda;
  uint8_t data;
  //~ uint16_t size;
  uint8_t contents[256];
};

typedef struct _eeprom24c0x_t eeprom24c0x_t;

static eeprom24c0x_t eeprom = {
    .contents = {
        /* 00000000: */ 0x80,0x08,0x04,0x0D,0x0A,0x01,0x40,0x00,
        /* 00000008: */ 0x01,0x75,0x54,0x00,0x82,0x08,0x00,0x01,
        /* 00000010: */ 0x8F,0x04,0x02,0x01,0x01,0x00,0x0E,0x00,
        /* 00000018: */ 0x00,0x00,0x00,0x14,0x0F,0x14,0x2D,0x40,
        /* 00000020: */ 0x15,0x08,0x15,0x08,0x00,0x00,0x00,0x00,
        /* 00000028: */ 0x00,0x00,0x00,0x00,0x00,0x00,0x00,0x00,
        /* 00000030: */ 0x00,0x00,0x00,0x00,0x00,0x00,0x00,0x00,
        /* 00000038: */ 0x00,0x00,0x00,0x00,0x00,0x00,0x12,0xD0,
        /* 00000040: */ 0x00,0x00,0x00,0x00,0x00,0x00,0x00,0x00,
        /* 00000048: */ 0x00,0x00,0x00,0x00,0x00,0x00,0x00,0x00,
        /* 00000050: */ 0x00,0x00,0x00,0x00,0x00,0x00,0x00,0x00,
        /* 00000058: */ 0x00,0x00,0x00,0x00,0x00,0x00,0x00,0x00,
        /* 00000060: */ 0x00,0x00,0x00,0x00,0x00,0x00,0x00,0x00,
        /* 00000068: */ 0x00,0x00,0x00,0x00,0x00,0x00,0x00,0x00,
        /* 00000070: */ 0x00,0x00,0x00,0x00,0x00,0x00,0x00,0x00,
        /* 00000078: */ 0x00,0x00,0x00,0x00,0x00,0x00,0x64,0xF4,
    },
};

static uint8_t eeprom24c0x_read(void)
{
    TRACE(EEPROM, logout("%u: scl = %u, sda = %u, data = 0x%02x\n",
          eeprom.tick, eeprom.scl, eeprom.sda, eeprom.data));
    return eeprom.sda;
}

static void eeprom24c0x_write(int scl, int sda)
{
    if (eeprom.scl && scl && (eeprom.sda != sda)) {
        TRACE(EEPROM, logout("%u: scl = %u->%u, sda = %u->%u i2c %s\n",
                eeprom.tick, eeprom.scl, scl, eeprom.sda, sda,
                sda ? "stop" : "start"));
        if (!sda) {
            eeprom.tick = 1;
            eeprom.command = 0;
        }
    } else if (eeprom.tick == 0 && !eeprom.ack) {
        /* Waiting for start. */
        TRACE(EEPROM, logout("%u: scl = %u->%u, sda = %u->%u wait for i2c start\n",
                eeprom.tick, eeprom.scl, scl, eeprom.sda, sda));
    } else if (!eeprom.scl && scl) {
        TRACE(EEPROM, logout("%u: scl = %u->%u, sda = %u->%u trigger bit\n",
                eeprom.tick, eeprom.scl, scl, eeprom.sda, sda));
        if (eeprom.ack) {
            TRACE(EEPROM, logout("\ti2c ack bit = 0\n"));
            sda = 0;
            eeprom.ack = 0;
        } else if (eeprom.sda == sda) {
            uint8_t bit = (sda != 0);
            TRACE(EEPROM, logout("\ti2c bit = %d\n", bit));
            if (eeprom.tick < 9) {
                eeprom.command <<= 1;
                eeprom.command += bit;
                eeprom.tick++;
                if (eeprom.tick == 9) {
                    TRACE(EEPROM, logout("\tcommand 0x%04x, %s\n",
                          eeprom.command, bit ? "read" : "write"));
                    eeprom.ack = 1;
                }
            } else if (eeprom.tick < 17) {
                if (eeprom.command & 1) {
                    sda = ((eeprom.data & 0x80) != 0);
                }
                eeprom.address <<= 1;
                eeprom.address += bit;
                eeprom.tick++;
                eeprom.data <<= 1;
                if (eeprom.tick == 17) {
                    eeprom.data = eeprom.contents[eeprom.address];
                    TRACE(EEPROM, logout("\taddress 0x%04x, data 0x%02x\n",
                          eeprom.address, eeprom.data));
                    eeprom.ack = 1;
                    eeprom.tick = 0;
                }
            } else if (eeprom.tick >= 17) {
                sda = 0;
            }
        } else {
            TRACE(EEPROM, logout("\tsda changed with raising scl\n"));
        }
    } else {
        TRACE(EEPROM, logout("%u: scl = %u->%u, sda = %u->%u\n",
              eeprom.tick, eeprom.scl, scl, eeprom.sda, sda));
    }
    eeprom.scl = scl;
    eeprom.sda = sda;
}

static uint64_t malta_fpga_read(void *opaque, target_phys_addr_t addr,
                                unsigned size)
{
    MaltaFPGAState *s = opaque;
    uint32_t val = 0;
    uint32_t saddr;

    saddr = (addr & 0xfffff);

    switch (saddr) {

    /* SWITCH Register */
    case 0x00200:
        val = 0x00000000;		/* All switches closed */
        break;

    /* STATUS Register */
    case 0x00208:
        val = 0x00000010;
        if (s->bigendian) {
            val |= 2;
        }
        break;

    /* JMPRS Register */
    case 0x00210:
        val = 0x00;
        break;

    /* LEDBAR Register */
    case 0x00408:
        val = s->leds;
        break;

    /* BRKRES Register */
    case 0x00508:
        val = s->brk;
        break;

    /* UART Registers are handled directly by the serial device */

    /* GPOUT Register */
    case 0x00a00:
        val = s->gpout;
        break;

    /* XXX: implement a real I2C controller */

    /* GPINP Register */
    case 0x00a08:
        /* IN = OUT until a real I2C control is implemented */
        if (s->i2csel)
            val = s->i2cout;
        else
            val = 0x00;
        break;

    /* I2CINP Register */
    case 0x00b00:
        val = ((s->i2cin & ~1) | eeprom24c0x_read());
        break;

    /* I2COE Register */
    case 0x00b08:
        val = s->i2coe;
        break;

    /* I2COUT Register */
    case 0x00b10:
        val = s->i2cout;
        break;

    /* I2CSEL Register */
    case 0x00b18:
        val = s->i2csel;
        break;

    default:
#if 1
        fprintf (stderr, "%s: Bad register offset 0x" TARGET_FMT_plx "\n",
                __func__, addr);
#endif
        break;
    }
    TRACE(FPGA, logout("0x%08x = 0x%08x\n", saddr, val));
    return val;
}

static void malta_fpga_write(void *opaque, target_phys_addr_t addr,
                             uint64_t val, unsigned size)
{
    MaltaFPGAState *s = opaque;
    uint32_t saddr;
    int logging = 1;

    saddr = (addr & 0xfffff);

    switch (saddr) {

    /* SWITCH Register */
    case 0x00200:
        break;

    /* JMPRS Register */
    case 0x00210:
        break;

    /* LEDBAR Register */
    case 0x00408:
        s->leds = val & 0xff;
        malta_fpga_update_display(s);
        break;

    /* ASCIIWORD Register */
    case 0x00410:
        snprintf(s->display_text, 9, "%08X", (uint32_t)val);
        malta_fpga_update_display(s);
        break;

    /* ASCIIPOS0 to ASCIIPOS7 Registers */
    case 0x00418:
    case 0x00420:
    case 0x00428:
    case 0x00430:
    case 0x00438:
    case 0x00440:
    case 0x00448:
    case 0x00450:
        s->display_text[(saddr - 0x00418) >> 3] = (char) val;
        malta_fpga_update_display(s);
        break;

    /* SOFTRES Register */
    case 0x00500:
        if (val == 0x42)
            qemu_system_reset_request ();
        break;

    /* BRKRES Register */
    case 0x00508:
        s->brk = val & 0xff;
        break;

    /* UART Registers are handled directly by the serial device */

    /* GPOUT Register */
    case 0x00a00:
        s->gpout = val & 0xff;
        break;

    /* I2COE Register */
    case 0x00b08:
        s->i2coe = val & 0x03;
        break;

    /* I2COUT Register */
    case 0x00b10:
        eeprom24c0x_write(val & 0x02, val & 0x01);
        s->i2cout = val;
        logging = 0;
        break;

    /* I2CSEL Register */
    case 0x00b18:
        s->i2csel = val & 0x01;
        break;

    default:
#if 1
        fprintf(stderr, "%s: Bad register offset 0x" TARGET_FMT_plx "\n",
                __func__, addr);
#endif
        break;
    }

    if (logging) {
        TRACE(FPGA, logout("0x%08x = 0x%08x (oe = 0x%08x, out = 0x%08x, sel = 0x%08x)\n",
                saddr, val, s->i2coe, s->i2cout, s->i2csel));
    }
}

static const MemoryRegionOps malta_fpga_ops = {
    .read = malta_fpga_read,
    .write = malta_fpga_write,
    .endianness = DEVICE_NATIVE_ENDIAN,
};

static void malta_fpga_reset(void *opaque)
{
    MaltaFPGAState *s = opaque;

    s->leds   = 0x00;
    s->brk    = 0x0a;
    s->gpout  = 0x00;
    s->i2cin  = 0x3;
    s->i2coe  = 0x0;
    s->i2cout = 0x3;
    s->i2csel = 0x1;

    s->display_text[8] = '\0';
    snprintf(s->display_text, 9, "        ");
}

static void malta_fpga_led_init(CharDriverState *chr)
{
    qemu_chr_fe_printf(chr, "\e[HMalta LEDBAR\r\n");
    qemu_chr_fe_printf(chr, "+--------+\r\n");
    qemu_chr_fe_printf(chr, "+        +\r\n");
    qemu_chr_fe_printf(chr, "+--------+\r\n");
    qemu_chr_fe_printf(chr, "\n");
    qemu_chr_fe_printf(chr, "Malta ASCII\r\n");
    qemu_chr_fe_printf(chr, "+--------+\r\n");
    qemu_chr_fe_printf(chr, "+        +\r\n");
    qemu_chr_fe_printf(chr, "+--------+\r\n");
}

static MaltaFPGAState *malta_fpga_init(MemoryRegion *address_space,
         target_phys_addr_t base, qemu_irq uart_irq, CharDriverState *uart_chr,
         int bigendian)
{
    MaltaFPGAState *s;

    s = (MaltaFPGAState *)g_malloc0(sizeof(MaltaFPGAState));

    memory_region_init_io(&s->iomem, &malta_fpga_ops, s,
                          "malta-fpga", 0x100000);
    memory_region_init_alias(&s->iomem_lo, "malta-fpga",
                             &s->iomem, 0, 0x900);
    memory_region_init_alias(&s->iomem_hi, "malta-fpga",
                             &s->iomem, 0xa00, 0x10000-0xa00);

    memory_region_add_subregion(address_space, base, &s->iomem_lo);
    memory_region_add_subregion(address_space, base + 0xa00, &s->iomem_hi);

    s->bigendian = bigendian;
    s->display = qemu_chr_new("fpga", "vc:320x200", malta_fpga_led_init);

    s->uart = serial_mm_init(address_space, base + 0x900, 3, uart_irq,
                             230400, uart_chr, DEVICE_NATIVE_ENDIAN);

    malta_fpga_reset(s);
    qemu_register_reset(malta_fpga_reset, s);

    return s;
}

/* Network support */
static void network_init(void)
{
    int i;

    for(i = 0; i < nb_nics; i++) {
        NICInfo *nd = &nd_table[i];
        const char *default_devaddr = NULL;

        if (i == 0 && (!nd->model || strcmp(nd->model, "pcnet") == 0))
            /* The malta board has a PCNet card using PCI SLOT 11 */
            default_devaddr = "0b";

        pci_nic_init_nofail(nd, "pcnet", default_devaddr);
    }
}

/* ROM and pseudo bootloader

   The following code implements a very very simple bootloader. It first
   loads the registers a0 to a3 to the values expected by the OS, and
   then jump at the kernel address.

   The bootloader should pass the locations of the kernel arguments and
   environment variables tables. Those tables contain the 32-bit address
   of NULL terminated strings. The environment variables table should be
   terminated by a NULL address.

   For a simpler implementation, the number of kernel arguments is fixed
   to two (the name of the kernel and the command line), and the two
   tables are actually the same one.

   The registers a0 to a3 should contain the following values:
     a0 - number of kernel arguments
     a1 - 32-bit address of the kernel arguments table
     a2 - 32-bit address of the environment variables table
     a3 - RAM size in bytes
*/

static void write_bootloader (CPUState *env, uint8_t *base,
                              int64_t kernel_entry)
{
    uint32_t *p;

    if (cpu_mips_phys_to_kseg0(NULL, kernel_entry) == cpu_mips_phys_to_kseg0(NULL, 0x1fc00000LL)) {
        return;
    }

    /* Small bootloader */
    p = (uint32_t *)base;
    stl_raw(p++, 0x0bf00160);                                      /* j 0x1fc00580 */
    stl_raw(p++, 0x00000000);                                      /* nop */

    /* YAMON service vector */
    stl_raw(base + 0x500, 0xbfc00580);      /* start: */
    stl_raw(base + 0x504, 0xbfc0083c);      /* print_count: */
    stl_raw(base + 0x520, 0xbfc00580);      /* start: */
    stl_raw(base + 0x52c, 0xbfc00800);      /* flush_cache: */
    stl_raw(base + 0x534, 0xbfc00808);      /* print: */
    stl_raw(base + 0x538, 0xbfc00800);      /* reg_cpu_isr: */
    stl_raw(base + 0x53c, 0xbfc00800);      /* unred_cpu_isr: */
    stl_raw(base + 0x540, 0xbfc00800);      /* reg_ic_isr: */
    stl_raw(base + 0x544, 0xbfc00800);      /* unred_ic_isr: */
    stl_raw(base + 0x548, 0xbfc00800);      /* reg_esr: */
    stl_raw(base + 0x54c, 0xbfc00800);      /* unreg_esr: */
    stl_raw(base + 0x550, 0xbfc00800);      /* getchar: */
    stl_raw(base + 0x554, 0xbfc00800);      /* syscon_read: */


    /* Second part of the bootloader */
    p = (uint32_t *) (base + 0x580);
    stl_raw(p++, 0x24040002);                                      /* addiu a0, zero, 2 */
    stl_raw(p++, 0x3c1d0000 | (((ENVP_ADDR - 64) >> 16) & 0xffff)); /* lui sp, high(ENVP_ADDR - 64) */
    stl_raw(p++, 0x37bd0000 | ((ENVP_ADDR - 64) & 0xffff));        /* ori sp, sp, low(ENVP_ADDR - 64) */
    stl_raw(p++, 0x3c050000 | ((ENVP_ADDR >> 16) & 0xffff));       /* lui a1, high(ENVP_ADDR) */
    stl_raw(p++, 0x34a50000 | (ENVP_ADDR & 0xffff));               /* ori a1, a1, low(ENVP_ADDR) */
    stl_raw(p++, 0x3c060000 | (((ENVP_ADDR + 8) >> 16) & 0xffff)); /* lui a2, high(ENVP_ADDR + 8) */
    stl_raw(p++, 0x34c60000 | ((ENVP_ADDR + 8) & 0xffff));         /* ori a2, a2, low(ENVP_ADDR + 8) */
    stl_raw(p++, 0x3c070000 | (loaderparams.ram_size >> 16));     /* lui a3, high(ram_size) */
    stl_raw(p++, 0x34e70000 | (loaderparams.ram_size & 0xffff));  /* ori a3, a3, low(ram_size) */

    /* Load BAR registers as done by YAMON */
    stl_raw(p++, 0x3c09b400);                                      /* lui t1, 0xb400 */

    if (env->bigendian) {
        stl_raw(p++, 0x3c08df00);                                  /* lui t0, 0xdf00 */
    } else {
        stl_raw(p++, 0x340800df);                                  /* ori t0, r0, 0x00df */
    }
    stl_raw(p++, 0xad280068);                                      /* sw t0, 0x0068(t1) */

    stl_raw(p++, 0x3c09bbe0);                                      /* lui t1, 0xbbe0 */

    if (env->bigendian) {
        stl_raw(p++, 0x3c08c000);                                  /* lui t0, 0xc000 */
    } else {
        stl_raw(p++, 0x340800c0);                                  /* ori t0, r0, 0x00c0 */
    }
    stl_raw(p++, 0xad280048);                                      /* sw t0, 0x0048(t1) */
    if (env->bigendian) {
        stl_raw(p++, 0x3c084000);                                  /* lui t0, 0x4000 */
    } else {
        stl_raw(p++, 0x34080040);                                  /* ori t0, r0, 0x0040 */
    }
    stl_raw(p++, 0xad280050);                                      /* sw t0, 0x0050(t1) */

    if (env->bigendian) {
        stl_raw(p++, 0x3c088000);                                  /* lui t0, 0x8000 */
    } else {
        stl_raw(p++, 0x34080080);                                  /* ori t0, r0, 0x0080 */
    }
    stl_raw(p++, 0xad280058);                                      /* sw t0, 0x0058(t1) */
    if (env->bigendian) {
        stl_raw(p++, 0x3c083f00);                                  /* lui t0, 0x3f00 */
    } else {
        stl_raw(p++, 0x3408003f);                                  /* ori t0, r0, 0x003f */
    }
    stl_raw(p++, 0xad280060);                                      /* sw t0, 0x0060(t1) */

    if (env->bigendian) {
        stl_raw(p++, 0x3c08c100);                                  /* lui t0, 0xc100 */
    } else {
        stl_raw(p++, 0x340800c1);                                  /* ori t0, r0, 0x00c1 */
    }
    stl_raw(p++, 0xad280080);                                      /* sw t0, 0x0080(t1) */
    if (env->bigendian) {
        stl_raw(p++, 0x3c085e00);                                  /* lui t0, 0x5e00 */
    } else {
        stl_raw(p++, 0x3408005e);                                  /* ori t0, r0, 0x005e */
    }
    stl_raw(p++, 0xad280088);                                      /* sw t0, 0x0088(t1) */

    /* Jump to kernel code */
    stl_raw(p++, 0x3c1f0000 | ((kernel_entry >> 16) & 0xffff));    /* lui ra, high(kernel_entry) */
    stl_raw(p++, 0x37ff0000 | (kernel_entry & 0xffff));            /* ori ra, ra, low(kernel_entry) */
    stl_raw(p++, 0x03e00008);                                      /* jr ra */
    stl_raw(p++, 0x00000000);                                      /* nop */

    /* YAMON subroutines */
    p = (uint32_t *) (base + 0x800);
    stl_raw(p++, 0x03e00008);                                     /* jr ra */
    stl_raw(p++, 0x24020000);                                     /* li v0,0 */
   /* 808 YAMON print */
    stl_raw(p++, 0x03e06821);                                     /* move t5,ra */
    stl_raw(p++, 0x00805821);                                     /* move t3,a0 */
    stl_raw(p++, 0x00a05021);                                     /* move t2,a1 */
    stl_raw(p++, 0x91440000);                                     /* lbu a0,0(t2) */
    stl_raw(p++, 0x254a0001);                                     /* addiu t2,t2,1 */
    stl_raw(p++, 0x10800005);                                     /* beqz a0,834 */
    stl_raw(p++, 0x00000000);                                     /* nop */
    stl_raw(p++, 0x0ff0021c);                                     /* jal 870 */
    stl_raw(p++, 0x00000000);                                     /* nop */
    stl_raw(p++, 0x08000205);                                     /* j 814 */
    stl_raw(p++, 0x00000000);                                     /* nop */
    stl_raw(p++, 0x01a00008);                                     /* jr t5 */
    stl_raw(p++, 0x01602021);                                     /* move a0,t3 */
    /* 0x83c YAMON print_count */
    stl_raw(p++, 0x03e06821);                                     /* move t5,ra */
    stl_raw(p++, 0x00805821);                                     /* move t3,a0 */
    stl_raw(p++, 0x00a05021);                                     /* move t2,a1 */
    stl_raw(p++, 0x00c06021);                                     /* move t4,a2 */
    stl_raw(p++, 0x91440000);                                     /* lbu a0,0(t2) */
    stl_raw(p++, 0x0ff0021c);                                     /* jal 870 */
    stl_raw(p++, 0x00000000);                                     /* nop */
    stl_raw(p++, 0x254a0001);                                     /* addiu t2,t2,1 */
    stl_raw(p++, 0x258cffff);                                     /* addiu t4,t4,-1 */
    stl_raw(p++, 0x1580fffa);                                     /* bnez t4,84c */
    stl_raw(p++, 0x00000000);                                     /* nop */
    stl_raw(p++, 0x01a00008);                                     /* jr t5 */
    stl_raw(p++, 0x01602021);                                     /* move a0,t3 */
    /* 0x870 */
    stl_raw(p++, 0x3c08b800);                                     /* lui t0,0xb400 */
    stl_raw(p++, 0x350803f8);                                     /* ori t0,t0,0x3f8 */
    stl_raw(p++, 0x91090005);                                     /* lbu t1,5(t0) */
    stl_raw(p++, 0x00000000);                                     /* nop */
    stl_raw(p++, 0x31290040);                                     /* andi t1,t1,0x40 */
    stl_raw(p++, 0x1120fffc);                                     /* beqz t1,878 <outch+0x8> */
    stl_raw(p++, 0x00000000);                                     /* nop */
    stl_raw(p++, 0x03e00008);                                     /* jr ra */
    stl_raw(p++, 0xa1040000);                                     /* sb a0,0(t0) */
}

static void GCC_FMT_ATTR(3, 4) prom_set(uint32_t* prom_buf, int index,
                                        const char *string, ...)
{
    va_list ap;
    int32_t table_addr;

    if (index >= ENVP_NB_ENTRIES)
        return;

    if (string == NULL) {
        prom_buf[index] = 0;
        return;
    }

    table_addr = sizeof(int32_t) * ENVP_NB_ENTRIES + index * ENVP_ENTRY_SIZE;
    prom_buf[index] = tswap32(ENVP_ADDR + table_addr);

    va_start(ap, string);
    vsnprintf((char *)prom_buf + table_addr, ENVP_ENTRY_SIZE, string, ap);
    va_end(ap);
}

/* Kernel */
static int64_t load_kernel(int big_endian)
{
    int64_t kernel_entry, kernel_high;
    long initrd_size;
    ram_addr_t initrd_offset;
    uint32_t *prom_buf;
    long prom_size;
    int prom_index = 0;

    if (load_elf(loaderparams.kernel_filename, cpu_mips_kseg0_to_phys, NULL,
                 (uint64_t *)&kernel_entry, NULL, (uint64_t *)&kernel_high,
                 big_endian, ELF_MACHINE, 1) < 0) {
        fprintf(stderr, "qemu: could not load kernel '%s'\n",
                loaderparams.kernel_filename);
        exit(1);
    }

    /* load initrd */
    initrd_size = 0;
    initrd_offset = 0;
    if (loaderparams.initrd_filename) {
        initrd_size = get_image_size (loaderparams.initrd_filename);
        if (initrd_size > 0) {
            initrd_offset = (kernel_high + ~TARGET_PAGE_MASK) & TARGET_PAGE_MASK;
            if (initrd_offset + initrd_size > ram_size) {
                fprintf(stderr,
                        "qemu: memory too small for initial ram disk '%s'\n",
                        loaderparams.initrd_filename);
                exit(1);
            }
            initrd_size = load_image_targphys(loaderparams.initrd_filename,
                                              initrd_offset,
                                              ram_size - initrd_offset);
        }
        if (initrd_size == (target_ulong) -1) {
            fprintf(stderr, "qemu: could not load initial ram disk '%s'\n",
                    loaderparams.initrd_filename);
            exit(1);
        }
    }

    /* Setup prom parameters. */
    prom_size = ENVP_NB_ENTRIES * (sizeof(int32_t) + ENVP_ENTRY_SIZE);
    prom_buf = g_malloc(prom_size);

    prom_set(prom_buf, prom_index++, "%s", loaderparams.kernel_filename);
    if (initrd_size > 0) {
        prom_set(prom_buf, prom_index++, "rd_start=0x%" PRIx64 " rd_size=%li %s",
                 cpu_mips_phys_to_kseg0(NULL, initrd_offset), initrd_size,
                 loaderparams.kernel_cmdline);
    } else {
        prom_set(prom_buf, prom_index++, "%s", loaderparams.kernel_cmdline);
    }

    prom_set(prom_buf, prom_index++, "memsize");
    prom_set(prom_buf, prom_index++, "%i", loaderparams.ram_size);
    prom_set(prom_buf, prom_index++, "modetty0");
    prom_set(prom_buf, prom_index++, "38400n8r");
    prom_set(prom_buf, prom_index++, NULL);

    rom_add_blob_fixed("prom", prom_buf, prom_size,
                       cpu_mips_kseg0_to_phys(NULL, ENVP_ADDR));

    return kernel_entry;
}

static void malta_mips_config(CPUState *env)
{
    env->mvp->CP0_MVPConf0 |= ((smp_cpus - 1) << CP0MVPC0_PVPE) |
                         ((smp_cpus * env->nr_threads - 1) << CP0MVPC0_PTC);
}

static void main_cpu_reset(void *opaque)
{
    CPUState *env = opaque;
    cpu_reset(env);

    /* The bootloader does not need to be rewritten as it is located in a
       read only location. The kernel location and the arguments table
       location does not change. */
    if (loaderparams.kernel_filename) {
        env->CP0_Status &= ~((1 << CP0St_BEV) | (1 << CP0St_ERL));
    }

    malta_mips_config(env);
}

static void cpu_request_exit(void *opaque, int irq, int level)
{
    CPUState *env = opaque;

    if (env && level) {
        cpu_exit(env);
    }
}

static
void mips_malta_init (ram_addr_t ram_size,
                      const char *boot_device,
                      const char *kernel_filename, const char *kernel_cmdline,
                      const char *initrd_filename, const char *cpu_model)
{
    char *filename;
    pflash_t *fl;
    MemoryRegion *system_memory = get_system_memory();
    MemoryRegion *ram = g_new(MemoryRegion, 1);
    MemoryRegion *bios, *bios_alias = g_new(MemoryRegion, 1);
    int64_t kernel_entry;
    PCIBus *pci_bus;
    ISABus *isa_bus;
    CPUState *env;
    qemu_irq *isa_irq;
    qemu_irq *cpu_exit_irq;
    int piix4_devfn;
    i2c_bus *smbus;
    int i;
    DriveInfo *hd[MAX_IDE_BUS * MAX_IDE_DEVS];
    DriveInfo *fd[MAX_FD];
    int fl_idx = 0;
    int fl_sectors;

    DeviceState *dev = qdev_create(NULL, "mips-malta");
    MaltaState *s = DO_UPCAST(MaltaState, busdev.qdev, dev);

    qdev_init_nofail(dev);

    /* Make sure the first 3 serial ports are associated with a device. */
    for(i = 0; i < 3; i++) {
        if (!serial_hds[i]) {
            char label[32];
            snprintf(label, sizeof(label), "serial%d", i);
            serial_hds[i] = qemu_chr_new(label, "null", NULL);
        }
    }

    /* init CPUs */
    if (cpu_model == NULL) {
#ifdef TARGET_MIPS64
        cpu_model = "20Kc";
#else
        cpu_model = "24Kf";
#endif
    }

    for (i = 0; i < smp_cpus; i++) {
        env = cpu_init(cpu_model);
        if (!env) {
            fprintf(stderr, "Unable to find CPU definition\n");
            exit(1);
        }
        /* Init internal devices */
        cpu_mips_irq_init_cpu(env);
        cpu_mips_clock_init(env);
        qemu_register_reset(main_cpu_reset, env);
    }
    env = first_cpu;

    /* allocate RAM */
    if (ram_size > (256 << 20)) {
        fprintf(stderr,
                "qemu: Too much memory for this machine: %d MB, maximum 256 MB\n",
                ((unsigned int)ram_size / (1 << 20)));
        exit(1);
    }
    memory_region_init_ram(ram, "mips_malta.ram", ram_size);
    vmstate_register_ram_global(ram);
    memory_region_add_subregion(system_memory, 0, ram);

    /* FPGA */
    malta_fpga_init(system_memory, 0x1f000000LL, env->irq[2], serial_hds[2], env->bigendian);

    /* Load firmware in flash / BIOS unless we boot directly into a kernel. */
    if (kernel_filename) {
        /* Write a small bootloader to the flash location. */
        bios = g_new(MemoryRegion, 1);
        memory_region_init_ram(bios, "mips_malta.bios", BIOS_SIZE);
        vmstate_register_ram_global(bios);
        memory_region_set_readonly(bios, true);
        memory_region_init_alias(bios_alias, "bios.1fc", bios, 0, BIOS_SIZE);
        /* Map the bios at two physical locations, as on the real board. */
        memory_region_add_subregion(system_memory, FLASH_ADDRESS, bios);
        memory_region_add_subregion(system_memory, 0x1fc00000LL, bios_alias);
        loaderparams.ram_size = ram_size;
        loaderparams.kernel_filename = kernel_filename;
        loaderparams.kernel_cmdline = kernel_cmdline;
        loaderparams.initrd_filename = initrd_filename;
        kernel_entry = load_kernel(env->bigendian);
        write_bootloader(env, memory_region_get_ram_ptr(bios), kernel_entry);
        // TODO: Always register flash.
        //~ pflash_cfi01_register(FLASH_ADDRESS, NULL, "mips_malta.bios",
                              //~ FLASH_SIZE, flashdriver, 65536, fl_sectors,
                              //~ 4, 0x0000, 0x0000, 0x0000, 0x0000,
                              //~ env->bigendian);
    } else {
        target_long bios_size;
        DriveInfo *dinfo = drive_get(IF_PFLASH, 0, fl_idx);
        if (dinfo) {
            /* Load firmware from flash. */
            bios_size = FLASH_SIZE;
            fl_sectors = bios_size >> 16;
#ifdef DEBUG_BOARD_INIT
            printf("Register parallel flash %d size " TARGET_FMT_lx " at "
                   "addr %08llx '%s' %x\n",
                   fl_idx, bios_size, FLASH_ADDRESS,
                   bdrv_get_device_name(dinfo->bdrv), fl_sectors);
#endif
            fl = pflash_cfi01_register(FLASH_ADDRESS,
                                       NULL, "mips_malta.bios", BIOS_SIZE,
                                       dinfo->bdrv, 65536, fl_sectors,
                                       4, 0x0000, 0x0000, 0x0000, 0x0000,
                                       env->bigendian);
            bios = pflash_cfi01_get_memory(fl);
            /* Map the bios at two physical locations, as on the real board. */
            memory_region_init_alias(bios_alias, "bios.1fc",
                                     bios, 0, BIOS_SIZE);
            memory_region_add_subregion(system_memory, 0x1fc00000LL,
                                        bios_alias);
            fl_idx++;
        } else {
            bios = g_new(MemoryRegion, 1);
            memory_region_init_ram(bios, "mips_malta.bios", BIOS_SIZE);
            vmstate_register_ram_global(bios);
            memory_region_set_readonly(bios, true);
            memory_region_init_alias(bios_alias, "bios.1fc",
                                     bios, 0, BIOS_SIZE);
            /* Map the bios at two physical locations, as on the real board. */
            memory_region_add_subregion(system_memory, FLASH_ADDRESS, bios);
            memory_region_add_subregion(system_memory, 0x1fc00000LL,
                                        bios_alias);
            /* Load a BIOS image. */
            if (bios_name == NULL)
                bios_name = BIOS_FILENAME;
            filename = qemu_find_file(QEMU_FILE_TYPE_BIOS, bios_name);
            if (filename) {
                bios_size = load_image_targphys(filename, 0x1fc00000LL,
                                                BIOS_SIZE);
                g_free(filename);
            } else {
                bios_size = -1;
            }
            if ((bios_size < 0 || bios_size > BIOS_SIZE) && !kernel_filename) {
                fprintf(stderr,
                        "qemu: Could not load MIPS bios '%s', and no -kernel argument was specified\n",
                        bios_name);
                exit(1);
            }
        }
        /* In little endian mode the 32bit words in the bios are swapped,
           a neat trick which allows bi-endian firmware. */
#if !defined(TARGET_WORDS_BIGENDIAN) && 0
        {
            uint32_t *addr = memory_region_get_ram_ptr(bios);
            uint32_t *end = addr + bios_size;
            while (addr < end) {
                fprintf(stderr, "0x%08x\n", *addr);
                bswap32s(addr);
                addr++;
            }
        }
#endif
    }

    /* Board ID = 0x420 (Malta Board with CoreLV)
       XXX: theoretically 0x1e000010 should map to flash and 0x1fc00010 should
       map to the board ID. */
    stl_p(memory_region_get_ram_ptr(bios) + 0x10, 0x00000420);

    /* Init internal devices */
    cpu_mips_irq_init_cpu(env);
    cpu_mips_clock_init(env);

    /*
     * We have a circular dependency problem: pci_bus depends on isa_irq,
     * isa_irq is provided by i8259, i8259 depends on ISA, ISA depends
     * on piix4, and piix4 depends on pci_bus.  To stop the cycle we have
     * qemu_irq_proxy() adds an extra bit of indirection, allowing us
     * to resolve the isa_irq -> i8259 dependency after i8259 is initialized.
     */
    isa_irq = qemu_irq_proxy(&s->i8259, 16);

    /* Northbridge */
    pci_bus = gt64120_register(isa_irq);

    /* Southbridge */
    ide_drive_get(hd, MAX_IDE_BUS);

    piix4_devfn = piix4_init(pci_bus, &isa_bus, 80);

    /* Interrupt controller */
    /* The 8259 is attached to the MIPS CPU INT0 pin, ie interrupt 2 */
    s->i8259 = i8259_init(isa_bus, env->irq[2]);

    isa_bus_irqs(isa_bus, s->i8259);
    pci_piix4_ide_init(pci_bus, hd, piix4_devfn + 1);
    usb_uhci_piix4_init(pci_bus, piix4_devfn + 2);
    smbus = piix4_pm_init(pci_bus, piix4_devfn + 3, 0x1100,
                          isa_get_irq(NULL, 9), NULL, NULL, 0);
    /* TODO: Populate SPD eeprom data.  */
    smbus_eeprom_init(smbus, 8, NULL, 0);
    pit = pit_init(isa_bus, 0x40, 0);
    cpu_exit_irq = qemu_allocate_irqs(cpu_request_exit, NULL, 1);
    DMA_init(0, cpu_exit_irq);

    /* Super I/O */
    isa_create_simple(isa_bus, "i8042");

    rtc_init(isa_bus, 2000, NULL);
    serial_isa_init(isa_bus, 0, serial_hds[0]);
    serial_isa_init(isa_bus, 1, serial_hds[1]);
    if (parallel_hds[0])
        parallel_init(isa_bus, 0, parallel_hds[0]);
    for(i = 0; i < MAX_FD; i++) {
        fd[i] = drive_get(IF_FLOPPY, 0, i);
    }
    fdctrl_init_isa(isa_bus, fd);

    /* Sound card */
    audio_init(isa_bus, pci_bus);

    /* Network card */
    network_init();

    /* Optional PCI video card */
    if (cirrus_vga_enabled) {
        pci_cirrus_vga_init(pci_bus);
    } else if (vmsvga_enabled) {
        pci_vmsvga_init(pci_bus);
    } else if (std_vga_enabled) {
        pci_vga_init(pci_bus);
    }
}

static void mips_malta_reset(DeviceState *d)
{
    /* TODO: fix code. */
    MaltaState *s = container_of(d, MaltaState, busdev.qdev);
    (void)s;
    logout("%s:%u\n", __FILE__, __LINE__);
    //~ env->exception_index = EXCP_RESET;
    //~ env->exception_index = EXCP_SRESET;
    //~ do_interrupt(env);
    //~ env->CP0_Cause |= 0x00000400;
    //~ cpu_interrupt(env, CPU_INTERRUPT_RESET);
}

static const VMStateDescription vmstate_mips_malta = {
    .name ="malta",
    .version_id = 1,
    .minimum_version_id = 1,
    .minimum_version_id_old = 1,
    .fields      = (VMStateField []) {
        VMSTATE_END_OF_LIST()
    }
};

static Property mips_malta_properties[] = {
    DEFINE_PROP_END_OF_LIST()
};

static int mips_malta_sysbus_device_init(SysBusDevice *sysbusdev)
{
    /* TODO */
    //MaltaState *s = FROM_SYSBUS(MaltaState, sysbusdev);
    return 0;
}

static void mips_malta_class_init(ObjectClass *klass, void *data)
{
    DeviceClass *dc = DEVICE_CLASS(klass);
    SysBusDeviceClass *k = SYS_BUS_DEVICE_CLASS(klass);
    dc->props = mips_malta_properties;
    dc->reset = mips_malta_reset;
    dc->vmsd = &vmstate_mips_malta;
    k->init = mips_malta_sysbus_device_init;
}

static TypeInfo mips_malta_device = {
    .name          = "mips-malta",
    .parent        = TYPE_SYS_BUS_DEVICE,
    .instance_size = sizeof(MaltaState),
    .class_init    = mips_malta_class_init,
};

static QEMUMachine mips_malta_machine = {
    .name = "malta",
    .desc = "MIPS Malta Core LV",
    .init = mips_malta_init,
    .max_cpus = 16,
    .is_default = 1,
};

static void mips_malta_register_types(void)
{
    type_register_static(&mips_malta_device);
}

static void mips_malta_machine_init(void)
{
    qemu_register_machine(&mips_malta_machine);
}

<<<<<<< HEAD
device_init(mips_malta_device_init);
machine_init(mips_malta_machine_init);

/*
http://memorytesters.com/ramcheck/rc_ap3.htm

9fc00c64 <hal_malta_init_sdram>:
9fc00c64:       03e0f021        move    s8,ra
9fc00c68:       3c17b400        lui     s7,0xb400
9fc00c6c:       240800df        li      t0,223
9fc00c70:       aee80068        sw      t0,104(s7)
9fc00c74:       3c17bbe0        lui     s7,0xbbe0
9fc00c78:       3c080001        lui     t0,0x1
9fc00c7c:       35080001        ori     t0,t0,0x1
9fc00c80:       aee80c00        sw      t0,3072(s7)
9fc00c84:       3c0800ff        lui     t0,0xff
9fc00c88:       3508ffff        ori     t0,t0,0xffff

9fc00ecc:       1000006c        b       9fc01080 <error>

9fc0106c <noerror>:
9fc0106c:       00001021        move    v0,zero
9fc01070:       02111820        add     v1,s0,s1
9fc01074:       03c0f821        move    ra,s8
9fc01078:       03e00008        jr      ra
9fc0107c:       00000000        nop
*/
=======
type_init(mips_malta_register_types)
machine_init(mips_malta_machine_init);
>>>>>>> 6c263e26
<|MERGE_RESOLUTION|>--- conflicted
+++ resolved
@@ -1092,8 +1092,7 @@
     qemu_register_machine(&mips_malta_machine);
 }
 
-<<<<<<< HEAD
-device_init(mips_malta_device_init);
+type_init(mips_malta_register_types)
 machine_init(mips_malta_machine_init);
 
 /*
@@ -1119,8 +1118,4 @@
 9fc01074:       03c0f821        move    ra,s8
 9fc01078:       03e00008        jr      ra
 9fc0107c:       00000000        nop
-*/
-=======
-type_init(mips_malta_register_types)
-machine_init(mips_malta_machine_init);
->>>>>>> 6c263e26
+*/