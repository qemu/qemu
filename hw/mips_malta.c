--- conflicted
+++ resolved
@@ -451,15 +451,9 @@
     qemu_chr_fe_printf(chr, "+--------+\r\n");
 }
 
-<<<<<<< HEAD
-static MaltaFPGAState *malta_fpga_init(target_phys_addr_t base,
-                                       qemu_irq uart_irq,
-                                       CharDriverState *uart_chr,
-                                       int bigendian)
-=======
 static MaltaFPGAState *malta_fpga_init(MemoryRegion *address_space,
-         target_phys_addr_t base, qemu_irq uart_irq, CharDriverState *uart_chr)
->>>>>>> d85a1302
+         target_phys_addr_t base, qemu_irq uart_irq, CharDriverState *uart_chr,
+         int bigendian)
 {
     MaltaFPGAState *s;
 
@@ -854,41 +848,11 @@
                 ((unsigned int)ram_size / (1 << 20)));
         exit(1);
     }
-<<<<<<< HEAD
-
-    logout("RAM size = %d MiB\n", ram_size / MiB);
-
-    ram_offset = qemu_ram_alloc(NULL, "mips_malta.ram", ram_size);
-
-    cpu_register_physical_memory(0, ram_size, ram_offset | IO_MEM_RAM);
-=======
     memory_region_init_ram(ram, NULL, "mips_malta.ram", ram_size);
     memory_region_add_subregion(system_memory, 0, ram);
->>>>>>> d85a1302
 
     /* FPGA */
-<<<<<<< HEAD
-    malta_fpga_init(0x1f000000LL, env->irq[2], serial_hds[2], env->bigendian);
-
-    dinfo = drive_get(IF_PFLASH, 0, fl_idx);
-    const char *flashfile = NULL;
-    BlockDriverState *flashdriver = NULL;
-    if (dinfo) {
-        flashfile = bdrv_get_device_name(dinfo->bdrv);
-        flashdriver = dinfo->bdrv;
-    }
-    /* Load firmware from flash. */
-    fl_sectors = FLASH_SIZE >> 16;
-#if defined(DEBUG_BOARD_INIT)
-    printf("Register parallel flash %d size " TARGET_FMT_lx " at "
-           "offset %08lx addr %08llx '%s' %x\n",
-           0, FLASH_SIZE, bios_offset, FLASH_ADDRESS,
-           flashfile, fl_sectors);
-#endif
-    (void)flashfile;
-=======
-    malta_fpga_init(system_memory, 0x1f000000LL, env->irq[2], serial_hds[2]);
->>>>>>> d85a1302
+    malta_fpga_init(system_memory, 0x1f000000LL, env->irq[2], serial_hds[2], env->bigendian);
 
     /* Load firmware in flash / BIOS unless we boot directly into a kernel. */
     if (kernel_filename) {
