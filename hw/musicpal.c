/*
 * Marvell MV88W8618 / Freecom MusicPal emulation.
 *
 * Copyright (c) 2008 Jan Kiszka
 *
 * This code is licensed under the GNU GPL v2.
 *
 * Contributions after 2012-01-13 are licensed under the terms of the
 * GNU GPL, version 2 or (at your option) any later version.
 */

#include "sysbus.h"
#include "arm-misc.h"
#include "devices.h"
#include "net.h"
#include "sysemu.h"
#include "boards.h"
#include "pc.h"
#include "qemu-timer.h"
#include "ptimer.h"
#include "block.h"
#include "flash.h"
#include "console.h"
#include "i2c.h"
#include "blockdev.h"
#include "exec-memory.h"

#define MP_MISC_BASE            0x80002000
#define MP_MISC_SIZE            0x00001000

#define MP_ETH_BASE             0x80008000
#define MP_ETH_SIZE             0x00001000

#define MP_WLAN_BASE            0x8000C000
#define MP_WLAN_SIZE            0x00000800

#define MP_UART1_BASE           0x8000C840
#define MP_UART2_BASE           0x8000C940

#define MP_GPIO_BASE            0x8000D000
#define MP_GPIO_SIZE            0x00001000

#define MP_FLASHCFG_BASE        0x90006000
#define MP_FLASHCFG_SIZE        0x00001000

#define MP_AUDIO_BASE           0x90007000

#define MP_PIC_BASE             0x90008000
#define MP_PIC_SIZE             0x00001000

#define MP_PIT_BASE             0x90009000
#define MP_PIT_SIZE             0x00001000

#define MP_LCD_BASE             0x9000c000
#define MP_LCD_SIZE             0x00001000

#define MP_SRAM_BASE            0xC0000000
#define MP_SRAM_SIZE            0x00020000

#define MP_RAM_DEFAULT_SIZE     32*1024*1024
#define MP_FLASH_SIZE_MAX       32*1024*1024

#define MP_TIMER1_IRQ           4
#define MP_TIMER2_IRQ           5
#define MP_TIMER3_IRQ           6
#define MP_TIMER4_IRQ           7
#define MP_EHCI_IRQ             8
#define MP_ETH_IRQ              9
#define MP_UART1_IRQ            11
#define MP_UART2_IRQ            11
#define MP_GPIO_IRQ             12
#define MP_RTC_IRQ              28
#define MP_AUDIO_IRQ            30

/* Wolfson 8750 I2C address */
#define MP_WM_ADDR              0x1A

/* Ethernet register offsets */
#define MP_ETH_SMIR             0x010
#define MP_ETH_PCXR             0x408
#define MP_ETH_SDCMR            0x448
#define MP_ETH_ICR              0x450
#define MP_ETH_IMR              0x458
#define MP_ETH_FRDP0            0x480
#define MP_ETH_FRDP1            0x484
#define MP_ETH_FRDP2            0x488
#define MP_ETH_FRDP3            0x48C
#define MP_ETH_CRDP0            0x4A0
#define MP_ETH_CRDP1            0x4A4
#define MP_ETH_CRDP2            0x4A8
#define MP_ETH_CRDP3            0x4AC
#define MP_ETH_CTDP0            0x4E0
#define MP_ETH_CTDP1            0x4E4
#define MP_ETH_CTDP2            0x4E8
#define MP_ETH_CTDP3            0x4EC

/* MII PHY access */
#define MP_ETH_SMIR_DATA        0x0000FFFF
#define MP_ETH_SMIR_ADDR        0x03FF0000
#define MP_ETH_SMIR_OPCODE      (1 << 26) /* Read value */
#define MP_ETH_SMIR_RDVALID     (1 << 27)

/* PHY registers */
#define MP_ETH_PHY1_BMSR        0x00210000
#define MP_ETH_PHY1_PHYSID1     0x00410000
#define MP_ETH_PHY1_PHYSID2     0x00610000

#define MP_PHY_BMSR_LINK        0x0004
#define MP_PHY_BMSR_AUTONEG     0x0008

#define MP_PHY_88E3015          0x01410E20

/* TX descriptor status */
#define MP_ETH_TX_OWN           (1 << 31)

/* RX descriptor status */
#define MP_ETH_RX_OWN           (1 << 31)

/* Interrupt cause/mask bits */
#define MP_ETH_IRQ_RX_BIT       0
#define MP_ETH_IRQ_RX           (1 << MP_ETH_IRQ_RX_BIT)
#define MP_ETH_IRQ_TXHI_BIT     2
#define MP_ETH_IRQ_TXLO_BIT     3

/* Port config bits */
#define MP_ETH_PCXR_2BSM_BIT    28 /* 2-byte incoming suffix */

/* SDMA command bits */
#define MP_ETH_CMD_TXHI         (1 << 23)
#define MP_ETH_CMD_TXLO         (1 << 22)

typedef struct mv88w8618_tx_desc {
    uint32_t cmdstat;
    uint16_t res;
    uint16_t bytes;
    uint32_t buffer;
    uint32_t next;
} mv88w8618_tx_desc;

typedef struct mv88w8618_rx_desc {
    uint32_t cmdstat;
    uint16_t bytes;
    uint16_t buffer_size;
    uint32_t buffer;
    uint32_t next;
} mv88w8618_rx_desc;

typedef struct mv88w8618_eth_state {
    SysBusDevice busdev;
    MemoryRegion iomem;
    qemu_irq irq;
    uint32_t smir;
    uint32_t icr;
    uint32_t imr;
    int mmio_index;
    uint32_t vlan_header;
    uint32_t tx_queue[2];
    uint32_t rx_queue[4];
    uint32_t frx_queue[4];
    uint32_t cur_rx[4];
    NICState *nic;
    NICConf conf;
} mv88w8618_eth_state;

static void eth_rx_desc_put(uint32_t addr, mv88w8618_rx_desc *desc)
{
    cpu_to_le32s(&desc->cmdstat);
    cpu_to_le16s(&desc->bytes);
    cpu_to_le16s(&desc->buffer_size);
    cpu_to_le32s(&desc->buffer);
    cpu_to_le32s(&desc->next);
    cpu_physical_memory_write(addr, (void *)desc, sizeof(*desc));
}

static void eth_rx_desc_get(uint32_t addr, mv88w8618_rx_desc *desc)
{
    cpu_physical_memory_read(addr, (void *)desc, sizeof(*desc));
    le32_to_cpus(&desc->cmdstat);
    le16_to_cpus(&desc->bytes);
    le16_to_cpus(&desc->buffer_size);
    le32_to_cpus(&desc->buffer);
    le32_to_cpus(&desc->next);
}

static int eth_can_receive(NetClientState *nc)
{
    return 1;
}

static ssize_t eth_receive(NetClientState *nc, const uint8_t *buf, size_t size)
{
    mv88w8618_eth_state *s = DO_UPCAST(NICState, nc, nc)->opaque;
    uint32_t desc_addr;
    mv88w8618_rx_desc desc;
    int i;

    for (i = 0; i < 4; i++) {
        desc_addr = s->cur_rx[i];
        if (!desc_addr) {
            continue;
        }
        do {
            eth_rx_desc_get(desc_addr, &desc);
            if ((desc.cmdstat & MP_ETH_RX_OWN) && desc.buffer_size >= size) {
                cpu_physical_memory_write(desc.buffer + s->vlan_header,
                                          buf, size);
                desc.bytes = size + s->vlan_header;
                desc.cmdstat &= ~MP_ETH_RX_OWN;
                s->cur_rx[i] = desc.next;

                s->icr |= MP_ETH_IRQ_RX;
                if (s->icr & s->imr) {
                    qemu_irq_raise(s->irq);
                }
                eth_rx_desc_put(desc_addr, &desc);
                return size;
            }
            desc_addr = desc.next;
        } while (desc_addr != s->rx_queue[i]);
    }
    return size;
}

static void eth_tx_desc_put(uint32_t addr, mv88w8618_tx_desc *desc)
{
    cpu_to_le32s(&desc->cmdstat);
    cpu_to_le16s(&desc->res);
    cpu_to_le16s(&desc->bytes);
    cpu_to_le32s(&desc->buffer);
    cpu_to_le32s(&desc->next);
    cpu_physical_memory_write(addr, (void *)desc, sizeof(*desc));
}

static void eth_tx_desc_get(uint32_t addr, mv88w8618_tx_desc *desc)
{
    cpu_physical_memory_read(addr, (void *)desc, sizeof(*desc));
    le32_to_cpus(&desc->cmdstat);
    le16_to_cpus(&desc->res);
    le16_to_cpus(&desc->bytes);
    le32_to_cpus(&desc->buffer);
    le32_to_cpus(&desc->next);
}

static void eth_send(mv88w8618_eth_state *s, int queue_index)
{
    uint32_t desc_addr = s->tx_queue[queue_index];
    mv88w8618_tx_desc desc;
    uint32_t next_desc;
    uint8_t buf[2048];
    int len;

    do {
        eth_tx_desc_get(desc_addr, &desc);
        next_desc = desc.next;
        if (desc.cmdstat & MP_ETH_TX_OWN) {
            len = desc.bytes;
            if (len < 2048) {
                cpu_physical_memory_read(desc.buffer, buf, len);
                qemu_send_packet(&s->nic->nc, buf, len);
            }
            desc.cmdstat &= ~MP_ETH_TX_OWN;
            s->icr |= 1 << (MP_ETH_IRQ_TXLO_BIT - queue_index);
            eth_tx_desc_put(desc_addr, &desc);
        }
        desc_addr = next_desc;
    } while (desc_addr != s->tx_queue[queue_index]);
}

static uint64_t mv88w8618_eth_read(void *opaque, target_phys_addr_t offset,
                                   unsigned size)
{
    mv88w8618_eth_state *s = opaque;

    switch (offset) {
    case MP_ETH_SMIR:
        if (s->smir & MP_ETH_SMIR_OPCODE) {
            switch (s->smir & MP_ETH_SMIR_ADDR) {
            case MP_ETH_PHY1_BMSR:
                return MP_PHY_BMSR_LINK | MP_PHY_BMSR_AUTONEG |
                       MP_ETH_SMIR_RDVALID;
            case MP_ETH_PHY1_PHYSID1:
                return (MP_PHY_88E3015 >> 16) | MP_ETH_SMIR_RDVALID;
            case MP_ETH_PHY1_PHYSID2:
                return (MP_PHY_88E3015 & 0xFFFF) | MP_ETH_SMIR_RDVALID;
            default:
                return MP_ETH_SMIR_RDVALID;
            }
        }
        return 0;

    case MP_ETH_ICR:
        return s->icr;

    case MP_ETH_IMR:
        return s->imr;

    case MP_ETH_FRDP0 ... MP_ETH_FRDP3:
        return s->frx_queue[(offset - MP_ETH_FRDP0)/4];

    case MP_ETH_CRDP0 ... MP_ETH_CRDP3:
        return s->rx_queue[(offset - MP_ETH_CRDP0)/4];

    case MP_ETH_CTDP0 ... MP_ETH_CTDP3:
        return s->tx_queue[(offset - MP_ETH_CTDP0)/4];

    default:
        return 0;
    }
}

static void mv88w8618_eth_write(void *opaque, target_phys_addr_t offset,
                                uint64_t value, unsigned size)
{
    mv88w8618_eth_state *s = opaque;

    switch (offset) {
    case MP_ETH_SMIR:
        s->smir = value;
        break;

    case MP_ETH_PCXR:
        s->vlan_header = ((value >> MP_ETH_PCXR_2BSM_BIT) & 1) * 2;
        break;

    case MP_ETH_SDCMR:
        if (value & MP_ETH_CMD_TXHI) {
            eth_send(s, 1);
        }
        if (value & MP_ETH_CMD_TXLO) {
            eth_send(s, 0);
        }
        if (value & (MP_ETH_CMD_TXHI | MP_ETH_CMD_TXLO) && s->icr & s->imr) {
            qemu_irq_raise(s->irq);
        }
        break;

    case MP_ETH_ICR:
        s->icr &= value;
        break;

    case MP_ETH_IMR:
        s->imr = value;
        if (s->icr & s->imr) {
            qemu_irq_raise(s->irq);
        }
        break;

    case MP_ETH_FRDP0 ... MP_ETH_FRDP3:
        s->frx_queue[(offset - MP_ETH_FRDP0)/4] = value;
        break;

    case MP_ETH_CRDP0 ... MP_ETH_CRDP3:
        s->rx_queue[(offset - MP_ETH_CRDP0)/4] =
            s->cur_rx[(offset - MP_ETH_CRDP0)/4] = value;
        break;

    case MP_ETH_CTDP0 ... MP_ETH_CTDP3:
        s->tx_queue[(offset - MP_ETH_CTDP0)/4] = value;
        break;
    }
}

static const MemoryRegionOps mv88w8618_eth_ops = {
    .read = mv88w8618_eth_read,
    .write = mv88w8618_eth_write,
    .endianness = DEVICE_NATIVE_ENDIAN,
};

static void eth_cleanup(NetClientState *nc)
{
    mv88w8618_eth_state *s = DO_UPCAST(NICState, nc, nc)->opaque;

    s->nic = NULL;
}

static NetClientInfo net_mv88w8618_info = {
    .type = NET_CLIENT_OPTIONS_KIND_NIC,
    .size = sizeof(NICState),
    .can_receive = eth_can_receive,
    .receive = eth_receive,
    .cleanup = eth_cleanup,
};

static int mv88w8618_eth_init(SysBusDevice *dev)
{
    mv88w8618_eth_state *s = FROM_SYSBUS(mv88w8618_eth_state, dev);

    sysbus_init_irq(dev, &s->irq);
    s->nic = qemu_new_nic(&net_mv88w8618_info, &s->conf,
                          object_get_typename(OBJECT(dev)), dev->qdev.id, s);
    memory_region_init_io(&s->iomem, &mv88w8618_eth_ops, s, "mv88w8618-eth",
                          MP_ETH_SIZE);
    sysbus_init_mmio(dev, &s->iomem);
    return 0;
}

static const VMStateDescription mv88w8618_eth_vmsd = {
    .name = "mv88w8618_eth",
    .version_id = 1,
    .minimum_version_id = 1,
    .minimum_version_id_old = 1,
    .fields = (VMStateField[]) {
        VMSTATE_UINT32(smir, mv88w8618_eth_state),
        VMSTATE_UINT32(icr, mv88w8618_eth_state),
        VMSTATE_UINT32(imr, mv88w8618_eth_state),
        VMSTATE_UINT32(vlan_header, mv88w8618_eth_state),
        VMSTATE_UINT32_ARRAY(tx_queue, mv88w8618_eth_state, 2),
        VMSTATE_UINT32_ARRAY(rx_queue, mv88w8618_eth_state, 4),
        VMSTATE_UINT32_ARRAY(frx_queue, mv88w8618_eth_state, 4),
        VMSTATE_UINT32_ARRAY(cur_rx, mv88w8618_eth_state, 4),
        VMSTATE_END_OF_LIST()
    }
};

static Property mv88w8618_eth_properties[] = {
    DEFINE_NIC_PROPERTIES(mv88w8618_eth_state, conf),
    DEFINE_PROP_END_OF_LIST(),
};

static void mv88w8618_eth_class_init(ObjectClass *klass, void *data)
{
    DeviceClass *dc = DEVICE_CLASS(klass);
    SysBusDeviceClass *k = SYS_BUS_DEVICE_CLASS(klass);

    k->init = mv88w8618_eth_init;
    dc->vmsd = &mv88w8618_eth_vmsd;
    dc->props = mv88w8618_eth_properties;
}

static TypeInfo mv88w8618_eth_info = {
    .name          = "mv88w8618_eth",
    .parent        = TYPE_SYS_BUS_DEVICE,
    .instance_size = sizeof(mv88w8618_eth_state),
    .class_init    = mv88w8618_eth_class_init,
};

/* LCD register offsets */
#define MP_LCD_IRQCTRL          0x180
#define MP_LCD_IRQSTAT          0x184
#define MP_LCD_SPICTRL          0x1ac
#define MP_LCD_INST             0x1bc
#define MP_LCD_DATA             0x1c0

/* Mode magics */
#define MP_LCD_SPI_DATA         0x00100011
#define MP_LCD_SPI_CMD          0x00104011
#define MP_LCD_SPI_INVALID      0x00000000

/* Commmands */
#define MP_LCD_INST_SETPAGE0    0xB0
/* ... */
#define MP_LCD_INST_SETPAGE7    0xB7

#define MP_LCD_TEXTCOLOR        0xe0e0ff /* RRGGBB */

typedef struct musicpal_lcd_state {
    SysBusDevice busdev;
    MemoryRegion iomem;
    uint32_t brightness;
    uint32_t mode;
    uint32_t irqctrl;
    uint32_t page;
    uint32_t page_off;
    DisplayState *ds;
    uint8_t video_ram[128*64/8];
} musicpal_lcd_state;

static uint8_t scale_lcd_color(musicpal_lcd_state *s, uint8_t col)
{
    switch (s->brightness) {
    case 7:
        return col;
    case 0:
        return 0;
    default:
        return (col * s->brightness) / 7;
    }
}

#define SET_LCD_PIXEL(depth, type) \
static inline void glue(set_lcd_pixel, depth) \
        (musicpal_lcd_state *s, int x, int y, type col) \
{ \
    int dx, dy; \
    type *pixel = &((type *) ds_get_data(s->ds))[(y * 128 * 3 + x) * 3]; \
\
    for (dy = 0; dy < 3; dy++, pixel += 127 * 3) \
        for (dx = 0; dx < 3; dx++, pixel++) \
            *pixel = col; \
}
SET_LCD_PIXEL(8, uint8_t)
SET_LCD_PIXEL(16, uint16_t)
SET_LCD_PIXEL(32, uint32_t)

#include "pixel_ops.h"

static void lcd_refresh(void *opaque)
{
    musicpal_lcd_state *s = opaque;
    int x, y, col;

    switch (ds_get_bits_per_pixel(s->ds)) {
    case 0:
        return;
#define LCD_REFRESH(depth, func) \
    case depth: \
        col = func(scale_lcd_color(s, (MP_LCD_TEXTCOLOR >> 16) & 0xff), \
                   scale_lcd_color(s, (MP_LCD_TEXTCOLOR >> 8) & 0xff), \
                   scale_lcd_color(s, MP_LCD_TEXTCOLOR & 0xff)); \
        for (x = 0; x < 128; x++) { \
            for (y = 0; y < 64; y++) { \
                if (s->video_ram[x + (y/8)*128] & (1 << (y % 8))) { \
                    glue(set_lcd_pixel, depth)(s, x, y, col); \
                } else { \
                    glue(set_lcd_pixel, depth)(s, x, y, 0); \
                } \
            } \
        } \
        break;
    LCD_REFRESH(8, rgb_to_pixel8)
    LCD_REFRESH(16, rgb_to_pixel16)
    LCD_REFRESH(32, (is_surface_bgr(s->ds->surface) ?
                     rgb_to_pixel32bgr : rgb_to_pixel32))
    default:
        hw_error("unsupported colour depth %i\n",
                  ds_get_bits_per_pixel(s->ds));
    }

    dpy_update(s->ds, 0, 0, 128*3, 64*3);
}

static void lcd_invalidate(void *opaque)
{
}

static void musicpal_lcd_gpio_brigthness_in(void *opaque, int irq, int level)
{
    musicpal_lcd_state *s = opaque;
    s->brightness &= ~(1 << irq);
    s->brightness |= level << irq;
}

static uint64_t musicpal_lcd_read(void *opaque, target_phys_addr_t offset,
                                  unsigned size)
{
    musicpal_lcd_state *s = opaque;

    switch (offset) {
    case MP_LCD_IRQCTRL:
        return s->irqctrl;

    default:
        return 0;
    }
}

static void musicpal_lcd_write(void *opaque, target_phys_addr_t offset,
                               uint64_t value, unsigned size)
{
    musicpal_lcd_state *s = opaque;

    switch (offset) {
    case MP_LCD_IRQCTRL:
        s->irqctrl = value;
        break;

    case MP_LCD_SPICTRL:
        if (value == MP_LCD_SPI_DATA || value == MP_LCD_SPI_CMD) {
            s->mode = value;
        } else {
            s->mode = MP_LCD_SPI_INVALID;
        }
        break;

    case MP_LCD_INST:
        if (value >= MP_LCD_INST_SETPAGE0 && value <= MP_LCD_INST_SETPAGE7) {
            s->page = value - MP_LCD_INST_SETPAGE0;
            s->page_off = 0;
        }
        break;

    case MP_LCD_DATA:
        if (s->mode == MP_LCD_SPI_CMD) {
            if (value >= MP_LCD_INST_SETPAGE0 &&
                value <= MP_LCD_INST_SETPAGE7) {
                s->page = value - MP_LCD_INST_SETPAGE0;
                s->page_off = 0;
            }
        } else if (s->mode == MP_LCD_SPI_DATA) {
            s->video_ram[s->page*128 + s->page_off] = value;
            s->page_off = (s->page_off + 1) & 127;
        }
        break;
    }
}

static const MemoryRegionOps musicpal_lcd_ops = {
    .read = musicpal_lcd_read,
    .write = musicpal_lcd_write,
    .endianness = DEVICE_NATIVE_ENDIAN,
};

static int musicpal_lcd_init(SysBusDevice *dev)
{
    musicpal_lcd_state *s = FROM_SYSBUS(musicpal_lcd_state, dev);

    s->brightness = 7;

    memory_region_init_io(&s->iomem, &musicpal_lcd_ops, s,
                          "musicpal-lcd", MP_LCD_SIZE);
    sysbus_init_mmio(dev, &s->iomem);

    s->ds = graphic_console_init(lcd_refresh, lcd_invalidate,
                                 NULL, NULL, s);
    qemu_console_resize(s->ds, 128*3, 64*3);

    qdev_init_gpio_in(&dev->qdev, musicpal_lcd_gpio_brigthness_in, 3);

    return 0;
}

static const VMStateDescription musicpal_lcd_vmsd = {
    .name = "musicpal_lcd",
    .version_id = 1,
    .minimum_version_id = 1,
    .minimum_version_id_old = 1,
    .fields = (VMStateField[]) {
        VMSTATE_UINT32(brightness, musicpal_lcd_state),
        VMSTATE_UINT32(mode, musicpal_lcd_state),
        VMSTATE_UINT32(irqctrl, musicpal_lcd_state),
        VMSTATE_UINT32(page, musicpal_lcd_state),
        VMSTATE_UINT32(page_off, musicpal_lcd_state),
        VMSTATE_BUFFER(video_ram, musicpal_lcd_state),
        VMSTATE_END_OF_LIST()
    }
};

static void musicpal_lcd_class_init(ObjectClass *klass, void *data)
{
    DeviceClass *dc = DEVICE_CLASS(klass);
    SysBusDeviceClass *k = SYS_BUS_DEVICE_CLASS(klass);

    k->init = musicpal_lcd_init;
    dc->vmsd = &musicpal_lcd_vmsd;
}

static TypeInfo musicpal_lcd_info = {
    .name          = "musicpal_lcd",
    .parent        = TYPE_SYS_BUS_DEVICE,
    .instance_size = sizeof(musicpal_lcd_state),
    .class_init    = musicpal_lcd_class_init,
};

/* PIC register offsets */
#define MP_PIC_STATUS           0x00
#define MP_PIC_ENABLE_SET       0x08
#define MP_PIC_ENABLE_CLR       0x0C

typedef struct mv88w8618_pic_state
{
    SysBusDevice busdev;
    MemoryRegion iomem;
    uint32_t level;
    uint32_t enabled;
    qemu_irq parent_irq;
} mv88w8618_pic_state;

static void mv88w8618_pic_update(mv88w8618_pic_state *s)
{
    qemu_set_irq(s->parent_irq, (s->level & s->enabled));
}

static void mv88w8618_pic_set_irq(void *opaque, int irq, int level)
{
    mv88w8618_pic_state *s = opaque;

    if (level) {
        s->level |= 1 << irq;
    } else {
        s->level &= ~(1 << irq);
    }
    mv88w8618_pic_update(s);
}

static uint64_t mv88w8618_pic_read(void *opaque, target_phys_addr_t offset,
                                   unsigned size)
{
    mv88w8618_pic_state *s = opaque;

    switch (offset) {
    case MP_PIC_STATUS:
        return s->level & s->enabled;

    default:
        return 0;
    }
}

static void mv88w8618_pic_write(void *opaque, target_phys_addr_t offset,
                                uint64_t value, unsigned size)
{
    mv88w8618_pic_state *s = opaque;

    switch (offset) {
    case MP_PIC_ENABLE_SET:
        s->enabled |= value;
        break;

    case MP_PIC_ENABLE_CLR:
        s->enabled &= ~value;
        s->level &= ~value;
        break;
    }
    mv88w8618_pic_update(s);
}

static void mv88w8618_pic_reset(DeviceState *d)
{
    mv88w8618_pic_state *s = FROM_SYSBUS(mv88w8618_pic_state,
                                         sysbus_from_qdev(d));

    s->level = 0;
    s->enabled = 0;
}

static const MemoryRegionOps mv88w8618_pic_ops = {
    .read = mv88w8618_pic_read,
    .write = mv88w8618_pic_write,
    .endianness = DEVICE_NATIVE_ENDIAN,
};

static int mv88w8618_pic_init(SysBusDevice *dev)
{
    mv88w8618_pic_state *s = FROM_SYSBUS(mv88w8618_pic_state, dev);

    qdev_init_gpio_in(&dev->qdev, mv88w8618_pic_set_irq, 32);
    sysbus_init_irq(dev, &s->parent_irq);
    memory_region_init_io(&s->iomem, &mv88w8618_pic_ops, s,
                          "musicpal-pic", MP_PIC_SIZE);
    sysbus_init_mmio(dev, &s->iomem);
    return 0;
}

static const VMStateDescription mv88w8618_pic_vmsd = {
    .name = "mv88w8618_pic",
    .version_id = 1,
    .minimum_version_id = 1,
    .minimum_version_id_old = 1,
    .fields = (VMStateField[]) {
        VMSTATE_UINT32(level, mv88w8618_pic_state),
        VMSTATE_UINT32(enabled, mv88w8618_pic_state),
        VMSTATE_END_OF_LIST()
    }
};

static void mv88w8618_pic_class_init(ObjectClass *klass, void *data)
{
    DeviceClass *dc = DEVICE_CLASS(klass);
    SysBusDeviceClass *k = SYS_BUS_DEVICE_CLASS(klass);

    k->init = mv88w8618_pic_init;
    dc->reset = mv88w8618_pic_reset;
    dc->vmsd = &mv88w8618_pic_vmsd;
}

static TypeInfo mv88w8618_pic_info = {
    .name          = "mv88w8618_pic",
    .parent        = TYPE_SYS_BUS_DEVICE,
    .instance_size = sizeof(mv88w8618_pic_state),
    .class_init    = mv88w8618_pic_class_init,
};

/* PIT register offsets */
#define MP_PIT_TIMER1_LENGTH    0x00
/* ... */
#define MP_PIT_TIMER4_LENGTH    0x0C
#define MP_PIT_CONTROL          0x10
#define MP_PIT_TIMER1_VALUE     0x14
/* ... */
#define MP_PIT_TIMER4_VALUE     0x20
#define MP_BOARD_RESET          0x34

/* Magic board reset value (probably some watchdog behind it) */
#define MP_BOARD_RESET_MAGIC    0x10000

typedef struct mv88w8618_timer_state {
    ptimer_state *ptimer;
    uint32_t limit;
    int freq;
    qemu_irq irq;
} mv88w8618_timer_state;

typedef struct mv88w8618_pit_state {
    SysBusDevice busdev;
    MemoryRegion iomem;
    mv88w8618_timer_state timer[4];
} mv88w8618_pit_state;

static void mv88w8618_timer_tick(void *opaque)
{
    mv88w8618_timer_state *s = opaque;

    qemu_irq_raise(s->irq);
}

static void mv88w8618_timer_init(SysBusDevice *dev, mv88w8618_timer_state *s,
                                 uint32_t freq)
{
    QEMUBH *bh;

    sysbus_init_irq(dev, &s->irq);
    s->freq = freq;

    bh = qemu_bh_new(mv88w8618_timer_tick, s);
    s->ptimer = ptimer_init(bh);
}

static uint64_t mv88w8618_pit_read(void *opaque, target_phys_addr_t offset,
                                   unsigned size)
{
    mv88w8618_pit_state *s = opaque;
    mv88w8618_timer_state *t;

    switch (offset) {
    case MP_PIT_TIMER1_VALUE ... MP_PIT_TIMER4_VALUE:
        t = &s->timer[(offset-MP_PIT_TIMER1_VALUE) >> 2];
        return ptimer_get_count(t->ptimer);

    default:
        return 0;
    }
}

static void mv88w8618_pit_write(void *opaque, target_phys_addr_t offset,
                                uint64_t value, unsigned size)
{
    mv88w8618_pit_state *s = opaque;
    mv88w8618_timer_state *t;
    int i;

    switch (offset) {
    case MP_PIT_TIMER1_LENGTH ... MP_PIT_TIMER4_LENGTH:
        t = &s->timer[offset >> 2];
        t->limit = value;
        if (t->limit > 0) {
            ptimer_set_limit(t->ptimer, t->limit, 1);
        } else {
            ptimer_stop(t->ptimer);
        }
        break;

    case MP_PIT_CONTROL:
        for (i = 0; i < 4; i++) {
            t = &s->timer[i];
            if (value & 0xf && t->limit > 0) {
                ptimer_set_limit(t->ptimer, t->limit, 0);
                ptimer_set_freq(t->ptimer, t->freq);
                ptimer_run(t->ptimer, 0);
            } else {
                ptimer_stop(t->ptimer);
            }
            value >>= 4;
        }
        break;

    case MP_BOARD_RESET:
        if (value == MP_BOARD_RESET_MAGIC) {
            qemu_system_reset_request();
        }
        break;
    }
}

static void mv88w8618_pit_reset(DeviceState *d)
{
    mv88w8618_pit_state *s = FROM_SYSBUS(mv88w8618_pit_state,
                                         sysbus_from_qdev(d));
    int i;

    for (i = 0; i < 4; i++) {
        ptimer_stop(s->timer[i].ptimer);
        s->timer[i].limit = 0;
    }
}

static const MemoryRegionOps mv88w8618_pit_ops = {
    .read = mv88w8618_pit_read,
    .write = mv88w8618_pit_write,
    .endianness = DEVICE_NATIVE_ENDIAN,
};

static int mv88w8618_pit_init(SysBusDevice *dev)
{
    mv88w8618_pit_state *s = FROM_SYSBUS(mv88w8618_pit_state, dev);
    int i;

    /* Letting them all run at 1 MHz is likely just a pragmatic
     * simplification. */
    for (i = 0; i < 4; i++) {
        mv88w8618_timer_init(dev, &s->timer[i], 1000000);
    }

    memory_region_init_io(&s->iomem, &mv88w8618_pit_ops, s,
                          "musicpal-pit", MP_PIT_SIZE);
    sysbus_init_mmio(dev, &s->iomem);
    return 0;
}

static const VMStateDescription mv88w8618_timer_vmsd = {
    .name = "timer",
    .version_id = 1,
    .minimum_version_id = 1,
    .minimum_version_id_old = 1,
    .fields = (VMStateField[]) {
        VMSTATE_PTIMER(ptimer, mv88w8618_timer_state),
        VMSTATE_UINT32(limit, mv88w8618_timer_state),
        VMSTATE_END_OF_LIST()
    }
};

static const VMStateDescription mv88w8618_pit_vmsd = {
    .name = "mv88w8618_pit",
    .version_id = 1,
    .minimum_version_id = 1,
    .minimum_version_id_old = 1,
    .fields = (VMStateField[]) {
        VMSTATE_STRUCT_ARRAY(timer, mv88w8618_pit_state, 4, 1,
                             mv88w8618_timer_vmsd, mv88w8618_timer_state),
        VMSTATE_END_OF_LIST()
    }
};

static void mv88w8618_pit_class_init(ObjectClass *klass, void *data)
{
    DeviceClass *dc = DEVICE_CLASS(klass);
    SysBusDeviceClass *k = SYS_BUS_DEVICE_CLASS(klass);

    k->init = mv88w8618_pit_init;
    dc->reset = mv88w8618_pit_reset;
    dc->vmsd = &mv88w8618_pit_vmsd;
}

static TypeInfo mv88w8618_pit_info = {
    .name          = "mv88w8618_pit",
    .parent        = TYPE_SYS_BUS_DEVICE,
    .instance_size = sizeof(mv88w8618_pit_state),
    .class_init    = mv88w8618_pit_class_init,
};

/* Flash config register offsets */
#define MP_FLASHCFG_CFGR0    0x04

typedef struct mv88w8618_flashcfg_state {
    SysBusDevice busdev;
    MemoryRegion iomem;
    uint32_t cfgr0;
} mv88w8618_flashcfg_state;

static uint64_t mv88w8618_flashcfg_read(void *opaque,
                                        target_phys_addr_t offset,
                                        unsigned size)
{
    mv88w8618_flashcfg_state *s = opaque;

    switch (offset) {
    case MP_FLASHCFG_CFGR0:
        return s->cfgr0;

    default:
        return 0;
    }
}

static void mv88w8618_flashcfg_write(void *opaque, target_phys_addr_t offset,
                                     uint64_t value, unsigned size)
{
    mv88w8618_flashcfg_state *s = opaque;

    switch (offset) {
    case MP_FLASHCFG_CFGR0:
        s->cfgr0 = value;
        break;
    }
}

static const MemoryRegionOps mv88w8618_flashcfg_ops = {
    .read = mv88w8618_flashcfg_read,
    .write = mv88w8618_flashcfg_write,
    .endianness = DEVICE_NATIVE_ENDIAN,
};

static int mv88w8618_flashcfg_init(SysBusDevice *dev)
{
    mv88w8618_flashcfg_state *s = FROM_SYSBUS(mv88w8618_flashcfg_state, dev);

    s->cfgr0 = 0xfffe4285; /* Default as set by U-Boot for 8 MB flash */
    memory_region_init_io(&s->iomem, &mv88w8618_flashcfg_ops, s,
                          "musicpal-flashcfg", MP_FLASHCFG_SIZE);
    sysbus_init_mmio(dev, &s->iomem);
    return 0;
}

static const VMStateDescription mv88w8618_flashcfg_vmsd = {
    .name = "mv88w8618_flashcfg",
    .version_id = 1,
    .minimum_version_id = 1,
    .minimum_version_id_old = 1,
    .fields = (VMStateField[]) {
        VMSTATE_UINT32(cfgr0, mv88w8618_flashcfg_state),
        VMSTATE_END_OF_LIST()
    }
};

static void mv88w8618_flashcfg_class_init(ObjectClass *klass, void *data)
{
    DeviceClass *dc = DEVICE_CLASS(klass);
    SysBusDeviceClass *k = SYS_BUS_DEVICE_CLASS(klass);

    k->init = mv88w8618_flashcfg_init;
    dc->vmsd = &mv88w8618_flashcfg_vmsd;
}

static TypeInfo mv88w8618_flashcfg_info = {
    .name          = "mv88w8618_flashcfg",
    .parent        = TYPE_SYS_BUS_DEVICE,
    .instance_size = sizeof(mv88w8618_flashcfg_state),
    .class_init    = mv88w8618_flashcfg_class_init,
};

/* Misc register offsets */
#define MP_MISC_BOARD_REVISION  0x18

#define MP_BOARD_REVISION       0x31

static uint64_t musicpal_misc_read(void *opaque, target_phys_addr_t offset,
                                   unsigned size)
{
    switch (offset) {
    case MP_MISC_BOARD_REVISION:
        return MP_BOARD_REVISION;

    default:
        return 0;
    }
}

static void musicpal_misc_write(void *opaque, target_phys_addr_t offset,
                                uint64_t value, unsigned size)
{
}

static const MemoryRegionOps musicpal_misc_ops = {
    .read = musicpal_misc_read,
    .write = musicpal_misc_write,
    .endianness = DEVICE_NATIVE_ENDIAN,
};

static void musicpal_misc_init(SysBusDevice *dev)
{
    MemoryRegion *iomem = g_new(MemoryRegion, 1);

    memory_region_init_io(iomem, &musicpal_misc_ops, NULL,
                          "musicpal-misc", MP_MISC_SIZE);
    sysbus_add_memory(dev, MP_MISC_BASE, iomem);
}

/* WLAN register offsets */
#define MP_WLAN_MAGIC1          0x11c
#define MP_WLAN_MAGIC2          0x124

static uint64_t mv88w8618_wlan_read(void *opaque, target_phys_addr_t offset,
                                    unsigned size)
{
    switch (offset) {
    /* Workaround to allow loading the binary-only wlandrv.ko crap
     * from the original Freecom firmware. */
    case MP_WLAN_MAGIC1:
        return ~3;
    case MP_WLAN_MAGIC2:
        return -1;

    default:
        return 0;
    }
}

static void mv88w8618_wlan_write(void *opaque, target_phys_addr_t offset,
                                 uint64_t value, unsigned size)
{
}

static const MemoryRegionOps mv88w8618_wlan_ops = {
    .read = mv88w8618_wlan_read,
    .write =mv88w8618_wlan_write,
    .endianness = DEVICE_NATIVE_ENDIAN,
};

static int mv88w8618_wlan_init(SysBusDevice *dev)
{
    MemoryRegion *iomem = g_new(MemoryRegion, 1);

    memory_region_init_io(iomem, &mv88w8618_wlan_ops, NULL,
                          "musicpal-wlan", MP_WLAN_SIZE);
    sysbus_init_mmio(dev, iomem);
    return 0;
}

/* GPIO register offsets */
#define MP_GPIO_OE_LO           0x008
#define MP_GPIO_OUT_LO          0x00c
#define MP_GPIO_IN_LO           0x010
#define MP_GPIO_IER_LO          0x014
#define MP_GPIO_IMR_LO          0x018
#define MP_GPIO_ISR_LO          0x020
#define MP_GPIO_OE_HI           0x508
#define MP_GPIO_OUT_HI          0x50c
#define MP_GPIO_IN_HI           0x510
#define MP_GPIO_IER_HI          0x514
#define MP_GPIO_IMR_HI          0x518
#define MP_GPIO_ISR_HI          0x520

/* GPIO bits & masks */
#define MP_GPIO_LCD_BRIGHTNESS  0x00070000
#define MP_GPIO_I2C_DATA_BIT    29
#define MP_GPIO_I2C_CLOCK_BIT   30

/* LCD brightness bits in GPIO_OE_HI */
#define MP_OE_LCD_BRIGHTNESS    0x0007

typedef struct musicpal_gpio_state {
    SysBusDevice busdev;
    MemoryRegion iomem;
    uint32_t lcd_brightness;
    uint32_t out_state;
    uint32_t in_state;
    uint32_t ier;
    uint32_t imr;
    uint32_t isr;
    qemu_irq irq;
    qemu_irq out[5]; /* 3 brightness out + 2 lcd (data and clock ) */
} musicpal_gpio_state;

static void musicpal_gpio_brightness_update(musicpal_gpio_state *s) {
    int i;
    uint32_t brightness;

    /* compute brightness ratio */
    switch (s->lcd_brightness) {
    case 0x00000007:
        brightness = 0;
        break;

    case 0x00020000:
        brightness = 1;
        break;

    case 0x00020001:
        brightness = 2;
        break;

    case 0x00040000:
        brightness = 3;
        break;

    case 0x00010006:
        brightness = 4;
        break;

    case 0x00020005:
        brightness = 5;
        break;

    case 0x00040003:
        brightness = 6;
        break;

    case 0x00030004:
    default:
        brightness = 7;
    }

    /* set lcd brightness GPIOs  */
    for (i = 0; i <= 2; i++) {
        qemu_set_irq(s->out[i], (brightness >> i) & 1);
    }
}

static void musicpal_gpio_pin_event(void *opaque, int pin, int level)
{
    musicpal_gpio_state *s = opaque;
    uint32_t mask = 1 << pin;
    uint32_t delta = level << pin;
    uint32_t old = s->in_state & mask;

    s->in_state &= ~mask;
    s->in_state |= delta;

    if ((old ^ delta) &&
        ((level && (s->imr & mask)) || (!level && (s->ier & mask)))) {
        s->isr = mask;
        qemu_irq_raise(s->irq);
    }
}

static uint64_t musicpal_gpio_read(void *opaque, target_phys_addr_t offset,
                                   unsigned size)
{
    musicpal_gpio_state *s = opaque;

    switch (offset) {
    case MP_GPIO_OE_HI: /* used for LCD brightness control */
        return s->lcd_brightness & MP_OE_LCD_BRIGHTNESS;

    case MP_GPIO_OUT_LO:
        return s->out_state & 0xFFFF;
    case MP_GPIO_OUT_HI:
        return s->out_state >> 16;

    case MP_GPIO_IN_LO:
        return s->in_state & 0xFFFF;
    case MP_GPIO_IN_HI:
        return s->in_state >> 16;

    case MP_GPIO_IER_LO:
        return s->ier & 0xFFFF;
    case MP_GPIO_IER_HI:
        return s->ier >> 16;

    case MP_GPIO_IMR_LO:
        return s->imr & 0xFFFF;
    case MP_GPIO_IMR_HI:
        return s->imr >> 16;

    case MP_GPIO_ISR_LO:
        return s->isr & 0xFFFF;
    case MP_GPIO_ISR_HI:
        return s->isr >> 16;

    default:
        return 0;
    }
}

static void musicpal_gpio_write(void *opaque, target_phys_addr_t offset,
                                uint64_t value, unsigned size)
{
    musicpal_gpio_state *s = opaque;
    switch (offset) {
    case MP_GPIO_OE_HI: /* used for LCD brightness control */
        s->lcd_brightness = (s->lcd_brightness & MP_GPIO_LCD_BRIGHTNESS) |
                         (value & MP_OE_LCD_BRIGHTNESS);
        musicpal_gpio_brightness_update(s);
        break;

    case MP_GPIO_OUT_LO:
        s->out_state = (s->out_state & 0xFFFF0000) | (value & 0xFFFF);
        break;
    case MP_GPIO_OUT_HI:
        s->out_state = (s->out_state & 0xFFFF) | (value << 16);
        s->lcd_brightness = (s->lcd_brightness & 0xFFFF) |
                            (s->out_state & MP_GPIO_LCD_BRIGHTNESS);
        musicpal_gpio_brightness_update(s);
        qemu_set_irq(s->out[3], (s->out_state >> MP_GPIO_I2C_DATA_BIT) & 1);
        qemu_set_irq(s->out[4], (s->out_state >> MP_GPIO_I2C_CLOCK_BIT) & 1);
        break;

    case MP_GPIO_IER_LO:
        s->ier = (s->ier & 0xFFFF0000) | (value & 0xFFFF);
        break;
    case MP_GPIO_IER_HI:
        s->ier = (s->ier & 0xFFFF) | (value << 16);
        break;

    case MP_GPIO_IMR_LO:
        s->imr = (s->imr & 0xFFFF0000) | (value & 0xFFFF);
        break;
    case MP_GPIO_IMR_HI:
        s->imr = (s->imr & 0xFFFF) | (value << 16);
        break;
    }
}

static const MemoryRegionOps musicpal_gpio_ops = {
    .read = musicpal_gpio_read,
    .write = musicpal_gpio_write,
    .endianness = DEVICE_NATIVE_ENDIAN,
};

static void musicpal_gpio_reset(DeviceState *d)
{
    musicpal_gpio_state *s = FROM_SYSBUS(musicpal_gpio_state,
                                         sysbus_from_qdev(d));

    s->lcd_brightness = 0;
    s->out_state = 0;
    s->in_state = 0xffffffff;
    s->ier = 0;
    s->imr = 0;
    s->isr = 0;
}

static int musicpal_gpio_init(SysBusDevice *dev)
{
    musicpal_gpio_state *s = FROM_SYSBUS(musicpal_gpio_state, dev);

    sysbus_init_irq(dev, &s->irq);

    memory_region_init_io(&s->iomem, &musicpal_gpio_ops, s,
                          "musicpal-gpio", MP_GPIO_SIZE);
    sysbus_init_mmio(dev, &s->iomem);

    qdev_init_gpio_out(&dev->qdev, s->out, ARRAY_SIZE(s->out));

    qdev_init_gpio_in(&dev->qdev, musicpal_gpio_pin_event, 32);

    return 0;
}

static const VMStateDescription musicpal_gpio_vmsd = {
    .name = "musicpal_gpio",
    .version_id = 1,
    .minimum_version_id = 1,
    .minimum_version_id_old = 1,
    .fields = (VMStateField[]) {
        VMSTATE_UINT32(lcd_brightness, musicpal_gpio_state),
        VMSTATE_UINT32(out_state, musicpal_gpio_state),
        VMSTATE_UINT32(in_state, musicpal_gpio_state),
        VMSTATE_UINT32(ier, musicpal_gpio_state),
        VMSTATE_UINT32(imr, musicpal_gpio_state),
        VMSTATE_UINT32(isr, musicpal_gpio_state),
        VMSTATE_END_OF_LIST()
    }
};

static void musicpal_gpio_class_init(ObjectClass *klass, void *data)
{
    DeviceClass *dc = DEVICE_CLASS(klass);
    SysBusDeviceClass *k = SYS_BUS_DEVICE_CLASS(klass);

    k->init = musicpal_gpio_init;
    dc->reset = musicpal_gpio_reset;
    dc->vmsd = &musicpal_gpio_vmsd;
}

static TypeInfo musicpal_gpio_info = {
    .name          = "musicpal_gpio",
    .parent        = TYPE_SYS_BUS_DEVICE,
    .instance_size = sizeof(musicpal_gpio_state),
    .class_init    = musicpal_gpio_class_init,
};

/* Keyboard codes & masks */
#define KEY_RELEASED            0x80
#define KEY_CODE                0x7f

#define KEYCODE_TAB             0x0f
#define KEYCODE_ENTER           0x1c
#define KEYCODE_F               0x21
#define KEYCODE_M               0x32

#define KEYCODE_EXTENDED        0xe0
#define KEYCODE_UP              0x48
#define KEYCODE_DOWN            0x50
#define KEYCODE_LEFT            0x4b
#define KEYCODE_RIGHT           0x4d

#define MP_KEY_WHEEL_VOL       (1 << 0)
#define MP_KEY_WHEEL_VOL_INV   (1 << 1)
#define MP_KEY_WHEEL_NAV       (1 << 2)
#define MP_KEY_WHEEL_NAV_INV   (1 << 3)
#define MP_KEY_BTN_FAVORITS    (1 << 4)
#define MP_KEY_BTN_MENU        (1 << 5)
#define MP_KEY_BTN_VOLUME      (1 << 6)
#define MP_KEY_BTN_NAVIGATION  (1 << 7)

typedef struct musicpal_key_state {
    SysBusDevice busdev;
    MemoryRegion iomem;
    uint32_t kbd_extended;
    uint32_t pressed_keys;
    qemu_irq out[8];
} musicpal_key_state;

static void musicpal_key_event(void *opaque, int keycode)
{
    musicpal_key_state *s = opaque;
    uint32_t event = 0;
    int i;

    if (keycode == KEYCODE_EXTENDED) {
        s->kbd_extended = 1;
        return;
    }

    if (s->kbd_extended) {
        switch (keycode & KEY_CODE) {
        case KEYCODE_UP:
            event = MP_KEY_WHEEL_NAV | MP_KEY_WHEEL_NAV_INV;
            break;

        case KEYCODE_DOWN:
            event = MP_KEY_WHEEL_NAV;
            break;

        case KEYCODE_LEFT:
            event = MP_KEY_WHEEL_VOL | MP_KEY_WHEEL_VOL_INV;
            break;

        case KEYCODE_RIGHT:
            event = MP_KEY_WHEEL_VOL;
            break;
        }
    } else {
        switch (keycode & KEY_CODE) {
        case KEYCODE_F:
            event = MP_KEY_BTN_FAVORITS;
            break;

        case KEYCODE_TAB:
            event = MP_KEY_BTN_VOLUME;
            break;

        case KEYCODE_ENTER:
            event = MP_KEY_BTN_NAVIGATION;
            break;

        case KEYCODE_M:
            event = MP_KEY_BTN_MENU;
            break;
        }
        /* Do not repeat already pressed buttons */
        if (!(keycode & KEY_RELEASED) && (s->pressed_keys & event)) {
            event = 0;
        }
    }

    if (event) {
        /* Raise GPIO pin first if repeating a key */
        if (!(keycode & KEY_RELEASED) && (s->pressed_keys & event)) {
            for (i = 0; i <= 7; i++) {
                if (event & (1 << i)) {
                    qemu_set_irq(s->out[i], 1);
                }
            }
        }
        for (i = 0; i <= 7; i++) {
            if (event & (1 << i)) {
                qemu_set_irq(s->out[i], !!(keycode & KEY_RELEASED));
            }
        }
        if (keycode & KEY_RELEASED) {
            s->pressed_keys &= ~event;
        } else {
            s->pressed_keys |= event;
        }
    }

    s->kbd_extended = 0;
}

static int musicpal_key_init(SysBusDevice *dev)
{
    musicpal_key_state *s = FROM_SYSBUS(musicpal_key_state, dev);

    memory_region_init(&s->iomem, "dummy", 0);
    sysbus_init_mmio(dev, &s->iomem);

    s->kbd_extended = 0;
    s->pressed_keys = 0;

    qdev_init_gpio_out(&dev->qdev, s->out, ARRAY_SIZE(s->out));

    qemu_add_kbd_event_handler(musicpal_key_event, s);

    return 0;
}

static const VMStateDescription musicpal_key_vmsd = {
    .name = "musicpal_key",
    .version_id = 1,
    .minimum_version_id = 1,
    .minimum_version_id_old = 1,
    .fields = (VMStateField[]) {
        VMSTATE_UINT32(kbd_extended, musicpal_key_state),
        VMSTATE_UINT32(pressed_keys, musicpal_key_state),
        VMSTATE_END_OF_LIST()
    }
};

static void musicpal_key_class_init(ObjectClass *klass, void *data)
{
    DeviceClass *dc = DEVICE_CLASS(klass);
    SysBusDeviceClass *k = SYS_BUS_DEVICE_CLASS(klass);

    k->init = musicpal_key_init;
    dc->vmsd = &musicpal_key_vmsd;
}

static TypeInfo musicpal_key_info = {
    .name          = "musicpal_key",
    .parent        = TYPE_SYS_BUS_DEVICE,
    .instance_size = sizeof(musicpal_key_state),
    .class_init    = musicpal_key_class_init,
};

static struct arm_boot_info musicpal_binfo = {
    .loader_start = MP_SRAM_BASE,
    .board_id = 0x20e,
};

static void musicpal_init(ram_addr_t ram_size,
               const char *boot_device,
               const char *kernel_filename, const char *kernel_cmdline,
               const char *initrd_filename, const char *cpu_model)
{
    ARMCPU *cpu;
    qemu_irq *cpu_pic;
    qemu_irq pic[32];
    DeviceState *dev;
    DeviceState *i2c_dev;
    DeviceState *lcd_dev;
    DeviceState *key_dev;
    DeviceState *wm8750_dev;
    SysBusDevice *s;
    i2c_bus *i2c;
    int i;
    unsigned long flash_size;
    DriveInfo *dinfo;
    MemoryRegion *address_space_mem = get_system_memory();
    MemoryRegion *ram = g_new(MemoryRegion, 1);
    MemoryRegion *sram = g_new(MemoryRegion, 1);

    if (!cpu_model) {
        cpu_model = "arm926";
    }
    cpu = cpu_arm_init(cpu_model);
    if (!cpu) {
        fprintf(stderr, "Unable to find CPU definition\n");
        exit(1);
    }
    cpu_pic = arm_pic_init_cpu(cpu);

    /* For now we use a fixed - the original - RAM size */
    memory_region_init_ram(ram, "musicpal.ram", MP_RAM_DEFAULT_SIZE);
    vmstate_register_ram_global(ram);
    memory_region_add_subregion(address_space_mem, 0, ram);

    memory_region_init_ram(sram, "musicpal.sram", MP_SRAM_SIZE);
    vmstate_register_ram_global(sram);
    memory_region_add_subregion(address_space_mem, MP_SRAM_BASE, sram);

    dev = sysbus_create_simple("mv88w8618_pic", MP_PIC_BASE,
                               cpu_pic[ARM_PIC_CPU_IRQ]);
    for (i = 0; i < 32; i++) {
        pic[i] = qdev_get_gpio_in(dev, i);
    }
    sysbus_create_varargs("mv88w8618_pit", MP_PIT_BASE, pic[MP_TIMER1_IRQ],
                          pic[MP_TIMER2_IRQ], pic[MP_TIMER3_IRQ],
                          pic[MP_TIMER4_IRQ], NULL);

    if (serial_hds[0]) {
        serial_mm_init(address_space_mem, MP_UART1_BASE, 2, pic[MP_UART1_IRQ],
                       1825000, serial_hds[0], DEVICE_NATIVE_ENDIAN);
    }
    if (serial_hds[1]) {
        serial_mm_init(address_space_mem, MP_UART2_BASE, 2, pic[MP_UART2_IRQ],
                       1825000, serial_hds[1], DEVICE_NATIVE_ENDIAN);
    }

    /* Register flash */
    dinfo = drive_get(IF_PFLASH, 0, 0);
    if (dinfo) {
        flash_size = bdrv_getlength(dinfo->bdrv);
        if (flash_size != 8*1024*1024 && flash_size != 16*1024*1024 &&
            flash_size != 32*1024*1024) {
            fprintf(stderr, "Invalid flash image size\n");
            exit(1);
        }

        /*
         * The original U-Boot accesses the flash at 0xFE000000 instead of
         * 0xFF800000 (if there is 8 MB flash). So remap flash access if the
         * image is smaller than 32 MB.
         */
<<<<<<< HEAD
        pflash_cfi02_register(0-MP_FLASH_SIZE_MAX, NULL,
=======
#ifdef TARGET_WORDS_BIGENDIAN
        pflash_cfi02_register(0x100000000ULL-MP_FLASH_SIZE_MAX, NULL,
>>>>>>> 0c267217
                              "musicpal.flash", flash_size,
                              dinfo->bdrv, 0x10000,
                              (flash_size + 0xffff) >> 16,
                              MP_FLASH_SIZE_MAX / flash_size,
                              2, 0x00BF, 0x236D, 0x0000, 0x0000,
<<<<<<< HEAD
                              0x5555, 0x2AAA, cpu->env.bigendian);
=======
                              0x5555, 0x2AAA, 1);
#else
        pflash_cfi02_register(0x100000000ULL-MP_FLASH_SIZE_MAX, NULL,
                              "musicpal.flash", flash_size,
                              dinfo->bdrv, 0x10000,
                              (flash_size + 0xffff) >> 16,
                              MP_FLASH_SIZE_MAX / flash_size,
                              2, 0x00BF, 0x236D, 0x0000, 0x0000,
                              0x5555, 0x2AAA, 0);
#endif

>>>>>>> 0c267217
    }
    sysbus_create_simple("mv88w8618_flashcfg", MP_FLASHCFG_BASE, NULL);

    qemu_check_nic_model(&nd_table[0], "mv88w8618");
    dev = qdev_create(NULL, "mv88w8618_eth");
    qdev_set_nic_properties(dev, &nd_table[0]);
    qdev_init_nofail(dev);
    sysbus_mmio_map(sysbus_from_qdev(dev), 0, MP_ETH_BASE);
    sysbus_connect_irq(sysbus_from_qdev(dev), 0, pic[MP_ETH_IRQ]);

    sysbus_create_simple("mv88w8618_wlan", MP_WLAN_BASE, NULL);

    musicpal_misc_init(sysbus_from_qdev(dev));

    dev = sysbus_create_simple("musicpal_gpio", MP_GPIO_BASE, pic[MP_GPIO_IRQ]);
    i2c_dev = sysbus_create_simple("gpio_i2c", -1, NULL);
    i2c = (i2c_bus *)qdev_get_child_bus(i2c_dev, "i2c");

    lcd_dev = sysbus_create_simple("musicpal_lcd", MP_LCD_BASE, NULL);
    key_dev = sysbus_create_simple("musicpal_key", -1, NULL);

    /* I2C read data */
    qdev_connect_gpio_out(i2c_dev, 0,
                          qdev_get_gpio_in(dev, MP_GPIO_I2C_DATA_BIT));
    /* I2C data */
    qdev_connect_gpio_out(dev, 3, qdev_get_gpio_in(i2c_dev, 0));
    /* I2C clock */
    qdev_connect_gpio_out(dev, 4, qdev_get_gpio_in(i2c_dev, 1));

    for (i = 0; i < 3; i++) {
        qdev_connect_gpio_out(dev, i, qdev_get_gpio_in(lcd_dev, i));
    }
    for (i = 0; i < 4; i++) {
        qdev_connect_gpio_out(key_dev, i, qdev_get_gpio_in(dev, i + 8));
    }
    for (i = 4; i < 8; i++) {
        qdev_connect_gpio_out(key_dev, i, qdev_get_gpio_in(dev, i + 15));
    }

    wm8750_dev = i2c_create_slave(i2c, "wm8750", MP_WM_ADDR);
    dev = qdev_create(NULL, "mv88w8618_audio");
    s = sysbus_from_qdev(dev);
    qdev_prop_set_ptr(dev, "wm8750", wm8750_dev);
    qdev_init_nofail(dev);
    sysbus_mmio_map(s, 0, MP_AUDIO_BASE);
    sysbus_connect_irq(s, 0, pic[MP_AUDIO_IRQ]);

    musicpal_binfo.ram_size = MP_RAM_DEFAULT_SIZE;
    musicpal_binfo.kernel_filename = kernel_filename;
    musicpal_binfo.kernel_cmdline = kernel_cmdline;
    musicpal_binfo.initrd_filename = initrd_filename;
    arm_load_kernel(cpu, &musicpal_binfo);
}

static QEMUMachine musicpal_machine = {
    .name = "musicpal",
    .desc = "Marvell 88w8618 / MusicPal (ARM926EJ-S)",
    .init = musicpal_init,
};

static void musicpal_machine_init(void)
{
    qemu_register_machine(&musicpal_machine);
}

machine_init(musicpal_machine_init);

static void mv88w8618_wlan_class_init(ObjectClass *klass, void *data)
{
    SysBusDeviceClass *sdc = SYS_BUS_DEVICE_CLASS(klass);

    sdc->init = mv88w8618_wlan_init;
}

static TypeInfo mv88w8618_wlan_info = {
    .name          = "mv88w8618_wlan",
    .parent        = TYPE_SYS_BUS_DEVICE,
    .instance_size = sizeof(SysBusDevice),
    .class_init    = mv88w8618_wlan_class_init,
};

static void musicpal_register_types(void)
{
    type_register_static(&mv88w8618_pic_info);
    type_register_static(&mv88w8618_pit_info);
    type_register_static(&mv88w8618_flashcfg_info);
    type_register_static(&mv88w8618_eth_info);
    type_register_static(&mv88w8618_wlan_info);
    type_register_static(&musicpal_lcd_info);
    type_register_static(&musicpal_gpio_info);
    type_register_static(&musicpal_key_info);
}

type_init(musicpal_register_types)<|MERGE_RESOLUTION|>--- conflicted
+++ resolved
@@ -1582,32 +1582,13 @@
          * 0xFF800000 (if there is 8 MB flash). So remap flash access if the
          * image is smaller than 32 MB.
          */
-<<<<<<< HEAD
-        pflash_cfi02_register(0-MP_FLASH_SIZE_MAX, NULL,
-=======
-#ifdef TARGET_WORDS_BIGENDIAN
-        pflash_cfi02_register(0x100000000ULL-MP_FLASH_SIZE_MAX, NULL,
->>>>>>> 0c267217
-                              "musicpal.flash", flash_size,
-                              dinfo->bdrv, 0x10000,
-                              (flash_size + 0xffff) >> 16,
-                              MP_FLASH_SIZE_MAX / flash_size,
-                              2, 0x00BF, 0x236D, 0x0000, 0x0000,
-<<<<<<< HEAD
-                              0x5555, 0x2AAA, cpu->env.bigendian);
-=======
-                              0x5555, 0x2AAA, 1);
-#else
         pflash_cfi02_register(0x100000000ULL-MP_FLASH_SIZE_MAX, NULL,
                               "musicpal.flash", flash_size,
                               dinfo->bdrv, 0x10000,
                               (flash_size + 0xffff) >> 16,
                               MP_FLASH_SIZE_MAX / flash_size,
                               2, 0x00BF, 0x236D, 0x0000, 0x0000,
-                              0x5555, 0x2AAA, 0);
-#endif
-
->>>>>>> 0c267217
+                              0x5555, 0x2AAA, cpu->env.bigendian);
     }
     sysbus_create_simple("mv88w8618_flashcfg", MP_FLASHCFG_BASE, NULL);
 
