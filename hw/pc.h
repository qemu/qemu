--- conflicted
+++ resolved
@@ -21,15 +21,11 @@
                             target_phys_addr_t base, int it_shift,
                             qemu_irq irq, int baudbase,
                             CharDriverState *chr, enum device_endian);
-<<<<<<< HEAD
 uint64_t serial_mm_read(void *opaque, target_phys_addr_t addr, unsigned size);
 void serial_mm_write(void *opaque, target_phys_addr_t addr,
                      uint64_t value, unsigned size);
-static inline bool serial_isa_init(int index, CharDriverState *chr)
-=======
 static inline bool serial_isa_init(ISABus *bus, int index,
                                    CharDriverState *chr)
->>>>>>> 3799ce4a
 {
     ISADevice *dev;
 
