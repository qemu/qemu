/*
 * QEMU IDE Emulation: PCI cmd646 support.
 *
 * Copyright (c) 2003 Fabrice Bellard
 * Copyright (c) 2006 Openedhand Ltd.
 *
 * Permission is hereby granted, free of charge, to any person obtaining a copy
 * of this software and associated documentation files (the "Software"), to deal
 * in the Software without restriction, including without limitation the rights
 * to use, copy, modify, merge, publish, distribute, sublicense, and/or sell
 * copies of the Software, and to permit persons to whom the Software is
 * furnished to do so, subject to the following conditions:
 *
 * The above copyright notice and this permission notice shall be included in
 * all copies or substantial portions of the Software.
 *
 * THE SOFTWARE IS PROVIDED "AS IS", WITHOUT WARRANTY OF ANY KIND, EXPRESS OR
 * IMPLIED, INCLUDING BUT NOT LIMITED TO THE WARRANTIES OF MERCHANTABILITY,
 * FITNESS FOR A PARTICULAR PURPOSE AND NONINFRINGEMENT. IN NO EVENT SHALL
 * THE AUTHORS OR COPYRIGHT HOLDERS BE LIABLE FOR ANY CLAIM, DAMAGES OR OTHER
 * LIABILITY, WHETHER IN AN ACTION OF CONTRACT, TORT OR OTHERWISE, ARISING FROM,
 * OUT OF OR IN CONNECTION WITH THE SOFTWARE OR THE USE OR OTHER DEALINGS IN
 * THE SOFTWARE.
 */
#include <hw/hw.h>
#include <hw/pc.h>
#include <hw/pci.h>
#include <hw/isa.h>
#include "block.h"
#include "block_int.h"
#include "sysemu.h"
#include "dma.h"

#include <hw/ide/pci.h>

/* CMD646 specific */
#define MRDMODE		0x71
#define   MRDMODE_INTR_CH0	0x04
#define   MRDMODE_INTR_CH1	0x08
#define   MRDMODE_BLK_CH0	0x10
#define   MRDMODE_BLK_CH1	0x20
#define UDIDETCR0	0x73
#define UDIDETCR1	0x7B

static void cmd646_update_irq(PCIIDEState *d);

static uint64_t cmd646_cmd_read(void *opaque, target_phys_addr_t addr,
                                unsigned size)
{
    CMD646BAR *cmd646bar = opaque;

    if (addr != 2 || size != 1) {
        return ((uint64_t)1 << (size * 8)) - 1;
    }
    return ide_status_read(cmd646bar->bus, addr + 2);
}

static void cmd646_cmd_write(void *opaque, target_phys_addr_t addr,
                             uint64_t data, unsigned size)
{
    CMD646BAR *cmd646bar = opaque;

    if (addr != 2 || size != 1) {
        return;
    }
    ide_cmd_write(cmd646bar->bus, addr + 2, data);
}

static MemoryRegionOps cmd646_cmd_ops = {
    .read = cmd646_cmd_read,
    .write = cmd646_cmd_write,
    .endianness = DEVICE_LITTLE_ENDIAN,
};

static uint64_t cmd646_data_read(void *opaque, target_phys_addr_t addr,
                                 unsigned size)
{
    CMD646BAR *cmd646bar = opaque;

    if (size == 1) {
        return ide_ioport_read(cmd646bar->bus, addr);
    } else if (addr == 0) {
        if (size == 2) {
            return ide_data_readw(cmd646bar->bus, addr);
        } else {
            return ide_data_readl(cmd646bar->bus, addr);
        }
    }
    return ((uint64_t)1 << (size * 8)) - 1;
}

static void cmd646_data_write(void *opaque, target_phys_addr_t addr,
                             uint64_t data, unsigned size)
{
    CMD646BAR *cmd646bar = opaque;

    if (size == 1) {
        return ide_ioport_write(cmd646bar->bus, addr, data);
    } else if (addr == 0) {
        if (size == 2) {
            return ide_data_writew(cmd646bar->bus, addr, data);
        } else {
            return ide_data_writel(cmd646bar->bus, addr, data);
        }
    }
}

static MemoryRegionOps cmd646_data_ops = {
    .read = cmd646_data_read,
    .write = cmd646_data_write,
    .endianness = DEVICE_LITTLE_ENDIAN,
};

static void setup_cmd646_bar(PCIIDEState *d, int bus_num)
{
    IDEBus *bus = &d->bus[bus_num];
    CMD646BAR *bar = &d->cmd646_bar[bus_num];

    bar->bus = bus;
    bar->pci_dev = d;
    memory_region_init_io(&bar->cmd, &cmd646_cmd_ops, bar, "cmd646-cmd", 4);
    memory_region_init_io(&bar->data, &cmd646_data_ops, bar, "cmd646-data", 8);
}

static uint64_t bmdma_read(void *opaque, target_phys_addr_t addr,
                           unsigned size)
{
    BMDMAState *bm = opaque;
    PCIIDEState *pci_dev = bm->pci_dev;
    uint32_t val;

    if (size != 1) {
        return ((uint64_t)1 << (size * 8)) - 1;
    }

    switch(addr & 3) {
    case 0:
        val = bm->cmd;
        break;
    case 1:
        val = pci_dev->dev.config[MRDMODE];
        break;
    case 2:
        val = bm->status;
        break;
    case 3:
        if (bm == &pci_dev->bmdma[0]) {
            val = pci_dev->dev.config[UDIDETCR0];
        } else {
            val = pci_dev->dev.config[UDIDETCR1];
        }
        break;
    default:
        val = 0xff;
        break;
    }
#ifdef DEBUG_IDE
    printf("bmdma: readb 0x%02x : 0x%02x\n", addr, val);
#endif
    return val;
}

static void bmdma_write(void *opaque, target_phys_addr_t addr,
                        uint64_t val, unsigned size)
{
    BMDMAState *bm = opaque;
    PCIIDEState *pci_dev = bm->pci_dev;

    if (size != 1) {
        return;
    }

#ifdef DEBUG_IDE
    printf("bmdma: writeb 0x%02x : 0x%02x\n", addr, val);
#endif
    switch(addr & 3) {
    case 0:
        bmdma_cmd_writeb(bm, val);
        break;
    case 1:
        pci_dev->dev.config[MRDMODE] =
            (pci_dev->dev.config[MRDMODE] & ~0x30) | (val & 0x30);
        cmd646_update_irq(pci_dev);
        break;
    case 2:
        bm->status = (val & 0x60) | (bm->status & 1) | (bm->status & ~val & 0x06);
        break;
    case 3:
        if (bm == &pci_dev->bmdma[0])
            pci_dev->dev.config[UDIDETCR0] = val;
        else
            pci_dev->dev.config[UDIDETCR1] = val;
        break;
    }
}

static MemoryRegionOps cmd646_bmdma_ops = {
    .read = bmdma_read,
    .write = bmdma_write,
};

static void bmdma_setup_bar(PCIIDEState *d)
{
    BMDMAState *bm;
    int i;

    memory_region_init(&d->bmdma_bar, "cmd646-bmdma", 16);
    for(i = 0;i < 2; i++) {
        bm = &d->bmdma[i];
        memory_region_init_io(&bm->extra_io, &cmd646_bmdma_ops, bm,
                              "cmd646-bmdma-bus", 4);
        memory_region_add_subregion(&d->bmdma_bar, i * 8, &bm->extra_io);
        memory_region_init_io(&bm->addr_ioport, &bmdma_addr_ioport_ops, bm,
                              "cmd646-bmdma-ioport", 4);
        memory_region_add_subregion(&d->bmdma_bar, i * 8 + 4, &bm->addr_ioport);
    }
}

/* XXX: call it also when the MRDMODE is changed from the PCI config
   registers */
static void cmd646_update_irq(PCIIDEState *d)
{
    int pci_level;
    pci_level = ((d->dev.config[MRDMODE] & MRDMODE_INTR_CH0) &&
                 !(d->dev.config[MRDMODE] & MRDMODE_BLK_CH0)) ||
        ((d->dev.config[MRDMODE] & MRDMODE_INTR_CH1) &&
         !(d->dev.config[MRDMODE] & MRDMODE_BLK_CH1));
    qemu_set_irq(d->dev.irq[0], pci_level);
}

/* the PCI irq level is the logical OR of the two channels */
static void cmd646_set_irq(void *opaque, int channel, int level)
{
    PCIIDEState *d = opaque;
    int irq_mask;

    irq_mask = MRDMODE_INTR_CH0 << channel;
    if (level)
        d->dev.config[MRDMODE] |= irq_mask;
    else
        d->dev.config[MRDMODE] &= ~irq_mask;
    cmd646_update_irq(d);
}

static void cmd646_reset(void *opaque)
{
    PCIIDEState *d = opaque;
    unsigned int i;

    for (i = 0; i < 2; i++) {
        ide_bus_reset(&d->bus[i]);
    }
}

/* CMD646 PCI IDE controller */
static int pci_cmd646_ide_initfn(PCIDevice *dev)
{
    PCIIDEState *d = DO_UPCAST(PCIIDEState, dev, dev);
    uint8_t *pci_conf = d->dev.config;
    qemu_irq *irq;
    int i;

    pci_conf[PCI_CLASS_PROG] = 0x8f;

    pci_conf[0x51] = 0x04; // enable IDE0
    if (d->secondary) {
        /* XXX: if not enabled, really disable the seconday IDE controller */
        pci_conf[0x51] |= 0x08; /* enable IDE1 */
    }

    setup_cmd646_bar(d, 0);
    setup_cmd646_bar(d, 1);
<<<<<<< HEAD
    pci_register_bar_region(dev, 0, PCI_BASE_ADDRESS_SPACE_IO,
                            &d->cmd646_bar[0].data);
    pci_register_bar_region(dev, 1, PCI_BASE_ADDRESS_SPACE_IO,
                            &d->cmd646_bar[0].cmd);
    pci_register_bar_region(dev, 2, PCI_BASE_ADDRESS_SPACE_IO,
                            &d->cmd646_bar[1].data);
    pci_register_bar_region(dev, 3, PCI_BASE_ADDRESS_SPACE_IO,
                            &d->cmd646_bar[1].cmd);
    bmdma_setup_bar(d);
    pci_register_bar_region(dev, 4, PCI_BASE_ADDRESS_SPACE_IO, &d->bmdma_bar);
=======
    pci_register_bar(dev, 0, PCI_BASE_ADDRESS_SPACE_IO, &d->cmd646_bar[0].data);
    pci_register_bar(dev, 1, PCI_BASE_ADDRESS_SPACE_IO, &d->cmd646_bar[0].cmd);
    pci_register_bar(dev, 2, PCI_BASE_ADDRESS_SPACE_IO, &d->cmd646_bar[1].data);
    pci_register_bar(dev, 3, PCI_BASE_ADDRESS_SPACE_IO, &d->cmd646_bar[1].cmd);
    bmdma_setup_bar(d);
    pci_register_bar(dev, 4, PCI_BASE_ADDRESS_SPACE_IO, &d->bmdma_bar);
>>>>>>> 8cc7c395

    /* TODO: RST# value should be 0 */
    pci_conf[PCI_INTERRUPT_PIN] = 0x01; // interrupt on pin 1

    irq = qemu_allocate_irqs(cmd646_set_irq, d, 2);
    for (i = 0; i < 2; i++) {
        ide_bus_new(&d->bus[i], &d->dev.qdev, i);
        ide_init2(&d->bus[i], irq[i]);

        bmdma_init(&d->bus[i], &d->bmdma[i], d);
        d->bmdma[i].bus = &d->bus[i];
        qemu_add_vm_change_state_handler(d->bus[i].dma->ops->restart_cb,
                                         &d->bmdma[i].dma);
    }

    vmstate_register(&dev->qdev, 0, &vmstate_ide_pci, d);
    qemu_register_reset(cmd646_reset, d);
    return 0;
}

static int pci_cmd646_ide_exitfn(PCIDevice *dev)
{
    PCIIDEState *d = DO_UPCAST(PCIIDEState, dev, dev);
    unsigned i;

    for (i = 0; i < 2; ++i) {
        memory_region_del_subregion(&d->bmdma_bar, &d->bmdma[i].extra_io);
        memory_region_destroy(&d->bmdma[i].extra_io);
        memory_region_del_subregion(&d->bmdma_bar, &d->bmdma[i].addr_ioport);
        memory_region_destroy(&d->bmdma[i].addr_ioport);
        memory_region_destroy(&d->cmd646_bar[i].cmd);
        memory_region_destroy(&d->cmd646_bar[i].data);
    }
    memory_region_destroy(&d->bmdma_bar);

    return 0;
}

void pci_cmd646_ide_init(PCIBus *bus, DriveInfo **hd_table,
                         int secondary_ide_enabled)
{
    PCIDevice *dev;

    dev = pci_create(bus, -1, "cmd646-ide");
    qdev_prop_set_uint32(&dev->qdev, "secondary", secondary_ide_enabled);
    qdev_init_nofail(&dev->qdev);

    pci_ide_create_devs(dev, hd_table);
}

static PCIDeviceInfo cmd646_ide_info[] = {
    {
        .qdev.name    = "cmd646-ide",
        .qdev.size    = sizeof(PCIIDEState),
        .init         = pci_cmd646_ide_initfn,
        .exit         = pci_cmd646_ide_exitfn,
        .vendor_id    = PCI_VENDOR_ID_CMD,
        .device_id    = PCI_DEVICE_ID_CMD_646,
        .revision     = 0x07, // IDE controller revision
        .class_id     = PCI_CLASS_STORAGE_IDE,
        .qdev.props   = (Property[]) {
            DEFINE_PROP_UINT32("secondary", PCIIDEState, secondary, 0),
            DEFINE_PROP_END_OF_LIST(),
        },
    },{
        /* end of list */
    }
};

static void cmd646_ide_register(void)
{
    pci_qdev_register_many(cmd646_ide_info);
}
device_init(cmd646_ide_register);<|MERGE_RESOLUTION|>--- conflicted
+++ resolved
@@ -270,25 +270,12 @@
 
     setup_cmd646_bar(d, 0);
     setup_cmd646_bar(d, 1);
-<<<<<<< HEAD
-    pci_register_bar_region(dev, 0, PCI_BASE_ADDRESS_SPACE_IO,
-                            &d->cmd646_bar[0].data);
-    pci_register_bar_region(dev, 1, PCI_BASE_ADDRESS_SPACE_IO,
-                            &d->cmd646_bar[0].cmd);
-    pci_register_bar_region(dev, 2, PCI_BASE_ADDRESS_SPACE_IO,
-                            &d->cmd646_bar[1].data);
-    pci_register_bar_region(dev, 3, PCI_BASE_ADDRESS_SPACE_IO,
-                            &d->cmd646_bar[1].cmd);
-    bmdma_setup_bar(d);
-    pci_register_bar_region(dev, 4, PCI_BASE_ADDRESS_SPACE_IO, &d->bmdma_bar);
-=======
     pci_register_bar(dev, 0, PCI_BASE_ADDRESS_SPACE_IO, &d->cmd646_bar[0].data);
     pci_register_bar(dev, 1, PCI_BASE_ADDRESS_SPACE_IO, &d->cmd646_bar[0].cmd);
     pci_register_bar(dev, 2, PCI_BASE_ADDRESS_SPACE_IO, &d->cmd646_bar[1].data);
     pci_register_bar(dev, 3, PCI_BASE_ADDRESS_SPACE_IO, &d->cmd646_bar[1].cmd);
     bmdma_setup_bar(d);
     pci_register_bar(dev, 4, PCI_BASE_ADDRESS_SPACE_IO, &d->bmdma_bar);
->>>>>>> 8cc7c395
 
     /* TODO: RST# value should be 0 */
     pci_conf[PCI_INTERRUPT_PIN] = 0x01; // interrupt on pin 1
