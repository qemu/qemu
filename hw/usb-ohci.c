/*
 * QEMU USB OHCI Emulation
 * Copyright (c) 2004 Gianni Tedesco
 * Copyright (c) 2006 CodeSourcery
 * Copyright (c) 2006 Openedhand Ltd.
 *
 * This library is free software; you can redistribute it and/or
 * modify it under the terms of the GNU Lesser General Public
 * License as published by the Free Software Foundation; either
 * version 2 of the License, or (at your option) any later version.
 *
 * This library is distributed in the hope that it will be useful,
 * but WITHOUT ANY WARRANTY; without even the implied warranty of
 * MERCHANTABILITY or FITNESS FOR A PARTICULAR PURPOSE.  See the GNU
 * Lesser General Public License for more details.
 *
 * You should have received a copy of the GNU Lesser General Public
 * License along with this library; if not, see <http://www.gnu.org/licenses/>.
 *
 * TODO:
 *  o Isochronous transfers
 *  o Allocate bandwidth in frames properly
 *  o Disable timers when nothing needs to be done, or remove timer usage
 *    all together.
 *  o Handle unrecoverable errors properly
 *  o BIOS work to boot from USB storage
*/

#include "hw.h"
#include "qemu-timer.h"
#include "usb.h"
#include "pci.h"
#include "usb-ohci.h"
#include "sysbus.h"
#include "qdev-addr.h"

//#define DEBUG_OHCI
/* Dump packet contents.  */
//#define DEBUG_PACKET
//#define DEBUG_ISOCH
/* This causes frames to occur 1000x slower */
//#define OHCI_TIME_WARP 1

#ifdef DEBUG_OHCI
#define DPRINTF printf
#else
#define DPRINTF(...)
#endif

/* Number of Downstream Ports on the root hub.  */

#define OHCI_MAX_PORTS 15

static int64_t usb_frame_time;
static int64_t usb_bit_time;

typedef struct OHCIPort {
    USBPort port;
    uint32_t ctrl;
} OHCIPort;

typedef struct {
    USBBus bus;
    qemu_irq irq;
    MemoryRegion mem;
    int num_ports;
    const char *name;

    QEMUTimer *eof_timer;
    int64_t sof_time;

    /* OHCI state */
    /* Control partition */
    uint32_t ctl, status;
    uint32_t intr_status;
    uint32_t intr;

    /* memory pointer partition */
    uint32_t hcca;
    uint32_t ctrl_head, ctrl_cur;
    uint32_t bulk_head, bulk_cur;
    uint32_t per_cur;
    uint32_t done;
    int done_count;

    /* Frame counter partition */
    uint32_t fsmps:15;
    uint32_t fit:1;
    uint32_t fi:14;
    uint32_t frt:1;
    uint16_t frame_number;
    uint16_t padding;
    uint32_t pstart;
    uint32_t lst;

    /* Root Hub partition */
    uint32_t rhdesc_a, rhdesc_b;
    uint32_t rhstatus;
    OHCIPort rhport[OHCI_MAX_PORTS];

    /* PXA27x Non-OHCI events */
    uint32_t hstatus;
    uint32_t hmask;
    uint32_t hreset;
    uint32_t htest;

    /* SM501 local memory offset */
    target_phys_addr_t localmem_base;

    /* Active packets.  */
    uint32_t old_ctl;
    USBPacket usb_packet;
    uint8_t usb_buf[8192];
    uint32_t async_td;
    int async_complete;

} OHCIState;

/* Host Controller Communications Area */
struct ohci_hcca {
    uint32_t intr[32];
    uint16_t frame, pad;
    uint32_t done;
};

static void ohci_bus_stop(OHCIState *ohci);
static void ohci_async_cancel_device(OHCIState *ohci, USBDevice *dev);

/* Bitfields for the first word of an Endpoint Desciptor.  */
#define OHCI_ED_FA_SHIFT  0
#define OHCI_ED_FA_MASK   (0x7f<<OHCI_ED_FA_SHIFT)
#define OHCI_ED_EN_SHIFT  7
#define OHCI_ED_EN_MASK   (0xf<<OHCI_ED_EN_SHIFT)
#define OHCI_ED_D_SHIFT   11
#define OHCI_ED_D_MASK    (3<<OHCI_ED_D_SHIFT)
#define OHCI_ED_S         (1<<13)
#define OHCI_ED_K         (1<<14)
#define OHCI_ED_F         (1<<15)
#define OHCI_ED_MPS_SHIFT 16
#define OHCI_ED_MPS_MASK  (0x7ff<<OHCI_ED_MPS_SHIFT)

/* Flags in the head field of an Endpoint Desciptor.  */
#define OHCI_ED_H         1
#define OHCI_ED_C         2

/* Bitfields for the first word of a Transfer Desciptor.  */
#define OHCI_TD_R         (1<<18)
#define OHCI_TD_DP_SHIFT  19
#define OHCI_TD_DP_MASK   (3<<OHCI_TD_DP_SHIFT)
#define OHCI_TD_DI_SHIFT  21
#define OHCI_TD_DI_MASK   (7<<OHCI_TD_DI_SHIFT)
#define OHCI_TD_T0        (1<<24)
#define OHCI_TD_T1        (1<<24)
#define OHCI_TD_EC_SHIFT  26
#define OHCI_TD_EC_MASK   (3<<OHCI_TD_EC_SHIFT)
#define OHCI_TD_CC_SHIFT  28
#define OHCI_TD_CC_MASK   (0xf<<OHCI_TD_CC_SHIFT)

/* Bitfields for the first word of an Isochronous Transfer Desciptor.  */
/* CC & DI - same as in the General Transfer Desciptor */
#define OHCI_TD_SF_SHIFT  0
#define OHCI_TD_SF_MASK   (0xffff<<OHCI_TD_SF_SHIFT)
#define OHCI_TD_FC_SHIFT  24
#define OHCI_TD_FC_MASK   (7<<OHCI_TD_FC_SHIFT)

/* Isochronous Transfer Desciptor - Offset / PacketStatusWord */
#define OHCI_TD_PSW_CC_SHIFT 12
#define OHCI_TD_PSW_CC_MASK  (0xf<<OHCI_TD_PSW_CC_SHIFT)
#define OHCI_TD_PSW_SIZE_SHIFT 0
#define OHCI_TD_PSW_SIZE_MASK  (0xfff<<OHCI_TD_PSW_SIZE_SHIFT)

#define OHCI_PAGE_MASK    0xfffff000
#define OHCI_OFFSET_MASK  0xfff

#define OHCI_DPTR_MASK    0xfffffff0

#define OHCI_BM(val, field) \
  (((val) & OHCI_##field##_MASK) >> OHCI_##field##_SHIFT)

#define OHCI_SET_BM(val, field, newval) do { \
    val &= ~OHCI_##field##_MASK; \
    val |= ((newval) << OHCI_##field##_SHIFT) & OHCI_##field##_MASK; \
    } while(0)

/* endpoint descriptor */
struct ohci_ed {
    uint32_t flags;
    uint32_t tail;
    uint32_t head;
    uint32_t next;
};

/* General transfer descriptor */
struct ohci_td {
    uint32_t flags;
    uint32_t cbp;
    uint32_t next;
    uint32_t be;
};

/* Isochronous transfer descriptor */
struct ohci_iso_td {
    uint32_t flags;
    uint32_t bp;
    uint32_t next;
    uint32_t be;
    uint16_t offset[8];
};

#define USB_HZ                      12000000

/* OHCI Local stuff */
#define OHCI_CTL_CBSR         ((1<<0)|(1<<1))
#define OHCI_CTL_PLE          (1<<2)
#define OHCI_CTL_IE           (1<<3)
#define OHCI_CTL_CLE          (1<<4)
#define OHCI_CTL_BLE          (1<<5)
#define OHCI_CTL_HCFS         ((1<<6)|(1<<7))
#define  OHCI_USB_RESET       0x00
#define  OHCI_USB_RESUME      0x40
#define  OHCI_USB_OPERATIONAL 0x80
#define  OHCI_USB_SUSPEND     0xc0
#define OHCI_CTL_IR           (1<<8)
#define OHCI_CTL_RWC          (1<<9)
#define OHCI_CTL_RWE          (1<<10)

#define OHCI_STATUS_HCR       (1<<0)
#define OHCI_STATUS_CLF       (1<<1)
#define OHCI_STATUS_BLF       (1<<2)
#define OHCI_STATUS_OCR       (1<<3)
#define OHCI_STATUS_SOC       ((1<<6)|(1<<7))

#define OHCI_INTR_SO          (1<<0) /* Scheduling overrun */
#define OHCI_INTR_WD          (1<<1) /* HcDoneHead writeback */
#define OHCI_INTR_SF          (1<<2) /* Start of frame */
#define OHCI_INTR_RD          (1<<3) /* Resume detect */
#define OHCI_INTR_UE          (1<<4) /* Unrecoverable error */
#define OHCI_INTR_FNO         (1<<5) /* Frame number overflow */
#define OHCI_INTR_RHSC        (1<<6) /* Root hub status change */
#define OHCI_INTR_OC          (1<<30) /* Ownership change */
#define OHCI_INTR_MIE         (1<<31) /* Master Interrupt Enable */

#define OHCI_HCCA_SIZE        0x100
#define OHCI_HCCA_MASK        0xffffff00

#define OHCI_EDPTR_MASK       0xfffffff0

#define OHCI_FMI_FI           0x00003fff
#define OHCI_FMI_FSMPS        0xffff0000
#define OHCI_FMI_FIT          0x80000000

#define OHCI_FR_RT            (1<<31)

#define OHCI_LS_THRESH        0x628

#define OHCI_RHA_RW_MASK      0x00000000 /* Mask of supported features.  */
#define OHCI_RHA_PSM          (1<<8)
#define OHCI_RHA_NPS          (1<<9)
#define OHCI_RHA_DT           (1<<10)
#define OHCI_RHA_OCPM         (1<<11)
#define OHCI_RHA_NOCP         (1<<12)
#define OHCI_RHA_POTPGT_MASK  0xff000000

#define OHCI_RHS_LPS          (1<<0)
#define OHCI_RHS_OCI          (1<<1)
#define OHCI_RHS_DRWE         (1<<15)
#define OHCI_RHS_LPSC         (1<<16)
#define OHCI_RHS_OCIC         (1<<17)
#define OHCI_RHS_CRWE         (1<<31)

#define OHCI_PORT_CCS         (1<<0)
#define OHCI_PORT_PES         (1<<1)
#define OHCI_PORT_PSS         (1<<2)
#define OHCI_PORT_POCI        (1<<3)
#define OHCI_PORT_PRS         (1<<4)
#define OHCI_PORT_PPS         (1<<8)
#define OHCI_PORT_LSDA        (1<<9)
#define OHCI_PORT_CSC         (1<<16)
#define OHCI_PORT_PESC        (1<<17)
#define OHCI_PORT_PSSC        (1<<18)
#define OHCI_PORT_OCIC        (1<<19)
#define OHCI_PORT_PRSC        (1<<20)
#define OHCI_PORT_WTC         (OHCI_PORT_CSC|OHCI_PORT_PESC|OHCI_PORT_PSSC \
                               |OHCI_PORT_OCIC|OHCI_PORT_PRSC)

#define OHCI_TD_DIR_SETUP     0x0
#define OHCI_TD_DIR_OUT       0x1
#define OHCI_TD_DIR_IN        0x2
#define OHCI_TD_DIR_RESERVED  0x3

#define OHCI_CC_NOERROR             0x0
#define OHCI_CC_CRC                 0x1
#define OHCI_CC_BITSTUFFING         0x2
#define OHCI_CC_DATATOGGLEMISMATCH  0x3
#define OHCI_CC_STALL               0x4
#define OHCI_CC_DEVICENOTRESPONDING 0x5
#define OHCI_CC_PIDCHECKFAILURE     0x6
#define OHCI_CC_UNDEXPETEDPID       0x7
#define OHCI_CC_DATAOVERRUN         0x8
#define OHCI_CC_DATAUNDERRUN        0x9
#define OHCI_CC_BUFFEROVERRUN       0xc
#define OHCI_CC_BUFFERUNDERRUN      0xd

#define OHCI_HRESET_FSBIR       (1 << 0)

/* Update IRQ levels */
static inline void ohci_intr_update(OHCIState *ohci)
{
    int level = 0;

    if ((ohci->intr & OHCI_INTR_MIE) &&
        (ohci->intr_status & ohci->intr))
        level = 1;

    qemu_set_irq(ohci->irq, level);
}

/* Set an interrupt */
static inline void ohci_set_interrupt(OHCIState *ohci, uint32_t intr)
{
    ohci->intr_status |= intr;
    ohci_intr_update(ohci);
}

/* Attach or detach a device on a root hub port.  */
static void ohci_attach(USBPort *port1)
{
    OHCIState *s = port1->opaque;
    OHCIPort *port = &s->rhport[port1->index];
    uint32_t old_state = port->ctrl;

    /* set connect status */
    port->ctrl |= OHCI_PORT_CCS | OHCI_PORT_CSC;

    /* update speed */
    if (port->port.dev->speed == USB_SPEED_LOW) {
        port->ctrl |= OHCI_PORT_LSDA;
    } else {
        port->ctrl &= ~OHCI_PORT_LSDA;
    }

    /* notify of remote-wakeup */
    if ((s->ctl & OHCI_CTL_HCFS) == OHCI_USB_SUSPEND) {
        ohci_set_interrupt(s, OHCI_INTR_RD);
    }

    DPRINTF("usb-ohci: Attached port %d\n", port1->index);

    if (old_state != port->ctrl) {
        ohci_set_interrupt(s, OHCI_INTR_RHSC);
    }
}

static void ohci_detach(USBPort *port1)
{
    OHCIState *s = port1->opaque;
    OHCIPort *port = &s->rhport[port1->index];
    uint32_t old_state = port->ctrl;

    ohci_async_cancel_device(s, port1->dev);

    /* set connect status */
    if (port->ctrl & OHCI_PORT_CCS) {
        port->ctrl &= ~OHCI_PORT_CCS;
        port->ctrl |= OHCI_PORT_CSC;
    }
    /* disable port */
    if (port->ctrl & OHCI_PORT_PES) {
        port->ctrl &= ~OHCI_PORT_PES;
        port->ctrl |= OHCI_PORT_PESC;
    }
    DPRINTF("usb-ohci: Detached port %d\n", port1->index);

    if (old_state != port->ctrl) {
        ohci_set_interrupt(s, OHCI_INTR_RHSC);
    }
}

static void ohci_wakeup(USBPort *port1)
{
    OHCIState *s = port1->opaque;
    OHCIPort *port = &s->rhport[port1->index];
    uint32_t intr = 0;
    if (port->ctrl & OHCI_PORT_PSS) {
        DPRINTF("usb-ohci: port %d: wakeup\n", port1->index);
        port->ctrl |= OHCI_PORT_PSSC;
        port->ctrl &= ~OHCI_PORT_PSS;
        intr = OHCI_INTR_RHSC;
    }
    /* Note that the controller can be suspended even if this port is not */
    if ((s->ctl & OHCI_CTL_HCFS) == OHCI_USB_SUSPEND) {
        DPRINTF("usb-ohci: remote-wakeup: SUSPEND->RESUME\n");
        /* This is the one state transition the controller can do by itself */
        s->ctl &= ~OHCI_CTL_HCFS;
        s->ctl |= OHCI_USB_RESUME;
        /* In suspend mode only ResumeDetected is possible, not RHSC:
         * see the OHCI spec 5.1.2.3.
         */
        intr = OHCI_INTR_RD;
    }
    ohci_set_interrupt(s, intr);
}

static void ohci_child_detach(USBPort *port1, USBDevice *child)
{
    OHCIState *s = port1->opaque;

    ohci_async_cancel_device(s, child);
}

/* Reset the controller */
static void ohci_reset(void *opaque)
{
    OHCIState *ohci = opaque;
    OHCIPort *port;
    int i;

    ohci_bus_stop(ohci);
    ohci->ctl = 0;
    ohci->old_ctl = 0;
    ohci->status = 0;
    ohci->intr_status = 0;
    ohci->intr = OHCI_INTR_MIE;

    ohci->hcca = 0;
    ohci->ctrl_head = ohci->ctrl_cur = 0;
    ohci->bulk_head = ohci->bulk_cur = 0;
    ohci->per_cur = 0;
    ohci->done = 0;
    ohci->done_count = 7;

    /* FSMPS is marked TBD in OCHI 1.0, what gives ffs?
     * I took the value linux sets ...
     */
    ohci->fsmps = 0x2778;
    ohci->fi = 0x2edf;
    ohci->fit = 0;
    ohci->frt = 0;
    ohci->frame_number = 0;
    ohci->pstart = 0;
    ohci->lst = OHCI_LS_THRESH;

    ohci->rhdesc_a = OHCI_RHA_NPS | ohci->num_ports;
    ohci->rhdesc_b = 0x0; /* Impl. specific */
    ohci->rhstatus = 0;

    for (i = 0; i < ohci->num_ports; i++)
      {
        port = &ohci->rhport[i];
        port->ctrl = 0;
        if (port->port.dev) {
            usb_attach(&port->port, port->port.dev);
        }
      }
    if (ohci->async_td) {
        usb_cancel_packet(&ohci->usb_packet);
        ohci->async_td = 0;
    }
    DPRINTF("usb-ohci: Reset %s\n", ohci->name);
}

/* Get an array of dwords from main memory */
static inline int get_dwords(OHCIState *ohci,
                             uint32_t addr, uint32_t *buf, int num)
{
    int i;

    addr += ohci->localmem_base;

    for (i = 0; i < num; i++, buf++, addr += sizeof(*buf)) {
        cpu_physical_memory_read(addr, buf, sizeof(*buf));
        *buf = le32_to_cpu(*buf);
    }

    return 1;
}

/* Put an array of dwords in to main memory */
static inline int put_dwords(OHCIState *ohci,
                             uint32_t addr, uint32_t *buf, int num)
{
    int i;

    addr += ohci->localmem_base;

    for (i = 0; i < num; i++, buf++, addr += sizeof(*buf)) {
        uint32_t tmp = cpu_to_le32(*buf);
        cpu_physical_memory_write(addr, &tmp, sizeof(tmp));
    }

    return 1;
}

/* Get an array of words from main memory */
static inline int get_words(OHCIState *ohci,
                            uint32_t addr, uint16_t *buf, int num)
{
    int i;

    addr += ohci->localmem_base;

    for (i = 0; i < num; i++, buf++, addr += sizeof(*buf)) {
        cpu_physical_memory_read(addr, buf, sizeof(*buf));
        *buf = le16_to_cpu(*buf);
    }

    return 1;
}

/* Put an array of words in to main memory */
static inline int put_words(OHCIState *ohci,
                            uint32_t addr, uint16_t *buf, int num)
{
    int i;

    addr += ohci->localmem_base;

    for (i = 0; i < num; i++, buf++, addr += sizeof(*buf)) {
        uint16_t tmp = cpu_to_le16(*buf);
        cpu_physical_memory_write(addr, &tmp, sizeof(tmp));
    }

    return 1;
}

static inline int ohci_read_ed(OHCIState *ohci,
                               uint32_t addr, struct ohci_ed *ed)
{
    return get_dwords(ohci, addr, (uint32_t *)ed, sizeof(*ed) >> 2);
}

static inline int ohci_read_td(OHCIState *ohci,
                               uint32_t addr, struct ohci_td *td)
{
    return get_dwords(ohci, addr, (uint32_t *)td, sizeof(*td) >> 2);
}

static inline int ohci_read_iso_td(OHCIState *ohci,
                                   uint32_t addr, struct ohci_iso_td *td)
{
    return (get_dwords(ohci, addr, (uint32_t *)td, 4) &&
            get_words(ohci, addr + 16, td->offset, 8));
}

static inline int ohci_read_hcca(OHCIState *ohci,
                                 uint32_t addr, struct ohci_hcca *hcca)
{
    cpu_physical_memory_read(addr + ohci->localmem_base, hcca, sizeof(*hcca));
    return 1;
}

static inline int ohci_put_ed(OHCIState *ohci,
                              uint32_t addr, struct ohci_ed *ed)
{
    return put_dwords(ohci, addr, (uint32_t *)ed, sizeof(*ed) >> 2);
}

static inline int ohci_put_td(OHCIState *ohci,
                              uint32_t addr, struct ohci_td *td)
{
    return put_dwords(ohci, addr, (uint32_t *)td, sizeof(*td) >> 2);
}

static inline int ohci_put_iso_td(OHCIState *ohci,
                                  uint32_t addr, struct ohci_iso_td *td)
{
    return (put_dwords(ohci, addr, (uint32_t *)td, 4) &&
            put_words(ohci, addr + 16, td->offset, 8));
}

static inline int ohci_put_hcca(OHCIState *ohci,
                                uint32_t addr, struct ohci_hcca *hcca)
{
    cpu_physical_memory_write(addr + ohci->localmem_base, hcca, sizeof(*hcca));
    return 1;
}

/* Read/Write the contents of a TD from/to main memory.  */
static void ohci_copy_td(OHCIState *ohci, struct ohci_td *td,
                         uint8_t *buf, int len, int write)
{
    uint32_t ptr;
    uint32_t n;

    ptr = td->cbp;
    n = 0x1000 - (ptr & 0xfff);
    if (n > len)
        n = len;
    cpu_physical_memory_rw(ptr + ohci->localmem_base, buf, n, write);
    if (n == len)
        return;
    ptr = td->be & ~0xfffu;
    buf += n;
    cpu_physical_memory_rw(ptr + ohci->localmem_base, buf, len - n, write);
}

/* Read/Write the contents of an ISO TD from/to main memory.  */
static void ohci_copy_iso_td(OHCIState *ohci,
                             uint32_t start_addr, uint32_t end_addr,
                             uint8_t *buf, int len, int write)
{
    uint32_t ptr;
    uint32_t n;

    ptr = start_addr;
    n = 0x1000 - (ptr & 0xfff);
    if (n > len)
        n = len;
    cpu_physical_memory_rw(ptr + ohci->localmem_base, buf, n, write);
    if (n == len)
        return;
    ptr = end_addr & ~0xfffu;
    buf += n;
    cpu_physical_memory_rw(ptr + ohci->localmem_base, buf, len - n, write);
}

static void ohci_process_lists(OHCIState *ohci, int completion);

static void ohci_async_complete_packet(USBPort *port, USBPacket *packet)
{
    OHCIState *ohci = container_of(packet, OHCIState, usb_packet);
#ifdef DEBUG_PACKET
    DPRINTF("Async packet complete\n");
#endif
    ohci->async_complete = 1;
    ohci_process_lists(ohci, 1);
}

#define USUB(a, b) ((int16_t)((uint16_t)(a) - (uint16_t)(b)))

static int ohci_service_iso_td(OHCIState *ohci, struct ohci_ed *ed,
                               int completion)
{
    int dir;
    size_t len = 0;
#ifdef DEBUG_ISOCH
    const char *str = NULL;
#endif
    int pid;
    int ret;
    int i;
    USBDevice *dev;
    struct ohci_iso_td iso_td;
    uint32_t addr;
    uint16_t starting_frame;
    int16_t relative_frame_number;
    int frame_count;
    uint32_t start_offset, next_offset, end_offset = 0;
    uint32_t start_addr, end_addr;

    addr = ed->head & OHCI_DPTR_MASK;

    if (!ohci_read_iso_td(ohci, addr, &iso_td)) {
        printf("usb-ohci: ISO_TD read error at %x\n", addr);
        return 0;
    }

    starting_frame = OHCI_BM(iso_td.flags, TD_SF);
    frame_count = OHCI_BM(iso_td.flags, TD_FC);
    relative_frame_number = USUB(ohci->frame_number, starting_frame); 

#ifdef DEBUG_ISOCH
    printf("--- ISO_TD ED head 0x%.8x tailp 0x%.8x\n"
           "0x%.8x 0x%.8x 0x%.8x 0x%.8x\n"
           "0x%.8x 0x%.8x 0x%.8x 0x%.8x\n"
           "0x%.8x 0x%.8x 0x%.8x 0x%.8x\n"
           "frame_number 0x%.8x starting_frame 0x%.8x\n"
           "frame_count  0x%.8x relative %d\n"
           "di 0x%.8x cc 0x%.8x\n",
           ed->head & OHCI_DPTR_MASK, ed->tail & OHCI_DPTR_MASK,
           iso_td.flags, iso_td.bp, iso_td.next, iso_td.be,
           iso_td.offset[0], iso_td.offset[1], iso_td.offset[2], iso_td.offset[3],
           iso_td.offset[4], iso_td.offset[5], iso_td.offset[6], iso_td.offset[7],
           ohci->frame_number, starting_frame, 
           frame_count, relative_frame_number,         
           OHCI_BM(iso_td.flags, TD_DI), OHCI_BM(iso_td.flags, TD_CC));
#endif

    if (relative_frame_number < 0) {
        DPRINTF("usb-ohci: ISO_TD R=%d < 0\n", relative_frame_number);
        return 1;
    } else if (relative_frame_number > frame_count) {
        /* ISO TD expired - retire the TD to the Done Queue and continue with
           the next ISO TD of the same ED */
        DPRINTF("usb-ohci: ISO_TD R=%d > FC=%d\n", relative_frame_number, 
               frame_count);
        OHCI_SET_BM(iso_td.flags, TD_CC, OHCI_CC_DATAOVERRUN);
        ed->head &= ~OHCI_DPTR_MASK;
        ed->head |= (iso_td.next & OHCI_DPTR_MASK);
        iso_td.next = ohci->done;
        ohci->done = addr;
        i = OHCI_BM(iso_td.flags, TD_DI);
        if (i < ohci->done_count)
            ohci->done_count = i;
        ohci_put_iso_td(ohci, addr, &iso_td);
        return 0;
    }

    dir = OHCI_BM(ed->flags, ED_D);
    switch (dir) {
    case OHCI_TD_DIR_IN:
#ifdef DEBUG_ISOCH
        str = "in";
#endif
        pid = USB_TOKEN_IN;
        break;
    case OHCI_TD_DIR_OUT:
#ifdef DEBUG_ISOCH
        str = "out";
#endif
        pid = USB_TOKEN_OUT;
        break;
    case OHCI_TD_DIR_SETUP:
#ifdef DEBUG_ISOCH
        str = "setup";
#endif
        pid = USB_TOKEN_SETUP;
        break;
    default:
        printf("usb-ohci: Bad direction %d\n", dir);
        return 1;
    }

    if (!iso_td.bp || !iso_td.be) {
        printf("usb-ohci: ISO_TD bp 0x%.8x be 0x%.8x\n", iso_td.bp, iso_td.be);
        return 1;
    }

    start_offset = iso_td.offset[relative_frame_number];
    next_offset = iso_td.offset[relative_frame_number + 1];

    if (!(OHCI_BM(start_offset, TD_PSW_CC) & 0xe) || 
        ((relative_frame_number < frame_count) && 
         !(OHCI_BM(next_offset, TD_PSW_CC) & 0xe))) {
        printf("usb-ohci: ISO_TD cc != not accessed 0x%.8x 0x%.8x\n",
               start_offset, next_offset);
        return 1;
    }

    if ((relative_frame_number < frame_count) && (start_offset > next_offset)) {
        printf("usb-ohci: ISO_TD start_offset=0x%.8x > next_offset=0x%.8x\n",
                start_offset, next_offset);
        return 1;
    }

    if ((start_offset & 0x1000) == 0) {
        start_addr = (iso_td.bp & OHCI_PAGE_MASK) |
            (start_offset & OHCI_OFFSET_MASK);
    } else {
        start_addr = (iso_td.be & OHCI_PAGE_MASK) |
            (start_offset & OHCI_OFFSET_MASK);
    }

    if (relative_frame_number < frame_count) {
        end_offset = next_offset - 1;
        if ((end_offset & 0x1000) == 0) {
            end_addr = (iso_td.bp & OHCI_PAGE_MASK) |
                (end_offset & OHCI_OFFSET_MASK);
        } else {
            end_addr = (iso_td.be & OHCI_PAGE_MASK) |
                (end_offset & OHCI_OFFSET_MASK);
        }
    } else {
        /* Last packet in the ISO TD */
        end_addr = iso_td.be;
    }

    if ((start_addr & OHCI_PAGE_MASK) != (end_addr & OHCI_PAGE_MASK)) {
        len = (end_addr & OHCI_OFFSET_MASK) + 0x1001
            - (start_addr & OHCI_OFFSET_MASK);
    } else {
        len = end_addr - start_addr + 1;
    }

    if (len && dir != OHCI_TD_DIR_IN) {
        ohci_copy_iso_td(ohci, start_addr, end_addr, ohci->usb_buf, len, 0);
    }

    if (completion) {
        ret = ohci->usb_packet.len;
    } else {
        ret = USB_RET_NODEV;
        for (i = 0; i < ohci->num_ports; i++) {
            dev = ohci->rhport[i].port.dev;
            if ((ohci->rhport[i].ctrl & OHCI_PORT_PES) == 0)
                continue;
            ohci->usb_packet.pid = pid;
            ohci->usb_packet.devaddr = OHCI_BM(ed->flags, ED_FA);
            ohci->usb_packet.devep = OHCI_BM(ed->flags, ED_EN);
            ohci->usb_packet.data = ohci->usb_buf;
            ohci->usb_packet.len = len;
            ret = usb_handle_packet(dev, &ohci->usb_packet);
            if (ret != USB_RET_NODEV)
                break;
        }
    
        if (ret == USB_RET_ASYNC) {
            return 1;
        }
    }

#ifdef DEBUG_ISOCH
    printf("so 0x%.8x eo 0x%.8x\nsa 0x%.8x ea 0x%.8x\ndir %s len %zu ret %d\n",
           start_offset, end_offset, start_addr, end_addr, str, len, ret);
#endif

    /* Writeback */
    if (dir == OHCI_TD_DIR_IN && ret >= 0 && ret <= len) {
        /* IN transfer succeeded */
        ohci_copy_iso_td(ohci, start_addr, end_addr, ohci->usb_buf, ret, 1);
        OHCI_SET_BM(iso_td.offset[relative_frame_number], TD_PSW_CC,
                    OHCI_CC_NOERROR);
        OHCI_SET_BM(iso_td.offset[relative_frame_number], TD_PSW_SIZE, ret);
    } else if (dir == OHCI_TD_DIR_OUT && ret == len) {
        /* OUT transfer succeeded */
        OHCI_SET_BM(iso_td.offset[relative_frame_number], TD_PSW_CC,
                    OHCI_CC_NOERROR);
        OHCI_SET_BM(iso_td.offset[relative_frame_number], TD_PSW_SIZE, 0);
    } else {
        if (ret > (ssize_t) len) {
            printf("usb-ohci: DataOverrun %d > %zu\n", ret, len);
            OHCI_SET_BM(iso_td.offset[relative_frame_number], TD_PSW_CC,
                        OHCI_CC_DATAOVERRUN);
            OHCI_SET_BM(iso_td.offset[relative_frame_number], TD_PSW_SIZE,
                        len);
        } else if (ret >= 0) {
            printf("usb-ohci: DataUnderrun %d\n", ret);
            OHCI_SET_BM(iso_td.offset[relative_frame_number], TD_PSW_CC,
                        OHCI_CC_DATAUNDERRUN);
        } else {
            switch (ret) {
            case USB_RET_NODEV:
                OHCI_SET_BM(iso_td.offset[relative_frame_number], TD_PSW_CC,
                            OHCI_CC_DEVICENOTRESPONDING);
                OHCI_SET_BM(iso_td.offset[relative_frame_number], TD_PSW_SIZE,
                            0);
                break;
            case USB_RET_NAK:
            case USB_RET_STALL:
                printf("usb-ohci: got NAK/STALL %d\n", ret);
                OHCI_SET_BM(iso_td.offset[relative_frame_number], TD_PSW_CC,
                            OHCI_CC_STALL);
                OHCI_SET_BM(iso_td.offset[relative_frame_number], TD_PSW_SIZE,
                            0);
                break;
            default:
                printf("usb-ohci: Bad device response %d\n", ret);
                OHCI_SET_BM(iso_td.offset[relative_frame_number], TD_PSW_CC,
                            OHCI_CC_UNDEXPETEDPID);
                break;
            }
        }
    }

    if (relative_frame_number == frame_count) {
        /* Last data packet of ISO TD - retire the TD to the Done Queue */
        OHCI_SET_BM(iso_td.flags, TD_CC, OHCI_CC_NOERROR);
        ed->head &= ~OHCI_DPTR_MASK;
        ed->head |= (iso_td.next & OHCI_DPTR_MASK);
        iso_td.next = ohci->done;
        ohci->done = addr;
        i = OHCI_BM(iso_td.flags, TD_DI);
        if (i < ohci->done_count)
            ohci->done_count = i;
    }
    ohci_put_iso_td(ohci, addr, &iso_td);
    return 1;
}

/* Service a transport descriptor.
   Returns nonzero to terminate processing of this endpoint.  */

static int ohci_service_td(OHCIState *ohci, struct ohci_ed *ed)
{
    int dir;
    size_t len = 0;
#ifdef DEBUG_PACKET
    const char *str = NULL;
#endif
    int pid;
    int ret;
    int i;
    USBDevice *dev;
    struct ohci_td td;
    uint32_t addr;
    int flag_r;
    int completion;

    addr = ed->head & OHCI_DPTR_MASK;
    /* See if this TD has already been submitted to the device.  */
    completion = (addr == ohci->async_td);
    if (completion && !ohci->async_complete) {
#ifdef DEBUG_PACKET
        DPRINTF("Skipping async TD\n");
#endif
        return 1;
    }
    if (!ohci_read_td(ohci, addr, &td)) {
        fprintf(stderr, "usb-ohci: TD read error at %x\n", addr);
        return 0;
    }

    dir = OHCI_BM(ed->flags, ED_D);
    switch (dir) {
    case OHCI_TD_DIR_OUT:
    case OHCI_TD_DIR_IN:
        /* Same value.  */
        break;
    default:
        dir = OHCI_BM(td.flags, TD_DP);
        break;
    }

    switch (dir) {
    case OHCI_TD_DIR_IN:
#ifdef DEBUG_PACKET
        str = "in";
#endif
        pid = USB_TOKEN_IN;
        break;
    case OHCI_TD_DIR_OUT:
#ifdef DEBUG_PACKET
        str = "out";
#endif
        pid = USB_TOKEN_OUT;
        break;
    case OHCI_TD_DIR_SETUP:
#ifdef DEBUG_PACKET
        str = "setup";
#endif
        pid = USB_TOKEN_SETUP;
        break;
    default:
        fprintf(stderr, "usb-ohci: Bad direction\n");
        return 1;
    }
    if (td.cbp && td.be) {
        if ((td.cbp & 0xfffff000) != (td.be & 0xfffff000)) {
            len = (td.be & 0xfff) + 0x1001 - (td.cbp & 0xfff);
        } else {
            len = (td.be - td.cbp) + 1;
        }

        if (len && dir != OHCI_TD_DIR_IN && !completion) {
            ohci_copy_td(ohci, &td, ohci->usb_buf, len, 0);
        }
    }

    flag_r = (td.flags & OHCI_TD_R) != 0;
#ifdef DEBUG_PACKET
    DPRINTF(" TD @ 0x%.8x %" PRId64 " bytes %s r=%d cbp=0x%.8x be=0x%.8x\n",
            addr, (int64_t)len, str, flag_r, td.cbp, td.be);

    if (len > 0 && dir != OHCI_TD_DIR_IN) {
        DPRINTF("  data:");
        for (i = 0; i < len; i++)
            printf(" %.2x", ohci->usb_buf[i]);
        DPRINTF("\n");
    }
#endif
    if (completion) {
        ret = ohci->usb_packet.len;
        ohci->async_td = 0;
        ohci->async_complete = 0;
    } else {
        ret = USB_RET_NODEV;
        for (i = 0; i < ohci->num_ports; i++) {
            dev = ohci->rhport[i].port.dev;
            if ((ohci->rhport[i].ctrl & OHCI_PORT_PES) == 0)
                continue;

            if (ohci->async_td) {
                /* ??? The hardware should allow one active packet per
                   endpoint.  We only allow one active packet per controller.
                   This should be sufficient as long as devices respond in a
                   timely manner.
                 */
#ifdef DEBUG_PACKET
                DPRINTF("Too many pending packets\n");
#endif
                return 1;
            }
            ohci->usb_packet.pid = pid;
            ohci->usb_packet.devaddr = OHCI_BM(ed->flags, ED_FA);
            ohci->usb_packet.devep = OHCI_BM(ed->flags, ED_EN);
            ohci->usb_packet.data = ohci->usb_buf;
            ohci->usb_packet.len = len;
            ret = usb_handle_packet(dev, &ohci->usb_packet);
            if (ret != USB_RET_NODEV)
                break;
        }
#ifdef DEBUG_PACKET
        DPRINTF("ret=%d\n", ret);
#endif
        if (ret == USB_RET_ASYNC) {
            ohci->async_td = addr;
            return 1;
        }
    }
    if (ret >= 0) {
        if (dir == OHCI_TD_DIR_IN) {
            ohci_copy_td(ohci, &td, ohci->usb_buf, ret, 1);
#ifdef DEBUG_PACKET
            DPRINTF("  data:");
            for (i = 0; i < ret; i++)
                printf(" %.2x", ohci->usb_buf[i]);
            DPRINTF("\n");
#endif
        } else {
            ret = len;
        }
    }

    /* Writeback */
    if (ret == len || (dir == OHCI_TD_DIR_IN && ret >= 0 && flag_r)) {
        /* Transmission succeeded.  */
        if (ret == len) {
            td.cbp = 0;
        } else {
            td.cbp += ret;
            if ((td.cbp & 0xfff) + ret > 0xfff) {
                td.cbp &= 0xfff;
                td.cbp |= td.be & ~0xfff;
            }
        }
        td.flags |= OHCI_TD_T1;
        td.flags ^= OHCI_TD_T0;
        OHCI_SET_BM(td.flags, TD_CC, OHCI_CC_NOERROR);
        OHCI_SET_BM(td.flags, TD_EC, 0);

        ed->head &= ~OHCI_ED_C;
        if (td.flags & OHCI_TD_T0)
            ed->head |= OHCI_ED_C;
    } else {
        if (ret >= 0) {
            DPRINTF("usb-ohci: Underrun\n");
            OHCI_SET_BM(td.flags, TD_CC, OHCI_CC_DATAUNDERRUN);
        } else {
            switch (ret) {
            case USB_RET_NODEV:
                OHCI_SET_BM(td.flags, TD_CC, OHCI_CC_DEVICENOTRESPONDING);
            case USB_RET_NAK:
                DPRINTF("usb-ohci: got NAK\n");
                return 1;
            case USB_RET_STALL:
                DPRINTF("usb-ohci: got STALL\n");
                OHCI_SET_BM(td.flags, TD_CC, OHCI_CC_STALL);
                break;
            case USB_RET_BABBLE:
                DPRINTF("usb-ohci: got BABBLE\n");
                OHCI_SET_BM(td.flags, TD_CC, OHCI_CC_DATAOVERRUN);
                break;
            default:
                fprintf(stderr, "usb-ohci: Bad device response %d\n", ret);
                OHCI_SET_BM(td.flags, TD_CC, OHCI_CC_UNDEXPETEDPID);
                OHCI_SET_BM(td.flags, TD_EC, 3);
                break;
            }
        }
        ed->head |= OHCI_ED_H;
    }

    /* Retire this TD */
    ed->head &= ~OHCI_DPTR_MASK;
    ed->head |= td.next & OHCI_DPTR_MASK;
    td.next = ohci->done;
    ohci->done = addr;
    i = OHCI_BM(td.flags, TD_DI);
    if (i < ohci->done_count)
        ohci->done_count = i;
    ohci_put_td(ohci, addr, &td);
    return OHCI_BM(td.flags, TD_CC) != OHCI_CC_NOERROR;
}

/* Service an endpoint list.  Returns nonzero if active TD were found.  */
static int ohci_service_ed_list(OHCIState *ohci, uint32_t head, int completion)
{
    struct ohci_ed ed;
    uint32_t next_ed;
    uint32_t cur;
    int active;

    active = 0;

    if (head == 0)
        return 0;

    for (cur = head; cur; cur = next_ed) {
        if (!ohci_read_ed(ohci, cur, &ed)) {
            fprintf(stderr, "usb-ohci: ED read error at %x\n", cur);
            return 0;
        }

        next_ed = ed.next & OHCI_DPTR_MASK;

        if ((ed.head & OHCI_ED_H) || (ed.flags & OHCI_ED_K)) {
            uint32_t addr;
            /* Cancel pending packets for ED that have been paused.  */
            addr = ed.head & OHCI_DPTR_MASK;
            if (ohci->async_td && addr == ohci->async_td) {
                usb_cancel_packet(&ohci->usb_packet);
                ohci->async_td = 0;
            }
            continue;
        }

        while ((ed.head & OHCI_DPTR_MASK) != ed.tail) {
#ifdef DEBUG_PACKET
            DPRINTF("ED @ 0x%.8x fa=%u en=%u d=%u s=%u k=%u f=%u mps=%u "
                    "h=%u c=%u\n  head=0x%.8x tailp=0x%.8x next=0x%.8x\n", cur,
                    OHCI_BM(ed.flags, ED_FA), OHCI_BM(ed.flags, ED_EN),
                    OHCI_BM(ed.flags, ED_D), (ed.flags & OHCI_ED_S)!= 0,
                    (ed.flags & OHCI_ED_K) != 0, (ed.flags & OHCI_ED_F) != 0,
                    OHCI_BM(ed.flags, ED_MPS), (ed.head & OHCI_ED_H) != 0,
                    (ed.head & OHCI_ED_C) != 0, ed.head & OHCI_DPTR_MASK,
                    ed.tail & OHCI_DPTR_MASK, ed.next & OHCI_DPTR_MASK);
#endif
            active = 1;

            if ((ed.flags & OHCI_ED_F) == 0) {
                if (ohci_service_td(ohci, &ed))
                    break;
            } else {
                /* Handle isochronous endpoints */
                if (ohci_service_iso_td(ohci, &ed, completion))
                    break;
            }
        }

        ohci_put_ed(ohci, cur, &ed);
    }

    return active;
}

/* Generate a SOF event, and set a timer for EOF */
static void ohci_sof(OHCIState *ohci)
{
    ohci->sof_time = qemu_get_clock_ns(vm_clock);
    qemu_mod_timer(ohci->eof_timer, ohci->sof_time + usb_frame_time);
    ohci_set_interrupt(ohci, OHCI_INTR_SF);
}

/* Process Control and Bulk lists.  */
static void ohci_process_lists(OHCIState *ohci, int completion)
{
    if ((ohci->ctl & OHCI_CTL_CLE) && (ohci->status & OHCI_STATUS_CLF)) {
        if (ohci->ctrl_cur && ohci->ctrl_cur != ohci->ctrl_head) {
            DPRINTF("usb-ohci: head %x, cur %x\n",
                    ohci->ctrl_head, ohci->ctrl_cur);
        }
        if (!ohci_service_ed_list(ohci, ohci->ctrl_head, completion)) {
            ohci->ctrl_cur = 0;
            ohci->status &= ~OHCI_STATUS_CLF;
        }
    }

    if ((ohci->ctl & OHCI_CTL_BLE) && (ohci->status & OHCI_STATUS_BLF)) {
        if (!ohci_service_ed_list(ohci, ohci->bulk_head, completion)) {
            ohci->bulk_cur = 0;
            ohci->status &= ~OHCI_STATUS_BLF;
        }
    }
}

/* Do frame processing on frame boundary */
static void ohci_frame_boundary(void *opaque)
{
    OHCIState *ohci = opaque;
    struct ohci_hcca hcca;

    ohci_read_hcca(ohci, ohci->hcca, &hcca);

    /* Process all the lists at the end of the frame */
    if (ohci->ctl & OHCI_CTL_PLE) {
        int n;

        n = ohci->frame_number & 0x1f;
        ohci_service_ed_list(ohci, le32_to_cpu(hcca.intr[n]), 0);
    }

    /* Cancel all pending packets if either of the lists has been disabled.  */
    if (ohci->async_td &&
        ohci->old_ctl & (~ohci->ctl) & (OHCI_CTL_BLE | OHCI_CTL_CLE)) {
        usb_cancel_packet(&ohci->usb_packet);
        ohci->async_td = 0;
    }
    ohci->old_ctl = ohci->ctl;
    ohci_process_lists(ohci, 0);

    /* Frame boundary, so do EOF stuf here */
    ohci->frt = ohci->fit;

    /* Increment frame number and take care of endianness. */
    ohci->frame_number = (ohci->frame_number + 1) & 0xffff;
    hcca.frame = cpu_to_le16(ohci->frame_number);

    if (ohci->done_count == 0 && !(ohci->intr_status & OHCI_INTR_WD)) {
        if (!ohci->done)
            abort();
        if (ohci->intr & ohci->intr_status)
            ohci->done |= 1;
        hcca.done = cpu_to_le32(ohci->done);
        ohci->done = 0;
        ohci->done_count = 7;
        ohci_set_interrupt(ohci, OHCI_INTR_WD);
    }

    if (ohci->done_count != 7 && ohci->done_count != 0)
        ohci->done_count--;

    /* Do SOF stuff here */
    ohci_sof(ohci);

    /* Writeback HCCA */
    ohci_put_hcca(ohci, ohci->hcca, &hcca);
}

/* Start sending SOF tokens across the USB bus, lists are processed in
 * next frame
 */
static int ohci_bus_start(OHCIState *ohci)
{
    ohci->eof_timer = qemu_new_timer_ns(vm_clock,
                    ohci_frame_boundary,
                    ohci);

    if (ohci->eof_timer == NULL) {
        fprintf(stderr, "usb-ohci: %s: qemu_new_timer_ns failed\n", ohci->name);
        /* TODO: Signal unrecoverable error */
        return 0;
    }

    DPRINTF("usb-ohci: %s: USB Operational\n", ohci->name);

    ohci_sof(ohci);

    return 1;
}

/* Stop sending SOF tokens on the bus */
static void ohci_bus_stop(OHCIState *ohci)
{
    if (ohci->eof_timer)
        qemu_del_timer(ohci->eof_timer);
    ohci->eof_timer = NULL;
}

/* Sets a flag in a port status register but only set it if the port is
 * connected, if not set ConnectStatusChange flag. If flag is enabled
 * return 1.
 */
static int ohci_port_set_if_connected(OHCIState *ohci, int i, uint32_t val)
{
    int ret = 1;

    /* writing a 0 has no effect */
    if (val == 0)
        return 0;

    /* If CurrentConnectStatus is cleared we set
     * ConnectStatusChange
     */
    if (!(ohci->rhport[i].ctrl & OHCI_PORT_CCS)) {
        ohci->rhport[i].ctrl |= OHCI_PORT_CSC;
        if (ohci->rhstatus & OHCI_RHS_DRWE) {
            /* TODO: CSC is a wakeup event */
        }
        return 0;
    }

    if (ohci->rhport[i].ctrl & val)
        ret = 0;

    /* set the bit */
    ohci->rhport[i].ctrl |= val;

    return ret;
}

/* Set the frame interval - frame interval toggle is manipulated by the hcd only */
static void ohci_set_frame_interval(OHCIState *ohci, uint16_t val)
{
    val &= OHCI_FMI_FI;

    if (val != ohci->fi) {
        DPRINTF("usb-ohci: %s: FrameInterval = 0x%x (%u)\n",
            ohci->name, ohci->fi, ohci->fi);
    }

    ohci->fi = val;
}

static void ohci_port_power(OHCIState *ohci, int i, int p)
{
    if (p) {
        ohci->rhport[i].ctrl |= OHCI_PORT_PPS;
    } else {
        ohci->rhport[i].ctrl &= ~(OHCI_PORT_PPS|
                    OHCI_PORT_CCS|
                    OHCI_PORT_PSS|
                    OHCI_PORT_PRS);
    }
}

/* Set HcControlRegister */
static void ohci_set_ctl(OHCIState *ohci, uint32_t val)
{
    uint32_t old_state;
    uint32_t new_state;

    old_state = ohci->ctl & OHCI_CTL_HCFS;
    ohci->ctl = val;
    new_state = ohci->ctl & OHCI_CTL_HCFS;

    /* no state change */
    if (old_state == new_state)
        return;

    switch (new_state) {
    case OHCI_USB_OPERATIONAL:
        ohci_bus_start(ohci);
        break;
    case OHCI_USB_SUSPEND:
        ohci_bus_stop(ohci);
        DPRINTF("usb-ohci: %s: USB Suspended\n", ohci->name);
        break;
    case OHCI_USB_RESUME:
        DPRINTF("usb-ohci: %s: USB Resume\n", ohci->name);
        break;
    case OHCI_USB_RESET:
        ohci_reset(ohci);
        DPRINTF("usb-ohci: %s: USB Reset\n", ohci->name);
        break;
    }
}

static uint32_t ohci_get_frame_remaining(OHCIState *ohci)
{
    uint16_t fr;
    int64_t tks;

    if ((ohci->ctl & OHCI_CTL_HCFS) != OHCI_USB_OPERATIONAL)
        return (ohci->frt << 31);

    /* Being in USB operational state guarnatees sof_time was
     * set already.
     */
    tks = qemu_get_clock_ns(vm_clock) - ohci->sof_time;

    /* avoid muldiv if possible */
    if (tks >= usb_frame_time)
        return (ohci->frt << 31);

    tks = muldiv64(1, tks, usb_bit_time);
    fr = (uint16_t)(ohci->fi - tks);

    return (ohci->frt << 31) | fr;
}


/* Set root hub status */
static void ohci_set_hub_status(OHCIState *ohci, uint32_t val)
{
    uint32_t old_state;

    old_state = ohci->rhstatus;

    /* write 1 to clear OCIC */
    if (val & OHCI_RHS_OCIC)
        ohci->rhstatus &= ~OHCI_RHS_OCIC;

    if (val & OHCI_RHS_LPS) {
        int i;

        for (i = 0; i < ohci->num_ports; i++)
            ohci_port_power(ohci, i, 0);
        DPRINTF("usb-ohci: powered down all ports\n");
    }

    if (val & OHCI_RHS_LPSC) {
        int i;

        for (i = 0; i < ohci->num_ports; i++)
            ohci_port_power(ohci, i, 1);
        DPRINTF("usb-ohci: powered up all ports\n");
    }

    if (val & OHCI_RHS_DRWE)
        ohci->rhstatus |= OHCI_RHS_DRWE;

    if (val & OHCI_RHS_CRWE)
        ohci->rhstatus &= ~OHCI_RHS_DRWE;

    if (old_state != ohci->rhstatus)
        ohci_set_interrupt(ohci, OHCI_INTR_RHSC);
}

/* Set root hub port status */
static void ohci_port_set_status(OHCIState *ohci, int portnum, uint32_t val)
{
    uint32_t old_state;
    OHCIPort *port;

    port = &ohci->rhport[portnum];
    old_state = port->ctrl;

    /* Write to clear CSC, PESC, PSSC, OCIC, PRSC */
    if (val & OHCI_PORT_WTC)
        port->ctrl &= ~(val & OHCI_PORT_WTC);

    if (val & OHCI_PORT_CCS)
        port->ctrl &= ~OHCI_PORT_PES;

    ohci_port_set_if_connected(ohci, portnum, val & OHCI_PORT_PES);

    if (ohci_port_set_if_connected(ohci, portnum, val & OHCI_PORT_PSS)) {
        DPRINTF("usb-ohci: port %d: SUSPEND\n", portnum);
    }

    if (ohci_port_set_if_connected(ohci, portnum, val & OHCI_PORT_PRS)) {
        DPRINTF("usb-ohci: port %d: RESET\n", portnum);
        usb_send_msg(port->port.dev, USB_MSG_RESET);
        port->ctrl &= ~OHCI_PORT_PRS;
        /* ??? Should this also set OHCI_PORT_PESC.  */
        port->ctrl |= OHCI_PORT_PES | OHCI_PORT_PRSC;
    }

    /* Invert order here to ensure in ambiguous case, device is
     * powered up...
     */
    if (val & OHCI_PORT_LSDA)
        ohci_port_power(ohci, portnum, 0);
    if (val & OHCI_PORT_PPS)
        ohci_port_power(ohci, portnum, 1);

    if (old_state != port->ctrl)
        ohci_set_interrupt(ohci, OHCI_INTR_RHSC);

    return;
}

static uint64_t ohci_mem_read(void *opaque,
                              target_phys_addr_t addr,
                              unsigned size)
{
    OHCIState *ohci = opaque;
    uint32_t retval;

    /* Only aligned reads are allowed on OHCI */
    if (addr & 3) {
        fprintf(stderr, "usb-ohci: Mis-aligned read\n");
        return 0xffffffff;
    } else if (addr >= 0x54 && addr < 0x54 + ohci->num_ports * 4) {
        /* HcRhPortStatus */
        retval = ohci->rhport[(addr - 0x54) >> 2].ctrl | OHCI_PORT_PPS;
    } else {
        switch (addr >> 2) {
        case 0: /* HcRevision */
            retval = 0x10;
            break;

        case 1: /* HcControl */
            retval = ohci->ctl;
            break;

        case 2: /* HcCommandStatus */
            retval = ohci->status;
            break;

        case 3: /* HcInterruptStatus */
            retval = ohci->intr_status;
            break;

        case 4: /* HcInterruptEnable */
        case 5: /* HcInterruptDisable */
            retval = ohci->intr;
            break;

        case 6: /* HcHCCA */
            retval = ohci->hcca;
            break;

        case 7: /* HcPeriodCurrentED */
            retval = ohci->per_cur;
            break;

        case 8: /* HcControlHeadED */
            retval = ohci->ctrl_head;
            break;

        case 9: /* HcControlCurrentED */
            retval = ohci->ctrl_cur;
            break;

        case 10: /* HcBulkHeadED */
            retval = ohci->bulk_head;
            break;

        case 11: /* HcBulkCurrentED */
            retval = ohci->bulk_cur;
            break;

        case 12: /* HcDoneHead */
            retval = ohci->done;
            break;

        case 13: /* HcFmInterretval */
            retval = (ohci->fit << 31) | (ohci->fsmps << 16) | (ohci->fi);
            break;

        case 14: /* HcFmRemaining */
            retval = ohci_get_frame_remaining(ohci);
            break;

        case 15: /* HcFmNumber */
            retval = ohci->frame_number;
            break;

        case 16: /* HcPeriodicStart */
            retval = ohci->pstart;
            break;

        case 17: /* HcLSThreshold */
            retval = ohci->lst;
            break;

        case 18: /* HcRhDescriptorA */
            retval = ohci->rhdesc_a;
            break;

        case 19: /* HcRhDescriptorB */
            retval = ohci->rhdesc_b;
            break;

        case 20: /* HcRhStatus */
            retval = ohci->rhstatus;
            break;

        /* PXA27x specific registers */
        case 24: /* HcStatus */
            retval = ohci->hstatus & ohci->hmask;
            break;

        case 25: /* HcHReset */
            retval = ohci->hreset;
            break;

        case 26: /* HcHInterruptEnable */
            retval = ohci->hmask;
            break;

        case 27: /* HcHInterruptTest */
            retval = ohci->htest;
            break;

        default:
            fprintf(stderr, "ohci_read: Bad offset %x\n", (int)addr);
            retval = 0xffffffff;
        }
    }

    return retval;
}

static void ohci_mem_write(void *opaque,
                           target_phys_addr_t addr,
                           uint64_t val,
                           unsigned size)
{
    OHCIState *ohci = opaque;

    /* Only aligned reads are allowed on OHCI */
    if (addr & 3) {
        fprintf(stderr, "usb-ohci: Mis-aligned write\n");
        return;
    }

    if (addr >= 0x54 && addr < 0x54 + ohci->num_ports * 4) {
        /* HcRhPortStatus */
        ohci_port_set_status(ohci, (addr - 0x54) >> 2, val);
        return;
    }

    switch (addr >> 2) {
    case 1: /* HcControl */
        ohci_set_ctl(ohci, val);
        break;

    case 2: /* HcCommandStatus */
        /* SOC is read-only */
        val = (val & ~OHCI_STATUS_SOC);

        /* Bits written as '0' remain unchanged in the register */
        ohci->status |= val;

        if (ohci->status & OHCI_STATUS_HCR)
            ohci_reset(ohci);
        break;

    case 3: /* HcInterruptStatus */
        ohci->intr_status &= ~val;
        ohci_intr_update(ohci);
        break;

    case 4: /* HcInterruptEnable */
        ohci->intr |= val;
        ohci_intr_update(ohci);
        break;

    case 5: /* HcInterruptDisable */
        ohci->intr &= ~val;
        ohci_intr_update(ohci);
        break;

    case 6: /* HcHCCA */
        ohci->hcca = val & OHCI_HCCA_MASK;
        break;

    case 7: /* HcPeriodCurrentED */
        /* Ignore writes to this read-only register, Linux does them */
        break;

    case 8: /* HcControlHeadED */
        ohci->ctrl_head = val & OHCI_EDPTR_MASK;
        break;

    case 9: /* HcControlCurrentED */
        ohci->ctrl_cur = val & OHCI_EDPTR_MASK;
        break;

    case 10: /* HcBulkHeadED */
        ohci->bulk_head = val & OHCI_EDPTR_MASK;
        break;

    case 11: /* HcBulkCurrentED */
        ohci->bulk_cur = val & OHCI_EDPTR_MASK;
        break;

    case 13: /* HcFmInterval */
        ohci->fsmps = (val & OHCI_FMI_FSMPS) >> 16;
        ohci->fit = (val & OHCI_FMI_FIT) >> 31;
        ohci_set_frame_interval(ohci, val);
        break;

    case 15: /* HcFmNumber */
        break;

    case 16: /* HcPeriodicStart */
        ohci->pstart = val & 0xffff;
        break;

    case 17: /* HcLSThreshold */
        ohci->lst = val & 0xffff;
        break;

    case 18: /* HcRhDescriptorA */
        ohci->rhdesc_a &= ~OHCI_RHA_RW_MASK;
        ohci->rhdesc_a |= val & OHCI_RHA_RW_MASK;
        break;

    case 19: /* HcRhDescriptorB */
        break;

    case 20: /* HcRhStatus */
        ohci_set_hub_status(ohci, val);
        break;

    /* PXA27x specific registers */
    case 24: /* HcStatus */
        ohci->hstatus &= ~(val & ohci->hmask);

    case 25: /* HcHReset */
        ohci->hreset = val & ~OHCI_HRESET_FSBIR;
        if (val & OHCI_HRESET_FSBIR)
            ohci_reset(ohci);
        break;

    case 26: /* HcHInterruptEnable */
        ohci->hmask = val;
        break;

    case 27: /* HcHInterruptTest */
        ohci->htest = val;
        break;

    default:
        fprintf(stderr, "ohci_write: Bad offset %x\n", (int)addr);
        break;
    }
}

static void ohci_async_cancel_device(OHCIState *ohci, USBDevice *dev)
{
    if (ohci->async_td && ohci->usb_packet.owner == dev) {
        usb_cancel_packet(&ohci->usb_packet);
        ohci->async_td = 0;
    }
}

static const MemoryRegionOps ohci_mem_ops = {
    .read = ohci_mem_read,
    .write = ohci_mem_write,
    .endianness = DEVICE_LITTLE_ENDIAN,
};

static USBPortOps ohci_port_ops = {
    .attach = ohci_attach,
    .detach = ohci_detach,
    .child_detach = ohci_child_detach,
    .wakeup = ohci_wakeup,
    .complete = ohci_async_complete_packet,
};

static USBBusOps ohci_bus_ops = {
};

static int usb_ohci_init(OHCIState *ohci, DeviceState *dev,
                         int num_ports, uint32_t localmem_base,
                         char *masterbus, uint32_t firstport)
{
    int i;

    if (usb_frame_time == 0) {
#ifdef OHCI_TIME_WARP
        usb_frame_time = get_ticks_per_sec();
        usb_bit_time = muldiv64(1, get_ticks_per_sec(), USB_HZ/1000);
#else
        usb_frame_time = muldiv64(1, get_ticks_per_sec(), 1000);
        if (get_ticks_per_sec() >= USB_HZ) {
            usb_bit_time = muldiv64(1, get_ticks_per_sec(), USB_HZ);
        } else {
            usb_bit_time = 1;
        }
#endif
        DPRINTF("usb-ohci: usb_bit_time=%" PRId64 " usb_frame_time=%" PRId64 "\n",
                usb_frame_time, usb_bit_time);
    }

    ohci->num_ports = num_ports;
    if (masterbus) {
        USBPort *ports[OHCI_MAX_PORTS];
        for(i = 0; i < num_ports; i++) {
            ports[i] = &ohci->rhport[i].port;
        }
        if (usb_register_companion(masterbus, ports, num_ports,
                firstport, ohci, &ohci_port_ops,
                USB_SPEED_MASK_LOW | USB_SPEED_MASK_FULL) != 0) {
            return -1;
        }
    } else {
        usb_bus_new(&ohci->bus, &ohci_bus_ops, dev);
        for (i = 0; i < num_ports; i++) {
            usb_register_port(&ohci->bus, &ohci->rhport[i].port,
                              ohci, i, &ohci_port_ops,
                              USB_SPEED_MASK_LOW | USB_SPEED_MASK_FULL);
        }
    }

    memory_region_init_io(&ohci->mem, &ohci_mem_ops, ohci, "ohci", 256);
    ohci->localmem_base = localmem_base;

    ohci->name = dev->info->name;

    ohci->async_td = 0;
    qemu_register_reset(ohci_reset, ohci);

    return 0;
}

typedef struct {
    PCIDevice pci_dev;
    OHCIState state;
    char *masterbus;
    uint32_t num_ports;
    uint32_t firstport;
} OHCIPCIState;

static int usb_ohci_initfn_pci(struct PCIDevice *dev)
{
    OHCIPCIState *ohci = DO_UPCAST(OHCIPCIState, pci_dev, dev);

    ohci->pci_dev.config[PCI_CLASS_PROG] = 0x10; /* OHCI */
    /* TODO: RST# value should be 0. */
    ohci->pci_dev.config[PCI_INTERRUPT_PIN] = 0x01; /* interrupt pin 1 */

    if (usb_ohci_init(&ohci->state, &dev->qdev, ohci->num_ports, 0,
                      ohci->masterbus, ohci->firstport) != 0) {
        return -1;
    }
    ohci->state.irq = ohci->pci_dev.irq[0];

<<<<<<< HEAD
    pci_register_bar_simple(&ohci->pci_dev, 0, 256, 0, ohci->state.mem);
=======
    /* TODO: avoid cast below by using dev */
    pci_register_bar_region(&ohci->pci_dev, 0, 0, &ohci->state.mem);
>>>>>>> 64de0e46
    return 0;
}

void usb_ohci_init_pci(struct PCIBus *bus, int devfn)
{
    pci_create_simple(bus, devfn, "pci-ohci");
}

typedef struct {
    SysBusDevice busdev;
    OHCIState ohci;
    uint32_t num_ports;
    target_phys_addr_t dma_offset;
} OHCISysBusState;

static int ohci_init_pxa(SysBusDevice *dev)
{
    OHCISysBusState *s = FROM_SYSBUS(OHCISysBusState, dev);

    /* Cannot fail as we pass NULL for masterbus */
    usb_ohci_init(&s->ohci, &dev->qdev, s->num_ports, s->dma_offset, NULL, 0);
    sysbus_init_irq(dev, &s->ohci.irq);
    sysbus_init_mmio_region(dev, &s->ohci.mem);

    return 0;
}

static PCIDeviceInfo ohci_pci_info = {
    .qdev.name    = "pci-ohci",
    .qdev.desc    = "Apple USB Controller",
    .qdev.size    = sizeof(OHCIPCIState),
    .init         = usb_ohci_initfn_pci,
    .vendor_id    = PCI_VENDOR_ID_APPLE,
    .device_id    = PCI_DEVICE_ID_APPLE_IPID_USB,
    .class_id     = PCI_CLASS_SERIAL_USB,
    .qdev.props   = (Property[]) {
        DEFINE_PROP_STRING("masterbus", OHCIPCIState, masterbus),
        DEFINE_PROP_UINT32("num-ports", OHCIPCIState, num_ports, 3),
        DEFINE_PROP_UINT32("firstport", OHCIPCIState, firstport, 0),
        DEFINE_PROP_END_OF_LIST(),
    },
};

static SysBusDeviceInfo ohci_sysbus_info = {
    .init         = ohci_init_pxa,
    .qdev.name    = "sysbus-ohci",
    .qdev.desc    = "OHCI USB Controller",
    .qdev.size    = sizeof(OHCISysBusState),
    .qdev.props = (Property[]) {
        DEFINE_PROP_UINT32("num-ports", OHCISysBusState, num_ports, 3),
        DEFINE_PROP_TADDR("dma-offset", OHCISysBusState, dma_offset, 3),
        DEFINE_PROP_END_OF_LIST(),
    }
};

static void ohci_register(void)
{
    pci_qdev_register(&ohci_pci_info);
    sysbus_register_withprop(&ohci_sysbus_info);
}
device_init(ohci_register);<|MERGE_RESOLUTION|>--- conflicted
+++ resolved
@@ -1790,12 +1790,7 @@
     }
     ohci->state.irq = ohci->pci_dev.irq[0];
 
-<<<<<<< HEAD
-    pci_register_bar_simple(&ohci->pci_dev, 0, 256, 0, ohci->state.mem);
-=======
-    /* TODO: avoid cast below by using dev */
     pci_register_bar_region(&ohci->pci_dev, 0, 0, &ohci->state.mem);
->>>>>>> 64de0e46
     return 0;
 }
 
