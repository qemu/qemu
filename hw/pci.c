--- conflicted
+++ resolved
@@ -814,6 +814,28 @@
     NULL
 };
 
+static const char * const pci_nic_names[] = {
+#if !defined(CONFIG_WIN32)
+    "atheros_wlan",
+#endif
+    "dp83816",
+    "e100",
+    "ne2k_pci",
+    "i82551",
+    "i82557a",
+    "i82557b",
+    "i82557c",
+    "i82558b",
+    "i82559c",
+    "i82559er",
+    "rtl8139",
+    "e1000",
+    "pcnet",
+    "tnetw1130",
+    "virtio-net-pci",
+    NULL
+};
+
 /* Initialize a PCI NIC.  */
 PCIDevice *pci_nic_init(PCIBus *bus, NICInfo *nd, int devfn,
                   const char *default_model)
@@ -825,11 +847,7 @@
 
     for (i = 0; pci_nic_models[i]; i++) {
         if (strcmp(nd->model, pci_nic_models[i]) == 0) {
-<<<<<<< HEAD
-            dev = qdev_create(bus, pci_nic_models[i]);
-=======
             dev = qdev_create(&bus->qbus, pci_nic_names[i]);
->>>>>>> 02e2da45
             qdev_set_prop_int(dev, "devfn", devfn);
             qdev_set_netdev(dev, nd);
             qdev_init(dev);
