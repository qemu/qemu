--- conflicted
+++ resolved
@@ -111,10 +111,5 @@
     d->config[0x3d] = 0x01; // interrupt on pin 1
 
     macio_bar_setup(macio_state);
-<<<<<<< HEAD
-    pci_register_bar_region(d, 0, PCI_BASE_ADDRESS_SPACE_MEMORY,
-                            &macio_state->bar);
-=======
     pci_register_bar(d, 0, PCI_BASE_ADDRESS_SPACE_MEMORY, &macio_state->bar);
->>>>>>> 8cc7c395
 }