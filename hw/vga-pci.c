/*
 * QEMU PCI VGA Emulator.
 *
 * Copyright (c) 2003 Fabrice Bellard
 *
 * Permission is hereby granted, free of charge, to any person obtaining a copy
 * of this software and associated documentation files (the "Software"), to deal
 * in the Software without restriction, including without limitation the rights
 * to use, copy, modify, merge, publish, distribute, sublicense, and/or sell
 * copies of the Software, and to permit persons to whom the Software is
 * furnished to do so, subject to the following conditions:
 *
 * The above copyright notice and this permission notice shall be included in
 * all copies or substantial portions of the Software.
 *
 * THE SOFTWARE IS PROVIDED "AS IS", WITHOUT WARRANTY OF ANY KIND, EXPRESS OR
 * IMPLIED, INCLUDING BUT NOT LIMITED TO THE WARRANTIES OF MERCHANTABILITY,
 * FITNESS FOR A PARTICULAR PURPOSE AND NONINFRINGEMENT. IN NO EVENT SHALL
 * THE AUTHORS OR COPYRIGHT HOLDERS BE LIABLE FOR ANY CLAIM, DAMAGES OR OTHER
 * LIABILITY, WHETHER IN AN ACTION OF CONTRACT, TORT OR OTHERWISE, ARISING FROM,
 * OUT OF OR IN CONNECTION WITH THE SOFTWARE OR THE USE OR OTHER DEALINGS IN
 * THE SOFTWARE.
 */
#include "hw.h"
#include "console.h"
#include "pc.h"
#include "pci.h"
#include "vga_int.h"
#include "pixel_ops.h"
#include "qemu-timer.h"
#include "loader.h"

typedef struct PCIVGAState {
    PCIDevice dev;
    VGACommonState vga;
} PCIVGAState;

static const VMStateDescription vmstate_vga_pci = {
    .name = "vga",
    .version_id = 2,
    .minimum_version_id = 2,
    .minimum_version_id_old = 2,
    .fields      = (VMStateField []) {
        VMSTATE_PCI_DEVICE(dev, PCIVGAState),
        VMSTATE_STRUCT(vga, PCIVGAState, 0, vmstate_vga_common, VGACommonState),
        VMSTATE_END_OF_LIST()
    }
};

static int pci_vga_initfn(PCIDevice *dev)
{
     PCIVGAState *d = DO_UPCAST(PCIVGAState, dev, dev);
     VGACommonState *s = &d->vga;

     // vga + console init
     vga_common_init(s, VGA_RAM_SIZE);
     vga_init(s);

     s->ds = graphic_console_init(s->update, s->invalidate,
                                  s->screen_dump, s->text_update, s);

     /* XXX: VGA_RAM_SIZE must be a power of two */
<<<<<<< HEAD
     pci_register_bar_region(&d->dev, 0, PCI_BASE_ADDRESS_MEM_PREFETCH,
                             &s->vram);
=======
     pci_register_bar(&d->dev, 0, PCI_BASE_ADDRESS_MEM_PREFETCH, &s->vram);
>>>>>>> 8cc7c395

     if (!dev->rom_bar) {
         /* compatibility with pc-0.13 and older */
         vga_init_vbe(s);
     }

     return 0;
}

int pci_vga_init(PCIBus *bus)
{
    pci_create_simple(bus, -1, "VGA");
    return 0;
}

static PCIDeviceInfo vga_info = {
    .qdev.name    = "VGA",
    .qdev.size    = sizeof(PCIVGAState),
    .qdev.vmsd    = &vmstate_vga_pci,
    .no_hotplug   = 1,
    .init         = pci_vga_initfn,
    .romfile      = "vgabios-stdvga.bin",

    /* dummy VGA (same as Bochs ID) */
    .vendor_id    = PCI_VENDOR_ID_QEMU,
    .device_id    = PCI_DEVICE_ID_QEMU_VGA,
    .class_id     = PCI_CLASS_DISPLAY_VGA,
};

static void vga_register(void)
{
    pci_qdev_register(&vga_info);
}
device_init(vga_register);<|MERGE_RESOLUTION|>--- conflicted
+++ resolved
@@ -60,12 +60,7 @@
                                   s->screen_dump, s->text_update, s);
 
      /* XXX: VGA_RAM_SIZE must be a power of two */
-<<<<<<< HEAD
-     pci_register_bar_region(&d->dev, 0, PCI_BASE_ADDRESS_MEM_PREFETCH,
-                             &s->vram);
-=======
      pci_register_bar(&d->dev, 0, PCI_BASE_ADDRESS_MEM_PREFETCH, &s->vram);
->>>>>>> 8cc7c395
 
      if (!dev->rom_bar) {
          /* compatibility with pc-0.13 and older */
