--- conflicted
+++ resolved
@@ -322,13 +322,9 @@
     if ((fs_ctx->export_flags & V9FS_SM_MAPPED) ||
         (fs_ctx->export_flags & V9FS_SM_MAPPED_FILE)) {
         int fd;
-<<<<<<< HEAD
-        fd = open(rpath(fs_ctx, path, buffer), O_RDONLY | O_NOFOLLOW);
-=======
         buffer = rpath(fs_ctx, path);
         fd = open(buffer, O_RDONLY | O_NOFOLLOW);
         g_free(buffer);
->>>>>>> 541bbb07
         if (fd == -1) {
             return -1;
         }
