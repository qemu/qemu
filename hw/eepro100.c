/*
 * QEMU i8255x (PRO100) emulation
 *
 * Copyright (C) 2006-2011 Stefan Weil
 *
 * Portions of the code are copies from grub / etherboot eepro100.c
 * and linux e100.c.
 *
 * This program is free software: you can redistribute it and/or modify
 * it under the terms of the GNU General Public License as published by
 * the Free Software Foundation, either version 2 of the License, or
 * (at your option) version 3 or any later version.
 *
 * This program is distributed in the hope that it will be useful,
 * but WITHOUT ANY WARRANTY; without even the implied warranty of
 * MERCHANTABILITY or FITNESS FOR A PARTICULAR PURPOSE.  See the
 * GNU General Public License for more details.
 *
 * You should have received a copy of the GNU General Public License
 * along with this program.  If not, see <http://www.gnu.org/licenses/>.
 *
 * Tested features (i82559c):
 *      PXE boot (i386 guest, i386 / ppc host) ok
 *      Linux networking (i386 guest, i386 / ppc / ppc64 host) ok
 *      Linux networking e100 driver (mips / mipsel guest, i386 host) ok
 *      Linux networking eepro100 driver (mipsel guest) not ok
 *      Windows networking (Vista) not ok
 *
 * References:
 *
 * Intel 8255x 10/100 Mbps Ethernet Controller Family
 * Open Source Software Developer Manual
 *
 * TODO:
 *      * PHY emulation should be separated from nic emulation.
 *        Most nic emulations could share the same phy code.
 *      * i82550 is untested. It is programmed like the i82559.
 *      * i82562 is untested. It is programmed like the i82559.
 *      * Power management (i82558 and later) is not implemented.
 *      * Wake-on-LAN is not implemented.
 */

#include <stddef.h>             /* offsetof */
#include "hw.h"
#include "pci.h"
#include "net.h"
#include "eeprom93xx.h"
#include "sysemu.h"
#include "dma.h"

/* QEMU sends frames smaller than 60 bytes to ethernet nics.
 * This should be fixed in the networking code because normally
 * such frames are rejected by real nics and their emulations.
 * To avoid this behaviour, other nic emulations pad received
 * frames. The following definition enables this workaround for
 * eepro100, too. */
#define CONFIG_PAD_RECEIVED_FRAMES

#define KiB 1024

/* Debug EEPRO100 card. */
#if 0
# define DEBUG_EEPRO100
#endif

#ifdef DEBUG_EEPRO100
#define logout(fmt, ...) fprintf(stderr, "EE100\t%-24s" fmt, __func__, ## __VA_ARGS__)
#else
#define logout(fmt, ...) ((void)0)
#endif

/* Set flags to 0 to disable debug output. */
#define INT     1       /* interrupt related actions */
#define MDI     1       /* mdi related actions */
#define OTHER   1
#define RXTX    1
#define EEPROM  1       /* eeprom related actions */

#define TRACE(flag, command) ((flag) ? (command) : (void)0)

#define UNEXPECTED() logout("%s:%u unexpected\n", __FILE__, __LINE__)

#if 0
#define missing(text)       assert(!"feature is missing in this emulation: " text)
#else
#define missing(text)       logout("feature is missing in this emulation: " text "\n")
#endif

#define MAX_ETH_FRAME_SIZE 1514

/* This driver supports several different devices which are declared here. */
#define i82550          0x82550
#define i82551          0x82551
#define i82557A         0x82557a
#define i82557B         0x82557b
#define i82557C         0x82557c
#define i82558A         0x82558a
#define i82558B         0x82558b
#define i82559A         0x82559a
#define i82559B         0x82559b
#define i82559C         0x82559c
#define i82559ER        0x82559e
#define i82562          0x82562
#define i82801          0x82801

/* Use 64 word EEPROM. TODO: could be a runtime option. */
#define EEPROM_SIZE     64

#define PCI_MEM_SIZE            (4 * KiB)
#define PCI_IO_SIZE             64
#define PCI_FLASH_SIZE          (128 * KiB)

#define BIT(n) (1 << (n))
#define BITS(n, m) (((0xffffffffU << (31 - n)) >> (31 - n + m)) << m)

/* The SCB accepts the following controls for the Tx and Rx units: */
#define  CU_NOP         0x0000  /* No operation. */
#define  CU_START       0x0010  /* CU start. */
#define  CU_RESUME      0x0020  /* CU resume. */
#define  CU_STATSADDR   0x0040  /* Load dump counters address. */
#define  CU_SHOWSTATS   0x0050  /* Dump statistical counters. */
#define  CU_CMD_BASE    0x0060  /* Load CU base address. */
#define  CU_DUMPSTATS   0x0070  /* Dump and reset statistical counters. */
#define  CU_SRESUME     0x00a0  /* CU static resume. */

#define  RU_NOP         0x0000
#define  RX_START       0x0001
#define  RX_RESUME      0x0002
#define  RU_ABORT       0x0004
#define  RX_ADDR_LOAD   0x0006
#define  RX_RESUMENR    0x0007
#define INT_MASK        0x0100
#define DRVR_INT        0x0200  /* Driver generated interrupt. */

typedef struct {
    PCIDeviceInfo pci;
    uint32_t device;
    uint8_t stats_size;
    bool has_extended_tcb_support;
    bool power_management;
} E100PCIDeviceInfo;

/* Offsets to the various registers.
   All accesses need not be longword aligned. */
typedef enum {
    SCBStatus = 0,              /* Status Word. */
    SCBAck = 1,
    SCBCmd = 2,                 /* Rx/Command Unit command and status. */
    SCBIntmask = 3,
    SCBPointer = 4,             /* General purpose pointer. */
    SCBPort = 8,                /* Misc. commands and operands.  */
    SCBflash = 12,              /* Flash memory control. */
    SCBeeprom = 14,             /* EEPROM control. */
    SCBCtrlMDI = 16,            /* MDI interface control. */
    SCBEarlyRx = 20,            /* Early receive byte count. */
    SCBFlow = 24,               /* Flow Control. */
    SCBpmdr = 27,               /* Power Management Driver. */
    SCBgctrl = 28,              /* General Control. */
    SCBgstat = 29,              /* General Status. */
} E100RegisterOffset;

/* A speedo3 transmit buffer descriptor with two buffers... */
typedef struct {
    uint16_t status;
    uint16_t command;
    uint32_t link;              /* void * */
    uint32_t tbd_array_addr;    /* transmit buffer descriptor array address. */
    uint16_t tcb_bytes;         /* transmit command block byte count (in lower 14 bits */
    uint8_t tx_threshold;       /* transmit threshold */
    uint8_t tbd_count;          /* TBD number */
#if 0
    /* This constitutes two "TBD" entries: hdr and data */
    uint32_t tx_buf_addr0;  /* void *, header of frame to be transmitted.  */
    int32_t  tx_buf_size0;  /* Length of Tx hdr. */
    uint32_t tx_buf_addr1;  /* void *, data to be transmitted.  */
    int32_t  tx_buf_size1;  /* Length of Tx data. */
#endif
} eepro100_tx_t;

/* Receive frame descriptor. */
typedef struct {
    int16_t status;
    uint16_t command;
    uint32_t link;              /* struct RxFD * */
    uint32_t rx_buf_addr;       /* void * */
    uint16_t count;
    uint16_t size;
    /* Ethernet frame data follows. */
} eepro100_rx_t;

typedef enum {
    COMMAND_EL = BIT(15),
    COMMAND_S = BIT(14),
    COMMAND_I = BIT(13),
    COMMAND_NC = BIT(4),
    COMMAND_SF = BIT(3),
    COMMAND_CMD = BITS(2, 0),
} scb_command_bit;

typedef enum {
    STATUS_C = BIT(15),
    STATUS_OK = BIT(13),
} scb_status_bit;

typedef struct {
    uint32_t tx_good_frames, tx_max_collisions, tx_late_collisions,
             tx_underruns, tx_lost_crs, tx_deferred, tx_single_collisions,
             tx_multiple_collisions, tx_total_collisions;
    uint32_t rx_good_frames, rx_crc_errors, rx_alignment_errors,
             rx_resource_errors, rx_overrun_errors, rx_cdt_errors,
             rx_short_frame_errors;
    uint32_t fc_xmt_pause, fc_rcv_pause, fc_rcv_unsupported;
    uint16_t xmt_tco_frames, rcv_tco_frames;
    /* TODO: i82559 has six reserved statistics but a total of 24 dwords. */
    uint32_t reserved[4];
} eepro100_stats_t;

typedef enum {
    cu_idle = 0,
    cu_suspended = 1,
    cu_active = 2,
    cu_lpq_active = 2,
    cu_hqp_active = 3
} cu_state_t;

typedef enum {
    ru_idle = 0,
    ru_suspended = 1,
    ru_no_resources = 2,
    ru_ready = 4
} ru_state_t;

typedef struct {
    PCIDevice dev;
    /* Hash register (multicast mask array, multiple individual addresses). */
    uint8_t mult[8];
    MemoryRegion mmio_bar;
    MemoryRegion io_bar;
    MemoryRegion flash_bar;
    NICState *nic;
    NICConf conf;
    uint8_t scb_stat;           /* SCB stat/ack byte */
    uint8_t int_stat;           /* PCI interrupt status */
    /* region must not be saved by nic_save. */
    uint16_t mdimem[32];
    eeprom_t *eeprom;
    uint32_t device;            /* device variant */
    /* (cu_base + cu_offset) address the next command block in the command block list. */
    uint32_t cu_base;           /* CU base address */
    uint32_t cu_offset;         /* CU address offset */
    /* (ru_base + ru_offset) address the RFD in the Receive Frame Area. */
    uint32_t ru_base;           /* RU base address */
    uint32_t ru_offset;         /* RU address offset */
    uint32_t statsaddr;         /* pointer to eepro100_stats_t */

    /* Temporary status information (no need to save these values),
     * used while processing CU commands. */
    eepro100_tx_t tx;           /* transmit buffer descriptor */
    uint32_t cb_address;        /* = cu_base + cu_offset */

    /* Statistical counters. Also used for wake-up packet (i82559). */
    eepro100_stats_t statistics;

    /* Data in mem is always in the byte order of the controller (le).
     * It must be dword aligned to allow direct access to 32 bit values. */
    uint8_t mem[PCI_MEM_SIZE] __attribute__((aligned(8)));
    
    /* Configuration bytes. */
    uint8_t configuration[22];

    /* vmstate for each particular nic */
    VMStateDescription *vmstate;

    /* Quasi static device properties (no need to save them). */
    uint16_t stats_size;
    bool has_extended_tcb_support;
} EEPRO100State;

/* Word indices in EEPROM. */
typedef enum {
    EEPROM_CNFG_MDIX  = 0x03,
    EEPROM_ID         = 0x05,
    EEPROM_PHY_ID     = 0x06,
    EEPROM_VENDOR_ID  = 0x0c,
    EEPROM_CONFIG_ASF = 0x0d,
    EEPROM_DEVICE_ID  = 0x23,
    EEPROM_SMBUS_ADDR = 0x90,
} EEPROMOffset;

/* Bit values for EEPROM ID word (offset 0x0a). */
typedef enum {
    EEPROM_ID_MDM = BIT(0),     /* Modem */
    EEPROM_ID_STB = BIT(1),     /* Standby Enable */
    EEPROM_ID_WMR = BIT(2),     /* ??? */
    EEPROM_ID_WOL = BIT(5),     /* Wake on LAN */
    EEPROM_ID_DPD = BIT(6),     /* Deep Power Down */
    EEPROM_ID_ALT = BIT(7),     /* */
    /* BITS(10, 8) device revision */
    EEPROM_ID_BD = BIT(11),     /* boot disable */
    EEPROM_ID_ID = BIT(13),     /* id bit */
    /* BITS(15, 14) signature */
    EEPROM_ID_VALID = BIT(14),  /* signature for valid eeprom */
} eeprom_id_bit;

/* Default values for MDI (PHY) registers */
static const uint16_t eepro100_mdi_default[] = {
    /* MDI Registers 0 - 6, 7 */
    0x3000, 0x780d, 0x02a8, 0x0154, 0x05e1, 0x0000, 0x0000, 0x0000,
    /* MDI Registers 8 - 15 */
    0x0000, 0x0000, 0x0000, 0x0000, 0x0000, 0x0000, 0x0000, 0x0000,
    /* MDI Registers 16 - 31 */
    0x0003, 0x0000, 0x0001, 0x0000, 0x0000, 0x0000, 0x0000, 0x0000,
    0x0000, 0x0000, 0x0000, 0x0000, 0x0000, 0x0000, 0x0000, 0x0000,
};

/* Readonly mask for MDI (PHY) registers */
static const uint16_t eepro100_mdi_mask[] = {
    0x0000, 0xffff, 0xffff, 0xffff, 0xc01f, 0xffff, 0xffff, 0x0000,
    0x0000, 0x0000, 0x0000, 0x0000, 0x0000, 0x0000, 0x0000, 0x0000,
    0x0fff, 0x0000, 0xffff, 0xffff, 0xffff, 0xffff, 0xffff, 0xffff,
    0xffff, 0xffff, 0x0000, 0x0000, 0x0000, 0x0000, 0x0000, 0x0000,
};

#define POLYNOMIAL 0x04c11db6

/* From FreeBSD */
/* XXX: optimize */
static unsigned compute_mcast_idx(const uint8_t * ep)
{
    uint32_t crc;
    int carry, i, j;
    uint8_t b;

    crc = 0xffffffff;
    for (i = 0; i < 6; i++) {
        b = *ep++;
        for (j = 0; j < 8; j++) {
            carry = ((crc & 0x80000000L) ? 1 : 0) ^ (b & 0x01);
            crc <<= 1;
            b >>= 1;
            if (carry) {
                crc = ((crc ^ POLYNOMIAL) | carry);
            }
        }
    }
    return (crc & BITS(7, 2)) >> 2;
}

/* Read a 16 bit control/status (CSR) register. */
static uint16_t e100_read_reg2(EEPRO100State *s, E100RegisterOffset addr)
{
    assert(!((uintptr_t)&s->mem[addr] & 1));
    return le16_to_cpup((uint16_t *)&s->mem[addr]);
}

/* Read a 32 bit control/status (CSR) register. */
static uint32_t e100_read_reg4(EEPRO100State *s, E100RegisterOffset addr)
{
    assert(!((uintptr_t)&s->mem[addr] & 3));
    return le32_to_cpup((uint32_t *)&s->mem[addr]);
}

/* Write a 16 bit control/status (CSR) register. */
static void e100_write_reg2(EEPRO100State *s, E100RegisterOffset addr,
                            uint16_t val)
{
    assert(!((uintptr_t)&s->mem[addr] & 1));
    cpu_to_le16w((uint16_t *)&s->mem[addr], val);
}

/* Read a 32 bit control/status (CSR) register. */
static void e100_write_reg4(EEPRO100State *s, E100RegisterOffset addr,
                            uint32_t val)
{
    assert(!((uintptr_t)&s->mem[addr] & 3));
    cpu_to_le32w((uint32_t *)&s->mem[addr], val);
}

#if defined(DEBUG_EEPRO100)
static const char *nic_dump(const uint8_t * buf, unsigned size)
{
    static char dump[3 * 16 + 1];
    char *p = &dump[0];
    if (size > 16) {
        size = 16;
    }
    while (size-- > 0) {
        p += sprintf(p, " %02x", *buf++);
    }
    return dump;
}
#endif                          /* DEBUG_EEPRO100 */

#if 0 /* TODO */
enum scb_stat_ack {
    stat_ack_not_ours = 0x00,
    stat_ack_sw_gen = 0x04,
    stat_ack_rnr = 0x10,
    stat_ack_cu_idle = 0x20,
    stat_ack_frame_rx = 0x40,
    stat_ack_cu_cmd_done = 0x80,
    stat_ack_not_present = 0xFF,
    stat_ack_rx = (stat_ack_sw_gen | stat_ack_rnr | stat_ack_frame_rx),
    stat_ack_tx = (stat_ack_cu_idle | stat_ack_cu_cmd_done),
};
#endif

static void disable_interrupt(EEPRO100State * s)
{
    if (s->int_stat) {
        TRACE(INT, logout("interrupt disabled\n"));
        qemu_irq_lower(s->dev.irq[0]);
        s->int_stat = 0;
    }
}

static void enable_interrupt(EEPRO100State * s)
{
    if (!s->int_stat) {
        TRACE(INT, logout("interrupt enabled\n"));
        qemu_irq_raise(s->dev.irq[0]);
        s->int_stat = 1;
    }
}

static void eepro100_acknowledge(EEPRO100State * s)
{
    s->scb_stat &= ~s->mem[SCBAck];
    s->mem[SCBAck] = s->scb_stat;
    if (s->scb_stat == 0) {
        disable_interrupt(s);
    }
}

static void eepro100_interrupt(EEPRO100State * s, uint8_t status)
{
    uint8_t mask = ~s->mem[SCBIntmask];
    s->mem[SCBAck] |= status;
    status = s->scb_stat = s->mem[SCBAck];
    status &= (mask | 0x0f);
#if 0
    status &= (~s->mem[SCBIntmask] | 0x0xf);
#endif
    if (status && (mask & 0x01)) {
        /* SCB mask and SCB Bit M do not disable interrupt. */
        enable_interrupt(s);
    } else if (s->int_stat) {
        disable_interrupt(s);
    }
}

static void eepro100_cx_interrupt(EEPRO100State * s)
{
    /* CU completed action command. */
    /* Transmit not ok (82557 only, not in emulation). */
    eepro100_interrupt(s, 0x80);
}

static void eepro100_cna_interrupt(EEPRO100State * s)
{
    /* CU left the active state. */
    eepro100_interrupt(s, 0x20);
}

static void eepro100_fr_interrupt(EEPRO100State * s)
{
    /* RU received a complete frame. */
    eepro100_interrupt(s, 0x40);
}

static void eepro100_rnr_interrupt(EEPRO100State * s)
{
    /* RU is not ready. */
    eepro100_interrupt(s, 0x10);
}

static void eepro100_mdi_interrupt(EEPRO100State * s)
{
    /* MDI completed read or write cycle. */
    eepro100_interrupt(s, 0x08);
}

static void eepro100_swi_interrupt(EEPRO100State * s)
{
    /* Software has requested an interrupt. */
    eepro100_interrupt(s, 0x04);
}

#if 0
static void eepro100_fcp_interrupt(EEPRO100State * s)
{
    /* Flow control pause interrupt (82558 and later). */
    eepro100_interrupt(s, 0x01);
}
#endif

static void e100_pci_reset(EEPRO100State * s, E100PCIDeviceInfo *e100_device)
{
    uint32_t device = s->device;
    uint8_t *pci_conf = s->dev.config;

    TRACE(OTHER, logout("%p\n", s));

    /* PCI Status */
    pci_set_word(pci_conf + PCI_STATUS, PCI_STATUS_DEVSEL_MEDIUM |
                                        PCI_STATUS_FAST_BACK);
    /* PCI Latency Timer */
    pci_set_byte(pci_conf + PCI_LATENCY_TIMER, 0x20);   /* latency timer = 32 clocks */
    /* Capability Pointer is set by PCI framework. */
    /* Interrupt Line */
    /* Interrupt Pin */
    pci_set_byte(pci_conf + PCI_INTERRUPT_PIN, 1);      /* interrupt pin A */
    /* Minimum Grant */
    pci_set_byte(pci_conf + PCI_MIN_GNT, 0x08);
    /* Maximum Latency */
    pci_set_byte(pci_conf + PCI_MAX_LAT, 0x18);

    s->stats_size = e100_device->stats_size;
    s->has_extended_tcb_support = e100_device->has_extended_tcb_support;

    switch (device) {
    case i82550:
    case i82551:
    case i82557A:
    case i82557B:
    case i82557C:
    case i82558A:
    case i82558B:
    case i82559A:
    case i82559B:
    case i82559ER:
    case i82562:
    case i82801:
    case i82559C:
        break;
    default:
        logout("Device %X is undefined!\n", device);
    }

    /* Standard TxCB. */
    s->configuration[6] |= BIT(4);

    /* Standard statistical counters. */
    s->configuration[6] |= BIT(5);

    if (s->stats_size == 80) {
        /* TODO: check TCO Statistical Counters bit. Documentation not clear. */
        if (s->configuration[6] & BIT(2)) {
            /* TCO statistical counters. */
            assert(s->configuration[6] & BIT(5));
        } else {
            if (s->configuration[6] & BIT(5)) {
                /* No extended statistical counters, i82557 compatible. */
                s->stats_size = 64;
            } else {
                /* i82558 compatible. */
                s->stats_size = 76;
            }
        }
    } else {
        if (s->configuration[6] & BIT(5)) {
            /* No extended statistical counters. */
            s->stats_size = 64;
        }
    }
    assert(s->stats_size > 0 && s->stats_size <= sizeof(s->statistics));

    if (e100_device->power_management) {
        /* Power Management Capabilities */
        int cfg_offset = 0xdc;
        int r = pci_add_capability(&s->dev, PCI_CAP_ID_PM,
                                   cfg_offset, PCI_PM_SIZEOF);
        assert(r >= 0);
        pci_set_word(pci_conf + cfg_offset + PCI_PM_PMC, 0x7e21);
#if 0 /* TODO: replace dummy code for power management emulation. */
        /* TODO: Power Management Control / Status. */
        pci_set_word(pci_conf + cfg_offset + PCI_PM_CTRL, 0x0000);
        /* TODO: Ethernet Power Consumption Registers (i82559 and later). */
        pci_set_byte(pci_conf + cfg_offset + PCI_PM_PPB_EXTENSIONS, 0x0000);
#endif
    }

#if EEPROM_SIZE > 0
    if (device == i82557C || device == i82558B || device == i82559C) {
        /*
        TODO: get vendor id from EEPROM for i82557C or later.
        TODO: get device id from EEPROM for i82557C or later.
        TODO: status bit 4 can be disabled by EEPROM for i82558, i82559.
        TODO: header type is determined by EEPROM for i82559.
        TODO: get subsystem id from EEPROM for i82557C or later.
        TODO: get subsystem vendor id from EEPROM for i82557C or later.
        TODO: exp. rom baddr depends on a bit in EEPROM for i82558 or later.
        TODO: capability pointer depends on EEPROM for i82558.
        */
        logout("Get device id and revision from EEPROM!!!\n");
    }
#endif /* EEPROM_SIZE > 0 */
}

static void nic_selective_reset(EEPRO100State * s)
{
#if EEPROM_SIZE > 0
    static const uint16_t eeprom_i82559[] = {
        /* 0x0000 */ 0x0000, 0x0000, 0x0000, 0x020b,
        /* 0x0008 */ 0xffff, 0x0201, 0x4701, 0xffff,
        /* 0x0010 */ 0x7517, 0x6704, 0x50a2, 0x0040,
        /* 0x0018 */ 0x8086, 0x0064, 0xffff, 0xffff,
        /* 0x0020 */ 0xffff, 0xffff, 0xffff, 0xffff,
        /* 0x0028 */ 0xffff, 0xffff, 0xffff, 0xffff,
        /* 0x0030 */ 0xffff, 0xffff, 0xffff, 0xffff,
        /* 0x0038 */ 0xffff, 0xffff, 0xffff, 0xffff,
        /* 0x0040 */ 0xffff, 0xffff, 0xffff, 0x1229,
        /* 0x0048 */ 0xffff, 0xffff, 0xffff, 0xffff,
        /* 0x0050 */ 0xffff, 0xffff, 0xffff, 0xffff,
        /* 0x0058 */ 0xffff, 0xffff, 0xffff, 0xffff,
        /* 0x0060 */ 0x002c, 0x4000, 0x3003, 0xffff,
        /* 0x0068 */ 0xffff, 0xffff, 0xffff, 0xffff,
        /* 0x0070 */ 0xffff, 0xffff, 0xffff, 0xffff,
        /* 0x0078 */ 0xffff, 0xffff, 0xffff, 0xffff,
    };
    size_t i;
    uint8_t *pci_conf = s->dev.config;
    uint16_t *eeprom_contents = eeprom93xx_data(s->eeprom);
#if 0
    eeprom93xx_reset(s->eeprom);
#endif
    memcpy(eeprom_contents, eeprom_i82559, EEPROM_SIZE * 2);
    memcpy(eeprom_contents, s->conf.macaddr.a, 6);
#if defined(WORDS_BIGENDIAN)
    bswap16s(&eeprom_contents[0]);
    bswap16s(&eeprom_contents[1]);
    bswap16s(&eeprom_contents[2]);
#endif
#if 0
    /* Only needed to set a different vendor id. */
    memcpy(eeprom_contents + eeprom_vendor_id, pci_conf + PCI_VENDOR_ID, 2);
#if defined(WORDS_BIGENDIAN)
    bswap16s(&eeprom_contents[eeprom_vendor_id]);
#endif
#endif /* EEPROM_SIZE > 0 */
    memcpy(eeprom_contents + EEPROM_DEVICE_ID, pci_conf + PCI_DEVICE_ID, 2);
#if defined(WORDS_BIGENDIAN)
    bswap16s(&eeprom_contents[EEPROM_DEVICE_ID]);
#endif
#if 0
    /* We might change the phy id here. */
    eeprom_contents[EEPROM_PHY_ID] =
        (eeprom_contents[EEPROM_PHY_ID] & 0xff00) + 1;
#endif
    /* TODO: eeprom_id_alt for i82559 */
    eeprom_contents[EEPROM_ID] |= EEPROM_ID_VALID;
    if (s->device >= i82557A && s->device <= i82557C) {
        /* Set revision. */
        eeprom_contents[EEPROM_ID] |= BIT(8);
    }
    /* TODO: source of next statement? */
    eeprom_contents[0xa] = 0x4000;
    if (s->device == i82557B || s->device == i82557C)
        eeprom_contents[5] = 0x0100;
    eeprom_contents[EEPROM_PHY_ID] = 1;
    uint16_t sum = 0;
    for (i = 0; i < EEPROM_SIZE - 1; i++) {
        sum += eeprom_contents[i];
    }
    eeprom_contents[EEPROM_SIZE - 1] = 0xbaba - sum;
    TRACE(EEPROM, logout("checksum=0x%04x\n", eeprom_contents[EEPROM_SIZE - 1]));
#endif

    memset(s->mem, 0, sizeof(s->mem));
    e100_write_reg4(s, SCBCtrlMDI, BIT(21));

    assert(sizeof(s->mdimem) == sizeof(eepro100_mdi_default));
    memcpy(&s->mdimem[0], &eepro100_mdi_default[0], sizeof(s->mdimem));
}

static void nic_reset(void *opaque)
{
    EEPRO100State *s = opaque;
    TRACE(OTHER, logout("%p\n", s));
    /* TODO: Clearing of hash register for selective reset, too? */
    memset(&s->mult[0], 0, sizeof(s->mult));
    nic_selective_reset(s);
}

#if defined(DEBUG_EEPRO100)
static const char * const e100_reg[PCI_IO_SIZE / 4] = {
    "Command/Status",
    "General Pointer",
    "Port",
    "EEPROM/Flash Control",
    "MDI Control",
    "Receive DMA Byte Count",
    "Flow Control",
    "General Status/Control"
};

static char *regname(uint32_t addr)
{
    static char buf[32];
    if (addr < PCI_IO_SIZE) {
        const char *r = e100_reg[addr / 4];
        if (r != 0) {
            snprintf(buf, sizeof(buf), "%s+%u", r, addr % 4);
        } else {
            snprintf(buf, sizeof(buf), "0x%02x", addr);
        }
    } else {
        snprintf(buf, sizeof(buf), "??? 0x%08x", addr);
    }
    return buf;
}
#endif                          /* DEBUG_EEPRO100 */

/*****************************************************************************
 *
 * Command emulation.
 *
 ****************************************************************************/

#if 0
static uint16_t eepro100_read_command(EEPRO100State * s)
{
    uint16_t val = 0xffff;
    TRACE(OTHER, logout("val=0x%04x\n", val));
    return val;
}
#endif

/* Commands that can be put in a command list entry. */
enum commands {
    CmdNOp = 0,
    CmdIASetup = 1,
    CmdConfigure = 2,
    CmdMulticastList = 3,
    CmdTx = 4,
    CmdTDR = 5,                 /* load microcode */
    CmdDump = 6,
    CmdDiagnose = 7,

    /* And some extra flags: */
    CmdTxFlex = 0x0008,         /* Use "Flexible mode" for CmdTx command. */
};

static cu_state_t get_cu_state(EEPRO100State * s)
{
    return ((s->mem[SCBStatus] & BITS(7, 6)) >> 6);
}

static void set_cu_state(EEPRO100State * s, cu_state_t state)
{
    s->mem[SCBStatus] = (s->mem[SCBStatus] & ~BITS(7, 6)) + (state << 6);
}

static ru_state_t get_ru_state(EEPRO100State * s)
{
    return ((s->mem[SCBStatus] & BITS(5, 2)) >> 2);
}

static void set_ru_state(EEPRO100State * s, ru_state_t state)
{
    s->mem[SCBStatus] = (s->mem[SCBStatus] & ~BITS(5, 2)) + (state << 2);
}

static void dump_statistics(EEPRO100State * s)
{
    /* Dump statistical data. Most data is never changed by the emulation
     * and always 0, so we first just copy the whole block and then those
     * values which really matter.
     * Number of data should check configuration!!!
     */
    pci_dma_write(&s->dev, s->statsaddr, &s->statistics, s->stats_size);
    stl_le_pci_dma(&s->dev, s->statsaddr + 0,
                   s->statistics.tx_good_frames);
    stl_le_pci_dma(&s->dev, s->statsaddr + 36,
                   s->statistics.rx_good_frames);
    stl_le_pci_dma(&s->dev, s->statsaddr + 48,
                   s->statistics.rx_resource_errors);
    stl_le_pci_dma(&s->dev, s->statsaddr + 60,
                   s->statistics.rx_short_frame_errors);
#if 0
    stw_le_pci_dma(&s->dev, s->statsaddr + 76, s->statistics.xmt_tco_frames);
    stw_le_pci_dma(&s->dev, s->statsaddr + 78, s->statistics.rcv_tco_frames);
    missing("CU dump statistical counters");
#endif
}

static void read_cb(EEPRO100State *s)
{
    pci_dma_read(&s->dev, s->cb_address, &s->tx, sizeof(s->tx));
    s->tx.status = le16_to_cpu(s->tx.status);
    s->tx.command = le16_to_cpu(s->tx.command);
    s->tx.link = le32_to_cpu(s->tx.link);
    s->tx.tbd_array_addr = le32_to_cpu(s->tx.tbd_array_addr);
    s->tx.tcb_bytes = le16_to_cpu(s->tx.tcb_bytes);
}

static void tx_command(EEPRO100State *s)
{
    uint32_t tbd_array = le32_to_cpu(s->tx.tbd_array_addr);
    uint16_t tcb_bytes = (le16_to_cpu(s->tx.tcb_bytes) & 0x3fff);
    /* Sends larger than MAX_ETH_FRAME_SIZE are allowed, up to 2600 bytes. */
    uint8_t buf[2600];
    uint16_t size = 0;
    uint32_t tbd_address = s->cb_address + 0x10;
    TRACE(RXTX, logout
        ("transmit, TBD array address 0x%08x, TCB byte count 0x%04x, TBD count %u\n",
         tbd_array, tcb_bytes, s->tx.tbd_count));
    assert(!(s->tx.command & COMMAND_NC));
    assert(tcb_bytes <= sizeof(buf));
    if (!((tcb_bytes > 0) || (tbd_array != 0xffffffff))) {
        logout
            ("illegal values of TBD array address and TCB byte count!\n");
    }
    if (s->tx.command & COMMAND_SF) {
        /* No simplified mode. TODO: check code in this block. */
        for (size = 0; size < tcb_bytes; ) {
            uint32_t tx_buffer_address = ldl_le_pci_dma(&s->dev, tbd_address);
            uint16_t tx_buffer_size = lduw_le_pci_dma(&s->dev, tbd_address + 4);
#if 0
            uint16_t tx_buffer_el = lduw_le_pci_dma(&s->dev, tbd_address + 6);
#endif
            tbd_address += 8;
            TRACE(RXTX, logout
                ("TBD (simplified mode): buffer address 0x%08x, size 0x%04x\n",
                 tx_buffer_address, tx_buffer_size));
            if (size + tx_buffer_size > sizeof(buf)) {
                logout("bad simple TCB with size 0x%04x\n", tx_buffer_size);
            } else {
                pci_dma_read(&s->dev, tx_buffer_address, &buf[size],
                             tx_buffer_size);
            }
            size += tx_buffer_size;
        }
    }
    if (!(s->tx.command & COMMAND_SF)) {
        /* Simplified mode. */
        if (tcb_bytes > sizeof(buf)) {
            logout("bad TCB byte count 0x%04x (simplified mode)\n", tcb_bytes);
        } else if (tbd_array != 0xffffffff) {
            logout("bad TCB array address 0x%04x (simplified mode)\n", tbd_array);
            UNEXPECTED();
        } else {
            cpu_physical_memory_read(tbd_address, &buf[0], tcb_bytes);
        }
    } else {
        /* Flexible mode. */
        uint8_t tbd_count = 0;
        if (!(s->configuration[6] & BIT(4))) {
            /* Extended TxCB. */
            assert(tcb_bytes == 0);
            for (; tbd_count < 2 && tbd_count < s->tx.tbd_count; tbd_count++) {
                uint32_t tx_buffer_address = ldl_le_pci_dma(&s->dev, tbd_address);
                uint16_t tx_buffer_size = lduw_le_pci_dma(&s->dev, tbd_address + 4);
                uint16_t tx_buffer_el = lduw_le_pci_dma(&s->dev, tbd_address + 6);
                tbd_address += 8;
                TRACE(RXTX, logout
                    ("TBD (extended mode): buffer address 0x%08x, size 0x%04x\n",
                     tx_buffer_address, tx_buffer_size));
                if (size + tx_buffer_size > sizeof(buf)) {
                    logout("bad extended TCB with size 0x%04x\n", tx_buffer_size);
                } else if (tx_buffer_size > 0) {
                    assert(tx_buffer_address != 0);
                pci_dma_read(&s->dev, tx_buffer_address, &buf[size],
                             tx_buffer_size);
                size += tx_buffer_size;
                }
                if (tx_buffer_el & 1) {
                    break;
                }
            }
        }
        tbd_address = tbd_array;
        for (; tbd_count < s->tx.tbd_count; tbd_count++) {
            uint32_t tx_buffer_address = ldl_le_pci_dma(&s->dev, tbd_address);
            uint16_t tx_buffer_size = lduw_le_pci_dma(&s->dev, tbd_address + 4);
            uint16_t tx_buffer_el = lduw_le_pci_dma(&s->dev, tbd_address + 6);
            tbd_address += 8;
            TRACE(RXTX, logout
                ("TBD (flexible mode): buffer address 0x%08x, size 0x%04x\n",
                 tx_buffer_address, tx_buffer_size));
            if (size + tx_buffer_size > sizeof(buf)) {
                logout("bad flexible TCB with size 0x%04x\n", tx_buffer_size);
            } else {
            pci_dma_read(&s->dev, tx_buffer_address, &buf[size],
                         tx_buffer_size);
            size += tx_buffer_size;
            }
            if (tx_buffer_el & 1) {
                break;
            }
        }
    }
    TRACE(RXTX, logout("%p sending frame, len=%d,%s\n", s, size, nic_dump(buf, size)));
    assert(size <= sizeof(buf));
    qemu_send_packet(&s->nic->nc, buf, size);
    s->statistics.tx_good_frames++;
    /* Transmit with bad status would raise an CX/TNO interrupt.
     * (82557 only). Emulation never has bad status. */
#if 0
    eepro100_cx_interrupt(s);
#endif
}

static void set_multicast_list(EEPRO100State *s)
{
    uint16_t multicast_count = s->tx.tbd_array_addr & BITS(13, 0);
    uint16_t i;
    memset(&s->mult[0], 0, sizeof(s->mult));
    TRACE(OTHER, logout("multicast list, multicast count = %u\n", multicast_count));
    for (i = 0; i < multicast_count; i += 6) {
        uint8_t multicast_addr[6];
        pci_dma_read(&s->dev, s->cb_address + 10 + i, multicast_addr, 6);
        TRACE(OTHER, logout("multicast entry %s\n", nic_dump(multicast_addr, 6)));
        unsigned mcast_idx = compute_mcast_idx(multicast_addr);
        assert(mcast_idx < 64);
        s->mult[mcast_idx >> 3] |= (1 << (mcast_idx & 7));
    }
}

static void action_command(EEPRO100State *s)
{
    for (;;) {
        bool bit_el;
        bool bit_s;
        bool bit_i;
        bool bit_nc;
        uint16_t ok_status = STATUS_OK;
        s->cb_address = s->cu_base + s->cu_offset;
        read_cb(s);
        bit_el = ((s->tx.command & COMMAND_EL) != 0);
        bit_s = ((s->tx.command & COMMAND_S) != 0);
        bit_i = ((s->tx.command & COMMAND_I) != 0);
        bit_nc = ((s->tx.command & COMMAND_NC) != 0);
        s->cu_offset = s->tx.link;
        TRACE(OTHER, logout
            ("val=(cu start), status=0x%04x, command=0x%04x, link=0x%08x\n",
             s->tx.status, s->tx.command, s->cu_offset));
        switch (s->tx.command & COMMAND_CMD) {
        case CmdNOp:
            /* Do nothing. */
            break;
        case CmdIASetup:
            pci_dma_read(&s->dev, s->cb_address + 8, &s->conf.macaddr.a[0], 6);
            TRACE(OTHER, logout("macaddr: %s\n", nic_dump(&s->conf.macaddr.a[0], 6)));
            /* TODO: missing code. */
            break;
        case CmdConfigure:
            pci_dma_read(&s->dev, s->cb_address + 8, &s->configuration[0],
                         sizeof(s->configuration));
            if (!s->has_extended_tcb_support) {
              /* Force standard TxCB. */
              s->configuration[6] |= BIT(4);
            }
            TRACE(OTHER, logout("configuration: %s\n",
                                nic_dump(&s->configuration[0], 16)));
            TRACE(OTHER, logout("configuration: %s\n",
                                nic_dump(&s->configuration[16],
                                ARRAY_SIZE(s->configuration) - 16)));
            if (s->configuration[20] & BIT(6)) {
                TRACE(OTHER, logout("Multiple IA bit\n"));
            }
            break;
        case CmdMulticastList:
            set_multicast_list(s);
            break;
        case CmdTx:
            if (bit_nc) {
                missing("CmdTx: NC = 0");
                ok_status = 0;
                break;
            }
            tx_command(s);
            break;
        case CmdTDR:
            TRACE(OTHER, logout("load microcode\n"));
            /* Starting with offset 8, the command contains
             * 64 dwords microcode which we just ignore here. */
            break;
        case CmdDiagnose:
            TRACE(OTHER, logout("diagnose\n"));
            /* Make sure error flag is not set. */
            s->tx.status = 0;
            break;
        default:
            missing("undefined command");
            ok_status = 0;
            break;
        }
        /* Write new status. */
        stw_le_pci_dma(&s->dev, s->cb_address,
                       s->tx.status | ok_status | STATUS_C);
        if (bit_i) {
            /* CU completed action. */
            eepro100_cx_interrupt(s);
        }
        if (bit_el) {
            /* CU becomes idle. Terminate command loop. */
            set_cu_state(s, cu_idle);
            eepro100_cna_interrupt(s);
            break;
        } else if (bit_s) {
            /* CU becomes suspended. Terminate command loop. */
            set_cu_state(s, cu_suspended);
            eepro100_cna_interrupt(s);
            break;
        } else {
            /* More entries in list. */
            TRACE(OTHER, logout("CU list with at least one more entry\n"));
        }
    }
    TRACE(OTHER, logout("CU list empty\n"));
    /* List is empty. Now CU is idle or suspended. */
}

static void eepro100_cu_command(EEPRO100State * s, uint8_t val)
{
    cu_state_t cu_state;
    switch (val) {
    case CU_NOP:
        /* No operation. */
        break;
    case CU_START:
        cu_state = get_cu_state(s);
        if (cu_state != cu_idle && cu_state != cu_suspended) {
            /* Intel documentation says that CU must be idle or suspended
             * for the CU start command. */
            logout("unexpected CU state is %u\n", cu_state);
        }
        set_cu_state(s, cu_active);
        s->cu_offset = e100_read_reg4(s, SCBPointer);
        action_command(s);
        break;
    case CU_RESUME:
        if (get_cu_state(s) != cu_suspended) {
            logout("bad CU resume from CU state %u\n", get_cu_state(s));
            /* Workaround for bad Linux eepro100 driver which resumes
             * from idle state. */
#if 0
            missing("cu resume");
#endif
            set_cu_state(s, cu_suspended);
        }
        if (get_cu_state(s) == cu_suspended) {
            TRACE(OTHER, logout("CU resuming\n"));
            set_cu_state(s, cu_active);
            action_command(s);
        }
        break;
    case CU_STATSADDR:
        /* Load dump counters address. */
        s->statsaddr = e100_read_reg4(s, SCBPointer);
        TRACE(OTHER, logout("val=0x%02x (dump counters address)\n", val));
        if (s->statsaddr & 3) {
            /* Memory must be Dword aligned. */
            logout("unaligned dump counters address\n");
            /* Handling of misaligned addresses is undefined.
             * Here we align the address by ignoring the lower bits. */
            /* TODO: Test unaligned dump counter address on real hardware. */
            s->statsaddr &= ~3;
        }
        break;
    case CU_SHOWSTATS:
        /* Dump statistical counters. */
        TRACE(OTHER, logout("val=0x%02x (dump stats)\n", val));
        dump_statistics(s);
        stl_le_pci_dma(&s->dev, s->statsaddr + s->stats_size, 0xa005);
        break;
    case CU_CMD_BASE:
        /* Load CU base. */
        TRACE(OTHER, logout("val=0x%02x (CU base address)\n", val));
        s->cu_base = e100_read_reg4(s, SCBPointer);
        break;
    case CU_DUMPSTATS:
        /* Dump and reset statistical counters. */
        TRACE(OTHER, logout("val=0x%02x (dump stats and reset)\n", val));
        dump_statistics(s);
        stl_le_pci_dma(&s->dev, s->statsaddr + s->stats_size, 0xa007);
        memset(&s->statistics, 0, sizeof(s->statistics));
        break;
    case CU_SRESUME:
        /* CU static resume. */
        missing("CU static resume");
        break;
    default:
        missing("Undefined CU command");
    }
}

static void eepro100_ru_command(EEPRO100State * s, uint8_t val)
{
    switch (val) {
    case RU_NOP:
        /* No operation. */
        break;
    case RX_START:
        /* RU start. */
        if (get_ru_state(s) != ru_idle) {
            logout("RU state is %u, should be %u\n", get_ru_state(s), ru_idle);
#if 0
            assert(!"wrong RU state");
#endif
        }
        set_ru_state(s, ru_ready);
        s->ru_offset = e100_read_reg4(s, SCBPointer);
        TRACE(OTHER, logout("val=0x%02x (rx start)\n", val));
        break;
    case RX_RESUME:
        /* Restart RU. */
        if (get_ru_state(s) != ru_suspended) {
            logout("RU state is %u, should be %u\n", get_ru_state(s),
                   ru_suspended);
#if 0
            assert(!"wrong RU state");
#endif
        }
        set_ru_state(s, ru_ready);
        break;
    case RU_ABORT:
        /* RU abort. */
        if (get_ru_state(s) == ru_ready) {
            eepro100_rnr_interrupt(s);
        }
        set_ru_state(s, ru_idle);
        break;
    case RX_ADDR_LOAD:
        /* Load RU base. */
        TRACE(OTHER, logout("val=0x%02x (RU base address)\n", val));
        s->ru_base = e100_read_reg4(s, SCBPointer);
        break;
    default:
        logout("val=0x%02x (undefined RU command)\n", val);
        missing("Undefined RU command");
    }
}

static void eepro100_write_command(EEPRO100State * s, uint8_t val)
{
    eepro100_ru_command(s, val & 0x0f);
    eepro100_cu_command(s, val & 0xf0);
    if ((val) == 0) {
        TRACE(OTHER, logout("val=0x%02x\n", val));
    }
    /* Clear command byte after command was accepted. */
    s->mem[SCBCmd] = 0;
}

/*****************************************************************************
 *
 * EEPROM emulation.
 *
 ****************************************************************************/

#define EEPROM_CS       0x02
#define EEPROM_SK       0x01
#define EEPROM_DI       0x04
#define EEPROM_DO       0x08

static uint16_t eepro100_read_eeprom(EEPRO100State * s)
{
    uint16_t val = e100_read_reg2(s, SCBeeprom);
    if (eeprom93xx_read(s->eeprom)) {
        val |= EEPROM_DO;
    } else {
        val &= ~EEPROM_DO;
    }
    TRACE(EEPROM, logout("val=0x%04x\n", val));
    return val;
}

static void eepro100_write_eeprom(eeprom_t * eeprom, uint8_t val)
{
    TRACE(EEPROM, logout("val=0x%02x\n", val));

    /* mask unwritable bits */
#if 0
    val = SET_MASKED(val, 0x31, eeprom->value);
#endif

    int eecs = ((val & EEPROM_CS) != 0);
    int eesk = ((val & EEPROM_SK) != 0);
    int eedi = ((val & EEPROM_DI) != 0);
    eeprom93xx_write(eeprom, eecs, eesk, eedi);
}

/*****************************************************************************
 *
 * MDI emulation.
 *
 ****************************************************************************/

#if defined(DEBUG_EEPRO100)
static const char * const mdi_op_name[] = {
    "opcode 0",
    "write",
    "read",
    "opcode 3"
};

static const char * const mdi_reg_name[] = {
    "Control",
    "Status",
    "PHY Identification (Word 1)",
    "PHY Identification (Word 2)",
    "Auto-Negotiation Advertisement",
    "Auto-Negotiation Link Partner Ability",
    "Auto-Negotiation Expansion"
};

static const char *reg2name(uint8_t reg)
{
    static char buffer[10];
    const char *p = buffer;
    if (reg < ARRAY_SIZE(mdi_reg_name)) {
        p = mdi_reg_name[reg];
    } else {
        snprintf(buffer, sizeof(buffer), "reg=0x%02x", reg);
    }
    return p;
}
#endif                          /* DEBUG_EEPRO100 */

static uint32_t eepro100_read_mdi(EEPRO100State * s)
{
    uint32_t val = e100_read_reg4(s, SCBCtrlMDI);

#ifdef DEBUG_EEPRO100
    uint8_t raiseint = (val & BIT(29)) >> 29;
    uint8_t opcode = (val & BITS(27, 26)) >> 26;
    uint8_t phy = (val & BITS(25, 21)) >> 21;
    uint8_t reg = (val & BITS(20, 16)) >> 16;
    uint16_t data = (val & BITS(15, 0));
#endif
    /* Emulation takes no time to finish MDI transaction. */
    val |= BIT(28);
    TRACE(MDI, logout("val=0x%08x (int=%u, %s, phy=%u, %s, data=0x%04x\n",
                      val, raiseint, mdi_op_name[opcode], phy,
                      reg2name(reg), data));
    return val;
}

static void eepro100_write_mdi(EEPRO100State *s)
{
    uint32_t val = e100_read_reg4(s, SCBCtrlMDI);
    uint8_t raiseint = (val & BIT(29)) >> 29;
    uint8_t opcode = (val & BITS(27, 26)) >> 26;
    uint8_t phy = (val & BITS(25, 21)) >> 21;
    uint8_t reg = (val & BITS(20, 16)) >> 16;
    uint16_t data = (val & BITS(15, 0));
    TRACE(MDI, logout("val=0x%08x (int=%u, %s, phy=%u, %s, data=0x%04x\n",
          val, raiseint, mdi_op_name[opcode], phy, reg2name(reg), data));
    if (phy != 1) {
        /* Unsupported PHY address. */
#if 0
        logout("phy must be 1 but is %u\n", phy);
#endif
        data = 0;
    } else if (opcode != 1 && opcode != 2) {
        /* Unsupported opcode. */
        logout("opcode must be 1 or 2 but is %u\n", opcode);
        data = 0;
    } else if (reg > 6) {
        /* Unsupported register. */
        logout("register must be 0...6 but is %u\n", reg);
        data = 0;
    } else {
        TRACE(MDI, logout("val=0x%08x (int=%u, %s, phy=%u, %s, data=0x%04x\n",
                          val, raiseint, mdi_op_name[opcode], phy,
                          reg2name(reg), data));
        if (opcode == 1) {
            /* MDI write */
            switch (reg) {
            case 0:            /* Control Register */
                if (data & 0x8000) {
                    /* Reset status and control registers to default. */
                    s->mdimem[0] = eepro100_mdi_default[0];
                    s->mdimem[1] = eepro100_mdi_default[1];
                    data = s->mdimem[reg];
                } else {
                    /* Restart Auto Configuration = Normal Operation */
                    data &= ~0x0200;
                }
                break;
            case 1:            /* Status Register */
                missing("not writable");
                data = s->mdimem[reg];
                break;
            case 2:            /* PHY Identification Register (Word 1) */
            case 3:            /* PHY Identification Register (Word 2) */
                missing("not implemented");
                break;
            case 4:            /* Auto-Negotiation Advertisement Register */
            case 5:            /* Auto-Negotiation Link Partner Ability Register */
                break;
            case 6:            /* Auto-Negotiation Expansion Register */
            default:
                missing("not implemented");
            }
            s->mdimem[reg] = data;
        } else if (opcode == 2) {
            /* MDI read */
            switch (reg) {
            case 0:            /* Control Register */
                if (data & 0x8000) {
                    /* Reset status and control registers to default. */
                    s->mdimem[0] = eepro100_mdi_default[0];
                    s->mdimem[1] = eepro100_mdi_default[1];
                }
                break;
            case 1:            /* Status Register */
                s->mdimem[reg] |= 0x0020;
                break;
            case 2:            /* PHY Identification Register (Word 1) */
            case 3:            /* PHY Identification Register (Word 2) */
            case 4:            /* Auto-Negotiation Advertisement Register */
                break;
            case 5:            /* Auto-Negotiation Link Partner Ability Register */
                s->mdimem[reg] = 0x41fe;
                break;
            case 6:            /* Auto-Negotiation Expansion Register */
                s->mdimem[reg] = 0x0001;
                break;
            }
            data = s->mdimem[reg];
        }
        /* Emulation takes no time to finish MDI transaction.
         * Set MDI bit in SCB status register. */
        s->mem[SCBAck] |= 0x08;
        val |= BIT(28);
        if (raiseint) {
            eepro100_mdi_interrupt(s);
        }
    }
    val = (val & 0xffff0000) + data;
    e100_write_reg4(s, SCBCtrlMDI, val);
}

/*****************************************************************************
 *
 * Port emulation.
 *
 ****************************************************************************/

#define PORT_SOFTWARE_RESET     0
#define PORT_SELFTEST           1
#define PORT_SELECTIVE_RESET    2
#define PORT_DUMP               3
#define PORT_SELECTION_MASK     3

typedef struct {
    uint32_t st_sign;           /* Self Test Signature */
    uint32_t st_result;         /* Self Test Results */
} eepro100_selftest_t;

static uint32_t eepro100_read_port(EEPRO100State * s)
{
    return 0;
}

static void eepro100_write_port(EEPRO100State *s)
{
    uint32_t val = e100_read_reg4(s, SCBPort);
    uint32_t address = (val & ~PORT_SELECTION_MASK);
    uint8_t selection = (val & PORT_SELECTION_MASK);
    switch (selection) {
    case PORT_SOFTWARE_RESET:
        nic_reset(s);
        break;
    case PORT_SELFTEST:
        TRACE(OTHER, logout("selftest address=0x%08x\n", address));
        eepro100_selftest_t data;
        pci_dma_read(&s->dev, address, (uint8_t *) &data, sizeof(data));
        data.st_sign = 0xffffffff;
        data.st_result = 0;
        pci_dma_write(&s->dev, address, (uint8_t *) &data, sizeof(data));
        break;
    case PORT_SELECTIVE_RESET:
        TRACE(OTHER, logout("selective reset, selftest address=0x%08x\n", address));
        nic_selective_reset(s);
        break;
    default:
        logout("val=0x%08x\n", val);
        missing("unknown port selection");
    }
}

/*****************************************************************************
 *
 * General hardware emulation.
 *
 ****************************************************************************/

static uint8_t eepro100_read1(EEPRO100State * s, uint32_t addr)
{
    uint8_t val = 0;
    assert(addr <= sizeof(s->mem) - sizeof(val));
    if (addr <= sizeof(s->mem) - sizeof(val)) {
        val = s->mem[addr];
    }

    switch (addr) {
    case SCBStatus:
    case SCBAck:
        TRACE(OTHER, logout("addr=%s val=0x%02x\n", regname(addr), val));
        break;
    case SCBCmd:
        TRACE(OTHER, logout("addr=%s val=0x%02x\n", regname(addr), val));
#if 0
        val = eepro100_read_command(s);
#endif
        break;
    case SCBIntmask:
        TRACE(OTHER, logout("addr=%s val=0x%02x\n", regname(addr), val));
        break;
    case SCBPort + 3:
        TRACE(OTHER, logout("addr=%s val=0x%02x\n", regname(addr), val));
        break;
    case SCBeeprom:
        val = eepro100_read_eeprom(s);
        break;
    case SCBCtrlMDI:
    case SCBCtrlMDI + 1:
    case SCBCtrlMDI + 2:
    case SCBCtrlMDI + 3:
        val = (uint8_t)(eepro100_read_mdi(s) >> (8 * (addr & 3)));
        TRACE(OTHER, logout("addr=%s val=0x%02x\n", regname(addr), val));
        break;
    case SCBpmdr:       /* Power Management Driver Register */
        val = 0;
        TRACE(OTHER, logout("addr=%s val=0x%02x\n", regname(addr), val));
        break;
    case SCBgctrl:      /* General Control Register */
        TRACE(OTHER, logout("addr=%s val=0x%02x\n", regname(addr), val));
        break;
    case SCBgstat:      /* General Status Register */
        /* 100 Mbps full duplex, valid link */
        val = 0x07;
        TRACE(OTHER, logout("addr=General Status val=%02x\n", val));
        break;
    default:
        logout("addr=%s val=0x%02x\n", regname(addr), val);
        missing("unknown byte read");
    }
    return val;
}

static uint16_t eepro100_read2(EEPRO100State * s, uint32_t addr)
{
    uint16_t val = 0;
    assert(addr <= sizeof(s->mem) - sizeof(val));
    if (addr <= sizeof(s->mem) - sizeof(val)) {
        val = e100_read_reg2(s, addr);
    }

    switch (addr) {
    case SCBStatus:
    case SCBCmd:
        TRACE(OTHER, logout("addr=%s val=0x%04x\n", regname(addr), val));
        break;
    case SCBeeprom:
        val = eepro100_read_eeprom(s);
        TRACE(OTHER, logout("addr=%s val=0x%04x\n", regname(addr), val));
        break;
    case SCBCtrlMDI:
    case SCBCtrlMDI + 2:
        val = (uint16_t)(eepro100_read_mdi(s) >> (8 * (addr & 3)));
        TRACE(OTHER, logout("addr=%s val=0x%04x\n", regname(addr), val));
        break;
    default:
        logout("addr=%s val=0x%04x\n", regname(addr), val);
        missing("unknown word read");
    }
    return val;
}

static uint32_t eepro100_read4(EEPRO100State * s, uint32_t addr)
{
    uint32_t val = 0;
    assert(addr <= sizeof(s->mem) - sizeof(val));
    if (addr <= sizeof(s->mem) - sizeof(val)) {
        val = e100_read_reg4(s, addr);
    }

    switch (addr) {
    case SCBStatus:
        TRACE(OTHER, logout("addr=%s val=0x%08x\n", regname(addr), val));
        break;
    case SCBPointer:
        TRACE(OTHER, logout("addr=%s val=0x%08x\n", regname(addr), val));
        break;
    case SCBPort:
        val = eepro100_read_port(s);
        TRACE(OTHER, logout("addr=%s val=0x%08x\n", regname(addr), val));
        break;
    case SCBflash:
        val = eepro100_read_eeprom(s);
        TRACE(OTHER, logout("addr=%s val=0x%08x\n", regname(addr), val));
        break;
    case SCBCtrlMDI:
        val = eepro100_read_mdi(s);
        break;
    default:
        logout("addr=%s val=0x%08x\n", regname(addr), val);
        missing("unknown longword read");
    }
    return val;
}

static void eepro100_write1(EEPRO100State * s, uint32_t addr, uint8_t val)
{
    assert(addr <= sizeof(s->mem) - sizeof(val));
    /* SCBStatus is readonly. */
    if (addr > SCBStatus && addr <= sizeof(s->mem) - sizeof(val)) {
        s->mem[addr] = val;
    }

    switch (addr) {
    case SCBStatus:
        TRACE(OTHER, logout("addr=%s val=0x%02x\n", regname(addr), val));
        break;
    case SCBAck:
        TRACE(OTHER, logout("addr=%s val=0x%02x\n", regname(addr), val));
        eepro100_acknowledge(s);
        break;
    case SCBCmd:
        TRACE(OTHER, logout("addr=%s val=0x%02x\n", regname(addr), val));
        eepro100_write_command(s, val);
        break;
    case SCBIntmask:
        TRACE(OTHER, logout("addr=%s val=0x%02x\n", regname(addr), val));
        if (val & BIT(1)) {
            eepro100_swi_interrupt(s);
        }
        eepro100_interrupt(s, 0);
        break;
    case SCBPointer:
    case SCBPointer + 1:
    case SCBPointer + 2:
    case SCBPointer + 3:
        TRACE(OTHER, logout("addr=%s val=0x%02x\n", regname(addr), val));
        break;
    case SCBPort:
    case SCBPort + 1:
    case SCBPort + 2:
        TRACE(OTHER, logout("addr=%s val=0x%02x\n", regname(addr), val));
        break;
    case SCBPort + 3:
        TRACE(OTHER, logout("addr=%s val=0x%02x\n", regname(addr), val));
        eepro100_write_port(s);
        break;
    case SCBFlow:       /* does not exist on 82557 */
    case SCBFlow + 1:
    case SCBFlow + 2:
    case SCBpmdr:       /* does not exist on 82557 */
        TRACE(OTHER, logout("addr=%s val=0x%02x\n", regname(addr), val));
        break;
    case SCBeeprom:
        TRACE(OTHER, logout("addr=%s val=0x%02x\n", regname(addr), val));
        eepro100_write_eeprom(s->eeprom, val);
        break;
    case SCBCtrlMDI:
    case SCBCtrlMDI + 1:
    case SCBCtrlMDI + 2:
        TRACE(OTHER, logout("addr=%s val=0x%02x\n", regname(addr), val));
        break;
    case SCBCtrlMDI + 3:
        TRACE(OTHER, logout("addr=%s val=0x%02x\n", regname(addr), val));
        eepro100_write_mdi(s);
        break;
    default:
        logout("addr=%s val=0x%02x\n", regname(addr), val);
        missing("unknown byte write");
    }
}

static void eepro100_write2(EEPRO100State * s, uint32_t addr, uint16_t val)
{
    assert(addr <= sizeof(s->mem) - sizeof(val));
    /* SCBStatus is readonly. */
    if (addr > SCBStatus && addr <= sizeof(s->mem) - sizeof(val)) {
        e100_write_reg2(s, addr, val);
    }

    switch (addr) {
    case SCBStatus:
        TRACE(OTHER, logout("addr=%s val=0x%04x\n", regname(addr), val));
        s->mem[SCBAck] = (val >> 8);
        eepro100_acknowledge(s);
        break;
    case SCBCmd:
        TRACE(OTHER, logout("addr=%s val=0x%04x\n", regname(addr), val));
        eepro100_write_command(s, val);
        eepro100_write1(s, SCBIntmask, val >> 8);
        break;
    case SCBPointer:
    case SCBPointer + 2:
        TRACE(OTHER, logout("addr=%s val=0x%04x\n", regname(addr), val));
        break;
    case SCBPort:
        TRACE(OTHER, logout("addr=%s val=0x%04x\n", regname(addr), val));
        break;
    case SCBPort + 2:
        TRACE(OTHER, logout("addr=%s val=0x%04x\n", regname(addr), val));
        eepro100_write_port(s);
        break;
    case SCBeeprom:
        TRACE(OTHER, logout("addr=%s val=0x%04x\n", regname(addr), val));
        eepro100_write_eeprom(s->eeprom, val);
        break;
    case SCBCtrlMDI:
        TRACE(OTHER, logout("addr=%s val=0x%04x\n", regname(addr), val));
        break;
    case SCBCtrlMDI + 2:
        TRACE(OTHER, logout("addr=%s val=0x%04x\n", regname(addr), val));
        eepro100_write_mdi(s);
        break;
    default:
        logout("addr=%s val=0x%04x\n", regname(addr), val);
        missing("unknown word write");
    }
}

static void eepro100_write4(EEPRO100State * s, uint32_t addr, uint32_t val)
{
    assert(addr <= sizeof(s->mem) - sizeof(val));
    if (addr <= sizeof(s->mem) - sizeof(val)) {
        e100_write_reg4(s, addr, val);
    }

    switch (addr) {
    case SCBPointer:
        TRACE(OTHER, logout("addr=%s val=0x%08x\n", regname(addr), val));
        break;
    case SCBPort:
        TRACE(OTHER, logout("addr=%s val=0x%08x\n", regname(addr), val));
        eepro100_write_port(s);
        break;
    case SCBflash:
        TRACE(OTHER, logout("addr=%s val=0x%08x\n", regname(addr), val));
        val = val >> 16;
        eepro100_write_eeprom(s->eeprom, val);
        break;
    case SCBCtrlMDI:
        TRACE(OTHER, logout("addr=%s val=0x%08x\n", regname(addr), val));
        eepro100_write_mdi(s);
        break;
    default:
        logout("addr=%s val=0x%08x\n", regname(addr), val);
        missing("unknown longword write");
    }
}

static uint64_t eepro100_read(void *opaque, target_phys_addr_t addr,
                              unsigned size)
{
    EEPRO100State *s = opaque;

    switch (size) {
    case 1: return eepro100_read1(s, addr);
    case 2: return eepro100_read2(s, addr);
    case 4: return eepro100_read4(s, addr);
    default: abort();
    }
}

static void eepro100_write(void *opaque, target_phys_addr_t addr,
                           uint64_t data, unsigned size)
{
    EEPRO100State *s = opaque;

    switch (size) {
    case 1: return eepro100_write1(s, addr, data);
    case 2: return eepro100_write2(s, addr, data);
    case 4: return eepro100_write4(s, addr, data);
    default: abort();
    }
}

static const MemoryRegionOps eepro100_ops = {
    .read = eepro100_read,
    .write = eepro100_write,
    .endianness = DEVICE_LITTLE_ENDIAN,
};

static int nic_can_receive(VLANClientState *nc)
{
    EEPRO100State *s = DO_UPCAST(NICState, nc, nc)->opaque;
    TRACE(RXTX, logout("%p\n", s));
    return get_ru_state(s) == ru_ready;
#if 0
    return !eepro100_buffer_full(s);
#endif
}

static ssize_t nic_receive(VLANClientState *nc, const uint8_t * buf, size_t size)
{
    /* TODO:
     * - Magic packets should set bit 30 in power management driver register.
     * - Interesting packets should set bit 29 in power management driver register.
     */
    EEPRO100State *s = DO_UPCAST(NICState, nc, nc)->opaque;
    uint16_t rfd_status = 0xa000;
#if defined(CONFIG_PAD_RECEIVED_FRAMES)
    uint8_t min_buf[60];
#endif
    static const uint8_t broadcast_macaddr[6] =
        { 0xff, 0xff, 0xff, 0xff, 0xff, 0xff };

#if defined(CONFIG_PAD_RECEIVED_FRAMES)
    /* Pad to minimum Ethernet frame length */
    if (size < sizeof(min_buf)) {
        memcpy(min_buf, buf, size);
        memset(&min_buf[size], 0, sizeof(min_buf) - size);
        buf = min_buf;
        size = sizeof(min_buf);
    }
#endif

    if (s->configuration[8] & 0x80) {
        /* CSMA is disabled. */
        logout("%p received while CSMA is disabled\n", s);
        return -1;
#if !defined(CONFIG_PAD_RECEIVED_FRAMES)
    } else if (size < 64 && (s->configuration[7] & BIT(0))) {
        /* Short frame and configuration byte 7/0 (discard short receive) set:
         * Short frame is discarded */
        logout("%p received short frame (%zu byte)\n", s, size);
        s->statistics.rx_short_frame_errors++;
        return -1;
#endif
    } else if ((size > MAX_ETH_FRAME_SIZE + 4) && !(s->configuration[18] & BIT(3))) {
        /* Long frame and configuration byte 18/3 (long receive ok) not set:
         * Long frames are discarded. */
        logout("%p received long frame (%zu byte), ignored\n", s, size);
        return -1;
    } else if (memcmp(buf, s->conf.macaddr.a, 6) == 0) {       /* !!! */
        /* Frame matches individual address. */
        /* TODO: check configuration byte 15/4 (ignore U/L). */
        TRACE(RXTX, logout("%p received frame for me, len=%zu\n", s, size));
    } else if (memcmp(buf, broadcast_macaddr, 6) == 0) {
        /* Broadcast frame. */
        TRACE(RXTX, logout("%p received broadcast, len=%zu\n", s, size));
        rfd_status |= 0x0002;
    } else if (buf[0] & 0x01) {
        /* Multicast frame. */
        TRACE(RXTX, logout("%p received multicast, len=%zu,%s\n", s, size, nic_dump(buf, size)));
        if (s->configuration[21] & BIT(3)) {
          /* Multicast all bit is set, receive all multicast frames. */
        } else {
          unsigned mcast_idx = compute_mcast_idx(buf);
          assert(mcast_idx < 64);
          if (s->mult[mcast_idx >> 3] & (1 << (mcast_idx & 7))) {
            /* Multicast frame is allowed in hash table. */
          } else if (s->configuration[15] & BIT(0)) {
              /* Promiscuous: receive all. */
              rfd_status |= 0x0004;
          } else {
              TRACE(RXTX, logout("%p multicast ignored\n", s));
              return -1;
          }
        }
        /* TODO: Next not for promiscuous mode? */
        rfd_status |= 0x0002;
    } else if (s->configuration[15] & BIT(0)) {
        /* Promiscuous: receive all. */
        TRACE(RXTX, logout("%p received frame in promiscuous mode, len=%zu\n", s, size));
        rfd_status |= 0x0004;
    } else if (s->configuration[20] & BIT(6)) {
        /* Multiple IA bit set. */
        unsigned mcast_idx = compute_mcast_idx(buf);
        assert(mcast_idx < 64);
        if (s->mult[mcast_idx >> 3] & (1 << (mcast_idx & 7))) {
            TRACE(RXTX, logout("%p accepted, multiple IA bit set\n", s));
        } else {
            TRACE(RXTX, logout("%p frame ignored, multiple IA bit set\n", s));
            return -1;
        }
    } else {
        TRACE(RXTX, logout("%p received frame, ignored, len=%zu,%s\n", s, size,
              nic_dump(buf, size)));
        return size;
    }

    if (get_ru_state(s) != ru_ready) {
        /* No resources available. */
        logout("no resources, state=%u\n", get_ru_state(s));
        /* TODO: RNR interrupt only at first failed frame? */
        eepro100_rnr_interrupt(s);
        s->statistics.rx_resource_errors++;
#if 0
        assert(!"no resources");
#endif
        return -1;
    }
    /* !!! */
    eepro100_rx_t rx;
<<<<<<< HEAD
    pci_dma_read(&s->dev, s->ru_base + s->ru_offset, &rx,
                 sizeof(eepro100_rx_t));
    /* !!! */
=======
    pci_dma_read(&s->dev, s->ru_base + s->ru_offset,
                 &rx, sizeof(eepro100_rx_t));
>>>>>>> 8160bfbc
    uint16_t rfd_command = le16_to_cpu(rx.command);
    uint16_t rfd_size = le16_to_cpu(rx.size);

    if (size > rfd_size) {
        /* TODO: does real hardware truncate, too? */
        logout("received frame with %zu > %u\n", size, rfd_size);
        UNEXPECTED();
        size = rfd_size;
    }
#if !defined(CONFIG_PAD_RECEIVED_FRAMES)
    if (size < 64) {
        rfd_status |= 0x0080;
    }
#endif
    TRACE(OTHER, logout("command 0x%04x, link 0x%08x, addr 0x%08x, size %u\n",
          rfd_command, rx.link, rx.rx_buf_addr, rfd_size));
    stw_le_pci_dma(&s->dev, s->ru_base + s->ru_offset +
                offsetof(eepro100_rx_t, status), rfd_status);
    stw_le_pci_dma(&s->dev, s->ru_base + s->ru_offset +
                offsetof(eepro100_rx_t, count), size);
    /* Early receive interrupt not supported. */
#if 0
    eepro100_er_interrupt(s);
#endif
    /* Receive CRC Transfer not supported. */
    if (s->configuration[18] & BIT(2)) {
        missing("Receive CRC Transfer");
        return -1;
    }
    /* TODO: check stripping enable bit. */
#if 0
    assert(!(s->configuration[17] & BIT(0)));
#endif
    pci_dma_write(&s->dev, s->ru_base + s->ru_offset +
                  sizeof(eepro100_rx_t), buf, size);
    s->statistics.rx_good_frames++;
    eepro100_fr_interrupt(s);
    s->ru_offset = le32_to_cpu(rx.link);
    if (rfd_command & COMMAND_EL) {
        /* EL bit is set, so this was the last frame. */
        set_ru_state(s, ru_idle);
#if 0
        logout("receive: Running out of frames\n");
        set_ru_state(s, ru_suspended);
#endif
    }
    if (rfd_command & COMMAND_S) {
        /* S bit is set. */
        set_ru_state(s, ru_suspended);
    }
    return size;
}

static const VMStateDescription vmstate_eepro100 = {
    .version_id = 3,
    .minimum_version_id = 2,
    .minimum_version_id_old = 2,
    .fields      = (VMStateField []) {
        VMSTATE_PCI_DEVICE(dev, EEPRO100State),
        VMSTATE_UNUSED(32),
        VMSTATE_BUFFER(mult, EEPRO100State),
        VMSTATE_BUFFER(mem, EEPRO100State),
        /* Save all members of struct between scb_stat and mem. */
        VMSTATE_UINT8(scb_stat, EEPRO100State),
        VMSTATE_UINT8(int_stat, EEPRO100State),
        VMSTATE_UNUSED(3*4),
        VMSTATE_MACADDR(conf.macaddr, EEPRO100State),
        VMSTATE_UNUSED(19*4),
        VMSTATE_UINT16_ARRAY(mdimem, EEPRO100State, 32),
        /* The eeprom should be saved and restored by its own routines. */
        VMSTATE_UINT32(device, EEPRO100State),
        /* TODO check device. */
        VMSTATE_UINT32(cu_base, EEPRO100State),
        VMSTATE_UINT32(cu_offset, EEPRO100State),
        VMSTATE_UINT32(ru_base, EEPRO100State),
        VMSTATE_UINT32(ru_offset, EEPRO100State),
        VMSTATE_UINT32(statsaddr, EEPRO100State),
        /* Save eepro100_stats_t statistics. */
        VMSTATE_UINT32(statistics.tx_good_frames, EEPRO100State),
        VMSTATE_UINT32(statistics.tx_max_collisions, EEPRO100State),
        VMSTATE_UINT32(statistics.tx_late_collisions, EEPRO100State),
        VMSTATE_UINT32(statistics.tx_underruns, EEPRO100State),
        VMSTATE_UINT32(statistics.tx_lost_crs, EEPRO100State),
        VMSTATE_UINT32(statistics.tx_deferred, EEPRO100State),
        VMSTATE_UINT32(statistics.tx_single_collisions, EEPRO100State),
        VMSTATE_UINT32(statistics.tx_multiple_collisions, EEPRO100State),
        VMSTATE_UINT32(statistics.tx_total_collisions, EEPRO100State),
        VMSTATE_UINT32(statistics.rx_good_frames, EEPRO100State),
        VMSTATE_UINT32(statistics.rx_crc_errors, EEPRO100State),
        VMSTATE_UINT32(statistics.rx_alignment_errors, EEPRO100State),
        VMSTATE_UINT32(statistics.rx_resource_errors, EEPRO100State),
        VMSTATE_UINT32(statistics.rx_overrun_errors, EEPRO100State),
        VMSTATE_UINT32(statistics.rx_cdt_errors, EEPRO100State),
        VMSTATE_UINT32(statistics.rx_short_frame_errors, EEPRO100State),
        VMSTATE_UINT32(statistics.fc_xmt_pause, EEPRO100State),
        VMSTATE_UINT32(statistics.fc_rcv_pause, EEPRO100State),
        VMSTATE_UINT32(statistics.fc_rcv_unsupported, EEPRO100State),
        VMSTATE_UINT16(statistics.xmt_tco_frames, EEPRO100State),
        VMSTATE_UINT16(statistics.rcv_tco_frames, EEPRO100State),
        /* Configuration bytes. */
        VMSTATE_BUFFER(configuration, EEPRO100State),
        VMSTATE_END_OF_LIST()
    }
};

static void nic_cleanup(VLANClientState *nc)
{
    EEPRO100State *s = DO_UPCAST(NICState, nc, nc)->opaque;

    s->nic = NULL;
}

static int pci_nic_uninit(PCIDevice *pci_dev)
{
    EEPRO100State *s = DO_UPCAST(EEPRO100State, dev, pci_dev);

    memory_region_destroy(&s->mmio_bar);
    memory_region_destroy(&s->io_bar);
    memory_region_destroy(&s->flash_bar);
    vmstate_unregister(&pci_dev->qdev, s->vmstate, s);
    eeprom93xx_free(&pci_dev->qdev, s->eeprom);
    qemu_del_vlan_client(&s->nic->nc);
    return 0;
}

static NetClientInfo net_eepro100_info = {
    .type = NET_CLIENT_TYPE_NIC,
    .size = sizeof(NICState),
    .can_receive = nic_can_receive,
    .receive = nic_receive,
    .cleanup = nic_cleanup,
};

static int e100_nic_init(PCIDevice *pci_dev)
{
    EEPRO100State *s = DO_UPCAST(EEPRO100State, dev, pci_dev);
    E100PCIDeviceInfo *e100_device = DO_UPCAST(E100PCIDeviceInfo, pci.qdev,
                                               pci_dev->qdev.info);

    TRACE(OTHER, logout("\n"));

    s->device = e100_device->device;

    e100_pci_reset(s, e100_device);

#if EEPROM_SIZE > 0
    /* Add 64 * 2 EEPROM. i82557 and i82558 support a 64 word EEPROM,
     * i82559 and later support 64 or 256 word EEPROM. */
    s->eeprom = eeprom93xx_new(&pci_dev->qdev, EEPROM_SIZE);
#endif

    /* Handler for memory-mapped I/O */
    memory_region_init_io(&s->mmio_bar, &eepro100_ops, s, "eepro100-mmio",
                          PCI_MEM_SIZE);
    pci_register_bar(&s->dev, 0, PCI_BASE_ADDRESS_MEM_PREFETCH, &s->mmio_bar);
    memory_region_init_io(&s->io_bar, &eepro100_ops, s, "eepro100-io",
                          PCI_IO_SIZE);
    pci_register_bar(&s->dev, 1, PCI_BASE_ADDRESS_SPACE_IO, &s->io_bar);
    /* FIXME: flash aliases to mmio?! */
    memory_region_init_io(&s->flash_bar, &eepro100_ops, s, "eepro100-flash",
                          PCI_FLASH_SIZE);
    pci_register_bar(&s->dev, 2, 0, &s->flash_bar);

    qemu_macaddr_default_if_unset(&s->conf.macaddr);
    logout("macaddr: %s\n", nic_dump(&s->conf.macaddr.a[0], 6));

    nic_reset(s);

    s->nic = qemu_new_nic(&net_eepro100_info, &s->conf,
                          pci_dev->qdev.info->name, pci_dev->qdev.id, s);

    qemu_format_nic_info_str(&s->nic->nc, s->conf.macaddr.a);
    TRACE(OTHER, logout("%s\n", s->nic->nc.info_str));

    qemu_register_reset(nic_reset, s);

    s->vmstate = g_malloc(sizeof(vmstate_eepro100));
    memcpy(s->vmstate, &vmstate_eepro100, sizeof(vmstate_eepro100));
    s->vmstate->name = s->nic->nc.model;
    vmstate_register(&pci_dev->qdev, -1, s->vmstate, s);

    add_boot_device_path(s->conf.bootindex, &pci_dev->qdev, "/ethernet-phy@0");

    return 0;
}

static E100PCIDeviceInfo e100_devices[] = {
    {
        .pci.qdev.name = "i82550",
        .pci.qdev.desc = "Intel i82550 Ethernet",
        .device = i82550,
        /* TODO: check device id. */
        .pci.device_id = PCI_DEVICE_ID_INTEL_82551IT,
        /* Revision ID: 0x0c, 0x0d, 0x0e. */
        .pci.revision = 0x0e,
        /* TODO: check size of statistical counters. */
        .stats_size = 80,
        /* TODO: check extended tcb support. */
        .has_extended_tcb_support = true,
        .power_management = true,
    },{
        .pci.qdev.name = "i82551",
        .pci.qdev.desc = "Intel i82551 Ethernet",
        .device = i82551,
        .pci.device_id = PCI_DEVICE_ID_INTEL_82551IT,
        /* Revision ID: 0x0f, 0x10. */
        .pci.revision = 0x0f,
        /* TODO: check size of statistical counters. */
        .stats_size = 80,
        /* TODO: check extended tcb support. */
        .has_extended_tcb_support = true,
        .power_management = true,
    },{
        .pci.qdev.name = "i82557a",
        .pci.qdev.desc = "Intel i82557A Ethernet",
        .device = i82557A,
        .pci.device_id = PCI_DEVICE_ID_INTEL_82557,
        .pci.revision = 0x01,
        .power_management = false,
    },{
        .pci.qdev.name = "i82557b",
        .pci.qdev.desc = "Intel i82557B Ethernet",
        .device = i82557B,
        .pci.device_id = PCI_DEVICE_ID_INTEL_82557,
        .pci.revision = 0x02,
        .power_management = false,
    },{
        .pci.qdev.name = "i82557c",
        .pci.qdev.desc = "Intel i82557C Ethernet",
        .device = i82557C,
        .pci.device_id = PCI_DEVICE_ID_INTEL_82557,
        .pci.revision = 0x03,
        .power_management = false,
    },{
        .pci.qdev.name = "i82558a",
        .pci.qdev.desc = "Intel i82558A Ethernet",
        .device = i82558A,
        .pci.device_id = PCI_DEVICE_ID_INTEL_82557,
        .pci.revision = 0x04,
        .stats_size = 76,
        .has_extended_tcb_support = true,
        .power_management = true,
    },{
        .pci.qdev.name = "i82558b",
        .pci.qdev.desc = "Intel i82558B Ethernet",
        .device = i82558B,
        .pci.device_id = PCI_DEVICE_ID_INTEL_82557,
        .pci.revision = 0x05,
        .stats_size = 76,
        .has_extended_tcb_support = true,
        .power_management = true,
    },{
        .pci.qdev.name = "i82559a",
        .pci.qdev.desc = "Intel i82559A Ethernet",
        .device = i82559A,
        .pci.device_id = PCI_DEVICE_ID_INTEL_82557,
        .pci.revision = 0x06,
        .stats_size = 80,
        .has_extended_tcb_support = true,
        .power_management = true,
    },{
        .pci.qdev.name = "i82559b",
        .pci.qdev.desc = "Intel i82559B Ethernet",
        .device = i82559B,
        .pci.device_id = PCI_DEVICE_ID_INTEL_82557,
        .pci.revision = 0x07,
        .stats_size = 80,
        .has_extended_tcb_support = true,
        .power_management = true,
    },{
        .pci.qdev.name = "i82559c",
        .pci.qdev.desc = "Intel i82559C Ethernet",
        .device = i82559C,
        .pci.device_id = PCI_DEVICE_ID_INTEL_82557,
#if 0
        .pci.revision = 0x08,
#endif
        /* TODO: Windows wants revision id 0x0c. */
        .pci.revision = 0x0c,
#if EEPROM_SIZE > 0
        .pci.subsystem_vendor_id = PCI_VENDOR_ID_INTEL,
        .pci.subsystem_id = 0x0040,
#endif
        .stats_size = 80,
        .has_extended_tcb_support = true,
        .power_management = true,
    },{
        .pci.qdev.name = "i82559er",
        .pci.qdev.desc = "Intel i82559ER Ethernet",
        .device = i82559ER,
        .pci.device_id = PCI_DEVICE_ID_INTEL_82551IT,
        .pci.revision = 0x09,
        .stats_size = 80,
        .has_extended_tcb_support = true,
        .power_management = true,
    },{
        .pci.qdev.name = "i82562",
        .pci.qdev.desc = "Intel i82562 Ethernet",
        .device = i82562,
        /* TODO: check device id. */
        .pci.device_id = PCI_DEVICE_ID_INTEL_82551IT,
        /* TODO: wrong revision id. */
        .pci.revision = 0x0e,
        .stats_size = 80,
        .has_extended_tcb_support = true,
        .power_management = true,
    },{
        /* Toshiba Tecra 8200. */
        .pci.qdev.name = "i82801",
        .pci.qdev.desc = "Intel i82801 Ethernet",
        .device = i82801,
        .pci.device_id = 0x2449,
        .pci.revision = 0x03,
        .stats_size = 80,
        .has_extended_tcb_support = true,
        .power_management = true,
    }
};

static Property e100_properties[] = {
    DEFINE_NIC_PROPERTIES(EEPRO100State, conf),
    DEFINE_PROP_END_OF_LIST(),
};

static void eepro100_register_devices(void)
{
    size_t i;
    for (i = 0; i < ARRAY_SIZE(e100_devices); i++) {
        PCIDeviceInfo *pci_dev = &e100_devices[i].pci;
        /* We use the same rom file for all device ids.
           QEMU fixes the device id during rom load. */
        pci_dev->vendor_id = PCI_VENDOR_ID_INTEL;
        pci_dev->class_id = PCI_CLASS_NETWORK_ETHERNET;
        pci_dev->romfile = "pxe-eepro100.rom";
        pci_dev->init = e100_nic_init;
        pci_dev->exit = pci_nic_uninit;
        pci_dev->qdev.props = e100_properties;
        pci_dev->qdev.size = sizeof(EEPRO100State);
        pci_qdev_register(pci_dev);
    }
}

device_init(eepro100_register_devices)

/* eof */<|MERGE_RESOLUTION|>--- conflicted
+++ resolved
@@ -769,10 +769,8 @@
      * Number of data should check configuration!!!
      */
     pci_dma_write(&s->dev, s->statsaddr, &s->statistics, s->stats_size);
-    stl_le_pci_dma(&s->dev, s->statsaddr + 0,
-                   s->statistics.tx_good_frames);
-    stl_le_pci_dma(&s->dev, s->statsaddr + 36,
-                   s->statistics.rx_good_frames);
+    stl_le_pci_dma(&s->dev, s->statsaddr + 0, s->statistics.tx_good_frames);
+    stl_le_pci_dma(&s->dev, s->statsaddr + 36, s->statistics.rx_good_frames);
     stl_le_pci_dma(&s->dev, s->statsaddr + 48,
                    s->statistics.rx_resource_errors);
     stl_le_pci_dma(&s->dev, s->statsaddr + 60,
@@ -1793,14 +1791,9 @@
     }
     /* !!! */
     eepro100_rx_t rx;
-<<<<<<< HEAD
     pci_dma_read(&s->dev, s->ru_base + s->ru_offset, &rx,
                  sizeof(eepro100_rx_t));
     /* !!! */
-=======
-    pci_dma_read(&s->dev, s->ru_base + s->ru_offset,
-                 &rx, sizeof(eepro100_rx_t));
->>>>>>> 8160bfbc
     uint16_t rfd_command = le16_to_cpu(rx.command);
     uint16_t rfd_size = le16_to_cpu(rx.size);
 
