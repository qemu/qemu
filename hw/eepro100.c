--- conflicted
+++ resolved
@@ -812,14 +812,13 @@
         logout
             ("illegal values of TBD array address and TCB byte count!\n");
     }
-<<<<<<< HEAD
     if (s->tx.command & COMMAND_SF) {
         /* No simplified mode. TODO: check code in this block. */
         for (size = 0; size < tcb_bytes; ) {
-            uint32_t tx_buffer_address = e100_ldl_le_phys(tbd_address);
-            uint16_t tx_buffer_size = e100_ldw_le_phys(tbd_address + 4);
-#if 0
-            uint16_t tx_buffer_el = e100_ldw_le_phys(tbd_address + 6);
+            uint32_t tx_buffer_address = ldl_le_pci_dma(&s->dev, tbd_address);
+            uint16_t tx_buffer_size = lduw_le_pci_dma(&s->dev, tbd_address + 4);
+#if 0
+            uint16_t tx_buffer_el = lduw_le_pci_dma(&s->dev, tbd_address + 6);
 #endif
             tbd_address += 8;
             TRACE(RXTX, logout
@@ -828,27 +827,11 @@
             if (size + tx_buffer_size > sizeof(buf)) {
                 logout("bad simple TCB with size 0x%04x\n", tx_buffer_size);
             } else {
-                cpu_physical_memory_read(tx_buffer_address, &buf[size],
-                                         tx_buffer_size);
+                pci_dma_read(&s->dev, tx_buffer_address, &buf[size],
+                             tx_buffer_size);
             }
             size += tx_buffer_size;
         }
-=======
-    assert(tcb_bytes <= sizeof(buf));
-    while (size < tcb_bytes) {
-        uint32_t tx_buffer_address = ldl_le_pci_dma(&s->dev, tbd_address);
-        uint16_t tx_buffer_size = lduw_le_pci_dma(&s->dev, tbd_address + 4);
-#if 0
-        uint16_t tx_buffer_el = lduw_le_pci_dma(&s->dev, tbd_address + 6);
-#endif
-        tbd_address += 8;
-        TRACE(RXTX, logout
-            ("TBD (simplified mode): buffer address 0x%08x, size 0x%04x\n",
-             tx_buffer_address, tx_buffer_size));
-        tx_buffer_size = MIN(tx_buffer_size, sizeof(buf) - size);
-        pci_dma_read(&s->dev, tx_buffer_address, &buf[size], tx_buffer_size);
-        size += tx_buffer_size;
->>>>>>> 932eacc1
     }
     if (!(s->tx.command & COMMAND_SF)) {
         /* Simplified mode. */
@@ -863,41 +846,23 @@
     } else {
         /* Flexible mode. */
         uint8_t tbd_count = 0;
-<<<<<<< HEAD
         if (!(s->configuration[6] & BIT(4))) {
             /* Extended TxCB. */
             assert(tcb_bytes == 0);
             for (; tbd_count < 2 && tbd_count < s->tx.tbd_count; tbd_count++) {
-                uint32_t tx_buffer_address = e100_ldl_le_phys(tbd_address);
-                uint16_t tx_buffer_size = e100_ldw_le_phys(tbd_address + 4);
-                uint16_t tx_buffer_el = e100_ldw_le_phys(tbd_address + 6);
-=======
-        if (s->has_extended_tcb_support && !(s->configuration[6] & BIT(4))) {
-            /* Extended Flexible TCB. */
-            for (; tbd_count < 2; tbd_count++) {
-                uint32_t tx_buffer_address = ldl_le_pci_dma(&s->dev,
-                                                            tbd_address);
-                uint16_t tx_buffer_size = lduw_le_pci_dma(&s->dev,
-                                                          tbd_address + 4);
-                uint16_t tx_buffer_el = lduw_le_pci_dma(&s->dev,
-                                                        tbd_address + 6);
->>>>>>> 932eacc1
+                uint32_t tx_buffer_address = ldl_le_pci_dma(&s->dev, tbd_address);
+                uint16_t tx_buffer_size = lduw_le_pci_dma(&s->dev, tbd_address + 4);
+                uint16_t tx_buffer_el = lduw_le_pci_dma(&s->dev, tbd_address + 6);
                 tbd_address += 8;
                 TRACE(RXTX, logout
                     ("TBD (extended mode): buffer address 0x%08x, size 0x%04x\n",
                      tx_buffer_address, tx_buffer_size));
-<<<<<<< HEAD
                 if (size + tx_buffer_size > sizeof(buf)) {
                     logout("bad extended TCB with size 0x%04x\n", tx_buffer_size);
                 } else if (tx_buffer_size > 0) {
                     assert(tx_buffer_address != 0);
-                cpu_physical_memory_read(tx_buffer_address, &buf[size],
-                                         tx_buffer_size);
-=======
-                tx_buffer_size = MIN(tx_buffer_size, sizeof(buf) - size);
-                pci_dma_read(&s->dev, tx_buffer_address,
-                             &buf[size], tx_buffer_size);
->>>>>>> 932eacc1
+                pci_dma_read(&s->dev, tx_buffer_address, &buf[size],
+                             tx_buffer_size);
                 size += tx_buffer_size;
                 }
                 if (tx_buffer_el & 1) {
@@ -914,17 +879,11 @@
             TRACE(RXTX, logout
                 ("TBD (flexible mode): buffer address 0x%08x, size 0x%04x\n",
                  tx_buffer_address, tx_buffer_size));
-<<<<<<< HEAD
             if (size + tx_buffer_size > sizeof(buf)) {
                 logout("bad flexible TCB with size 0x%04x\n", tx_buffer_size);
             } else {
-            cpu_physical_memory_read(tx_buffer_address, &buf[size],
-                                     tx_buffer_size);
-=======
-            tx_buffer_size = MIN(tx_buffer_size, sizeof(buf) - size);
-            pci_dma_read(&s->dev, tx_buffer_address,
-                         &buf[size], tx_buffer_size);
->>>>>>> 932eacc1
+            pci_dma_read(&s->dev, tx_buffer_address, &buf[size],
+                         tx_buffer_size);
             size += tx_buffer_size;
             }
             if (tx_buffer_el & 1) {
@@ -987,17 +946,12 @@
             /* TODO: missing code. */
             break;
         case CmdConfigure:
-<<<<<<< HEAD
-            cpu_physical_memory_read(s->cb_address + 8, &s->configuration[0],
-                                     sizeof(s->configuration));
+            pci_dma_read(&s->dev, s->cb_address + 8, &s->configuration[0],
+                         sizeof(s->configuration));
             if (!s->has_extended_tcb_support) {
               /* Force standard TxCB. */
               s->configuration[6] |= BIT(4);
             }
-=======
-            pci_dma_read(&s->dev, s->cb_address + 8,
-                         &s->configuration[0], sizeof(s->configuration));
->>>>>>> 932eacc1
             TRACE(OTHER, logout("configuration: %s\n",
                                 nic_dump(&s->configuration[0], 16)));
             TRACE(OTHER, logout("configuration: %s\n",
@@ -1832,14 +1786,9 @@
     }
     /* !!! */
     eepro100_rx_t rx;
-<<<<<<< HEAD
-    cpu_physical_memory_read(s->ru_base + s->ru_offset, &rx,
-                             sizeof(eepro100_rx_t));
+    pci_dma_read(&s->dev, s->ru_base + s->ru_offset, &rx,
+                 sizeof(eepro100_rx_t));
     /* !!! */
-=======
-    pci_dma_read(&s->dev, s->ru_base + s->ru_offset,
-                 (uint8_t *) &rx, sizeof(eepro100_rx_t));
->>>>>>> 932eacc1
     uint16_t rfd_command = le16_to_cpu(rx.command);
     uint16_t rfd_size = le16_to_cpu(rx.size);
 
