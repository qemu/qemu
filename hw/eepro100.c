--- conflicted
+++ resolved
@@ -897,12 +897,8 @@
         }
     }
     TRACE(RXTX, logout("%p sending frame, len=%d,%s\n", s, size, nic_dump(buf, size)));
-<<<<<<< HEAD
     assert(size <= sizeof(buf));
-    qemu_send_packet(&s->nic->nc, buf, size);
-=======
     qemu_send_packet(qemu_get_queue(s->nic), buf, size);
->>>>>>> abd8d4a4
     s->statistics.tx_good_frames++;
     /* Transmit with bad status would raise an CX/TNO interrupt.
      * (82557 only). Emulation never has bad status. */
