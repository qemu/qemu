--- conflicted
+++ resolved
@@ -242,19 +242,13 @@
     uint32_t ru_offset;         /* RU address offset */
     uint32_t statsaddr;         /* pointer to eepro100_stats_t */
 
-<<<<<<< HEAD
     cu_state_t cu_state;
     ru_state_t ru_state;
 
-    /* Temporary data. */
-    eepro100_tx_t tx;
-    uint32_t cb_address;
-=======
     /* Temporary status information (no need to save these values),
      * used while processing CU commands. */
     eepro100_tx_t tx;           /* transmit buffer descriptor */
     uint32_t cb_address;        /* = cu_base + cu_offset */
->>>>>>> 3e39789b
 
     /* Statistical counters. Also used for wake-up packet (i82559). */
     eepro100_stats_t statistics;
@@ -893,7 +887,6 @@
     //~ missing("CU dump statistical counters");
 }
 
-<<<<<<< HEAD
 static void read_cb(EEPRO100State *s)
 {
     cpu_physical_memory_read(s->cb_address, (uint8_t *) &s->tx, sizeof(s->tx));
@@ -908,34 +901,18 @@
 {
     uint32_t tbd_array = s->tx.tbd_array_addr;
     uint16_t tcb_bytes = (s->tx.tcb_bytes & 0x3fff);
-=======
-static void tx_command(EEPRO100State *s)
-{
-    uint32_t tbd_array = le32_to_cpu(s->tx.tbd_array_addr);
-    uint16_t tcb_bytes = (le16_to_cpu(s->tx.tcb_bytes) & 0x3fff);
-    /* Sends larger than MAX_ETH_FRAME_SIZE are allowed, up to 2600 bytes. */
->>>>>>> 3e39789b
     uint8_t buf[2600];
     uint16_t size = 0;
     uint32_t tbd_address = s->cb_address + 0x10;
     TRACE(RXTX, logout
         ("transmit, TBD array address 0x%08x, TCB byte count 0x%04x, TBD count %u\n",
          tbd_array, tcb_bytes, s->tx.tbd_count));
-<<<<<<< HEAD
     assert(!(s->tx.command & COMMAND_NC));
     assert(tcb_bytes <= sizeof(buf));
-=======
-
-    if (tcb_bytes > 2600) {
-        logout("TCB byte count too large, using 2600\n");
-        tcb_bytes = 2600;
-    }
->>>>>>> 3e39789b
     if (!((tcb_bytes > 0) || (tbd_array != 0xffffffff))) {
         logout
             ("illegal values of TBD array address and TCB byte count!\n");
     }
-<<<<<<< HEAD
     if (s->tx.command & COMMAND_SF) {
         /* No simplified mode. TODO: check code in this block. */
         for (size = 0; size < tcb_bytes; ) {
@@ -987,41 +964,6 @@
                                              tx_buffer_size);
                     size += tx_buffer_size;
                 }
-=======
-    assert(tcb_bytes <= sizeof(buf));
-    while (size < tcb_bytes) {
-        uint32_t tx_buffer_address = ldl_phys(tbd_address);
-        uint16_t tx_buffer_size = lduw_phys(tbd_address + 4);
-        //~ uint16_t tx_buffer_el = lduw_phys(tbd_address + 6);
-        tbd_address += 8;
-        TRACE(RXTX, logout
-            ("TBD (simplified mode): buffer address 0x%08x, size 0x%04x\n",
-             tx_buffer_address, tx_buffer_size));
-        tx_buffer_size = MIN(tx_buffer_size, sizeof(buf) - size);
-        cpu_physical_memory_read(tx_buffer_address, &buf[size],
-                                 tx_buffer_size);
-        size += tx_buffer_size;
-    }
-    if (tbd_array == 0xffffffff) {
-        /* Simplified mode. Was already handled by code above. */
-    } else {
-        /* Flexible mode. */
-        uint8_t tbd_count = 0;
-        if (s->has_extended_tcb_support && !(s->configuration[6] & BIT(4))) {
-            /* Extended Flexible TCB. */
-            for (; tbd_count < 2; tbd_count++) {
-                uint32_t tx_buffer_address = ldl_phys(tbd_address);
-                uint16_t tx_buffer_size = lduw_phys(tbd_address + 4);
-                uint16_t tx_buffer_el = lduw_phys(tbd_address + 6);
-                tbd_address += 8;
-                TRACE(RXTX, logout
-                    ("TBD (extended flexible mode): buffer address 0x%08x, size 0x%04x\n",
-                     tx_buffer_address, tx_buffer_size));
-                tx_buffer_size = MIN(tx_buffer_size, sizeof(buf) - size);
-                cpu_physical_memory_read(tx_buffer_address, &buf[size],
-                                         tx_buffer_size);
-                size += tx_buffer_size;
->>>>>>> 3e39789b
                 if (tx_buffer_el & 1) {
                     break;
                 }
@@ -1029,20 +971,13 @@
         }
         tbd_address = tbd_array;
         for (; tbd_count < s->tx.tbd_count; tbd_count++) {
-<<<<<<< HEAD
             uint32_t tx_buffer_address = ldl_le_phys(tbd_address);
             uint16_t tx_buffer_size = lduw_le_phys(tbd_address + 4);
             uint16_t tx_buffer_el = lduw_le_phys(tbd_address + 6);
-=======
-            uint32_t tx_buffer_address = ldl_phys(tbd_address);
-            uint16_t tx_buffer_size = lduw_phys(tbd_address + 4);
-            uint16_t tx_buffer_el = lduw_phys(tbd_address + 6);
->>>>>>> 3e39789b
             tbd_address += 8;
             TRACE(RXTX, logout
                 ("TBD (flexible mode): buffer address 0x%08x, size 0x%04x\n",
                  tx_buffer_address, tx_buffer_size));
-<<<<<<< HEAD
             if (size + tx_buffer_size > sizeof(buf)) {
                 logout("bad flexible TCB with size 0x%04x\n", tx_buffer_size);
             } else {
@@ -1050,22 +985,13 @@
                                          tx_buffer_size);
                 size += tx_buffer_size;
             }
-=======
-            tx_buffer_size = MIN(tx_buffer_size, sizeof(buf) - size);
-            cpu_physical_memory_read(tx_buffer_address, &buf[size],
-                                     tx_buffer_size);
-            size += tx_buffer_size;
->>>>>>> 3e39789b
             if (tx_buffer_el & 1) {
                 break;
             }
         }
     }
     TRACE(RXTX, logout("%p sending frame, len=%d,%s\n", s, size, nic_dump(buf, size)));
-<<<<<<< HEAD
     assert(size <= sizeof(buf));
-=======
->>>>>>> 3e39789b
     qemu_send_packet(&s->nic->nc, buf, size);
     s->statistics.tx_good_frames++;
     /* Transmit with bad status would raise an CX/TNO interrupt.
@@ -1092,7 +1018,6 @@
 static void action_command(EEPRO100State *s)
 {
     for (;;) {
-<<<<<<< HEAD
         uint16_t ok_status = STATUS_OK;
         s->cb_address = s->cu_base + s->cu_offset;
         read_cb(s);
@@ -1104,35 +1029,13 @@
             ("val=(cu start), status=0x%04x, command=0x%04x, link=0x%08x\n",
              s->tx.status, s->tx.command, s->cu_offset));
         switch (s->tx.command & COMMAND_CMD) {
-=======
-        s->cb_address = s->cu_base + s->cu_offset;
-        cpu_physical_memory_read(s->cb_address, (uint8_t *)&s->tx, sizeof(s->tx));
-        uint16_t status = le16_to_cpu(s->tx.status);
-        uint16_t command = le16_to_cpu(s->tx.command);
-        logout
-            ("val=0x%02x (cu start), status=0x%04x, command=0x%04x, link=0x%08x\n",
-             val, status, command, s->tx.link);
-        bool bit_el = ((command & 0x8000) != 0);
-        bool bit_s = ((command & 0x4000) != 0);
-        bool bit_i = ((command & 0x2000) != 0);
-        bool bit_nc = ((command & 0x0010) != 0);
-        bool success = true;
-        //~ bool bit_sf = ((command & 0x0008) != 0);
-        uint16_t cmd = command & 0x0007;
-        s->cu_offset = le32_to_cpu(s->tx.link);
-        switch (cmd) {
->>>>>>> 3e39789b
         case CmdNOp:
             /* Do nothing. */
             break;
         case CmdIASetup:
             cpu_physical_memory_read(s->cb_address + 8, &s->conf.macaddr.a[0], 6);
-<<<<<<< HEAD
             TRACE(OTHER, logout("macaddr: %s\n", nic_dump(&s->conf.macaddr.a[0], 6)));
             // TODO: missing code.
-=======
-            TRACE(OTHER, logout("macaddr: %s\n", nic_dump(&s->macaddr[0], 6)));
->>>>>>> 3e39789b
             break;
         case CmdConfigure:
             cpu_physical_memory_read(s->cb_address + 8, &s->configuration[0],
@@ -1147,14 +1050,6 @@
             set_multicast_list(s);
             break;
         case CmdTx:
-<<<<<<< HEAD
-=======
-            if (bit_nc) {
-                missing("CmdTx: NC = 0");
-                success = false;
-                break;
-            }
->>>>>>> 3e39789b
             tx_command(s);
             break;
         case CmdTDR:
@@ -1172,13 +1067,8 @@
             ok_status = 0;
             break;
         }
-<<<<<<< HEAD
         /* Write new status (success). */
         stw_le_phys(s->cb_address, s->tx.status | ok_status | STATUS_C);
-=======
-        /* Write new status. */
-        stw_phys(s->cb_address, status | 0x8000 | (success ? 0x2000 : 0));
->>>>>>> 3e39789b
         if (bit_i) {
             /* CU completed action. */
             eepro100_cx_interrupt(s);
@@ -1988,11 +1878,7 @@
           assert(mcast_idx < 64);
           if (s->mult[mcast_idx >> 3] & (1 << (mcast_idx & 7))) {
             /* Multicast frame is allowed in hash table. */
-<<<<<<< HEAD
           } else if (s->configuration[15] & BIT(0)) {
-=======
-          } else if (s->configuration[15] & 1) {
->>>>>>> 3e39789b
               /* Promiscuous: receive all. */
               rfd_status |= 0x0004;
           } else {
