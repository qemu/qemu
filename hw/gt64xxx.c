/*
 * QEMU GT64120 PCI host
 *
 * Copyright (c) 2006,2007 Aurelien Jarno
 *
 * Permission is hereby granted, free of charge, to any person obtaining a copy
 * of this software and associated documentation files (the "Software"), to deal
 * in the Software without restriction, including without limitation the rights
 * to use, copy, modify, merge, publish, distribute, sublicense, and/or sell
 * copies of the Software, and to permit persons to whom the Software is
 * furnished to do so, subject to the following conditions:
 *
 * The above copyright notice and this permission notice shall be included in
 * all copies or substantial portions of the Software.
 *
 * THE SOFTWARE IS PROVIDED "AS IS", WITHOUT WARRANTY OF ANY KIND, EXPRESS OR
 * IMPLIED, INCLUDING BUT NOT LIMITED TO THE WARRANTIES OF MERCHANTABILITY,
 * FITNESS FOR A PARTICULAR PURPOSE AND NONINFRINGEMENT. IN NO EVENT SHALL
 * THE AUTHORS OR COPYRIGHT HOLDERS BE LIABLE FOR ANY CLAIM, DAMAGES OR OTHER
 * LIABILITY, WHETHER IN AN ACTION OF CONTRACT, TORT OR OTHERWISE, ARISING FROM,
 * OUT OF OR IN CONNECTION WITH THE SOFTWARE OR THE USE OR OTHER DEALINGS IN
 * THE SOFTWARE.
 */

#include "hw.h"
#include "mips.h"
#include "pci.h"
#include "pci_host.h"
#include "pc.h"

//#define DEBUG

#ifdef DEBUG
#define DPRINTF(fmt, ...) fprintf(stderr, "%s: " fmt, __FUNCTION__, ##__VA_ARGS__)
#else
#define DPRINTF(fmt, ...)
#endif

#define GT_REGS			(0x1000 >> 2)

/* CPU Configuration */
#define GT_CPU    		(0x000 >> 2)
#define GT_MULTI    		(0x120 >> 2)

/* CPU Address Decode */
#define GT_SCS10LD    		(0x008 >> 2)
#define GT_SCS10HD    		(0x010 >> 2)
#define GT_SCS32LD    		(0x018 >> 2)
#define GT_SCS32HD    		(0x020 >> 2)
#define GT_CS20LD    		(0x028 >> 2)
#define GT_CS20HD    		(0x030 >> 2)
#define GT_CS3BOOTLD    	(0x038 >> 2)
#define GT_CS3BOOTHD    	(0x040 >> 2)
#define GT_PCI0IOLD    		(0x048 >> 2)
#define GT_PCI0IOHD    		(0x050 >> 2)
#define GT_PCI0M0LD    		(0x058 >> 2)
#define GT_PCI0M0HD    		(0x060 >> 2)
#define GT_PCI0M1LD    		(0x080 >> 2)
#define GT_PCI0M1HD    		(0x088 >> 2)
#define GT_PCI1IOLD    		(0x090 >> 2)
#define GT_PCI1IOHD    		(0x098 >> 2)
#define GT_PCI1M0LD    		(0x0a0 >> 2)
#define GT_PCI1M0HD    		(0x0a8 >> 2)
#define GT_PCI1M1LD    		(0x0b0 >> 2)
#define GT_PCI1M1HD    		(0x0b8 >> 2)
#define GT_ISD    		(0x068 >> 2)

#define GT_SCS10AR    		(0x0d0 >> 2)
#define GT_SCS32AR    		(0x0d8 >> 2)
#define GT_CS20R    		(0x0e0 >> 2)
#define GT_CS3BOOTR    		(0x0e8 >> 2)

#define GT_PCI0IOREMAP    	(0x0f0 >> 2)
#define GT_PCI0M0REMAP    	(0x0f8 >> 2)
#define GT_PCI0M1REMAP    	(0x100 >> 2)
#define GT_PCI1IOREMAP    	(0x108 >> 2)
#define GT_PCI1M0REMAP    	(0x110 >> 2)
#define GT_PCI1M1REMAP    	(0x118 >> 2)

/* CPU Error Report */
#define GT_CPUERR_ADDRLO    	(0x070 >> 2)
#define GT_CPUERR_ADDRHI    	(0x078 >> 2)
#define GT_CPUERR_DATALO    	(0x128 >> 2)		/* GT-64120A only  */
#define GT_CPUERR_DATAHI    	(0x130 >> 2)		/* GT-64120A only  */
#define GT_CPUERR_PARITY    	(0x138 >> 2)		/* GT-64120A only  */

/* CPU Sync Barrier */
#define GT_PCI0SYNC    		(0x0c0 >> 2)
#define GT_PCI1SYNC    		(0x0c8 >> 2)

/* SDRAM and Device Address Decode */
#define GT_SCS0LD    		(0x400 >> 2)
#define GT_SCS0HD    		(0x404 >> 2)
#define GT_SCS1LD    		(0x408 >> 2)
#define GT_SCS1HD    		(0x40c >> 2)
#define GT_SCS2LD    		(0x410 >> 2)
#define GT_SCS2HD    		(0x414 >> 2)
#define GT_SCS3LD    		(0x418 >> 2)
#define GT_SCS3HD    		(0x41c >> 2)
#define GT_CS0LD    		(0x420 >> 2)
#define GT_CS0HD    		(0x424 >> 2)
#define GT_CS1LD    		(0x428 >> 2)
#define GT_CS1HD    		(0x42c >> 2)
#define GT_CS2LD    		(0x430 >> 2)
#define GT_CS2HD    		(0x434 >> 2)
#define GT_CS3LD    		(0x438 >> 2)
#define GT_CS3HD    		(0x43c >> 2)
#define GT_BOOTLD    		(0x440 >> 2)
#define GT_BOOTHD    		(0x444 >> 2)
#define GT_ADERR    		(0x470 >> 2)

/* SDRAM Configuration */
#define GT_SDRAM_CFG    	(0x448 >> 2)
#define GT_SDRAM_OPMODE    	(0x474 >> 2)
#define GT_SDRAM_BM    		(0x478 >> 2)
#define GT_SDRAM_ADDRDECODE    	(0x47c >> 2)

/* SDRAM Parameters */
#define GT_SDRAM_B0    		(0x44c >> 2)
#define GT_SDRAM_B1    		(0x450 >> 2)
#define GT_SDRAM_B2    		(0x454 >> 2)
#define GT_SDRAM_B3    		(0x458 >> 2)

/* Device Parameters */
#define GT_DEV_B0    		(0x45c >> 2)
#define GT_DEV_B1    		(0x460 >> 2)
#define GT_DEV_B2    		(0x464 >> 2)
#define GT_DEV_B3    		(0x468 >> 2)
#define GT_DEV_BOOT    		(0x46c >> 2)

/* ECC */
#define GT_ECC_ERRDATALO	(0x480 >> 2)		/* GT-64120A only  */
#define GT_ECC_ERRDATAHI	(0x484 >> 2)		/* GT-64120A only  */
#define GT_ECC_MEM		(0x488 >> 2)		/* GT-64120A only  */
#define GT_ECC_CALC		(0x48c >> 2)		/* GT-64120A only  */
#define GT_ECC_ERRADDR		(0x490 >> 2)		/* GT-64120A only  */

/* DMA Record */
#define GT_DMA0_CNT    		(0x800 >> 2)
#define GT_DMA1_CNT    		(0x804 >> 2)
#define GT_DMA2_CNT    		(0x808 >> 2)
#define GT_DMA3_CNT    		(0x80c >> 2)
#define GT_DMA0_SA    		(0x810 >> 2)
#define GT_DMA1_SA    		(0x814 >> 2)
#define GT_DMA2_SA    		(0x818 >> 2)
#define GT_DMA3_SA    		(0x81c >> 2)
#define GT_DMA0_DA    		(0x820 >> 2)
#define GT_DMA1_DA    		(0x824 >> 2)
#define GT_DMA2_DA    		(0x828 >> 2)
#define GT_DMA3_DA    		(0x82c >> 2)
#define GT_DMA0_NEXT    	(0x830 >> 2)
#define GT_DMA1_NEXT    	(0x834 >> 2)
#define GT_DMA2_NEXT    	(0x838 >> 2)
#define GT_DMA3_NEXT    	(0x83c >> 2)
#define GT_DMA0_CUR    		(0x870 >> 2)
#define GT_DMA1_CUR    		(0x874 >> 2)
#define GT_DMA2_CUR    		(0x878 >> 2)
#define GT_DMA3_CUR    		(0x87c >> 2)

/* DMA Channel Control */
#define GT_DMA0_CTRL    	(0x840 >> 2)
#define GT_DMA1_CTRL    	(0x844 >> 2)
#define GT_DMA2_CTRL    	(0x848 >> 2)
#define GT_DMA3_CTRL    	(0x84c >> 2)

/* DMA Arbiter */
#define GT_DMA_ARB    		(0x860 >> 2)

/* Timer/Counter */
#define GT_TC0    		(0x850 >> 2)
#define GT_TC1    		(0x854 >> 2)
#define GT_TC2    		(0x858 >> 2)
#define GT_TC3    		(0x85c >> 2)
#define GT_TC_CONTROL    	(0x864 >> 2)

/* PCI Internal */
#define GT_PCI0_CMD    		(0xc00 >> 2)
#define GT_PCI0_TOR    		(0xc04 >> 2)
#define GT_PCI0_BS_SCS10    	(0xc08 >> 2)
#define GT_PCI0_BS_SCS32    	(0xc0c >> 2)
#define GT_PCI0_BS_CS20    	(0xc10 >> 2)
#define GT_PCI0_BS_CS3BT    	(0xc14 >> 2)
#define GT_PCI1_IACK    	(0xc30 >> 2)
#define GT_PCI0_IACK    	(0xc34 >> 2)
#define GT_PCI0_BARE    	(0xc3c >> 2)
#define GT_PCI0_PREFMBR    	(0xc40 >> 2)
#define GT_PCI0_SCS10_BAR    	(0xc48 >> 2)
#define GT_PCI0_SCS32_BAR    	(0xc4c >> 2)
#define GT_PCI0_CS20_BAR    	(0xc50 >> 2)
#define GT_PCI0_CS3BT_BAR    	(0xc54 >> 2)
#define GT_PCI0_SSCS10_BAR    	(0xc58 >> 2)
#define GT_PCI0_SSCS32_BAR    	(0xc5c >> 2)
#define GT_PCI0_SCS3BT_BAR    	(0xc64 >> 2)
#define GT_PCI1_CMD    		(0xc80 >> 2)
#define GT_PCI1_TOR    		(0xc84 >> 2)
#define GT_PCI1_BS_SCS10    	(0xc88 >> 2)
#define GT_PCI1_BS_SCS32    	(0xc8c >> 2)
#define GT_PCI1_BS_CS20    	(0xc90 >> 2)
#define GT_PCI1_BS_CS3BT    	(0xc94 >> 2)
#define GT_PCI1_BARE    	(0xcbc >> 2)
#define GT_PCI1_PREFMBR    	(0xcc0 >> 2)
#define GT_PCI1_SCS10_BAR    	(0xcc8 >> 2)
#define GT_PCI1_SCS32_BAR    	(0xccc >> 2)
#define GT_PCI1_CS20_BAR    	(0xcd0 >> 2)
#define GT_PCI1_CS3BT_BAR    	(0xcd4 >> 2)
#define GT_PCI1_SSCS10_BAR    	(0xcd8 >> 2)
#define GT_PCI1_SSCS32_BAR    	(0xcdc >> 2)
#define GT_PCI1_SCS3BT_BAR    	(0xce4 >> 2)
#define GT_PCI1_CFGADDR    	(0xcf0 >> 2)
#define GT_PCI1_CFGDATA    	(0xcf4 >> 2)
#define GT_PCI0_CFGADDR    	(0xcf8 >> 2)
#define GT_PCI0_CFGDATA    	(0xcfc >> 2)

/* Interrupts */
#define GT_INTRCAUSE    	(0xc18 >> 2)
#define GT_INTRMASK    		(0xc1c >> 2)
#define GT_PCI0_ICMASK    	(0xc24 >> 2)
#define GT_PCI0_SERR0MASK    	(0xc28 >> 2)
#define GT_CPU_INTSEL    	(0xc70 >> 2)
#define GT_PCI0_INTSEL    	(0xc74 >> 2)
#define GT_HINTRCAUSE    	(0xc98 >> 2)
#define GT_HINTRMASK    	(0xc9c >> 2)
#define GT_PCI0_HICMASK    	(0xca4 >> 2)
#define GT_PCI1_SERR1MASK    	(0xca8 >> 2)

#if 0
#define DEBUG
#endif

#if defined(DEBUG)
#define logout(fmt, ...) fprintf(stderr, "GT64XXX\t%-24s" fmt, __func__, ##__VA_ARGS__)
#else
#define logout(fmt, ...) ((void)0)
#endif

#define PCI_MAPPING_ENTRY(regname)            \
    target_phys_addr_t regname ##_start;      \
    target_phys_addr_t regname ##_length;     \
    int regname ##_handle

typedef struct GT64120State {
    //~ SysBusDevice busdev;
    PCIHostState pci;
    uint32_t regs[GT_REGS];
    PCI_MAPPING_ENTRY(PCI0IO);
    PCI_MAPPING_ENTRY(ISD);
} GT64120State;

/* Adjust range to avoid touching space which isn't mappable via PCI */
/* XXX: Hardcoded values for Malta: 0x1e000000 - 0x1f100000
                                    0x1fc00000 - 0x1fd00000  */
static void check_reserved_space (target_phys_addr_t *start,
                                  target_phys_addr_t *length)
{
    target_phys_addr_t begin = *start;
    target_phys_addr_t end = *start + *length;

    if (end >= 0x1e000000LL && end < 0x1f100000LL)
        end = 0x1e000000LL;
    if (begin >= 0x1e000000LL && begin < 0x1f100000LL)
        begin = 0x1f100000LL;
    if (end >= 0x1fc00000LL && end < 0x1fd00000LL)
        end = 0x1fc00000LL;
    if (begin >= 0x1fc00000LL && begin < 0x1fd00000LL)
        begin = 0x1fd00000LL;
    /* XXX: This is broken when a reserved range splits the requested range */
    if (end >= 0x1f100000LL && begin < 0x1e000000LL)
        end = 0x1e000000LL;
    if (end >= 0x1fd00000LL && begin < 0x1fc00000LL)
        end = 0x1fc00000LL;

    *start = begin;
    *length = end - begin;
}

static void gt64120_isd_mapping(GT64120State *s)
{
    target_phys_addr_t start = s->regs[GT_ISD] << 21;
    target_phys_addr_t length = 0x1000;

    if (s->ISD_length)
        cpu_register_physical_memory(s->ISD_start, s->ISD_length,
                                     IO_MEM_UNASSIGNED);
    check_reserved_space(&start, &length);
    length = 0x1000;
    /* Map new address */
    DPRINTF("ISD: "TARGET_FMT_plx"@"TARGET_FMT_plx" -> "TARGET_FMT_plx"@"TARGET_FMT_plx", %x\n", s->ISD_length, s->ISD_start,
            length, start, s->ISD_handle);
    s->ISD_start = start;
    s->ISD_length = length;
    cpu_register_physical_memory(s->ISD_start, s->ISD_length, s->ISD_handle);
}

static void gt64120_pci_mapping(GT64120State *s)
{
    /* Update IO mapping */
    if ((s->regs[GT_PCI0IOLD] & 0x7f) <= s->regs[GT_PCI0IOHD])
    {
      /* Unmap old IO address */
      if (s->PCI0IO_length)
      {
        cpu_register_physical_memory(s->PCI0IO_start, s->PCI0IO_length, IO_MEM_UNASSIGNED);
      }
      /* Map new IO address */
      s->PCI0IO_start = s->regs[GT_PCI0IOLD] << 21;
      s->PCI0IO_length = ((s->regs[GT_PCI0IOHD] + 1) - (s->regs[GT_PCI0IOLD] & 0x7f)) << 21;
      isa_mem_base = s->PCI0IO_start;
      fprintf(stderr, "start=" TARGET_FMT_plx ", length=" TARGET_FMT_plx "\n",
          s->PCI0IO_start, s->PCI0IO_length);
#ifdef TARGET_WORDS_BIGENDIAN
      isa_mmio_init(s->PCI0IO_start, s->PCI0IO_length, 1);
#else
      isa_mmio_init(s->PCI0IO_start, s->PCI0IO_length, 0);
#endif
    }
}

static void gt64120_writel (void *opaque, target_phys_addr_t addr,
                            uint32_t val)
{
    GT64120State *s = opaque;
    uint32_t saddr;

    if (!(s->regs[GT_CPU] & 0x00001000))
        val = bswap32(val);

    saddr = (addr & 0xfff) >> 2;
    logout("addr = 0x%08x, val = 0x%08x\n", saddr, val);

    switch (saddr) {

    /* CPU Configuration */
    case GT_CPU:
        s->regs[GT_CPU] = val;
        break;
    case GT_MULTI:
	/* Read-only register as only one GT64xxx is present on the CPU bus */
        break;

    /* CPU Address Decode */
    case GT_PCI0IOLD:
        s->regs[GT_PCI0IOLD]    = val & 0x00007fff;
        s->regs[GT_PCI0IOREMAP] = val & 0x000007ff;
        gt64120_pci_mapping(s);
        break;
    case GT_PCI0M0LD:
        s->regs[GT_PCI0M0LD]    = val & 0x00007fff;
        s->regs[GT_PCI0M0REMAP] = val & 0x000007ff;
        break;
    case GT_PCI0M1LD:
        s->regs[GT_PCI0M1LD]    = val & 0x00007fff;
        s->regs[GT_PCI0M1REMAP] = val & 0x000007ff;
        break;
    case GT_PCI1IOLD:
        s->regs[GT_PCI1IOLD]    = val & 0x00007fff;
        s->regs[GT_PCI1IOREMAP] = val & 0x000007ff;
        break;
    case GT_PCI1M0LD:
        s->regs[GT_PCI1M0LD]    = val & 0x00007fff;
        s->regs[GT_PCI1M0REMAP] = val & 0x000007ff;
        break;
    case GT_PCI1M1LD:
        s->regs[GT_PCI1M1LD]    = val & 0x00007fff;
        s->regs[GT_PCI1M1REMAP] = val & 0x000007ff;
        break;
    case GT_PCI0IOHD:
        s->regs[saddr] = val & 0x0000007f;
        gt64120_pci_mapping(s);
        break;
    case GT_PCI0M0HD:
    case GT_PCI0M1HD:
    case GT_PCI1IOHD:
    case GT_PCI1M0HD:
    case GT_PCI1M1HD:
        s->regs[saddr] = val & 0x0000007f;
        break;
    case GT_ISD:
        s->regs[saddr] = val & 0x00007fff;
        gt64120_isd_mapping(s);
        break;

    case GT_PCI0IOREMAP:
    case GT_PCI0M0REMAP:
    case GT_PCI0M1REMAP:
    case GT_PCI1IOREMAP:
    case GT_PCI1M0REMAP:
    case GT_PCI1M1REMAP:
        s->regs[saddr] = val & 0x000007ff;
        break;

    /* CPU Error Report */
    case GT_CPUERR_ADDRLO:
    case GT_CPUERR_ADDRHI:
    case GT_CPUERR_DATALO:
    case GT_CPUERR_DATAHI:
    case GT_CPUERR_PARITY:
	/* Read-only registers, do nothing */
        break;

    /* CPU Sync Barrier */
    case GT_PCI0SYNC:
    case GT_PCI1SYNC:
	/* Read-only registers, do nothing */
        break;

    /* SDRAM and Device Address Decode */
    case GT_SCS0LD:
    case GT_SCS0HD:
    case GT_SCS1LD:
    case GT_SCS1HD:
    case GT_SCS2LD:
    case GT_SCS2HD:
    case GT_SCS3LD:
    case GT_SCS3HD:
    case GT_CS0LD:
    case GT_CS0HD:
    case GT_CS1LD:
    case GT_CS1HD:
    case GT_CS2LD:
    case GT_CS2HD:
    case GT_CS3LD:
    case GT_CS3HD:
    case GT_BOOTLD:
    case GT_BOOTHD:
    case GT_ADERR:
    /* SDRAM Configuration */
    case GT_SDRAM_CFG:
    case GT_SDRAM_OPMODE:
    case GT_SDRAM_BM:
    case GT_SDRAM_ADDRDECODE:
        /* Accept and ignore SDRAM interleave configuration */
        s->regs[saddr] = val;
        break;

    /* Device Parameters */
    case GT_DEV_B0:
    case GT_DEV_B1:
    case GT_DEV_B2:
    case GT_DEV_B3:
    case GT_DEV_BOOT:
        /* Not implemented */
        DPRINTF ("Unimplemented device register offset 0x%x\n", saddr << 2);
        break;

    /* ECC */
    case GT_ECC_ERRDATALO:
    case GT_ECC_ERRDATAHI:
    case GT_ECC_MEM:
    case GT_ECC_CALC:
    case GT_ECC_ERRADDR:
        /* Read-only registers, do nothing */
        break;

    /* DMA Record */
    case GT_DMA0_CNT:
    case GT_DMA1_CNT:
    case GT_DMA2_CNT:
    case GT_DMA3_CNT:
    case GT_DMA0_SA:
    case GT_DMA1_SA:
    case GT_DMA2_SA:
    case GT_DMA3_SA:
    case GT_DMA0_DA:
    case GT_DMA1_DA:
    case GT_DMA2_DA:
    case GT_DMA3_DA:
    case GT_DMA0_NEXT:
    case GT_DMA1_NEXT:
    case GT_DMA2_NEXT:
    case GT_DMA3_NEXT:
    case GT_DMA0_CUR:
    case GT_DMA1_CUR:
    case GT_DMA2_CUR:
    case GT_DMA3_CUR:
        /* Not implemented */
        DPRINTF ("Unimplemented DMA register offset 0x%x\n", saddr << 2);
        break;

    /* DMA Channel Control */
    case GT_DMA0_CTRL:
    case GT_DMA1_CTRL:
    case GT_DMA2_CTRL:
    case GT_DMA3_CTRL:
        /* Not implemented */
        DPRINTF ("Unimplemented DMA register offset 0x%x\n", saddr << 2);
        break;

    /* DMA Arbiter */
    case GT_DMA_ARB:
        /* Not implemented */
        DPRINTF ("Unimplemented DMA register offset 0x%x\n", saddr << 2);
        break;

    /* Timer/Counter */
    case GT_TC0:
    case GT_TC1:
    case GT_TC2:
    case GT_TC3:
    case GT_TC_CONTROL:
        /* Not implemented */
        DPRINTF ("Unimplemented timer register offset 0x%x\n", saddr << 2);
        break;

    /* PCI Internal */
    case GT_PCI0_CMD:
    case GT_PCI1_CMD:
        s->regs[saddr] = val & 0x0401fc0f;
        break;
    case GT_PCI0_TOR:
    case GT_PCI0_BS_SCS10:
    case GT_PCI0_BS_SCS32:
    case GT_PCI0_BS_CS20:
    case GT_PCI0_BS_CS3BT:
    case GT_PCI1_IACK:
    case GT_PCI0_IACK:
    case GT_PCI0_BARE:
    case GT_PCI0_PREFMBR:
    case GT_PCI0_SCS10_BAR:
    case GT_PCI0_SCS32_BAR:
    case GT_PCI0_CS20_BAR:
    case GT_PCI0_CS3BT_BAR:
    case GT_PCI0_SSCS10_BAR:
    case GT_PCI0_SSCS32_BAR:
    case GT_PCI0_SCS3BT_BAR:
    case GT_PCI1_TOR:
    case GT_PCI1_BS_SCS10:
    case GT_PCI1_BS_SCS32:
    case GT_PCI1_BS_CS20:
    case GT_PCI1_BS_CS3BT:
    case GT_PCI1_BARE:
    case GT_PCI1_PREFMBR:
    case GT_PCI1_SCS10_BAR:
    case GT_PCI1_SCS32_BAR:
    case GT_PCI1_CS20_BAR:
    case GT_PCI1_CS3BT_BAR:
    case GT_PCI1_SSCS10_BAR:
    case GT_PCI1_SSCS32_BAR:
    case GT_PCI1_SCS3BT_BAR:
    case GT_PCI1_CFGADDR:
    case GT_PCI1_CFGDATA:
        /* not implemented */
        break;
    case GT_PCI0_CFGADDR:
        s->pci.config_reg = val & 0x80fffffc;
        break;
    case GT_PCI0_CFGDATA:
        if (!(s->regs[GT_PCI0_CMD] & 1) && (s->pci.config_reg & 0x00fff800))
            val = bswap32(val);
        if (s->pci.config_reg & (1u << 31))
            pci_data_write(s->pci.bus, s->pci.config_reg, val, 4);
        break;

    /* Interrupts */
    case GT_INTRCAUSE:
        /* not really implemented */
        s->regs[saddr] = ~(~(s->regs[saddr]) | ~(val & 0xfffffffe));
        s->regs[saddr] |= !!(s->regs[saddr] & 0xfffffffe);
        DPRINTF("INTRCAUSE %x\n", val);
        break;
    case GT_INTRMASK:
        s->regs[saddr] = val & 0x3c3ffffe;
        DPRINTF("INTRMASK %x\n", val);
        break;
    case GT_PCI0_ICMASK:
        s->regs[saddr] = val & 0x03fffffe;
        DPRINTF("ICMASK %x\n", val);
        break;
    case GT_PCI0_SERR0MASK:
        s->regs[saddr] = val & 0x0000003f;
        DPRINTF("SERR0MASK %x\n", val);
        break;

    /* Reserved when only PCI_0 is configured. */
    case GT_HINTRCAUSE:
    case GT_CPU_INTSEL:
    case GT_PCI0_INTSEL:
    case GT_HINTRMASK:
    case GT_PCI0_HICMASK:
    case GT_PCI1_SERR1MASK:
        /* not implemented */
        break;

    /* SDRAM Parameters */
    case GT_SDRAM_B0:
    case GT_SDRAM_B1:
    case GT_SDRAM_B2:
    case GT_SDRAM_B3:
        /* We don't simulate electrical parameters of the SDRAM.
           Accept, but ignore the values. */
        s->regs[saddr] = val;
        break;

    default:
        DPRINTF ("Bad register offset 0x%x\n", (int)addr);
        break;
    }
}

static uint32_t gt64120_readl (void *opaque,
                               target_phys_addr_t addr)
{
    GT64120State *s = opaque;
    uint32_t val;
    uint32_t saddr;

    saddr = (addr & 0xfff) >> 2;
    switch (saddr) {

    /* CPU Configuration */
    case GT_MULTI:
        /* Only one GT64xxx is present on the CPU bus, return
           the initial value */
        val = s->regs[saddr];
        break;

    /* CPU Error Report */
    case GT_CPUERR_ADDRLO:
    case GT_CPUERR_ADDRHI:
    case GT_CPUERR_DATALO:
    case GT_CPUERR_DATAHI:
    case GT_CPUERR_PARITY:
        /* Emulated memory has no error, always return the initial
           values */
        val = s->regs[saddr];
        break;

    /* CPU Sync Barrier */
    case GT_PCI0SYNC:
    case GT_PCI1SYNC:
        /* Reading those register should empty all FIFO on the PCI
           bus, which are not emulated. The return value should be
           a random value that should be ignored. */
        val = 0xc000ffee;
        break;

    /* ECC */
    case GT_ECC_ERRDATALO:
    case GT_ECC_ERRDATAHI:
    case GT_ECC_MEM:
    case GT_ECC_CALC:
    case GT_ECC_ERRADDR:
        /* Emulated memory has no error, always return the initial
           values */
        val = s->regs[saddr];
        break;

    case GT_CPU:
    case GT_SCS10LD:
    case GT_SCS10HD:
    case GT_SCS32LD:
    case GT_SCS32HD:
    case GT_CS20LD:
    case GT_CS20HD:
    case GT_CS3BOOTLD:
    case GT_CS3BOOTHD:
    case GT_SCS10AR:
    case GT_SCS32AR:
    case GT_CS20R:
    case GT_CS3BOOTR:
    case GT_PCI0IOLD:
    case GT_PCI0M0LD:
    case GT_PCI0M1LD:
    case GT_PCI1IOLD:
    case GT_PCI1M0LD:
    case GT_PCI1M1LD:
    case GT_PCI0IOHD:
    case GT_PCI0M0HD:
    case GT_PCI0M1HD:
    case GT_PCI1IOHD:
    case GT_PCI1M0HD:
    case GT_PCI1M1HD:
    case GT_PCI0IOREMAP:
    case GT_PCI0M0REMAP:
    case GT_PCI0M1REMAP:
    case GT_PCI1IOREMAP:
    case GT_PCI1M0REMAP:
    case GT_PCI1M1REMAP:
    case GT_ISD:
        val = s->regs[saddr];
        break;
    case GT_PCI0_IACK:
        /* Read the IRQ number */
        val = pic_read_irq(isa_pic);
        break;

    /* SDRAM and Device Address Decode */
    case GT_SCS0LD:
    case GT_SCS0HD:
    case GT_SCS1LD:
    case GT_SCS1HD:
    case GT_SCS2LD:
    case GT_SCS2HD:
    case GT_SCS3LD:
    case GT_SCS3HD:
    case GT_CS0LD:
    case GT_CS0HD:
    case GT_CS1LD:
    case GT_CS1HD:
    case GT_CS2LD:
    case GT_CS2HD:
    case GT_CS3LD:
    case GT_CS3HD:
    case GT_BOOTLD:
    case GT_BOOTHD:
    case GT_ADERR:
        val = s->regs[saddr];
        break;

    /* SDRAM Configuration */
    case GT_SDRAM_CFG:
    case GT_SDRAM_OPMODE:
    case GT_SDRAM_BM:
    case GT_SDRAM_ADDRDECODE:
        val = s->regs[saddr];
        break;

    /* SDRAM Parameters */
    case GT_SDRAM_B0:
    case GT_SDRAM_B1:
    case GT_SDRAM_B2:
    case GT_SDRAM_B3:
        /* We don't simulate electrical parameters of the SDRAM.
           Just return the last written value. */
        val = s->regs[saddr];
        break;

    /* Device Parameters */
    case GT_DEV_B0:
    case GT_DEV_B1:
    case GT_DEV_B2:
    case GT_DEV_B3:
    case GT_DEV_BOOT:
        val = s->regs[saddr];
        break;

    /* DMA Record */
    case GT_DMA0_CNT:
    case GT_DMA1_CNT:
    case GT_DMA2_CNT:
    case GT_DMA3_CNT:
    case GT_DMA0_SA:
    case GT_DMA1_SA:
    case GT_DMA2_SA:
    case GT_DMA3_SA:
    case GT_DMA0_DA:
    case GT_DMA1_DA:
    case GT_DMA2_DA:
    case GT_DMA3_DA:
    case GT_DMA0_NEXT:
    case GT_DMA1_NEXT:
    case GT_DMA2_NEXT:
    case GT_DMA3_NEXT:
    case GT_DMA0_CUR:
    case GT_DMA1_CUR:
    case GT_DMA2_CUR:
    case GT_DMA3_CUR:
        val = s->regs[saddr];
        break;

    /* DMA Channel Control */
    case GT_DMA0_CTRL:
    case GT_DMA1_CTRL:
    case GT_DMA2_CTRL:
    case GT_DMA3_CTRL:
        val = s->regs[saddr];
        break;

    /* DMA Arbiter */
    case GT_DMA_ARB:
        val = s->regs[saddr];
        break;

    /* Timer/Counter */
    case GT_TC0:
    case GT_TC1:
    case GT_TC2:
    case GT_TC3:
    case GT_TC_CONTROL:
        val = s->regs[saddr];
        break;

    /* PCI Internal */
    case GT_PCI0_CFGADDR:
        val = s->pci.config_reg;
        break;
    case GT_PCI0_CFGDATA:
        if (!(s->pci.config_reg & (1 << 31)))
            val = 0xffffffff;
        else
            val = pci_data_read(s->pci.bus, s->pci.config_reg, 4);
        if (!(s->regs[GT_PCI0_CMD] & 1) && (s->pci.config_reg & 0x00fff800))
            val = bswap32(val);
        break;

    case GT_PCI0_CMD:
    case GT_PCI0_TOR:
    case GT_PCI0_BS_SCS10:
    case GT_PCI0_BS_SCS32:
    case GT_PCI0_BS_CS20:
    case GT_PCI0_BS_CS3BT:
    case GT_PCI1_IACK:
    case GT_PCI0_BARE:
    case GT_PCI0_PREFMBR:
    case GT_PCI0_SCS10_BAR:
    case GT_PCI0_SCS32_BAR:
    case GT_PCI0_CS20_BAR:
    case GT_PCI0_CS3BT_BAR:
    case GT_PCI0_SSCS10_BAR:
    case GT_PCI0_SSCS32_BAR:
    case GT_PCI0_SCS3BT_BAR:
    case GT_PCI1_CMD:
    case GT_PCI1_TOR:
    case GT_PCI1_BS_SCS10:
    case GT_PCI1_BS_SCS32:
    case GT_PCI1_BS_CS20:
    case GT_PCI1_BS_CS3BT:
    case GT_PCI1_BARE:
    case GT_PCI1_PREFMBR:
    case GT_PCI1_SCS10_BAR:
    case GT_PCI1_SCS32_BAR:
    case GT_PCI1_CS20_BAR:
    case GT_PCI1_CS3BT_BAR:
    case GT_PCI1_SSCS10_BAR:
    case GT_PCI1_SSCS32_BAR:
    case GT_PCI1_SCS3BT_BAR:
    case GT_PCI1_CFGADDR:
    case GT_PCI1_CFGDATA:
        val = s->regs[saddr];
        break;

    /* Interrupts */
    case GT_INTRCAUSE:
        val = s->regs[saddr];
        DPRINTF("INTRCAUSE %x\n", val);
        break;
    case GT_INTRMASK:
        val = s->regs[saddr];
        DPRINTF("INTRMASK %x\n", val);
        break;
    case GT_PCI0_ICMASK:
        val = s->regs[saddr];
        DPRINTF("ICMASK %x\n", val);
        break;
    case GT_PCI0_SERR0MASK:
        val = s->regs[saddr];
        DPRINTF("SERR0MASK %x\n", val);
        break;

    /* Reserved when only PCI_0 is configured. */
    case GT_HINTRCAUSE:
    case GT_CPU_INTSEL:
    case GT_PCI0_INTSEL:
    case GT_HINTRMASK:
    case GT_PCI0_HICMASK:
    case GT_PCI1_SERR1MASK:
        val = s->regs[saddr];
        break;

    default:
        val = s->regs[saddr];
        DPRINTF ("Bad register offset 0x%x\n", (int)addr);
        break;
    }

    if (!(s->regs[GT_CPU] & 0x00001000))
        val = bswap32(val);

    return val;
}

static CPUWriteMemoryFunc * const gt64120_write[] = {
    &gt64120_writel,
    &gt64120_writel,
    &gt64120_writel,
};

static CPUReadMemoryFunc * const gt64120_read[] = {
    &gt64120_readl,
    &gt64120_readl,
    &gt64120_readl,
};

static int pci_gt64120_map_irq(PCIDevice *pci_dev, int irq_num)
{
    int slot;

    slot = (pci_dev->devfn >> 3);

    switch (slot) {
      /* PIIX4 USB */
      case 10:
        return 3;
      /* AMD 79C973 Ethernet */
      case 11:
        return 1;
      /* Crystal 4281 Sound */
      case 12:
        return 2;
      /* PCI slot 1 to 4 */
      case 18 ... 21:
        return ((slot - 18) + irq_num) & 0x03;
      /* Unknown device, don't do any translation */
      default:
        return irq_num;
    }
}

static int pci_irq_levels[4];

static void pci_gt64120_set_irq(void *opaque, int irq_num, int level)
{
    int i, pic_irq, pic_level;
    qemu_irq *pic = opaque;

    pci_irq_levels[irq_num] = level;

    /* now we change the pic irq level according to the piix irq mappings */
    /* XXX: optimize */
    pic_irq = piix4_dev->config[0x60 + irq_num];
    if (pic_irq < 16) {
        /* The pic level is the logical OR of all the PCI irqs mapped
           to it */
        pic_level = 0;
        for (i = 0; i < 4; i++) {
            if (pic_irq == piix4_dev->config[0x60 + i])
                pic_level |= pci_irq_levels[i];
        }
        qemu_set_irq(pic[pic_irq], pic_level);
    }
}


static void gt64120_reset(void *opaque)
{
    GT64120State *s = opaque;

    /* FIXME: Malta specific hw assumptions ahead */

    /* CPU Configuration */
#ifdef TARGET_WORDS_BIGENDIAN
    s->regs[GT_CPU]           = 0x00000000;
#else
    s->regs[GT_CPU]           = 0x00001000;
#endif
    s->regs[GT_MULTI]         = 0x00000003;

    /* CPU Address decode */
    s->regs[GT_SCS10LD]       = 0x00000000;
    s->regs[GT_SCS10HD]       = 0x00000007;
    s->regs[GT_SCS32LD]       = 0x00000008;
    s->regs[GT_SCS32HD]       = 0x0000000f;
    s->regs[GT_CS20LD]        = 0x000000e0;
    s->regs[GT_CS20HD]        = 0x00000070;
    s->regs[GT_CS3BOOTLD]     = 0x000000f8;
    s->regs[GT_CS3BOOTHD]     = 0x0000007f;

    s->regs[GT_PCI0IOLD]      = 0x00000080;
    s->regs[GT_PCI0IOHD]      = 0x0000000f;
    s->regs[GT_PCI0M0LD]      = 0x00000090;
    s->regs[GT_PCI0M0HD]      = 0x0000001f;
    s->regs[GT_ISD]           = 0x000000a0;
    s->regs[GT_PCI0M1LD]      = 0x00000790;
    s->regs[GT_PCI0M1HD]      = 0x0000001f;
    s->regs[GT_PCI1IOLD]      = 0x00000100;
    s->regs[GT_PCI1IOHD]      = 0x0000000f;
    s->regs[GT_PCI1M0LD]      = 0x00000110;
    s->regs[GT_PCI1M0HD]      = 0x0000001f;
    s->regs[GT_PCI1M1LD]      = 0x00000120;
    s->regs[GT_PCI1M1HD]      = 0x0000002f;

    s->regs[GT_SCS10AR]       = 0x00000000;
    s->regs[GT_SCS32AR]       = 0x00000008;
    s->regs[GT_CS20R]         = 0x000000e0;
    s->regs[GT_CS3BOOTR]      = 0x000000f8;

    s->regs[GT_PCI0IOREMAP]   = 0x00000080;
    s->regs[GT_PCI0M0REMAP]   = 0x00000090;
    s->regs[GT_PCI0M1REMAP]   = 0x00000790;
    s->regs[GT_PCI1IOREMAP]   = 0x00000100;
    s->regs[GT_PCI1M0REMAP]   = 0x00000110;
    s->regs[GT_PCI1M1REMAP]   = 0x00000120;

    /* CPU Error Report */
    s->regs[GT_CPUERR_ADDRLO] = 0x00000000;
    s->regs[GT_CPUERR_ADDRHI] = 0x00000000;
    s->regs[GT_CPUERR_DATALO] = 0xffffffff;
    s->regs[GT_CPUERR_DATAHI] = 0xffffffff;
    s->regs[GT_CPUERR_PARITY] = 0x000000ff;

    /* CPU Sync Barrier */
    s->regs[GT_PCI0SYNC]      = 0x00000000;
    s->regs[GT_PCI1SYNC]      = 0x00000000;

    /* SDRAM and Device Address Decode */
    s->regs[GT_SCS0LD]        = 0x00000000;
    s->regs[GT_SCS0HD]        = 0x00000007;
    s->regs[GT_SCS1LD]        = 0x00000008;
    s->regs[GT_SCS1HD]        = 0x0000000f;
    s->regs[GT_SCS2LD]        = 0x00000010;
    s->regs[GT_SCS2HD]        = 0x00000017;
    s->regs[GT_SCS3LD]        = 0x00000018;
    s->regs[GT_SCS3HD]        = 0x0000001f;
    s->regs[GT_CS0LD]         = 0x000000c0;
    s->regs[GT_CS0HD]         = 0x000000c7;
    s->regs[GT_CS1LD]         = 0x000000c8;
    s->regs[GT_CS1HD]         = 0x000000cf;
    s->regs[GT_CS2LD]         = 0x000000d0;
    s->regs[GT_CS2HD]         = 0x000000df;
    s->regs[GT_CS3LD]         = 0x000000f0;
    s->regs[GT_CS3HD]         = 0x000000fb;
    s->regs[GT_BOOTLD]        = 0x000000fc;
    s->regs[GT_BOOTHD]        = 0x000000ff;
    s->regs[GT_ADERR]         = 0xffffffff;

    /* SDRAM Configuration */
    s->regs[GT_SDRAM_CFG]     = 0x00000200;
    s->regs[GT_SDRAM_OPMODE]  = 0x00000000;
    s->regs[GT_SDRAM_BM]      = 0x00000007;
    s->regs[GT_SDRAM_ADDRDECODE] = 0x00000002;

    /* SDRAM Parameters */
    s->regs[GT_SDRAM_B0]      = 0x00000005;
    s->regs[GT_SDRAM_B1]      = 0x00000005;
    s->regs[GT_SDRAM_B2]      = 0x00000005;
    s->regs[GT_SDRAM_B3]      = 0x00000005;

    /* ECC */
    s->regs[GT_ECC_ERRDATALO] = 0x00000000;
    s->regs[GT_ECC_ERRDATAHI] = 0x00000000;
    s->regs[GT_ECC_MEM]       = 0x00000000;
    s->regs[GT_ECC_CALC]      = 0x00000000;
    s->regs[GT_ECC_ERRADDR]   = 0x00000000;

    /* Device Parameters */
    s->regs[GT_DEV_B0]        = 0x386fffff;
    s->regs[GT_DEV_B1]        = 0x386fffff;
    s->regs[GT_DEV_B2]        = 0x386fffff;
    s->regs[GT_DEV_B3]        = 0x386fffff;
    s->regs[GT_DEV_BOOT]      = 0x146fffff;

    /* DMA registers are all zeroed at reset */

    /* Timer/Counter */
    s->regs[GT_TC0]           = 0xffffffff;
    s->regs[GT_TC1]           = 0x00ffffff;
    s->regs[GT_TC2]           = 0x00ffffff;
    s->regs[GT_TC3]           = 0x00ffffff;
    s->regs[GT_TC_CONTROL]    = 0x00000000;

    /* PCI Internal */
    s->regs[GT_PCI0_CMD]      = 0;
    if (s->regs[GT_CPU] & (1 << 12)) {
      s->regs[GT_PCI0_CMD]    = 0x00010001;
    }
    s->regs[GT_PCI0_TOR]      = 0x0000070f;
    s->regs[GT_PCI0_BS_SCS10] = 0x00fff000;
    s->regs[GT_PCI0_BS_SCS32] = 0x00fff000;
    s->regs[GT_PCI0_BS_CS20]  = 0x01fff000;
    s->regs[GT_PCI0_BS_CS3BT] = 0x00fff000;
    s->regs[GT_PCI1_IACK]     = 0x00000000;
    s->regs[GT_PCI0_IACK]     = 0x00000000;
    s->regs[GT_PCI0_BARE]     = 0x0000000f;
    s->regs[GT_PCI0_PREFMBR]  = 0x00000040;
    s->regs[GT_PCI0_SCS10_BAR] = 0x00000000;
    s->regs[GT_PCI0_SCS32_BAR] = 0x01000000;
    s->regs[GT_PCI0_CS20_BAR] = 0x1c000000;
    s->regs[GT_PCI0_CS3BT_BAR] = 0x1f000000;
    s->regs[GT_PCI0_SSCS10_BAR] = 0x00000000;
    s->regs[GT_PCI0_SSCS32_BAR] = 0x01000000;
    s->regs[GT_PCI0_SCS3BT_BAR] = 0x1f000000;
    s->regs[GT_PCI1_CMD]      = 0;
    if (s->regs[GT_CPU] & (1 << 12)) {
      s->regs[GT_PCI1_CMD]    = 0x00010001;
    }
    s->regs[GT_PCI1_TOR]      = 0x0000070f;
    s->regs[GT_PCI1_BS_SCS10] = 0x00fff000;
    s->regs[GT_PCI1_BS_SCS32] = 0x00fff000;
    s->regs[GT_PCI1_BS_CS20]  = 0x01fff000;
    s->regs[GT_PCI1_BS_CS3BT] = 0x00fff000;
    s->regs[GT_PCI1_BARE]     = 0x0000000f;
    s->regs[GT_PCI1_PREFMBR]  = 0x00000040;
    s->regs[GT_PCI1_SCS10_BAR] = 0x00000000;
    s->regs[GT_PCI1_SCS32_BAR] = 0x01000000;
    s->regs[GT_PCI1_CS20_BAR] = 0x1c000000;
    s->regs[GT_PCI1_CS3BT_BAR] = 0x1f000000;
    s->regs[GT_PCI1_SSCS10_BAR] = 0x00000000;
    s->regs[GT_PCI1_SSCS32_BAR] = 0x01000000;
    s->regs[GT_PCI1_SCS3BT_BAR] = 0x1f000000;
    s->regs[GT_PCI1_CFGADDR]  = 0x00000000;
    s->regs[GT_PCI1_CFGDATA]  = 0x00000000;
    s->regs[GT_PCI0_CFGADDR]  = 0x00000000;

    /* Interrupt registers are all zeroed at reset */

    gt64120_isd_mapping(s);
    gt64120_pci_mapping(s);
}

static void gt64120_save(QEMUFile* f, void *opaque)
{
    PCIDevice *d = opaque;
    pci_device_save(d, f);
}

static int gt64120_load(QEMUFile* f, void *opaque, int version_id)
{
    PCIDevice *d = opaque;
    int ret;

    if (version_id != 1)
        return -EINVAL;
    ret = pci_device_load(d, f);
    if (ret < 0)
        return ret;
    return 0;
}

static void gt64120_io_map(PCIDevice * pci_dev, int region_num,
                           pcibus_t addr, pcibus_t size, int type)
{
    logout("region %d, addr 0x%08" FMT_PCIBUS ", size 0x%08" FMT_PCIBUS "\n",
           region_num, addr, size);
}

static void gt64120_mem_map(PCIDevice * pci_dev, int region_num,
                            pcibus_t addr, pcibus_t size, int type)
{
    //~ dp8381x_t *s = DO_UPCAST(dp8381x_t, dev, pci_dev);
    logout("region %d, addr 0x%08" FMT_PCIBUS ", size 0x%08" FMT_PCIBUS "\n",
           region_num, addr, size);
}

PCIBus *pci_gt64120_init(qemu_irq *pic)
{
    GT64120State *s;
    PCIDevice *d;

    s = qemu_mallocz(sizeof(GT64120State));

<<<<<<< HEAD
    s->pci.bus = pci_register_bus(NULL, "pci",
                                  pci_gt64120_set_irq, pci_gt64120_map_irq,
                                  pic, 144, 4);
=======
    s->pci->bus = pci_register_bus(NULL, "pci",
                                   pci_gt64120_set_irq, pci_gt64120_map_irq,
                                   pic, PCI_DEVFN(18, 0), 4);
>>>>>>> 1ddda5cd
    s->ISD_handle = cpu_register_io_memory(gt64120_read, gt64120_write, s);
    d = pci_register_device(s->pci.bus, "GT64120 PCI Bus", sizeof(PCIDevice),
                            0, NULL, NULL);

    pci_register_bar(d, 0, (8 + 8) * MiB,
                     PCI_BASE_ADDRESS_SPACE_MEMORY |
                     PCI_BASE_ADDRESS_MEM_PREFETCH, gt64120_mem_map);
    pci_register_bar(d, 1, (8 + 8) * MiB,
                     PCI_BASE_ADDRESS_SPACE_MEMORY |
                     PCI_BASE_ADDRESS_MEM_PREFETCH, gt64120_mem_map);
    pci_register_bar(d, 2, (8 + 8 + 16) * MiB,
                     PCI_BASE_ADDRESS_SPACE_MEMORY, gt64120_mem_map);
    pci_register_bar(d, 3, (12 + 4) * MiB,
                     PCI_BASE_ADDRESS_SPACE_MEMORY, gt64120_mem_map);
    pci_register_bar(d, 4, 32 * MiB,
                     PCI_BASE_ADDRESS_SPACE_MEMORY, gt64120_mem_map);
    pci_register_bar(d, 5, 32 * MiB, PCI_BASE_ADDRESS_SPACE_IO,
                     gt64120_io_map);

    /* FIXME: Malta specific hw assumptions ahead */

    pci_config_set_vendor_id(d->config, PCI_VENDOR_ID_MARVELL);
    pci_config_set_device_id(d->config, PCI_DEVICE_ID_MARVELL_GT6412X);

    //~ pci_set_word(d->config + PCI_COMMAND, 0x00);
    pci_set_word(d->config + PCI_STATUS,
                 PCI_STATUS_DEVSEL_MEDIUM | PCI_STATUS_FAST_BACK);

    pci_config_set_revision(d->config, 0x10);
    pci_config_set_class(d->config, PCI_CLASS_BRIDGE_HOST);

#if 0
    /* SCS [1:0] bar */
    pci_set_long(d->config + PCI_BASE_ADDRESS_0, PCI_BASE_ADDRESS_MEM_PREFETCH + 0x00000000);
    /* SCS [3:2] bar */
    pci_set_long(d->config + PCI_BASE_ADDRESS_1, PCI_BASE_ADDRESS_MEM_PREFETCH + 0x01000000);
    /* CS [2:0] bar */
    pci_set_long(d->config + PCI_BASE_ADDRESS_2, 0x1c000000);
    /* CS [3] and BootCS bar */
    pci_set_long(d->config + PCI_BASE_ADDRESS_3, 0x1f000000);
    /* Memory mapped internal bar */
    pci_set_long(d->config + PCI_BASE_ADDRESS_4, 0x14000000);
    /* I/O mapped internal bar */
    pci_set_long(d->config + PCI_BASE_ADDRESS_5, PCI_BASE_ADDRESS_SPACE_IO + 0x14000000);
#endif

    pci_set_byte(d->config + PCI_INTERRUPT_PIN, 0x01);

    gt64120_reset(s);

    register_savevm(&d->qdev, "GT64120 PCI Bus", 0, 1,
                    gt64120_save, gt64120_load, d);

    return s->pci.bus;
}

#if 0
int gt64120_init(PCIBus *bus, int devfn)
{
    PCIDevice *d = pci_create_simple(bus, devfn, "GT64120");
    return d->devfn;
}
#endif

static PCIDeviceInfo gt64120_info = {
    .qdev.name    = "GT64120",
    .qdev.desc    = "System controller",
    .qdev.size    = sizeof(GT64120State),
    .qdev.no_user = 1,
    //~ .init         = gt64120_initfn,
};

static void gt64120_register(void)
{
    pci_qdev_register(&gt64120_info);
}

device_init(gt64120_register);<|MERGE_RESOLUTION|>--- conflicted
+++ resolved
@@ -1137,15 +1137,9 @@
 
     s = qemu_mallocz(sizeof(GT64120State));
 
-<<<<<<< HEAD
     s->pci.bus = pci_register_bus(NULL, "pci",
                                   pci_gt64120_set_irq, pci_gt64120_map_irq,
-                                  pic, 144, 4);
-=======
-    s->pci->bus = pci_register_bus(NULL, "pci",
-                                   pci_gt64120_set_irq, pci_gt64120_map_irq,
-                                   pic, PCI_DEVFN(18, 0), 4);
->>>>>>> 1ddda5cd
+                                  pic, PCI_DEVFN(18, 0), 4);
     s->ISD_handle = cpu_register_io_memory(gt64120_read, gt64120_write, s);
     d = pci_register_device(s->pci.bus, "GT64120 PCI Bus", sizeof(PCIDevice),
                             0, NULL, NULL);
