--- conflicted
+++ resolved
@@ -273,15 +273,9 @@
     r->htotal = htotal_chars;
 
 #if 0
-<<<<<<< HEAD
-    div2 = (s->cr[0x17] >> 2) & 1;
-    sldiv2 = (s->cr[0x17] >> 3) & 1;
-    fprintf(stderr,
-=======
     div2 = (s->cr[VGA_CRTC_MODE] >> 2) & 1;
     sldiv2 = (s->cr[VGA_CRTC_MODE] >> 3) & 1;
-    printf (
->>>>>>> e87f7fc6
+    fprintf(stderr,
         "hz=%f\n"
         "htotal = %d\n"
         "hretr_start = %d\n"
@@ -1761,17 +1755,11 @@
 
     line_offset = s->line_offset;
 #if 0
-<<<<<<< HEAD
     fprintf(stderr,
             "w=%d h=%d v=%d line_offset=%d cr[0x09]=0x%02x cr[0x17]=0x%02x "
             "linecmp=%d sr[0x01]=0x%02x\n",
-            width, height, v, line_offset, s->cr[9], s->cr[0x17],
-            s->line_compare, s->sr[0x01]);
-=======
-    printf("w=%d h=%d v=%d line_offset=%d cr[0x09]=0x%02x cr[0x17]=0x%02x linecmp=%d sr[0x01]=0x%02x\n",
-           width, height, v, line_offset, s->cr[9], s->cr[VGA_CRTC_MODE],
-           s->line_compare, s->sr[VGA_SEQ_CLOCK_MODE]);
->>>>>>> e87f7fc6
+            width, height, v, line_offset, s->cr[9], s->cr[VGA_CRTC_MODE],
+            s->line_compare, s->sr[VGA_SEQ_CLOCK_MODE]);
 #endif
     addr1 = (s->start_addr * 4);
     bwidth = (width * bits + 7) / 8;
@@ -2039,15 +2027,9 @@
             /* ugly hack for CGA 160x100x16 - explain me the logic */
             height = 100;
         } else {
-<<<<<<< HEAD
-            height = s->cr[0x12] |
-                ((s->cr[0x07] & 0x02) << 7) |
-                ((s->cr[0x07] & 0x40) << 3);
-=======
             height = s->cr[VGA_CRTC_V_DISP_END] |
                 ((s->cr[VGA_CRTC_OVERFLOW] & 0x02) << 7) |
                 ((s->cr[VGA_CRTC_OVERFLOW] & 0x40) << 3);
->>>>>>> e87f7fc6
             height = (height + 1) / cheight;
         }
 
