#include "qemu-common.h"
#include "dyngen-exec.h"
#include "helper.h"

#if !defined(CONFIG_USER_ONLY)
static void do_unaligned_access(target_ulong addr, int is_write, int is_user,
                                void *retaddr);

#define MMUSUFFIX _mmu
#define ALIGNED_ONLY

#define SHIFT 0
#include "softmmu_template.h"

#define SHIFT 1
#include "softmmu_template.h"

#define SHIFT 2
#include "softmmu_template.h"

#define SHIFT 3
#include "softmmu_template.h"

/* XXX: make it generic ? */
static void cpu_restore_state2(void *retaddr)
{
    TranslationBlock *tb;
    uintptr_t pc;

    if (retaddr) {
        /* now we have a real cpu fault */
        pc = (uintptr_t)retaddr;
        tb = tb_find_pc(pc);
        if (tb) {
            /* the PC is inside the translated code. It means that we have
               a virtual CPU fault */
            cpu_restore_state(tb, env, pc);
        }
    }
}

static void QEMU_NORETURN do_unaligned_access(target_ulong addr,
                                int is_write, int is_user, void *retaddr)
{
#ifdef DEBUG_UNALIGNED
    printf("Unaligned access to 0x" TARGET_FMT_lx " from 0x" TARGET_FMT_lx
           "\n", addr, env->pc);
#endif
    cpu_restore_state2(retaddr);
    helper_raise_exception(env, TT_UNALIGNED);
}

/* try to fill the TLB and return an exception if error. If retaddr is
   NULL, it means that the function was called in C code (i.e. not
   from generated code or from helper.c) */
/* XXX: fix it to restore all registers */
void tlb_fill(CPUState *env1, target_ulong addr, int is_write, int mmu_idx,
              void *retaddr)
{
    int ret;
    CPUState *saved_env;

    saved_env = env;
    env = env1;

    ret = cpu_sparc_handle_mmu_fault(env, addr, is_write, mmu_idx);
    if (ret) {
        cpu_restore_state2(retaddr);
        cpu_loop_exit(env);
    }
    env = saved_env;
}

<<<<<<< HEAD
#endif /* !CONFIG_USER_ONLY */

#ifndef TARGET_SPARC64
#if !defined(CONFIG_USER_ONLY)
static void do_unassigned_access(target_phys_addr_t addr, int is_write,
                                 int is_exec, int is_asi, int size)
{
    int fault_type;

#ifdef DEBUG_UNASSIGNED
    if (is_asi) {
        printf("Unassigned mem %s access of %d byte%s to " TARGET_FMT_plx
               " asi 0x%02x from " TARGET_FMT_lx "\n",
               is_exec ? "exec" : is_write ? "write" : "read", size,
               size == 1 ? "" : "s", addr, is_asi, env->pc);
    } else {
        printf("Unassigned mem %s access of %d byte%s to " TARGET_FMT_plx
               " from " TARGET_FMT_lx "\n",
               is_exec ? "exec" : is_write ? "write" : "read", size,
               size == 1 ? "" : "s", addr, env->pc);
    }
#endif
    /* Don't overwrite translation and access faults */
    fault_type = (env->mmuregs[3] & 0x1c) >> 2;
    if ((fault_type > 4) || (fault_type == 0)) {
        env->mmuregs[3] = 0; /* Fault status register */
        if (is_asi) {
            env->mmuregs[3] |= 1 << 16;
        }
        if (env->psrs) {
            env->mmuregs[3] |= 1 << 5;
        }
        if (is_exec) {
            env->mmuregs[3] |= 1 << 6;
        }
        if (is_write) {
            env->mmuregs[3] |= 1 << 7;
        }
        env->mmuregs[3] |= (5 << 2) | 2;
        /* SuperSPARC will never place instruction fault addresses in the FAR */
        if (!is_exec) {
            env->mmuregs[4] = addr; /* Fault address register */
        }
    }
    /* overflow (same type fault was not read before another fault) */
    if (fault_type == ((env->mmuregs[3] & 0x1c)) >> 2) {
        env->mmuregs[3] |= 1;
    }

    if ((env->mmuregs[0] & MMU_E) && !(env->mmuregs[0] & MMU_NF)) {
        if (is_exec) {
            helper_raise_exception(env, TT_CODE_ACCESS);
        } else {
            helper_raise_exception(env, TT_DATA_ACCESS);
        }
    }

    /* flush neverland mappings created during no-fault mode,
       so the sequential MMU faults report proper fault types */
    if (env->mmuregs[0] & MMU_NF) {
        tlb_flush(env, 1);
    }
}
#endif
#else
#if defined(CONFIG_USER_ONLY)
static void do_unassigned_access(target_ulong addr, int is_write, int is_exec,
                                 int is_asi, int size)
#else
static QEMU_NORETURN void do_unassigned_access(target_phys_addr_t addr,
                                               int is_write, int is_exec,
                                               int is_asi, int size)
#endif
{
#ifdef DEBUG_UNASSIGNED
    printf("Unassigned mem access to " TARGET_FMT_plx " from " TARGET_FMT_lx
           "\n", addr, env->pc);
#endif

    if (is_exec) {
        helper_raise_exception(env, TT_CODE_ACCESS);
    } else {
        helper_raise_exception(env, TT_DATA_ACCESS);
    }
}
#endif

#if !defined(CONFIG_USER_ONLY)
void cpu_unassigned_access(CPUState *env1, target_phys_addr_t addr,
                           int is_write, int is_exec, int is_asi, int size)
{
    CPUState *saved_env;

    saved_env = env;
    env = env1;
    /* Ignore unassigned accesses outside of CPU context */
    if (env1) {
        do_unassigned_access(addr, is_write, is_exec, is_asi, size);
    }
    env = saved_env;
}
#endif
=======
#endif /* !CONFIG_USER_ONLY */
>>>>>>> fafd8bce
<|MERGE_RESOLUTION|>--- conflicted
+++ resolved
@@ -71,109 +71,4 @@
     env = saved_env;
 }
 
-<<<<<<< HEAD
-#endif /* !CONFIG_USER_ONLY */
-
-#ifndef TARGET_SPARC64
-#if !defined(CONFIG_USER_ONLY)
-static void do_unassigned_access(target_phys_addr_t addr, int is_write,
-                                 int is_exec, int is_asi, int size)
-{
-    int fault_type;
-
-#ifdef DEBUG_UNASSIGNED
-    if (is_asi) {
-        printf("Unassigned mem %s access of %d byte%s to " TARGET_FMT_plx
-               " asi 0x%02x from " TARGET_FMT_lx "\n",
-               is_exec ? "exec" : is_write ? "write" : "read", size,
-               size == 1 ? "" : "s", addr, is_asi, env->pc);
-    } else {
-        printf("Unassigned mem %s access of %d byte%s to " TARGET_FMT_plx
-               " from " TARGET_FMT_lx "\n",
-               is_exec ? "exec" : is_write ? "write" : "read", size,
-               size == 1 ? "" : "s", addr, env->pc);
-    }
-#endif
-    /* Don't overwrite translation and access faults */
-    fault_type = (env->mmuregs[3] & 0x1c) >> 2;
-    if ((fault_type > 4) || (fault_type == 0)) {
-        env->mmuregs[3] = 0; /* Fault status register */
-        if (is_asi) {
-            env->mmuregs[3] |= 1 << 16;
-        }
-        if (env->psrs) {
-            env->mmuregs[3] |= 1 << 5;
-        }
-        if (is_exec) {
-            env->mmuregs[3] |= 1 << 6;
-        }
-        if (is_write) {
-            env->mmuregs[3] |= 1 << 7;
-        }
-        env->mmuregs[3] |= (5 << 2) | 2;
-        /* SuperSPARC will never place instruction fault addresses in the FAR */
-        if (!is_exec) {
-            env->mmuregs[4] = addr; /* Fault address register */
-        }
-    }
-    /* overflow (same type fault was not read before another fault) */
-    if (fault_type == ((env->mmuregs[3] & 0x1c)) >> 2) {
-        env->mmuregs[3] |= 1;
-    }
-
-    if ((env->mmuregs[0] & MMU_E) && !(env->mmuregs[0] & MMU_NF)) {
-        if (is_exec) {
-            helper_raise_exception(env, TT_CODE_ACCESS);
-        } else {
-            helper_raise_exception(env, TT_DATA_ACCESS);
-        }
-    }
-
-    /* flush neverland mappings created during no-fault mode,
-       so the sequential MMU faults report proper fault types */
-    if (env->mmuregs[0] & MMU_NF) {
-        tlb_flush(env, 1);
-    }
-}
-#endif
-#else
-#if defined(CONFIG_USER_ONLY)
-static void do_unassigned_access(target_ulong addr, int is_write, int is_exec,
-                                 int is_asi, int size)
-#else
-static QEMU_NORETURN void do_unassigned_access(target_phys_addr_t addr,
-                                               int is_write, int is_exec,
-                                               int is_asi, int size)
-#endif
-{
-#ifdef DEBUG_UNASSIGNED
-    printf("Unassigned mem access to " TARGET_FMT_plx " from " TARGET_FMT_lx
-           "\n", addr, env->pc);
-#endif
-
-    if (is_exec) {
-        helper_raise_exception(env, TT_CODE_ACCESS);
-    } else {
-        helper_raise_exception(env, TT_DATA_ACCESS);
-    }
-}
-#endif
-
-#if !defined(CONFIG_USER_ONLY)
-void cpu_unassigned_access(CPUState *env1, target_phys_addr_t addr,
-                           int is_write, int is_exec, int is_asi, int size)
-{
-    CPUState *saved_env;
-
-    saved_env = env;
-    env = env1;
-    /* Ignore unassigned accesses outside of CPU context */
-    if (env1) {
-        do_unassigned_access(addr, is_write, is_exec, is_asi, size);
-    }
-    env = saved_env;
-}
-#endif
-=======
-#endif /* !CONFIG_USER_ONLY */
->>>>>>> fafd8bce
+#endif /* !CONFIG_USER_ONLY */