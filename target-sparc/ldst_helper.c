--- conflicted
+++ resolved
@@ -19,10 +19,7 @@
 
 #include "cpu.h"
 #include "exec/helper-proto.h"
-<<<<<<< HEAD
-=======
 #include "exec/cpu_ldst.h"
->>>>>>> 50809c8b
 
 //#define DEBUG_MMU
 //#define DEBUG_MXCC
@@ -2412,13 +2409,9 @@
                                                  vaddr addr, int is_write,
                                                  int is_user, uintptr_t retaddr)
 {
-<<<<<<< HEAD
-    SPARCCPU *cpu = sparc_env_get_cpu(env);
-=======
     SPARCCPU *cpu = SPARC_CPU(cs);
     CPUSPARCState *env = &cpu->env;
 
->>>>>>> 50809c8b
 #ifdef DEBUG_UNALIGNED
     printf("Unaligned access to 0x" TARGET_FMT_lx " from 0x" TARGET_FMT_lx
            "\n", addr, env->pc);
