--- conflicted
+++ resolved
@@ -69,9 +69,6 @@
 }
 #endif
 
-<<<<<<< HEAD
-void QEMU_NORETURN helper_raise_exception(uint32_t index)
-=======
 void helper_put(uint32_t id, uint32_t ctrl, uint32_t data)
 {
     int test = ctrl & STREAM_TEST;
@@ -107,8 +104,7 @@
     return 0xdead0000 | id;
 }
 
-void helper_raise_exception(uint32_t index)
->>>>>>> 4d9ad7f7
+void QEMU_NORETURN helper_raise_exception(uint32_t index)
 {
     env->exception_index = index;
     cpu_loop_exit();
