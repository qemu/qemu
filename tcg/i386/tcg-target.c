/*
 * Tiny Code Generator for QEMU
 *
 * Copyright (c) 2008 Fabrice Bellard
 *
 * Permission is hereby granted, free of charge, to any person obtaining a copy
 * of this software and associated documentation files (the "Software"), to deal
 * in the Software without restriction, including without limitation the rights
 * to use, copy, modify, merge, publish, distribute, sublicense, and/or sell
 * copies of the Software, and to permit persons to whom the Software is
 * furnished to do so, subject to the following conditions:
 *
 * The above copyright notice and this permission notice shall be included in
 * all copies or substantial portions of the Software.
 *
 * THE SOFTWARE IS PROVIDED "AS IS", WITHOUT WARRANTY OF ANY KIND, EXPRESS OR
 * IMPLIED, INCLUDING BUT NOT LIMITED TO THE WARRANTIES OF MERCHANTABILITY,
 * FITNESS FOR A PARTICULAR PURPOSE AND NONINFRINGEMENT. IN NO EVENT SHALL
 * THE AUTHORS OR COPYRIGHT HOLDERS BE LIABLE FOR ANY CLAIM, DAMAGES OR OTHER
 * LIABILITY, WHETHER IN AN ACTION OF CONTRACT, TORT OR OTHERWISE, ARISING FROM,
 * OUT OF OR IN CONNECTION WITH THE SOFTWARE OR THE USE OR OTHER DEALINGS IN
 * THE SOFTWARE.
 */

#ifndef NDEBUG
static const char * const tcg_target_reg_names[TCG_TARGET_NB_REGS] = {
#if TCG_TARGET_REG_BITS == 64
    "%rax", "%rcx", "%rdx", "%rbx", "%rsp", "%rbp", "%rsi", "%rdi",
    "%r8",  "%r9",  "%r10", "%r11", "%r12", "%r13", "%r14", "%r15",
#else
    "%eax", "%ecx", "%edx", "%ebx", "%esp", "%ebp", "%esi", "%edi",
#endif
};
#endif

static const int tcg_target_reg_alloc_order[] = {
#if TCG_TARGET_REG_BITS == 64
    TCG_REG_RBP,
    TCG_REG_RBX,
    TCG_REG_R12,
    TCG_REG_R13,
    TCG_REG_R14,
    TCG_REG_R15,
    TCG_REG_R10,
    TCG_REG_R11,
    TCG_REG_R9,
    TCG_REG_R8,
    TCG_REG_RCX,
    TCG_REG_RDX,
    TCG_REG_RSI,
    TCG_REG_RDI,
    TCG_REG_RAX,
#else
    TCG_REG_EBX,
    TCG_REG_ESI,
    TCG_REG_EDI,
    TCG_REG_EBP,
    TCG_REG_ECX,
    TCG_REG_EDX,
    TCG_REG_EAX,
#endif
};

static const int tcg_target_call_iarg_regs[] = {
#if TCG_TARGET_REG_BITS == 64
#if defined(_WIN64)
    TCG_REG_RCX,
    TCG_REG_RDX,
#else
    TCG_REG_RDI,
    TCG_REG_RSI,
    TCG_REG_RDX,
    TCG_REG_RCX,
#endif
    TCG_REG_R8,
    TCG_REG_R9,
#else
    TCG_REG_EAX,
    TCG_REG_EDX,
    TCG_REG_ECX
#endif
};

static const int tcg_target_call_oarg_regs[] = {
    TCG_REG_EAX,
#if TCG_TARGET_REG_BITS == 32
    TCG_REG_EDX
#endif
};

static uint8_t *tb_ret_addr;

static void patch_reloc(uint8_t *code_ptr, int type,
                        tcg_target_long value, tcg_target_long addend)
{
    value += addend;
    switch(type) {
    case R_386_PC32:
        value -= (uintptr_t)code_ptr;
        if (value != (int32_t)value) {
            tcg_abort();
        }
        *(uint32_t *)code_ptr = value;
        break;
    case R_386_PC8:
        value -= (uintptr_t)code_ptr;
        if (value != (int8_t)value) {
            tcg_abort();
        }
        *(uint8_t *)code_ptr = value;
        break;
    default:
        tcg_abort();
    }
}

/* maximum number of register used for input function arguments */
static inline int tcg_target_get_call_iarg_regs_count(int flags)
{
    if (TCG_TARGET_REG_BITS == 64) {
        return 6;
    }

    return 0;
}

/* parse target specific constraints */
static int target_parse_constraint(TCGArgConstraint *ct, const char **pct_str)
{
    const char *ct_str;

    ct_str = *pct_str;
    switch(ct_str[0]) {
    case 'a':
        ct->ct |= TCG_CT_REG;
        tcg_regset_set_reg(ct->u.regs, TCG_REG_EAX);
        break;
    case 'b':
        ct->ct |= TCG_CT_REG;
        tcg_regset_set_reg(ct->u.regs, TCG_REG_EBX);
        break;
    case 'c':
        ct->ct |= TCG_CT_REG;
        tcg_regset_set_reg(ct->u.regs, TCG_REG_ECX);
        break;
    case 'd':
        ct->ct |= TCG_CT_REG;
        tcg_regset_set_reg(ct->u.regs, TCG_REG_EDX);
        break;
    case 'S':
        ct->ct |= TCG_CT_REG;
        tcg_regset_set_reg(ct->u.regs, TCG_REG_ESI);
        break;
    case 'D':
        ct->ct |= TCG_CT_REG;
        tcg_regset_set_reg(ct->u.regs, TCG_REG_EDI);
        break;
    case 'q':
        ct->ct |= TCG_CT_REG;
        if (TCG_TARGET_REG_BITS == 64) {
            tcg_regset_set32(ct->u.regs, 0, 0xffff);
        } else {
            tcg_regset_set32(ct->u.regs, 0, 0xf);
        }
        break;
    case 'Q':
        ct->ct |= TCG_CT_REG;
        tcg_regset_set32(ct->u.regs, 0, 0xf);
        break;
    case 'r':
        ct->ct |= TCG_CT_REG;
        if (TCG_TARGET_REG_BITS == 64) {
            tcg_regset_set32(ct->u.regs, 0, 0xffff);
        } else {
            tcg_regset_set32(ct->u.regs, 0, 0xff);
        }
        break;

        /* qemu_ld/st address constraint */
    case 'L':
        ct->ct |= TCG_CT_REG;
        if (TCG_TARGET_REG_BITS == 64) {
            tcg_regset_set32(ct->u.regs, 0, 0xffff);
<<<<<<< HEAD
            tcg_regset_reset_reg(ct->u.regs, tcg_target_call_iarg_regs[0]);
            tcg_regset_reset_reg(ct->u.regs, tcg_target_call_iarg_regs[1]);
=======
            tcg_regset_reset_reg(ct->u.regs, TCG_REG_RSI);
            tcg_regset_reset_reg(ct->u.regs, TCG_REG_RDI);
#ifdef CONFIG_TCG_PASS_AREG0
            tcg_regset_reset_reg(ct->u.regs, TCG_REG_RDX);
#endif
>>>>>>> 0184e266
        } else {
            tcg_regset_set32(ct->u.regs, 0, 0xff);
            tcg_regset_reset_reg(ct->u.regs, TCG_REG_EAX);
            tcg_regset_reset_reg(ct->u.regs, TCG_REG_EDX);
        }
        break;

    case 'e':
        ct->ct |= TCG_CT_CONST_S32;
        break;
    case 'Z':
        ct->ct |= TCG_CT_CONST_U32;
        break;

    default:
        return -1;
    }
    ct_str++;
    *pct_str = ct_str;
    return 0;
}

/* test if a constant matches the constraint */
static inline int tcg_target_const_match(tcg_target_long val,
                                         const TCGArgConstraint *arg_ct)
{
    int ct = arg_ct->ct;
    if (ct & TCG_CT_CONST) {
        return 1;
    }
    if ((ct & TCG_CT_CONST_S32) && val == (int32_t)val) {
        return 1;
    }
    if ((ct & TCG_CT_CONST_U32) && val == (uint32_t)val) {
        return 1;
    }
    return 0;
}

#if TCG_TARGET_REG_BITS == 64
# define LOWREGMASK(x)	((x) & 7)
#else
# define LOWREGMASK(x)	(x)
#endif

#define P_EXT		0x100		/* 0x0f opcode prefix */
#define P_DATA16	0x200		/* 0x66 opcode prefix */
#if TCG_TARGET_REG_BITS == 64
# define P_ADDR32	0x400		/* 0x67 opcode prefix */
# define P_REXW		0x800		/* Set REX.W = 1 */
# define P_REXB_R	0x1000		/* REG field as byte register */
# define P_REXB_RM	0x2000		/* R/M field as byte register */
#else
# define P_ADDR32	0
# define P_REXW		0
# define P_REXB_R	0
# define P_REXB_RM	0
#endif

#define OPC_ARITH_EvIz	(0x81)
#define OPC_ARITH_EvIb	(0x83)
#define OPC_ARITH_GvEv	(0x03)		/* ... plus (ARITH_FOO << 3) */
#define OPC_ADD_GvEv	(OPC_ARITH_GvEv | (ARITH_ADD << 3))
#define OPC_BSWAP	(0xc8 | P_EXT)
#define OPC_CALL_Jz	(0xe8)
#define OPC_CMP_GvEv	(OPC_ARITH_GvEv | (ARITH_CMP << 3))
#define OPC_DEC_r32	(0x48)
#define OPC_IMUL_GvEv	(0xaf | P_EXT)
#define OPC_IMUL_GvEvIb	(0x6b)
#define OPC_IMUL_GvEvIz	(0x69)
#define OPC_INC_r32	(0x40)
#define OPC_JCC_long	(0x80 | P_EXT)	/* ... plus condition code */
#define OPC_JCC_short	(0x70)		/* ... plus condition code */
#define OPC_JMP_long	(0xe9)
#define OPC_JMP_short	(0xeb)
#define OPC_LEA         (0x8d)
#define OPC_MOVB_EvGv	(0x88)		/* stores, more or less */
#define OPC_MOVL_EvGv	(0x89)		/* stores, more or less */
#define OPC_MOVL_GvEv	(0x8b)		/* loads, more or less */
#define OPC_MOVL_EvIz	(0xc7)
#define OPC_MOVL_Iv     (0xb8)
#define OPC_MOVSBL	(0xbe | P_EXT)
#define OPC_MOVSWL	(0xbf | P_EXT)
#define OPC_MOVSLQ	(0x63 | P_REXW)
#define OPC_MOVZBL	(0xb6 | P_EXT)
#define OPC_MOVZWL	(0xb7 | P_EXT)
#define OPC_POP_r32	(0x58)
#define OPC_PUSH_r32	(0x50)
#define OPC_PUSH_Iv	(0x68)
#define OPC_PUSH_Ib	(0x6a)
#define OPC_RET		(0xc3)
#define OPC_SETCC	(0x90 | P_EXT | P_REXB_RM) /* ... plus cc */
#define OPC_SHIFT_1	(0xd1)
#define OPC_SHIFT_Ib	(0xc1)
#define OPC_SHIFT_cl	(0xd3)
#define OPC_TESTL	(0x85)
#define OPC_XCHG_ax_r32	(0x90)

#define OPC_GRP3_Ev	(0xf7)
#define OPC_GRP5	(0xff)

/* Group 1 opcode extensions for 0x80-0x83.
   These are also used as modifiers for OPC_ARITH.  */
#define ARITH_ADD 0
#define ARITH_OR  1
#define ARITH_ADC 2
#define ARITH_SBB 3
#define ARITH_AND 4
#define ARITH_SUB 5
#define ARITH_XOR 6
#define ARITH_CMP 7

/* Group 2 opcode extensions for 0xc0, 0xc1, 0xd0-0xd3.  */
#define SHIFT_ROL 0
#define SHIFT_ROR 1
#define SHIFT_SHL 4
#define SHIFT_SHR 5
#define SHIFT_SAR 7

/* Group 3 opcode extensions for 0xf6, 0xf7.  To be used with OPC_GRP3.  */
#define EXT3_NOT   2
#define EXT3_NEG   3
#define EXT3_MUL   4
#define EXT3_IMUL  5
#define EXT3_DIV   6
#define EXT3_IDIV  7

/* Group 5 opcode extensions for 0xff.  To be used with OPC_GRP5.  */
#define EXT5_INC_Ev	0
#define EXT5_DEC_Ev	1
#define EXT5_CALLN_Ev	2
#define EXT5_JMPN_Ev	4

/* Condition codes to be added to OPC_JCC_{long,short}.  */
#define JCC_JMP (-1)
#define JCC_JO  0x0
#define JCC_JNO 0x1
#define JCC_JB  0x2
#define JCC_JAE 0x3
#define JCC_JE  0x4
#define JCC_JNE 0x5
#define JCC_JBE 0x6
#define JCC_JA  0x7
#define JCC_JS  0x8
#define JCC_JNS 0x9
#define JCC_JP  0xa
#define JCC_JNP 0xb
#define JCC_JL  0xc
#define JCC_JGE 0xd
#define JCC_JLE 0xe
#define JCC_JG  0xf

static const uint8_t tcg_cond_to_jcc[10] = {
    [TCG_COND_EQ] = JCC_JE,
    [TCG_COND_NE] = JCC_JNE,
    [TCG_COND_LT] = JCC_JL,
    [TCG_COND_GE] = JCC_JGE,
    [TCG_COND_LE] = JCC_JLE,
    [TCG_COND_GT] = JCC_JG,
    [TCG_COND_LTU] = JCC_JB,
    [TCG_COND_GEU] = JCC_JAE,
    [TCG_COND_LEU] = JCC_JBE,
    [TCG_COND_GTU] = JCC_JA,
};

#if TCG_TARGET_REG_BITS == 64
static void tcg_out_opc(TCGContext *s, int opc, int r, int rm, int x)
{
    int rex;

    if (opc & P_DATA16) {
        /* We should never be asking for both 16 and 64-bit operation.  */
        assert((opc & P_REXW) == 0);
        tcg_out8(s, 0x66);
    }
    if (opc & P_ADDR32) {
        tcg_out8(s, 0x67);
    }

    rex = 0;
    rex |= (opc & P_REXW) >> 8;		/* REX.W */
    rex |= (r & 8) >> 1;		/* REX.R */
    rex |= (x & 8) >> 2;		/* REX.X */
    rex |= (rm & 8) >> 3;		/* REX.B */

    /* P_REXB_{R,RM} indicates that the given register is the low byte.
       For %[abcd]l we need no REX prefix, but for %{si,di,bp,sp}l we do,
       as otherwise the encoding indicates %[abcd]h.  Note that the values
       that are ORed in merely indicate that the REX byte must be present;
       those bits get discarded in output.  */
    rex |= opc & (r >= 4 ? P_REXB_R : 0);
    rex |= opc & (rm >= 4 ? P_REXB_RM : 0);

    if (rex) {
        tcg_out8(s, (uint8_t)(rex | 0x40));
    }

    if (opc & P_EXT) {
        tcg_out8(s, 0x0f);
    }
    tcg_out8(s, opc);
}
#else
static void tcg_out_opc(TCGContext *s, int opc)
{
    if (opc & P_DATA16) {
        tcg_out8(s, 0x66);
    }
    if (opc & P_EXT) {
        tcg_out8(s, 0x0f);
    }
    tcg_out8(s, opc);
}
/* Discard the register arguments to tcg_out_opc early, so as not to penalize
   the 32-bit compilation paths.  This method works with all versions of gcc,
   whereas relying on optimization may not be able to exclude them.  */
#define tcg_out_opc(s, opc, r, rm, x)  (tcg_out_opc)(s, opc)
#endif

static void tcg_out_modrm(TCGContext *s, int opc, int r, int rm)
{
    tcg_out_opc(s, opc, r, rm, 0);
    tcg_out8(s, 0xc0 | (LOWREGMASK(r) << 3) | LOWREGMASK(rm));
}

/* Output an opcode with a full "rm + (index<<shift) + offset" address mode.
   We handle either RM and INDEX missing with a negative value.  In 64-bit
   mode for absolute addresses, ~RM is the size of the immediate operand
   that will follow the instruction.  */

static void tcg_out_modrm_sib_offset(TCGContext *s, int opc, int r, int rm,
                                     int index, int shift,
                                     tcg_target_long offset)
{
    int mod, len;

    if (index < 0 && rm < 0) {
        if (TCG_TARGET_REG_BITS == 64) {
            /* Try for a rip-relative addressing mode.  This has replaced
               the 32-bit-mode absolute addressing encoding.  */
            tcg_target_long pc = (tcg_target_long)s->code_ptr + 5 + ~rm;
            tcg_target_long disp = offset - pc;
            if (disp == (int32_t)disp) {
                tcg_out_opc(s, opc, r, 0, 0);
                tcg_out8(s, (LOWREGMASK(r) << 3) | 5);
                tcg_out32(s, disp);
                return;
            }

            /* Try for an absolute address encoding.  This requires the
               use of the MODRM+SIB encoding and is therefore larger than
               rip-relative addressing.  */
            if (offset == (int32_t)offset) {
                tcg_out_opc(s, opc, r, 0, 0);
                tcg_out8(s, (LOWREGMASK(r) << 3) | 4);
                tcg_out8(s, (4 << 3) | 5);
                tcg_out32(s, offset);
                return;
            }

            /* ??? The memory isn't directly addressable.  */
            tcg_abort();
        } else {
            /* Absolute address.  */
            tcg_out_opc(s, opc, r, 0, 0);
            tcg_out8(s, (r << 3) | 5);
            tcg_out32(s, offset);
            return;
        }
    }

    /* Find the length of the immediate addend.  Note that the encoding
       that would be used for (%ebp) indicates absolute addressing.  */
    if (rm < 0) {
        mod = 0, len = 4, rm = 5;
    } else if (offset == 0 && LOWREGMASK(rm) != TCG_REG_EBP) {
        mod = 0, len = 0;
    } else if (offset == (int8_t)offset) {
        mod = 0x40, len = 1;
    } else {
        mod = 0x80, len = 4;
    }

    /* Use a single byte MODRM format if possible.  Note that the encoding
       that would be used for %esp is the escape to the two byte form.  */
    if (index < 0 && LOWREGMASK(rm) != TCG_REG_ESP) {
        /* Single byte MODRM format.  */
        tcg_out_opc(s, opc, r, rm, 0);
        tcg_out8(s, mod | (LOWREGMASK(r) << 3) | LOWREGMASK(rm));
    } else {
        /* Two byte MODRM+SIB format.  */

        /* Note that the encoding that would place %esp into the index
           field indicates no index register.  In 64-bit mode, the REX.X
           bit counts, so %r12 can be used as the index.  */
        if (index < 0) {
            index = 4;
        } else {
            assert(index != TCG_REG_ESP);
        }

        tcg_out_opc(s, opc, r, rm, index);
        tcg_out8(s, mod | (LOWREGMASK(r) << 3) | 4);
        tcg_out8(s, (shift << 6) | (LOWREGMASK(index) << 3) | LOWREGMASK(rm));
    }

    if (len == 1) {
        tcg_out8(s, offset);
    } else if (len == 4) {
        tcg_out32(s, offset);
    }
}

/* A simplification of the above with no index or shift.  */
static inline void tcg_out_modrm_offset(TCGContext *s, int opc, int r,
                                        int rm, tcg_target_long offset)
{
    tcg_out_modrm_sib_offset(s, opc, r, rm, -1, 0, offset);
}

/* Generate dest op= src.  Uses the same ARITH_* codes as tgen_arithi.  */
static inline void tgen_arithr(TCGContext *s, int subop, int dest, int src)
{
    /* Propagate an opcode prefix, such as P_REXW.  */
    int ext = subop & ~0x7;
    subop &= 0x7;

    tcg_out_modrm(s, OPC_ARITH_GvEv + (subop << 3) + ext, dest, src);
}

static inline void tcg_out_mov(TCGContext *s, TCGType type,
                               TCGReg ret, TCGReg arg)
{
    if (arg != ret) {
        int opc = OPC_MOVL_GvEv + (type == TCG_TYPE_I64 ? P_REXW : 0);
        tcg_out_modrm(s, opc, ret, arg);
    }
}

static void tcg_out_movi(TCGContext *s, TCGType type,
                         TCGReg ret, tcg_target_long arg)
{
    if (arg == 0) {
        tgen_arithr(s, ARITH_XOR, ret, ret);
        return;
    } else if (arg == (uint32_t)arg || type == TCG_TYPE_I32) {
        tcg_out_opc(s, OPC_MOVL_Iv + LOWREGMASK(ret), 0, ret, 0);
        tcg_out32(s, arg);
    } else if (arg == (int32_t)arg) {
        tcg_out_modrm(s, OPC_MOVL_EvIz + P_REXW, 0, ret);
        tcg_out32(s, arg);
    } else {
        tcg_out_opc(s, OPC_MOVL_Iv + P_REXW + LOWREGMASK(ret), 0, ret, 0);
        tcg_out32(s, arg);
        tcg_out32(s, arg >> 31 >> 1);
    }
}

static inline void tcg_out_pushi(TCGContext *s, tcg_target_long val)
{
    if (val == (int8_t)val) {
        tcg_out_opc(s, OPC_PUSH_Ib, 0, 0, 0);
        tcg_out8(s, val);
    } else if (val == (int32_t)val) {
        tcg_out_opc(s, OPC_PUSH_Iv, 0, 0, 0);
        tcg_out32(s, val);
    } else {
        tcg_abort();
    }
}

static inline void tcg_out_push(TCGContext *s, int reg)
{
    tcg_out_opc(s, OPC_PUSH_r32 + LOWREGMASK(reg), 0, reg, 0);
}

static inline void tcg_out_pop(TCGContext *s, int reg)
{
    tcg_out_opc(s, OPC_POP_r32 + LOWREGMASK(reg), 0, reg, 0);
}

static inline void tcg_out_ld(TCGContext *s, TCGType type, TCGReg ret,
                              TCGReg arg1, tcg_target_long arg2)
{
    int opc = OPC_MOVL_GvEv + (type == TCG_TYPE_I64 ? P_REXW : 0);
    tcg_out_modrm_offset(s, opc, ret, arg1, arg2);
}

static inline void tcg_out_st(TCGContext *s, TCGType type, TCGReg arg,
                              TCGReg arg1, tcg_target_long arg2)
{
    int opc = OPC_MOVL_EvGv + (type == TCG_TYPE_I64 ? P_REXW : 0);
    tcg_out_modrm_offset(s, opc, arg, arg1, arg2);
}

static void tcg_out_shifti(TCGContext *s, int subopc, int reg, int count)
{
    /* Propagate an opcode prefix, such as P_DATA16.  */
    int ext = subopc & ~0x7;
    subopc &= 0x7;

    if (count == 1) {
        tcg_out_modrm(s, OPC_SHIFT_1 + ext, subopc, reg);
    } else {
        tcg_out_modrm(s, OPC_SHIFT_Ib + ext, subopc, reg);
        tcg_out8(s, count);
    }
}

static inline void tcg_out_bswap32(TCGContext *s, int reg)
{
    tcg_out_opc(s, OPC_BSWAP + LOWREGMASK(reg), 0, reg, 0);
}

static inline void tcg_out_rolw_8(TCGContext *s, int reg)
{
    tcg_out_shifti(s, SHIFT_ROL + P_DATA16, reg, 8);
}

static inline void tcg_out_ext8u(TCGContext *s, int dest, int src)
{
    /* movzbl */
    assert(src < 4 || TCG_TARGET_REG_BITS == 64);
    tcg_out_modrm(s, OPC_MOVZBL + P_REXB_RM, dest, src);
}

static void tcg_out_ext8s(TCGContext *s, int dest, int src, int rexw)
{
    /* movsbl */
    assert(src < 4 || TCG_TARGET_REG_BITS == 64);
    tcg_out_modrm(s, OPC_MOVSBL + P_REXB_RM + rexw, dest, src);
}

static inline void tcg_out_ext16u(TCGContext *s, int dest, int src)
{
    /* movzwl */
    tcg_out_modrm(s, OPC_MOVZWL, dest, src);
}

static inline void tcg_out_ext16s(TCGContext *s, int dest, int src, int rexw)
{
    /* movsw[lq] */
    tcg_out_modrm(s, OPC_MOVSWL + rexw, dest, src);
}

static inline void tcg_out_ext32u(TCGContext *s, int dest, int src)
{
    /* 32-bit mov zero extends.  */
    tcg_out_modrm(s, OPC_MOVL_GvEv, dest, src);
}

static inline void tcg_out_ext32s(TCGContext *s, int dest, int src)
{
    tcg_out_modrm(s, OPC_MOVSLQ, dest, src);
}

static inline void tcg_out_bswap64(TCGContext *s, int reg)
{
    tcg_out_opc(s, OPC_BSWAP + P_REXW + LOWREGMASK(reg), 0, reg, 0);
}

static void tgen_arithi(TCGContext *s, int c, int r0,
                        tcg_target_long val, int cf)
{
    int rexw = 0;

    if (TCG_TARGET_REG_BITS == 64) {
        rexw = c & -8;
        c &= 7;
    }

    /* ??? While INC is 2 bytes shorter than ADDL $1, they also induce
       partial flags update stalls on Pentium4 and are not recommended
       by current Intel optimization manuals.  */
    if (!cf && (c == ARITH_ADD || c == ARITH_SUB) && (val == 1 || val == -1)) {
        int is_inc = (c == ARITH_ADD) ^ (val < 0);
        if (TCG_TARGET_REG_BITS == 64) {
            /* The single-byte increment encodings are re-tasked as the
               REX prefixes.  Use the MODRM encoding.  */
            tcg_out_modrm(s, OPC_GRP5 + rexw,
                          (is_inc ? EXT5_INC_Ev : EXT5_DEC_Ev), r0);
        } else {
            tcg_out8(s, (is_inc ? OPC_INC_r32 : OPC_DEC_r32) + r0);
        }
        return;
    }

    if (c == ARITH_AND) {
        if (TCG_TARGET_REG_BITS == 64) {
            if (val == 0xffffffffu) {
                tcg_out_ext32u(s, r0, r0);
                return;
            }
            if (val == (uint32_t)val) {
                /* AND with no high bits set can use a 32-bit operation.  */
                rexw = 0;
            }
        }
        if (val == 0xffu && (r0 < 4 || TCG_TARGET_REG_BITS == 64)) {
            tcg_out_ext8u(s, r0, r0);
            return;
        }
        if (val == 0xffffu) {
            tcg_out_ext16u(s, r0, r0);
            return;
        }
    }

    if (val == (int8_t)val) {
        tcg_out_modrm(s, OPC_ARITH_EvIb + rexw, c, r0);
        tcg_out8(s, val);
        return;
    }
    if (rexw == 0 || val == (int32_t)val) {
        tcg_out_modrm(s, OPC_ARITH_EvIz + rexw, c, r0);
        tcg_out32(s, val);
        return;
    }

    tcg_abort();
}

static void tcg_out_addi(TCGContext *s, int reg, tcg_target_long val)
{
    if (val != 0) {
        tgen_arithi(s, ARITH_ADD + P_REXW, reg, val, 0);
    }
}

/* Use SMALL != 0 to force a short forward branch.  */
static void tcg_out_jxx(TCGContext *s, int opc, int label_index, int small)
{
    int32_t val, val1;
    TCGLabel *l = &s->labels[label_index];

    if (l->has_value) {
        val = l->u.value - (tcg_target_long)s->code_ptr;
        val1 = val - 2;
        if ((int8_t)val1 == val1) {
            if (opc == -1) {
                tcg_out8(s, OPC_JMP_short);
            } else {
                tcg_out8(s, OPC_JCC_short + opc);
            }
            tcg_out8(s, val1);
        } else {
            if (small) {
                tcg_abort();
            }
            if (opc == -1) {
                tcg_out8(s, OPC_JMP_long);
                tcg_out32(s, val - 5);
            } else {
                tcg_out_opc(s, OPC_JCC_long + opc, 0, 0, 0);
                tcg_out32(s, val - 6);
            }
        }
    } else if (small) {
        if (opc == -1) {
            tcg_out8(s, OPC_JMP_short);
        } else {
            tcg_out8(s, OPC_JCC_short + opc);
        }
        tcg_out_reloc(s, s->code_ptr, R_386_PC8, label_index, -1);
        s->code_ptr += 1;
    } else {
        if (opc == -1) {
            tcg_out8(s, OPC_JMP_long);
        } else {
            tcg_out_opc(s, OPC_JCC_long + opc, 0, 0, 0);
        }
        tcg_out_reloc(s, s->code_ptr, R_386_PC32, label_index, -4);
        s->code_ptr += 4;
    }
}

static void tcg_out_cmp(TCGContext *s, TCGArg arg1, TCGArg arg2,
                        int const_arg2, int rexw)
{
    if (const_arg2) {
        if (arg2 == 0) {
            /* test r, r */
            tcg_out_modrm(s, OPC_TESTL + rexw, arg1, arg1);
        } else {
            tgen_arithi(s, ARITH_CMP + rexw, arg1, arg2, 0);
        }
    } else {
        tgen_arithr(s, ARITH_CMP + rexw, arg1, arg2);
    }
}

static void tcg_out_brcond32(TCGContext *s, TCGCond cond,
                             TCGArg arg1, TCGArg arg2, int const_arg2,
                             int label_index, int small)
{
    tcg_out_cmp(s, arg1, arg2, const_arg2, 0);
    tcg_out_jxx(s, tcg_cond_to_jcc[cond], label_index, small);
}

#if TCG_TARGET_REG_BITS == 64
static void tcg_out_brcond64(TCGContext *s, TCGCond cond,
                             TCGArg arg1, TCGArg arg2, int const_arg2,
                             int label_index, int small)
{
    tcg_out_cmp(s, arg1, arg2, const_arg2, P_REXW);
    tcg_out_jxx(s, tcg_cond_to_jcc[cond], label_index, small);
}
#else
/* XXX: we implement it at the target level to avoid having to
   handle cross basic blocks temporaries */
static void tcg_out_brcond2(TCGContext *s, const TCGArg *args,
                            const int *const_args, int small)
{
    int label_next;
    label_next = gen_new_label();
    switch(args[4]) {
    case TCG_COND_EQ:
        tcg_out_brcond32(s, TCG_COND_NE, args[0], args[2], const_args[2],
                         label_next, 1);
        tcg_out_brcond32(s, TCG_COND_EQ, args[1], args[3], const_args[3],
                         args[5], small);
        break;
    case TCG_COND_NE:
        tcg_out_brcond32(s, TCG_COND_NE, args[0], args[2], const_args[2],
                         args[5], small);
        tcg_out_brcond32(s, TCG_COND_NE, args[1], args[3], const_args[3],
                         args[5], small);
        break;
    case TCG_COND_LT:
        tcg_out_brcond32(s, TCG_COND_LT, args[1], args[3], const_args[3],
                         args[5], small);
        tcg_out_jxx(s, JCC_JNE, label_next, 1);
        tcg_out_brcond32(s, TCG_COND_LTU, args[0], args[2], const_args[2],
                         args[5], small);
        break;
    case TCG_COND_LE:
        tcg_out_brcond32(s, TCG_COND_LT, args[1], args[3], const_args[3],
                         args[5], small);
        tcg_out_jxx(s, JCC_JNE, label_next, 1);
        tcg_out_brcond32(s, TCG_COND_LEU, args[0], args[2], const_args[2],
                         args[5], small);
        break;
    case TCG_COND_GT:
        tcg_out_brcond32(s, TCG_COND_GT, args[1], args[3], const_args[3],
                         args[5], small);
        tcg_out_jxx(s, JCC_JNE, label_next, 1);
        tcg_out_brcond32(s, TCG_COND_GTU, args[0], args[2], const_args[2],
                         args[5], small);
        break;
    case TCG_COND_GE:
        tcg_out_brcond32(s, TCG_COND_GT, args[1], args[3], const_args[3],
                         args[5], small);
        tcg_out_jxx(s, JCC_JNE, label_next, 1);
        tcg_out_brcond32(s, TCG_COND_GEU, args[0], args[2], const_args[2],
                         args[5], small);
        break;
    case TCG_COND_LTU:
        tcg_out_brcond32(s, TCG_COND_LTU, args[1], args[3], const_args[3],
                         args[5], small);
        tcg_out_jxx(s, JCC_JNE, label_next, 1);
        tcg_out_brcond32(s, TCG_COND_LTU, args[0], args[2], const_args[2],
                         args[5], small);
        break;
    case TCG_COND_LEU:
        tcg_out_brcond32(s, TCG_COND_LTU, args[1], args[3], const_args[3],
                         args[5], small);
        tcg_out_jxx(s, JCC_JNE, label_next, 1);
        tcg_out_brcond32(s, TCG_COND_LEU, args[0], args[2], const_args[2],
                         args[5], small);
        break;
    case TCG_COND_GTU:
        tcg_out_brcond32(s, TCG_COND_GTU, args[1], args[3], const_args[3],
                         args[5], small);
        tcg_out_jxx(s, JCC_JNE, label_next, 1);
        tcg_out_brcond32(s, TCG_COND_GTU, args[0], args[2], const_args[2],
                         args[5], small);
        break;
    case TCG_COND_GEU:
        tcg_out_brcond32(s, TCG_COND_GTU, args[1], args[3], const_args[3],
                         args[5], small);
        tcg_out_jxx(s, JCC_JNE, label_next, 1);
        tcg_out_brcond32(s, TCG_COND_GEU, args[0], args[2], const_args[2],
                         args[5], small);
        break;
    default:
        tcg_abort();
    }
    tcg_out_label(s, label_next, s->code_ptr);
}
#endif

static void tcg_out_setcond32(TCGContext *s, TCGCond cond, TCGArg dest,
                              TCGArg arg1, TCGArg arg2, int const_arg2)
{
    tcg_out_cmp(s, arg1, arg2, const_arg2, 0);
    tcg_out_modrm(s, OPC_SETCC | tcg_cond_to_jcc[cond], 0, dest);
    tcg_out_ext8u(s, dest, dest);
}

#if TCG_TARGET_REG_BITS == 64
static void tcg_out_setcond64(TCGContext *s, TCGCond cond, TCGArg dest,
                              TCGArg arg1, TCGArg arg2, int const_arg2)
{
    tcg_out_cmp(s, arg1, arg2, const_arg2, P_REXW);
    tcg_out_modrm(s, OPC_SETCC | tcg_cond_to_jcc[cond], 0, dest);
    tcg_out_ext8u(s, dest, dest);
}
#else
static void tcg_out_setcond2(TCGContext *s, const TCGArg *args,
                             const int *const_args)
{
    TCGArg new_args[6];
    int label_true, label_over;

    memcpy(new_args, args+1, 5*sizeof(TCGArg));

    if (args[0] == args[1] || args[0] == args[2]
        || (!const_args[3] && args[0] == args[3])
        || (!const_args[4] && args[0] == args[4])) {
        /* When the destination overlaps with one of the argument
           registers, don't do anything tricky.  */
        label_true = gen_new_label();
        label_over = gen_new_label();

        new_args[5] = label_true;
        tcg_out_brcond2(s, new_args, const_args+1, 1);

        tcg_out_movi(s, TCG_TYPE_I32, args[0], 0);
        tcg_out_jxx(s, JCC_JMP, label_over, 1);
        tcg_out_label(s, label_true, s->code_ptr);

        tcg_out_movi(s, TCG_TYPE_I32, args[0], 1);
        tcg_out_label(s, label_over, s->code_ptr);
    } else {
        /* When the destination does not overlap one of the arguments,
           clear the destination first, jump if cond false, and emit an
           increment in the true case.  This results in smaller code.  */

        tcg_out_movi(s, TCG_TYPE_I32, args[0], 0);

        label_over = gen_new_label();
        new_args[4] = tcg_invert_cond(new_args[4]);
        new_args[5] = label_over;
        tcg_out_brcond2(s, new_args, const_args+1, 1);

        tgen_arithi(s, ARITH_ADD, args[0], 1, 0);
        tcg_out_label(s, label_over, s->code_ptr);
    }
}
#endif

static void tcg_out_branch(TCGContext *s, int call, tcg_target_long dest)
{
    tcg_target_long disp = dest - (tcg_target_long)s->code_ptr - 5;

    if (disp == (int32_t)disp) {
        tcg_out_opc(s, call ? OPC_CALL_Jz : OPC_JMP_long, 0, 0, 0);
        tcg_out32(s, disp);
    } else {
        tcg_out_movi(s, TCG_TYPE_PTR, TCG_REG_R10, dest);
        tcg_out_modrm(s, OPC_GRP5,
                      call ? EXT5_CALLN_Ev : EXT5_JMPN_Ev, TCG_REG_R10);
    }
}

static inline void tcg_out_calli(TCGContext *s, tcg_target_long dest)
{
    tcg_out_branch(s, 1, dest);
}

static void tcg_out_jmp(TCGContext *s, tcg_target_long dest)
{
    tcg_out_branch(s, 0, dest);
}

#if defined(CONFIG_SOFTMMU)

#include "../../softmmu_defs.h"

#ifdef CONFIG_TCG_PASS_AREG0
/* helper signature: helper_ld_mmu(CPUState *env, target_ulong addr,
   int mmu_idx) */
static const void *qemu_ld_helpers[4] = {
    helper_ldb_mmu,
    helper_ldw_mmu,
    helper_ldl_mmu,
    helper_ldq_mmu,
};

/* helper signature: helper_st_mmu(CPUState *env, target_ulong addr,
   uintxx_t val, int mmu_idx) */
static const void *qemu_st_helpers[4] = {
    helper_stb_mmu,
    helper_stw_mmu,
    helper_stl_mmu,
    helper_stq_mmu,
};
#else
/* legacy helper signature: __ld_mmu(target_ulong addr, int
   mmu_idx) */
static void *qemu_ld_helpers[4] = {
    __ldb_mmu,
    __ldw_mmu,
    __ldl_mmu,
    __ldq_mmu,
};

/* legacy helper signature: __st_mmu(target_ulong addr, uintxx_t val,
   int mmu_idx) */
static void *qemu_st_helpers[4] = {
    __stb_mmu,
    __stw_mmu,
    __stl_mmu,
    __stq_mmu,
};
#endif

/* Perform the TLB load and compare.

   Inputs:
   ADDRLO_IDX contains the index into ARGS of the low part of the
   address; the high part of the address is at ADDR_LOW_IDX+1.

   MEM_INDEX and S_BITS are the memory context and log2 size of the load.

   WHICH is the offset into the CPUTLBEntry structure of the slot to read.
   This should be offsetof addr_read or addr_write.

   Outputs:
   LABEL_PTRS is filled with 1 (32-bit addresses) or 2 (64-bit addresses)
   positions of the displacements of forward jumps to the TLB miss case.

   First argument register is loaded with the low part of the address.
   In the TLB hit case, it has been adjusted as indicated by the TLB
   and so is a host address.  In the TLB miss case, it continues to
   hold a guest address.

   Second argument register is clobbered.  */

static inline void tcg_out_tlb_load(TCGContext *s, int addrlo_idx,
                                    int mem_index, int s_bits,
                                    const TCGArg *args,
                                    uint8_t **label_ptr, int which)
{
    const int addrlo = args[addrlo_idx];
    const int r0 = tcg_target_call_iarg_regs[0];
    const int r1 = tcg_target_call_iarg_regs[1];
    TCGType type = TCG_TYPE_I32;
    int rexw = 0;

    if (TCG_TARGET_REG_BITS == 64 && TARGET_LONG_BITS == 64) {
        type = TCG_TYPE_I64;
        rexw = P_REXW;
    }

    tcg_out_mov(s, type, r1, addrlo);
    tcg_out_mov(s, type, r0, addrlo);

    tcg_out_shifti(s, SHIFT_SHR + rexw, r1,
                   TARGET_PAGE_BITS - CPU_TLB_ENTRY_BITS);

    tgen_arithi(s, ARITH_AND + rexw, r0,
                TARGET_PAGE_MASK | ((1 << s_bits) - 1), 0);
    tgen_arithi(s, ARITH_AND + rexw, r1,
                (CPU_TLB_SIZE - 1) << CPU_TLB_ENTRY_BITS, 0);

    tcg_out_modrm_sib_offset(s, OPC_LEA + P_REXW, r1, TCG_AREG0, r1, 0,
                             offsetof(CPUArchState, tlb_table[mem_index][0])
                             + which);

    /* cmp 0(r1), r0 */
    tcg_out_modrm_offset(s, OPC_CMP_GvEv + rexw, r0, r1, 0);

    tcg_out_mov(s, type, r0, addrlo);

    /* jne label1 */
    tcg_out8(s, OPC_JCC_short + JCC_JNE);
    label_ptr[0] = s->code_ptr;
    s->code_ptr++;

    if (TARGET_LONG_BITS > TCG_TARGET_REG_BITS) {
        /* cmp 4(r1), addrhi */
        tcg_out_modrm_offset(s, OPC_CMP_GvEv, args[addrlo_idx+1], r1, 4);

        /* jne label1 */
        tcg_out8(s, OPC_JCC_short + JCC_JNE);
        label_ptr[1] = s->code_ptr;
        s->code_ptr++;
    }

    /* TLB Hit.  */

    /* add addend(r1), r0 */
    tcg_out_modrm_offset(s, OPC_ADD_GvEv + P_REXW, r0, r1,
                         offsetof(CPUTLBEntry, addend) - which);
}
#endif

static void tcg_out_qemu_ld_direct(TCGContext *s, int datalo, int datahi,
                                   int base, tcg_target_long ofs, int sizeop)
{
#ifdef TARGET_WORDS_BIGENDIAN
    const int bswap = 1;
#else
    const int bswap = 0;
#endif
    switch (sizeop) {
    case 0:
        tcg_out_modrm_offset(s, OPC_MOVZBL, datalo, base, ofs);
        break;
    case 0 | 4:
        tcg_out_modrm_offset(s, OPC_MOVSBL + P_REXW, datalo, base, ofs);
        break;
    case 1:
        tcg_out_modrm_offset(s, OPC_MOVZWL, datalo, base, ofs);
        if (bswap) {
            tcg_out_rolw_8(s, datalo);
        }
        break;
    case 1 | 4:
        if (bswap) {
            tcg_out_modrm_offset(s, OPC_MOVZWL, datalo, base, ofs);
            tcg_out_rolw_8(s, datalo);
            tcg_out_modrm(s, OPC_MOVSWL + P_REXW, datalo, datalo);
        } else {
            tcg_out_modrm_offset(s, OPC_MOVSWL + P_REXW, datalo, base, ofs);
        }
        break;
    case 2:
        tcg_out_ld(s, TCG_TYPE_I32, datalo, base, ofs);
        if (bswap) {
            tcg_out_bswap32(s, datalo);
        }
        break;
#if TCG_TARGET_REG_BITS == 64
    case 2 | 4:
        if (bswap) {
            tcg_out_ld(s, TCG_TYPE_I32, datalo, base, ofs);
            tcg_out_bswap32(s, datalo);
            tcg_out_ext32s(s, datalo, datalo);
        } else {
            tcg_out_modrm_offset(s, OPC_MOVSLQ, datalo, base, ofs);
        }
        break;
#endif
    case 3:
        if (TCG_TARGET_REG_BITS == 64) {
            tcg_out_ld(s, TCG_TYPE_I64, datalo, base, ofs);
            if (bswap) {
                tcg_out_bswap64(s, datalo);
            }
        } else {
            if (bswap) {
                int t = datalo;
                datalo = datahi;
                datahi = t;
            }
            if (base != datalo) {
                tcg_out_ld(s, TCG_TYPE_I32, datalo, base, ofs);
                tcg_out_ld(s, TCG_TYPE_I32, datahi, base, ofs + 4);
            } else {
                tcg_out_ld(s, TCG_TYPE_I32, datahi, base, ofs + 4);
                tcg_out_ld(s, TCG_TYPE_I32, datalo, base, ofs);
            }
            if (bswap) {
                tcg_out_bswap32(s, datalo);
                tcg_out_bswap32(s, datahi);
            }
        }
        break;
    default:
        tcg_abort();
    }
}

/* XXX: qemu_ld and qemu_st could be modified to clobber only EDX and
   EAX. It will be useful once fixed registers globals are less
   common. */
static void tcg_out_qemu_ld(TCGContext *s, const TCGArg *args,
                            int opc)
{
    int data_reg, data_reg2 = 0;
    int addrlo_idx;
#if defined(CONFIG_SOFTMMU)
    int mem_index, s_bits;
#if TCG_TARGET_REG_BITS == 64
    int arg_idx;
#else
    int stack_adjust;
#endif
    uint8_t *label_ptr[3];
#endif

    data_reg = args[0];
    addrlo_idx = 1;
    if (TCG_TARGET_REG_BITS == 32 && opc == 3) {
        data_reg2 = args[1];
        addrlo_idx = 2;
    }

#if defined(CONFIG_SOFTMMU)
    mem_index = args[addrlo_idx + 1 + (TARGET_LONG_BITS > TCG_TARGET_REG_BITS)];
    s_bits = opc & 3;

    tcg_out_tlb_load(s, addrlo_idx, mem_index, s_bits, args,
                     label_ptr, offsetof(CPUTLBEntry, addr_read));

    /* TLB Hit.  */
    tcg_out_qemu_ld_direct(s, data_reg, data_reg2,
                           tcg_target_call_iarg_regs[0], 0, opc);

    /* jmp label2 */
    tcg_out8(s, OPC_JMP_short);
    label_ptr[2] = s->code_ptr;
    s->code_ptr++;

    /* TLB Miss.  */

    /* label1: */
    *label_ptr[0] = s->code_ptr - label_ptr[0] - 1;
    if (TARGET_LONG_BITS > TCG_TARGET_REG_BITS) {
        *label_ptr[1] = s->code_ptr - label_ptr[1] - 1;
    }

    /* XXX: move that code at the end of the TB */
#if TCG_TARGET_REG_BITS == 32
    tcg_out_pushi(s, mem_index);
    stack_adjust = 4;
    if (TARGET_LONG_BITS == 64) {
        tcg_out_push(s, args[addrlo_idx + 1]);
        stack_adjust += 4;
    }
    tcg_out_push(s, args[addrlo_idx]);
    stack_adjust += 4;
#ifdef CONFIG_TCG_PASS_AREG0
    tcg_out_push(s, TCG_AREG0);
    stack_adjust += 4;
#endif
#else
    /* The first argument is already loaded with addrlo.  */
    arg_idx = 1;
    tcg_out_movi(s, TCG_TYPE_I32, tcg_target_call_iarg_regs[arg_idx],
                 mem_index);
#ifdef CONFIG_TCG_PASS_AREG0
    /* XXX/FIXME: suboptimal */
    tcg_out_mov(s, TCG_TYPE_I64, tcg_target_call_iarg_regs[3],
                tcg_target_call_iarg_regs[2]);
    tcg_out_mov(s, TCG_TYPE_I64, tcg_target_call_iarg_regs[2],
                tcg_target_call_iarg_regs[1]);
    tcg_out_mov(s, TCG_TYPE_I64, tcg_target_call_iarg_regs[1],
                tcg_target_call_iarg_regs[0]);
    tcg_out_mov(s, TCG_TYPE_I64, tcg_target_call_iarg_regs[0],
                TCG_AREG0);
#endif
#endif

    tcg_out_calli(s, (tcg_target_long)qemu_ld_helpers[s_bits]);

#if TCG_TARGET_REG_BITS == 32
    if (stack_adjust == (TCG_TARGET_REG_BITS / 8)) {
        /* Pop and discard.  This is 2 bytes smaller than the add.  */
        tcg_out_pop(s, TCG_REG_ECX);
    } else if (stack_adjust != 0) {
        tcg_out_addi(s, TCG_REG_CALL_STACK, stack_adjust);
    }
#endif

    switch(opc) {
    case 0 | 4:
        tcg_out_ext8s(s, data_reg, TCG_REG_EAX, P_REXW);
        break;
    case 1 | 4:
        tcg_out_ext16s(s, data_reg, TCG_REG_EAX, P_REXW);
        break;
    case 0:
        tcg_out_ext8u(s, data_reg, TCG_REG_EAX);
        break;
    case 1:
        tcg_out_ext16u(s, data_reg, TCG_REG_EAX);
        break;
    case 2:
        tcg_out_mov(s, TCG_TYPE_I32, data_reg, TCG_REG_EAX);
        break;
#if TCG_TARGET_REG_BITS == 64
    case 2 | 4:
        tcg_out_ext32s(s, data_reg, TCG_REG_EAX);
        break;
#endif
    case 3:
        if (TCG_TARGET_REG_BITS == 64) {
            tcg_out_mov(s, TCG_TYPE_I64, data_reg, TCG_REG_RAX);
        } else if (data_reg == TCG_REG_EDX) {
            /* xchg %edx, %eax */
            tcg_out_opc(s, OPC_XCHG_ax_r32 + TCG_REG_EDX, 0, 0, 0);
            tcg_out_mov(s, TCG_TYPE_I32, data_reg2, TCG_REG_EAX);
        } else {
            tcg_out_mov(s, TCG_TYPE_I32, data_reg, TCG_REG_EAX);
            tcg_out_mov(s, TCG_TYPE_I32, data_reg2, TCG_REG_EDX);
        }
        break;
    default:
        tcg_abort();
    }

    /* label2: */
    *label_ptr[2] = s->code_ptr - label_ptr[2] - 1;
#else
    {
        int32_t offset = GUEST_BASE;
        int base = args[addrlo_idx];

        if (TCG_TARGET_REG_BITS == 64) {
            /* ??? We assume all operations have left us with register
               contents that are zero extended.  So far this appears to
               be true.  If we want to enforce this, we can either do
               an explicit zero-extension here, or (if GUEST_BASE == 0)
               use the ADDR32 prefix.  For now, do nothing.  */

            if (offset != GUEST_BASE) {
                tcg_out_movi(s, TCG_TYPE_I64, tcg_target_call_iarg_regs[0], GUEST_BASE);
                tgen_arithr(s, ARITH_ADD + P_REXW, tcg_target_call_iarg_regs[0], base);
                base = tcg_target_call_iarg_regs[0];
                offset = 0;
            }
        }

        tcg_out_qemu_ld_direct(s, data_reg, data_reg2, base, offset, opc);
    }
#endif
}

static void tcg_out_qemu_st_direct(TCGContext *s, int datalo, int datahi,
                                   int base, tcg_target_long ofs, int sizeop)
{
#ifdef TARGET_WORDS_BIGENDIAN
    const int bswap = 1;
#else
    const int bswap = 0;
#endif
    /* ??? Ideally we wouldn't need a scratch register.  For user-only,
       we could perform the bswap twice to restore the original value
       instead of moving to the scratch.  But as it is, the L constraint
       means that the second argument reg is definitely free here.  */
    int scratch = tcg_target_call_iarg_regs[1];

    switch (sizeop) {
    case 0:
        tcg_out_modrm_offset(s, OPC_MOVB_EvGv + P_REXB_R, datalo, base, ofs);
        break;
    case 1:
        if (bswap) {
            tcg_out_mov(s, TCG_TYPE_I32, scratch, datalo);
            tcg_out_rolw_8(s, scratch);
            datalo = scratch;
        }
        tcg_out_modrm_offset(s, OPC_MOVL_EvGv + P_DATA16, datalo, base, ofs);
        break;
    case 2:
        if (bswap) {
            tcg_out_mov(s, TCG_TYPE_I32, scratch, datalo);
            tcg_out_bswap32(s, scratch);
            datalo = scratch;
        }
        tcg_out_st(s, TCG_TYPE_I32, datalo, base, ofs);
        break;
    case 3:
        if (TCG_TARGET_REG_BITS == 64) {
            if (bswap) {
                tcg_out_mov(s, TCG_TYPE_I64, scratch, datalo);
                tcg_out_bswap64(s, scratch);
                datalo = scratch;
            }
            tcg_out_st(s, TCG_TYPE_I64, datalo, base, ofs);
        } else if (bswap) {
            tcg_out_mov(s, TCG_TYPE_I32, scratch, datahi);
            tcg_out_bswap32(s, scratch);
            tcg_out_st(s, TCG_TYPE_I32, scratch, base, ofs);
            tcg_out_mov(s, TCG_TYPE_I32, scratch, datalo);
            tcg_out_bswap32(s, scratch);
            tcg_out_st(s, TCG_TYPE_I32, scratch, base, ofs + 4);
        } else {
            tcg_out_st(s, TCG_TYPE_I32, datalo, base, ofs);
            tcg_out_st(s, TCG_TYPE_I32, datahi, base, ofs + 4);
        }
        break;
    default:
        tcg_abort();
    }
}

static void tcg_out_qemu_st(TCGContext *s, const TCGArg *args,
                            int opc)
{
    int data_reg, data_reg2 = 0;
    int addrlo_idx;
#if defined(CONFIG_SOFTMMU)
    int mem_index, s_bits;
    int stack_adjust;
    uint8_t *label_ptr[3];
#endif

    data_reg = args[0];
    addrlo_idx = 1;
    if (TCG_TARGET_REG_BITS == 32 && opc == 3) {
        data_reg2 = args[1];
        addrlo_idx = 2;
    }

#if defined(CONFIG_SOFTMMU)
    mem_index = args[addrlo_idx + 1 + (TARGET_LONG_BITS > TCG_TARGET_REG_BITS)];
    s_bits = opc;

    tcg_out_tlb_load(s, addrlo_idx, mem_index, s_bits, args,
                     label_ptr, offsetof(CPUTLBEntry, addr_write));

    /* TLB Hit.  */
    tcg_out_qemu_st_direct(s, data_reg, data_reg2,
                           tcg_target_call_iarg_regs[0], 0, opc);

    /* jmp label2 */
    tcg_out8(s, OPC_JMP_short);
    label_ptr[2] = s->code_ptr;
    s->code_ptr++;

    /* TLB Miss.  */

    /* label1: */
    *label_ptr[0] = s->code_ptr - label_ptr[0] - 1;
    if (TARGET_LONG_BITS > TCG_TARGET_REG_BITS) {
        *label_ptr[1] = s->code_ptr - label_ptr[1] - 1;
    }

    /* XXX: move that code at the end of the TB */
<<<<<<< HEAD
    if (TCG_TARGET_REG_BITS == 64) {
        tcg_out_mov(s, (opc == 3 ? TCG_TYPE_I64 : TCG_TYPE_I32),
                    tcg_target_call_iarg_regs[1], data_reg);
        tcg_out_movi(s, TCG_TYPE_I32, tcg_target_call_iarg_regs[2], mem_index);
        stack_adjust = 0;
    } else if (TARGET_LONG_BITS == 32) {
        tcg_out_mov(s, TCG_TYPE_I32, TCG_REG_EDX, data_reg);
        if (opc == 3) {
            tcg_out_mov(s, TCG_TYPE_I32, TCG_REG_ECX, data_reg2);
            tcg_out_pushi(s, mem_index);
            stack_adjust = 4;
        } else {
            tcg_out_movi(s, TCG_TYPE_I32, TCG_REG_ECX, mem_index);
            stack_adjust = 0;
        }
    } else {
        if (opc == 3) {
            tcg_out_mov(s, TCG_TYPE_I32, TCG_REG_EDX, args[addrlo_idx + 1]);
            tcg_out_pushi(s, mem_index);
            tcg_out_push(s, data_reg2);
            tcg_out_push(s, data_reg);
            stack_adjust = 12;
        } else {
            tcg_out_mov(s, TCG_TYPE_I32, TCG_REG_EDX, args[addrlo_idx + 1]);
            switch(opc) {
            case 0:
                tcg_out_ext8u(s, TCG_REG_ECX, data_reg);
                break;
            case 1:
                tcg_out_ext16u(s, TCG_REG_ECX, data_reg);
                break;
            case 2:
                tcg_out_mov(s, TCG_TYPE_I32, TCG_REG_ECX, data_reg);
                break;
            }
            tcg_out_pushi(s, mem_index);
            stack_adjust = 4;
        }
=======
#if TCG_TARGET_REG_BITS == 32
    tcg_out_pushi(s, mem_index);
    stack_adjust = 4;
    if (opc == 3) {
        tcg_out_push(s, data_reg2);
        stack_adjust += 4;
>>>>>>> 0184e266
    }
    tcg_out_push(s, data_reg);
    stack_adjust += 4;
    if (TARGET_LONG_BITS == 64) {
        tcg_out_push(s, args[addrlo_idx + 1]);
        stack_adjust += 4;
    }
    tcg_out_push(s, args[addrlo_idx]);
    stack_adjust += 4;
#ifdef CONFIG_TCG_PASS_AREG0
    tcg_out_push(s, TCG_AREG0);
    stack_adjust += 4;
#endif
#else
    tcg_out_mov(s, (opc == 3 ? TCG_TYPE_I64 : TCG_TYPE_I32),
                TCG_REG_RSI, data_reg);
    tcg_out_movi(s, TCG_TYPE_I32, TCG_REG_RDX, mem_index);
    stack_adjust = 0;
#ifdef CONFIG_TCG_PASS_AREG0
    /* XXX/FIXME: suboptimal */
    tcg_out_mov(s, TCG_TYPE_I64, tcg_target_call_iarg_regs[3],
                tcg_target_call_iarg_regs[2]);
    tcg_out_mov(s, TCG_TYPE_I64, tcg_target_call_iarg_regs[2],
                tcg_target_call_iarg_regs[1]);
    tcg_out_mov(s, TCG_TYPE_I64, tcg_target_call_iarg_regs[1],
                tcg_target_call_iarg_regs[0]);
    tcg_out_mov(s, TCG_TYPE_I64, tcg_target_call_iarg_regs[0],
                TCG_AREG0);
#endif
#endif

    tcg_out_calli(s, (tcg_target_long)qemu_st_helpers[s_bits]);

    if (stack_adjust == (TCG_TARGET_REG_BITS / 8)) {
        /* Pop and discard.  This is 2 bytes smaller than the add.  */
        tcg_out_pop(s, TCG_REG_ECX);
    } else if (stack_adjust != 0) {
        tcg_out_addi(s, TCG_REG_CALL_STACK, stack_adjust);
    }

    /* label2: */
    *label_ptr[2] = s->code_ptr - label_ptr[2] - 1;
#else
    {
        int32_t offset = GUEST_BASE;
        int base = args[addrlo_idx];

        if (TCG_TARGET_REG_BITS == 64) {
            /* ??? We assume all operations have left us with register
               contents that are zero extended.  So far this appears to
               be true.  If we want to enforce this, we can either do
               an explicit zero-extension here, or (if GUEST_BASE == 0)
               use the ADDR32 prefix.  For now, do nothing.  */

            if (offset != GUEST_BASE) {
                tcg_out_movi(s, TCG_TYPE_I64, tcg_target_call_iarg_regs[0], GUEST_BASE);
                tgen_arithr(s, ARITH_ADD + P_REXW, tcg_target_call_iarg_regs[0], base);
                base = tcg_target_call_iarg_regs[0];
                offset = 0;
            }
        }

        tcg_out_qemu_st_direct(s, data_reg, data_reg2, base, offset, opc);
    }
#endif
}

static inline void tcg_out_op(TCGContext *s, TCGOpcode opc,
                              const TCGArg *args, const int *const_args)
{
    int c, rexw = 0;

#if TCG_TARGET_REG_BITS == 64
# define OP_32_64(x) \
        case glue(glue(INDEX_op_, x), _i64): \
            rexw = P_REXW; /* FALLTHRU */    \
        case glue(glue(INDEX_op_, x), _i32)
#else
# define OP_32_64(x) \
        case glue(glue(INDEX_op_, x), _i32)
#endif

    switch(opc) {
    case INDEX_op_exit_tb:
        tcg_out_movi(s, TCG_TYPE_PTR, TCG_REG_EAX, args[0]);
        tcg_out_jmp(s, (tcg_target_long) tb_ret_addr);
        break;
    case INDEX_op_goto_tb:
        if (s->tb_jmp_offset) {
            /* direct jump method */
            tcg_out8(s, OPC_JMP_long); /* jmp im */
            s->tb_jmp_offset[args[0]] = s->code_ptr - s->code_buf;
            tcg_out32(s, 0);
        } else {
            /* indirect jump method */
            tcg_out_modrm_offset(s, OPC_GRP5, EXT5_JMPN_Ev, -1,
                                 (tcg_target_long)(s->tb_next + args[0]));
        }
        s->tb_next_offset[args[0]] = s->code_ptr - s->code_buf;
        break;
    case INDEX_op_call:
        if (const_args[0]) {
            tcg_out_calli(s, args[0]);
        } else {
            /* call *reg */
            tcg_out_modrm(s, OPC_GRP5, EXT5_CALLN_Ev, args[0]);
        }
        break;
    case INDEX_op_jmp:
        if (const_args[0]) {
            tcg_out_jmp(s, args[0]);
        } else {
            /* jmp *reg */
            tcg_out_modrm(s, OPC_GRP5, EXT5_JMPN_Ev, args[0]);
        }
        break;
    case INDEX_op_br:
        tcg_out_jxx(s, JCC_JMP, args[0], 0);
        break;
    case INDEX_op_movi_i32:
        tcg_out_movi(s, TCG_TYPE_I32, args[0], args[1]);
        break;
    OP_32_64(ld8u):
        /* Note that we can ignore REXW for the zero-extend to 64-bit.  */
        tcg_out_modrm_offset(s, OPC_MOVZBL, args[0], args[1], args[2]);
        break;
    OP_32_64(ld8s):
        tcg_out_modrm_offset(s, OPC_MOVSBL + rexw, args[0], args[1], args[2]);
        break;
    OP_32_64(ld16u):
        /* Note that we can ignore REXW for the zero-extend to 64-bit.  */
        tcg_out_modrm_offset(s, OPC_MOVZWL, args[0], args[1], args[2]);
        break;
    OP_32_64(ld16s):
        tcg_out_modrm_offset(s, OPC_MOVSWL + rexw, args[0], args[1], args[2]);
        break;
#if TCG_TARGET_REG_BITS == 64
    case INDEX_op_ld32u_i64:
#endif
    case INDEX_op_ld_i32:
        tcg_out_ld(s, TCG_TYPE_I32, args[0], args[1], args[2]);
        break;

    OP_32_64(st8):
        tcg_out_modrm_offset(s, OPC_MOVB_EvGv | P_REXB_R,
                             args[0], args[1], args[2]);
        break;
    OP_32_64(st16):
        tcg_out_modrm_offset(s, OPC_MOVL_EvGv | P_DATA16,
                             args[0], args[1], args[2]);
        break;
#if TCG_TARGET_REG_BITS == 64
    case INDEX_op_st32_i64:
#endif
    case INDEX_op_st_i32:
        tcg_out_st(s, TCG_TYPE_I32, args[0], args[1], args[2]);
        break;

    OP_32_64(add):
        /* For 3-operand addition, use LEA.  */
        if (args[0] != args[1]) {
            TCGArg a0 = args[0], a1 = args[1], a2 = args[2], c3 = 0;

            if (const_args[2]) {
                c3 = a2, a2 = -1;
            } else if (a0 == a2) {
                /* Watch out for dest = src + dest, since we've removed
                   the matching constraint on the add.  */
                tgen_arithr(s, ARITH_ADD + rexw, a0, a1);
                break;
            }

            tcg_out_modrm_sib_offset(s, OPC_LEA + rexw, a0, a1, a2, 0, c3);
            break;
        }
        c = ARITH_ADD;
        goto gen_arith;
    OP_32_64(sub):
        c = ARITH_SUB;
        goto gen_arith;
    OP_32_64(and):
        c = ARITH_AND;
        goto gen_arith;
    OP_32_64(or):
        c = ARITH_OR;
        goto gen_arith;
    OP_32_64(xor):
        c = ARITH_XOR;
        goto gen_arith;
    gen_arith:
        if (const_args[2]) {
            tgen_arithi(s, c + rexw, args[0], args[2], 0);
        } else {
            tgen_arithr(s, c + rexw, args[0], args[2]);
        }
        break;

    OP_32_64(mul):
        if (const_args[2]) {
            int32_t val;
            val = args[2];
            if (val == (int8_t)val) {
                tcg_out_modrm(s, OPC_IMUL_GvEvIb + rexw, args[0], args[0]);
                tcg_out8(s, val);
            } else {
                tcg_out_modrm(s, OPC_IMUL_GvEvIz + rexw, args[0], args[0]);
                tcg_out32(s, val);
            }
        } else {
            tcg_out_modrm(s, OPC_IMUL_GvEv + rexw, args[0], args[2]);
        }
        break;

    OP_32_64(div2):
        tcg_out_modrm(s, OPC_GRP3_Ev + rexw, EXT3_IDIV, args[4]);
        break;
    OP_32_64(divu2):
        tcg_out_modrm(s, OPC_GRP3_Ev + rexw, EXT3_DIV, args[4]);
        break;

    OP_32_64(shl):
        c = SHIFT_SHL;
        goto gen_shift;
    OP_32_64(shr):
        c = SHIFT_SHR;
        goto gen_shift;
    OP_32_64(sar):
        c = SHIFT_SAR;
        goto gen_shift;
    OP_32_64(rotl):
        c = SHIFT_ROL;
        goto gen_shift;
    OP_32_64(rotr):
        c = SHIFT_ROR;
        goto gen_shift;
    gen_shift:
        if (const_args[2]) {
            tcg_out_shifti(s, c + rexw, args[0], args[2]);
        } else {
            tcg_out_modrm(s, OPC_SHIFT_cl + rexw, c, args[0]);
        }
        break;

    case INDEX_op_brcond_i32:
        tcg_out_brcond32(s, args[2], args[0], args[1], const_args[1],
                         args[3], 0);
        break;
    case INDEX_op_setcond_i32:
        tcg_out_setcond32(s, args[3], args[0], args[1],
                          args[2], const_args[2]);
        break;

    OP_32_64(bswap16):
        tcg_out_rolw_8(s, args[0]);
        break;
    OP_32_64(bswap32):
        tcg_out_bswap32(s, args[0]);
        break;

    OP_32_64(neg):
        tcg_out_modrm(s, OPC_GRP3_Ev + rexw, EXT3_NEG, args[0]);
        break;
    OP_32_64(not):
        tcg_out_modrm(s, OPC_GRP3_Ev + rexw, EXT3_NOT, args[0]);
        break;

    OP_32_64(ext8s):
        tcg_out_ext8s(s, args[0], args[1], rexw);
        break;
    OP_32_64(ext16s):
        tcg_out_ext16s(s, args[0], args[1], rexw);
        break;
    OP_32_64(ext8u):
        tcg_out_ext8u(s, args[0], args[1]);
        break;
    OP_32_64(ext16u):
        tcg_out_ext16u(s, args[0], args[1]);
        break;

    case INDEX_op_qemu_ld8u:
        tcg_out_qemu_ld(s, args, 0);
        break;
    case INDEX_op_qemu_ld8s:
        tcg_out_qemu_ld(s, args, 0 | 4);
        break;
    case INDEX_op_qemu_ld16u:
        tcg_out_qemu_ld(s, args, 1);
        break;
    case INDEX_op_qemu_ld16s:
        tcg_out_qemu_ld(s, args, 1 | 4);
        break;
#if TCG_TARGET_REG_BITS == 64
    case INDEX_op_qemu_ld32u:
#endif
    case INDEX_op_qemu_ld32:
        tcg_out_qemu_ld(s, args, 2);
        break;
    case INDEX_op_qemu_ld64:
        tcg_out_qemu_ld(s, args, 3);
        break;

    case INDEX_op_qemu_st8:
        tcg_out_qemu_st(s, args, 0);
        break;
    case INDEX_op_qemu_st16:
        tcg_out_qemu_st(s, args, 1);
        break;
    case INDEX_op_qemu_st32:
        tcg_out_qemu_st(s, args, 2);
        break;
    case INDEX_op_qemu_st64:
        tcg_out_qemu_st(s, args, 3);
        break;

#if TCG_TARGET_REG_BITS == 32
    case INDEX_op_brcond2_i32:
        tcg_out_brcond2(s, args, const_args, 0);
        break;
    case INDEX_op_setcond2_i32:
        tcg_out_setcond2(s, args, const_args);
        break;
    case INDEX_op_mulu2_i32:
        tcg_out_modrm(s, OPC_GRP3_Ev, EXT3_MUL, args[3]);
        break;
    case INDEX_op_add2_i32:
        if (const_args[4]) {
            tgen_arithi(s, ARITH_ADD, args[0], args[4], 1);
        } else {
            tgen_arithr(s, ARITH_ADD, args[0], args[4]);
        }
        if (const_args[5]) {
            tgen_arithi(s, ARITH_ADC, args[1], args[5], 1);
        } else {
            tgen_arithr(s, ARITH_ADC, args[1], args[5]);
        }
        break;
    case INDEX_op_sub2_i32:
        if (const_args[4]) {
            tgen_arithi(s, ARITH_SUB, args[0], args[4], 1);
        } else {
            tgen_arithr(s, ARITH_SUB, args[0], args[4]);
        }
        if (const_args[5]) {
            tgen_arithi(s, ARITH_SBB, args[1], args[5], 1);
        } else {
            tgen_arithr(s, ARITH_SBB, args[1], args[5]);
        }
        break;
#else /* TCG_TARGET_REG_BITS == 64 */
    case INDEX_op_movi_i64:
        tcg_out_movi(s, TCG_TYPE_I64, args[0], args[1]);
        break;
    case INDEX_op_ld32s_i64:
        tcg_out_modrm_offset(s, OPC_MOVSLQ, args[0], args[1], args[2]);
        break;
    case INDEX_op_ld_i64:
        tcg_out_ld(s, TCG_TYPE_I64, args[0], args[1], args[2]);
        break;
    case INDEX_op_st_i64:
        tcg_out_st(s, TCG_TYPE_I64, args[0], args[1], args[2]);
        break;
    case INDEX_op_qemu_ld32s:
        tcg_out_qemu_ld(s, args, 2 | 4);
        break;

    case INDEX_op_brcond_i64:
        tcg_out_brcond64(s, args[2], args[0], args[1], const_args[1],
                         args[3], 0);
        break;
    case INDEX_op_setcond_i64:
        tcg_out_setcond64(s, args[3], args[0], args[1],
                          args[2], const_args[2]);
        break;

    case INDEX_op_bswap64_i64:
        tcg_out_bswap64(s, args[0]);
        break;
    case INDEX_op_ext32u_i64:
        tcg_out_ext32u(s, args[0], args[1]);
        break;
    case INDEX_op_ext32s_i64:
        tcg_out_ext32s(s, args[0], args[1]);
        break;
#endif

    OP_32_64(deposit):
        if (args[3] == 0 && args[4] == 8) {
            /* load bits 0..7 */
            tcg_out_modrm(s, OPC_MOVB_EvGv | P_REXB_R | P_REXB_RM,
                          args[2], args[0]);
        } else if (args[3] == 8 && args[4] == 8) {
            /* load bits 8..15 */
            tcg_out_modrm(s, OPC_MOVB_EvGv, args[2], args[0] + 4);
        } else if (args[3] == 0 && args[4] == 16) {
            /* load bits 0..15 */
            tcg_out_modrm(s, OPC_MOVL_EvGv | P_DATA16, args[2], args[0]);
        } else {
            tcg_abort();
        }
        break;

    default:
        tcg_abort();
    }

#undef OP_32_64
}

static const TCGTargetOpDef x86_op_defs[] = {
    { INDEX_op_exit_tb, { } },
    { INDEX_op_goto_tb, { } },
    { INDEX_op_call, { "ri" } },
    { INDEX_op_jmp, { "ri" } },
    { INDEX_op_br, { } },
    { INDEX_op_mov_i32, { "r", "r" } },
    { INDEX_op_movi_i32, { "r" } },
    { INDEX_op_ld8u_i32, { "r", "r" } },
    { INDEX_op_ld8s_i32, { "r", "r" } },
    { INDEX_op_ld16u_i32, { "r", "r" } },
    { INDEX_op_ld16s_i32, { "r", "r" } },
    { INDEX_op_ld_i32, { "r", "r" } },
    { INDEX_op_st8_i32, { "q", "r" } },
    { INDEX_op_st16_i32, { "r", "r" } },
    { INDEX_op_st_i32, { "r", "r" } },

    { INDEX_op_add_i32, { "r", "r", "ri" } },
    { INDEX_op_sub_i32, { "r", "0", "ri" } },
    { INDEX_op_mul_i32, { "r", "0", "ri" } },
    { INDEX_op_div2_i32, { "a", "d", "0", "1", "r" } },
    { INDEX_op_divu2_i32, { "a", "d", "0", "1", "r" } },
    { INDEX_op_and_i32, { "r", "0", "ri" } },
    { INDEX_op_or_i32, { "r", "0", "ri" } },
    { INDEX_op_xor_i32, { "r", "0", "ri" } },

    { INDEX_op_shl_i32, { "r", "0", "ci" } },
    { INDEX_op_shr_i32, { "r", "0", "ci" } },
    { INDEX_op_sar_i32, { "r", "0", "ci" } },
    { INDEX_op_rotl_i32, { "r", "0", "ci" } },
    { INDEX_op_rotr_i32, { "r", "0", "ci" } },

    { INDEX_op_brcond_i32, { "r", "ri" } },

    { INDEX_op_bswap16_i32, { "r", "0" } },
    { INDEX_op_bswap32_i32, { "r", "0" } },

    { INDEX_op_neg_i32, { "r", "0" } },

    { INDEX_op_not_i32, { "r", "0" } },

    { INDEX_op_ext8s_i32, { "r", "q" } },
    { INDEX_op_ext16s_i32, { "r", "r" } },
    { INDEX_op_ext8u_i32, { "r", "q" } },
    { INDEX_op_ext16u_i32, { "r", "r" } },

    { INDEX_op_setcond_i32, { "q", "r", "ri" } },

    { INDEX_op_deposit_i32, { "Q", "0", "Q" } },

#if TCG_TARGET_REG_BITS == 32
    { INDEX_op_mulu2_i32, { "a", "d", "a", "r" } },
    { INDEX_op_add2_i32, { "r", "r", "0", "1", "ri", "ri" } },
    { INDEX_op_sub2_i32, { "r", "r", "0", "1", "ri", "ri" } },
    { INDEX_op_brcond2_i32, { "r", "r", "ri", "ri" } },
    { INDEX_op_setcond2_i32, { "r", "r", "r", "ri", "ri" } },
#else
    { INDEX_op_mov_i64, { "r", "r" } },
    { INDEX_op_movi_i64, { "r" } },
    { INDEX_op_ld8u_i64, { "r", "r" } },
    { INDEX_op_ld8s_i64, { "r", "r" } },
    { INDEX_op_ld16u_i64, { "r", "r" } },
    { INDEX_op_ld16s_i64, { "r", "r" } },
    { INDEX_op_ld32u_i64, { "r", "r" } },
    { INDEX_op_ld32s_i64, { "r", "r" } },
    { INDEX_op_ld_i64, { "r", "r" } },
    { INDEX_op_st8_i64, { "r", "r" } },
    { INDEX_op_st16_i64, { "r", "r" } },
    { INDEX_op_st32_i64, { "r", "r" } },
    { INDEX_op_st_i64, { "r", "r" } },

    { INDEX_op_add_i64, { "r", "0", "re" } },
    { INDEX_op_mul_i64, { "r", "0", "re" } },
    { INDEX_op_div2_i64, { "a", "d", "0", "1", "r" } },
    { INDEX_op_divu2_i64, { "a", "d", "0", "1", "r" } },
    { INDEX_op_sub_i64, { "r", "0", "re" } },
    { INDEX_op_and_i64, { "r", "0", "reZ" } },
    { INDEX_op_or_i64, { "r", "0", "re" } },
    { INDEX_op_xor_i64, { "r", "0", "re" } },

    { INDEX_op_shl_i64, { "r", "0", "ci" } },
    { INDEX_op_shr_i64, { "r", "0", "ci" } },
    { INDEX_op_sar_i64, { "r", "0", "ci" } },
    { INDEX_op_rotl_i64, { "r", "0", "ci" } },
    { INDEX_op_rotr_i64, { "r", "0", "ci" } },

    { INDEX_op_brcond_i64, { "r", "re" } },
    { INDEX_op_setcond_i64, { "r", "r", "re" } },

    { INDEX_op_bswap16_i64, { "r", "0" } },
    { INDEX_op_bswap32_i64, { "r", "0" } },
    { INDEX_op_bswap64_i64, { "r", "0" } },
    { INDEX_op_neg_i64, { "r", "0" } },
    { INDEX_op_not_i64, { "r", "0" } },

    { INDEX_op_ext8s_i64, { "r", "r" } },
    { INDEX_op_ext16s_i64, { "r", "r" } },
    { INDEX_op_ext32s_i64, { "r", "r" } },
    { INDEX_op_ext8u_i64, { "r", "r" } },
    { INDEX_op_ext16u_i64, { "r", "r" } },
    { INDEX_op_ext32u_i64, { "r", "r" } },

    { INDEX_op_deposit_i64, { "Q", "0", "Q" } },
#endif

#if TCG_TARGET_REG_BITS == 64
    { INDEX_op_qemu_ld8u, { "r", "L" } },
    { INDEX_op_qemu_ld8s, { "r", "L" } },
    { INDEX_op_qemu_ld16u, { "r", "L" } },
    { INDEX_op_qemu_ld16s, { "r", "L" } },
    { INDEX_op_qemu_ld32, { "r", "L" } },
    { INDEX_op_qemu_ld32u, { "r", "L" } },
    { INDEX_op_qemu_ld32s, { "r", "L" } },
    { INDEX_op_qemu_ld64, { "r", "L" } },

    { INDEX_op_qemu_st8, { "L", "L" } },
    { INDEX_op_qemu_st16, { "L", "L" } },
    { INDEX_op_qemu_st32, { "L", "L" } },
    { INDEX_op_qemu_st64, { "L", "L" } },
#elif TARGET_LONG_BITS <= TCG_TARGET_REG_BITS
    { INDEX_op_qemu_ld8u, { "r", "L" } },
    { INDEX_op_qemu_ld8s, { "r", "L" } },
    { INDEX_op_qemu_ld16u, { "r", "L" } },
    { INDEX_op_qemu_ld16s, { "r", "L" } },
    { INDEX_op_qemu_ld32, { "r", "L" } },
    { INDEX_op_qemu_ld64, { "r", "r", "L" } },

    { INDEX_op_qemu_st8, { "cb", "L" } },
    { INDEX_op_qemu_st16, { "L", "L" } },
    { INDEX_op_qemu_st32, { "L", "L" } },
    { INDEX_op_qemu_st64, { "L", "L", "L" } },
#else
    { INDEX_op_qemu_ld8u, { "r", "L", "L" } },
    { INDEX_op_qemu_ld8s, { "r", "L", "L" } },
    { INDEX_op_qemu_ld16u, { "r", "L", "L" } },
    { INDEX_op_qemu_ld16s, { "r", "L", "L" } },
    { INDEX_op_qemu_ld32, { "r", "L", "L" } },
    { INDEX_op_qemu_ld64, { "r", "r", "L", "L" } },

    { INDEX_op_qemu_st8, { "cb", "L", "L" } },
    { INDEX_op_qemu_st16, { "L", "L", "L" } },
    { INDEX_op_qemu_st32, { "L", "L", "L" } },
    { INDEX_op_qemu_st64, { "L", "L", "L", "L" } },
#endif
    { -1 },
};

static int tcg_target_callee_save_regs[] = {
#if TCG_TARGET_REG_BITS == 64
    TCG_REG_RBP,
    TCG_REG_RBX,
    TCG_REG_R12,
    TCG_REG_R13,
    TCG_REG_R14, /* Currently used for the global env. */
    TCG_REG_R15,
#if defined(_WIN64)
    TCG_REG_RDI,
    TCG_REG_RSI
#endif
#else
    TCG_REG_EBP, /* Currently used for the global env. */
    TCG_REG_EBX,
    TCG_REG_ESI,
    TCG_REG_EDI,
#endif
};

/* Generate global QEMU prologue and epilogue code */
static void tcg_target_qemu_prologue(TCGContext *s)
{
    int i, frame_size, push_size, stack_addend;

    /* TB prologue */

    /* Reserve some stack space, also for TCG temps.  */
    push_size = 1 + ARRAY_SIZE(tcg_target_callee_save_regs);
    push_size *= TCG_TARGET_REG_BITS / 8;

    frame_size = push_size + TCG_STATIC_CALL_ARGS_SIZE +
        CPU_TEMP_BUF_NLONGS * sizeof(long);
    frame_size = (frame_size + TCG_TARGET_STACK_ALIGN - 1) &
        ~(TCG_TARGET_STACK_ALIGN - 1);
    stack_addend = frame_size - push_size;
    tcg_set_frame(s, TCG_REG_CALL_STACK, TCG_STATIC_CALL_ARGS_SIZE,
                  CPU_TEMP_BUF_NLONGS * sizeof(long));

    /* Save all callee saved registers.  */
    for (i = 0; i < ARRAY_SIZE(tcg_target_callee_save_regs); i++) {
        tcg_out_push(s, tcg_target_callee_save_regs[i]);
    }

#if TCG_TARGET_REG_BITS == 32
    tcg_out_ld(s, TCG_TYPE_PTR, TCG_AREG0, TCG_REG_ESP,
               (ARRAY_SIZE(tcg_target_callee_save_regs) + 1) * 4);
    tcg_out_ld(s, TCG_TYPE_PTR, tcg_target_call_iarg_regs[1], TCG_REG_ESP,
               (ARRAY_SIZE(tcg_target_callee_save_regs) + 2) * 4);
#else
    tcg_out_mov(s, TCG_TYPE_PTR, TCG_AREG0, tcg_target_call_iarg_regs[0]);
#endif
    tcg_out_addi(s, TCG_REG_ESP, -stack_addend);

    /* jmp *tb.  */
    tcg_out_modrm(s, OPC_GRP5, EXT5_JMPN_Ev, tcg_target_call_iarg_regs[1]);

    /* TB epilogue */
    tb_ret_addr = s->code_ptr;

    tcg_out_addi(s, TCG_REG_CALL_STACK, stack_addend);

    for (i = ARRAY_SIZE(tcg_target_callee_save_regs) - 1; i >= 0; i--) {
        tcg_out_pop(s, tcg_target_callee_save_regs[i]);
    }
    tcg_out_opc(s, OPC_RET, 0, 0, 0);
}

static void tcg_target_init(TCGContext *s)
{
#if !defined(CONFIG_USER_ONLY)
    /* fail safe */
    if ((1 << CPU_TLB_ENTRY_BITS) != sizeof(CPUTLBEntry))
        tcg_abort();
#endif

    if (TCG_TARGET_REG_BITS == 64) {
        tcg_regset_set32(tcg_target_available_regs[TCG_TYPE_I32], 0, 0xffff);
        tcg_regset_set32(tcg_target_available_regs[TCG_TYPE_I64], 0, 0xffff);
    } else {
        tcg_regset_set32(tcg_target_available_regs[TCG_TYPE_I32], 0, 0xff);
    }

    tcg_regset_clear(tcg_target_call_clobber_regs);
    tcg_regset_set_reg(tcg_target_call_clobber_regs, TCG_REG_EAX);
    tcg_regset_set_reg(tcg_target_call_clobber_regs, TCG_REG_EDX);
    tcg_regset_set_reg(tcg_target_call_clobber_regs, TCG_REG_ECX);
    if (TCG_TARGET_REG_BITS == 64) {
#if !defined(_WIN64)
        tcg_regset_set_reg(tcg_target_call_clobber_regs, TCG_REG_RDI);
        tcg_regset_set_reg(tcg_target_call_clobber_regs, TCG_REG_RSI);
#endif
        tcg_regset_set_reg(tcg_target_call_clobber_regs, TCG_REG_R8);
        tcg_regset_set_reg(tcg_target_call_clobber_regs, TCG_REG_R9);
        tcg_regset_set_reg(tcg_target_call_clobber_regs, TCG_REG_R10);
        tcg_regset_set_reg(tcg_target_call_clobber_regs, TCG_REG_R11);
    }

    tcg_regset_clear(s->reserved_regs);
    tcg_regset_set_reg(s->reserved_regs, TCG_REG_CALL_STACK);

    tcg_add_target_add_op_defs(x86_op_defs);
}<|MERGE_RESOLUTION|>--- conflicted
+++ resolved
@@ -181,16 +181,11 @@
         ct->ct |= TCG_CT_REG;
         if (TCG_TARGET_REG_BITS == 64) {
             tcg_regset_set32(ct->u.regs, 0, 0xffff);
-<<<<<<< HEAD
             tcg_regset_reset_reg(ct->u.regs, tcg_target_call_iarg_regs[0]);
             tcg_regset_reset_reg(ct->u.regs, tcg_target_call_iarg_regs[1]);
-=======
-            tcg_regset_reset_reg(ct->u.regs, TCG_REG_RSI);
-            tcg_regset_reset_reg(ct->u.regs, TCG_REG_RDI);
 #ifdef CONFIG_TCG_PASS_AREG0
-            tcg_regset_reset_reg(ct->u.regs, TCG_REG_RDX);
-#endif
->>>>>>> 0184e266
+            tcg_regset_reset_reg(ct->u.regs, tcg_target_call_iarg_regs[2]);
+#endif
         } else {
             tcg_regset_set32(ct->u.regs, 0, 0xff);
             tcg_regset_reset_reg(ct->u.regs, TCG_REG_EAX);
@@ -1424,53 +1419,12 @@
     }
 
     /* XXX: move that code at the end of the TB */
-<<<<<<< HEAD
-    if (TCG_TARGET_REG_BITS == 64) {
-        tcg_out_mov(s, (opc == 3 ? TCG_TYPE_I64 : TCG_TYPE_I32),
-                    tcg_target_call_iarg_regs[1], data_reg);
-        tcg_out_movi(s, TCG_TYPE_I32, tcg_target_call_iarg_regs[2], mem_index);
-        stack_adjust = 0;
-    } else if (TARGET_LONG_BITS == 32) {
-        tcg_out_mov(s, TCG_TYPE_I32, TCG_REG_EDX, data_reg);
-        if (opc == 3) {
-            tcg_out_mov(s, TCG_TYPE_I32, TCG_REG_ECX, data_reg2);
-            tcg_out_pushi(s, mem_index);
-            stack_adjust = 4;
-        } else {
-            tcg_out_movi(s, TCG_TYPE_I32, TCG_REG_ECX, mem_index);
-            stack_adjust = 0;
-        }
-    } else {
-        if (opc == 3) {
-            tcg_out_mov(s, TCG_TYPE_I32, TCG_REG_EDX, args[addrlo_idx + 1]);
-            tcg_out_pushi(s, mem_index);
-            tcg_out_push(s, data_reg2);
-            tcg_out_push(s, data_reg);
-            stack_adjust = 12;
-        } else {
-            tcg_out_mov(s, TCG_TYPE_I32, TCG_REG_EDX, args[addrlo_idx + 1]);
-            switch(opc) {
-            case 0:
-                tcg_out_ext8u(s, TCG_REG_ECX, data_reg);
-                break;
-            case 1:
-                tcg_out_ext16u(s, TCG_REG_ECX, data_reg);
-                break;
-            case 2:
-                tcg_out_mov(s, TCG_TYPE_I32, TCG_REG_ECX, data_reg);
-                break;
-            }
-            tcg_out_pushi(s, mem_index);
-            stack_adjust = 4;
-        }
-=======
 #if TCG_TARGET_REG_BITS == 32
     tcg_out_pushi(s, mem_index);
     stack_adjust = 4;
     if (opc == 3) {
         tcg_out_push(s, data_reg2);
         stack_adjust += 4;
->>>>>>> 0184e266
     }
     tcg_out_push(s, data_reg);
     stack_adjust += 4;
