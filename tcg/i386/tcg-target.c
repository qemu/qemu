/*
 * Tiny Code Generator for QEMU
 *
 * Copyright (c) 2008 Fabrice Bellard
 *
 * Permission is hereby granted, free of charge, to any person obtaining a copy
 * of this software and associated documentation files (the "Software"), to deal
 * in the Software without restriction, including without limitation the rights
 * to use, copy, modify, merge, publish, distribute, sublicense, and/or sell
 * copies of the Software, and to permit persons to whom the Software is
 * furnished to do so, subject to the following conditions:
 *
 * The above copyright notice and this permission notice shall be included in
 * all copies or substantial portions of the Software.
 *
 * THE SOFTWARE IS PROVIDED "AS IS", WITHOUT WARRANTY OF ANY KIND, EXPRESS OR
 * IMPLIED, INCLUDING BUT NOT LIMITED TO THE WARRANTIES OF MERCHANTABILITY,
 * FITNESS FOR A PARTICULAR PURPOSE AND NONINFRINGEMENT. IN NO EVENT SHALL
 * THE AUTHORS OR COPYRIGHT HOLDERS BE LIABLE FOR ANY CLAIM, DAMAGES OR OTHER
 * LIABILITY, WHETHER IN AN ACTION OF CONTRACT, TORT OR OTHERWISE, ARISING FROM,
 * OUT OF OR IN CONNECTION WITH THE SOFTWARE OR THE USE OR OTHER DEALINGS IN
 * THE SOFTWARE.
 */

#ifndef NDEBUG
static const char * const tcg_target_reg_names[TCG_TARGET_NB_REGS] = {
#if TCG_TARGET_REG_BITS == 64
    "%rax", "%rcx", "%rdx", "%rbx", "%rsp", "%rbp", "%rsi", "%rdi",
    "%r8",  "%r9",  "%r10", "%r11", "%r12", "%r13", "%r14", "%r15",
#else
    "%eax", "%ecx", "%edx", "%ebx", "%esp", "%ebp", "%esi", "%edi",
#endif
};
#endif

static const int tcg_target_reg_alloc_order[] = {
#if TCG_TARGET_REG_BITS == 64
    TCG_REG_RBP,
    TCG_REG_RBX,
    TCG_REG_R12,
    TCG_REG_R13,
    TCG_REG_R14,
    TCG_REG_R15,
    TCG_REG_R10,
    TCG_REG_R11,
    TCG_REG_R9,
    TCG_REG_R8,
    TCG_REG_RCX,
    TCG_REG_RDX,
    TCG_REG_RSI,
    TCG_REG_RDI,
    TCG_REG_RAX,
#else
    TCG_REG_EBX,
    TCG_REG_ESI,
    TCG_REG_EDI,
    TCG_REG_EBP,
    TCG_REG_ECX,
    TCG_REG_EDX,
    TCG_REG_EAX,
#endif
};

static const int tcg_target_call_iarg_regs[] = {
#if TCG_TARGET_REG_BITS == 64
#if defined(_WIN64)
    TCG_REG_RCX,
    TCG_REG_RDX,
#else
    TCG_REG_RDI,
    TCG_REG_RSI,
    TCG_REG_RDX,
    TCG_REG_RCX,
#endif
    TCG_REG_R8,
    TCG_REG_R9,
#else
    /* 32 bit mode uses stack based calling convention (GCC default). */
#endif
};

static const int tcg_target_call_oarg_regs[] = {
    TCG_REG_EAX,
#if TCG_TARGET_REG_BITS == 32
    TCG_REG_EDX
#endif
};

/* Registers used with L constraint, which are the first argument 
   registers on x86_64, and two random call clobbered registers on
   i386. */
#if TCG_TARGET_REG_BITS == 64
# define TCG_REG_L0 tcg_target_call_iarg_regs[0]
# define TCG_REG_L1 tcg_target_call_iarg_regs[1]
# define TCG_REG_L2 tcg_target_call_iarg_regs[2]
#else
# define TCG_REG_L0 TCG_REG_EAX
# define TCG_REG_L1 TCG_REG_EDX
#endif

static uint8_t *tb_ret_addr;

static void patch_reloc(uint8_t *code_ptr, int type,
                        tcg_target_long value, tcg_target_long addend)
{
    value += addend;
    switch(type) {
    case R_386_PC32:
        value -= (uintptr_t)code_ptr;
        if (value != (int32_t)value) {
            tcg_abort();
        }
        *(uint32_t *)code_ptr = value;
        break;
    case R_386_PC8:
        value -= (uintptr_t)code_ptr;
        if (value != (int8_t)value) {
            tcg_abort();
        }
        *(uint8_t *)code_ptr = value;
        break;
    default:
        tcg_abort();
    }
}

<<<<<<< HEAD
/* maximum number of register used for input function arguments */
static inline int tcg_target_get_call_iarg_regs_count(int flags)
{
    if (TCG_TARGET_REG_BITS == 64) {
        return ARRAY_SIZE(tcg_target_call_iarg_regs);
    }

    return 0;
}

=======
>>>>>>> d3e8f957
/* parse target specific constraints */
static int target_parse_constraint(TCGArgConstraint *ct, const char **pct_str)
{
    const char *ct_str;

    ct_str = *pct_str;
    switch(ct_str[0]) {
    case 'a':
        ct->ct |= TCG_CT_REG;
        tcg_regset_set_reg(ct->u.regs, TCG_REG_EAX);
        break;
    case 'b':
        ct->ct |= TCG_CT_REG;
        tcg_regset_set_reg(ct->u.regs, TCG_REG_EBX);
        break;
    case 'c':
        ct->ct |= TCG_CT_REG;
        tcg_regset_set_reg(ct->u.regs, TCG_REG_ECX);
        break;
    case 'd':
        ct->ct |= TCG_CT_REG;
        tcg_regset_set_reg(ct->u.regs, TCG_REG_EDX);
        break;
    case 'S':
        ct->ct |= TCG_CT_REG;
        tcg_regset_set_reg(ct->u.regs, TCG_REG_ESI);
        break;
    case 'D':
        ct->ct |= TCG_CT_REG;
        tcg_regset_set_reg(ct->u.regs, TCG_REG_EDI);
        break;
    case 'q':
        ct->ct |= TCG_CT_REG;
        if (TCG_TARGET_REG_BITS == 64) {
            tcg_regset_set32(ct->u.regs, 0, 0xffff);
        } else {
            tcg_regset_set32(ct->u.regs, 0, 0xf);
        }
        break;
    case 'Q':
        ct->ct |= TCG_CT_REG;
        tcg_regset_set32(ct->u.regs, 0, 0xf);
        break;
    case 'r':
        ct->ct |= TCG_CT_REG;
        if (TCG_TARGET_REG_BITS == 64) {
            tcg_regset_set32(ct->u.regs, 0, 0xffff);
        } else {
            tcg_regset_set32(ct->u.regs, 0, 0xff);
        }
        break;

        /* qemu_ld/st address constraint */
    case 'L':
        ct->ct |= TCG_CT_REG;
#if TCG_TARGET_REG_BITS == 64
            tcg_regset_set32(ct->u.regs, 0, 0xffff);
            tcg_regset_reset_reg(ct->u.regs, TCG_REG_L0);
            tcg_regset_reset_reg(ct->u.regs, TCG_REG_L1);
            tcg_regset_reset_reg(ct->u.regs, TCG_REG_L2);
#else
            tcg_regset_set32(ct->u.regs, 0, 0xff);
            tcg_regset_reset_reg(ct->u.regs, TCG_REG_L0);
            tcg_regset_reset_reg(ct->u.regs, TCG_REG_L1);
#endif
        break;

    case 'e':
        ct->ct |= TCG_CT_CONST_S32;
        break;
    case 'Z':
        ct->ct |= TCG_CT_CONST_U32;
        break;

    default:
        return -1;
    }
    ct_str++;
    *pct_str = ct_str;
    return 0;
}

/* test if a constant matches the constraint */
static inline int tcg_target_const_match(tcg_target_long val,
                                         const TCGArgConstraint *arg_ct)
{
    int ct = arg_ct->ct;
    if (ct & TCG_CT_CONST) {
        return 1;
    }
    if ((ct & TCG_CT_CONST_S32) && val == (int32_t)val) {
        return 1;
    }
    if ((ct & TCG_CT_CONST_U32) && val == (uint32_t)val) {
        return 1;
    }
    return 0;
}

#if TCG_TARGET_REG_BITS == 64
# define LOWREGMASK(x)	((x) & 7)
#else
# define LOWREGMASK(x)	(x)
#endif

#define P_EXT		0x100		/* 0x0f opcode prefix */
#define P_DATA16	0x200		/* 0x66 opcode prefix */
#if TCG_TARGET_REG_BITS == 64
# define P_ADDR32	0x400		/* 0x67 opcode prefix */
# define P_REXW		0x800		/* Set REX.W = 1 */
# define P_REXB_R	0x1000		/* REG field as byte register */
# define P_REXB_RM	0x2000		/* R/M field as byte register */
#else
# define P_ADDR32	0
# define P_REXW		0
# define P_REXB_R	0
# define P_REXB_RM	0
#endif

#define OPC_ARITH_EvIz	(0x81)
#define OPC_ARITH_EvIb	(0x83)
#define OPC_ARITH_GvEv	(0x03)		/* ... plus (ARITH_FOO << 3) */
#define OPC_ADD_GvEv	(OPC_ARITH_GvEv | (ARITH_ADD << 3))
#define OPC_BSWAP	(0xc8 | P_EXT)
#define OPC_CALL_Jz	(0xe8)
#define OPC_CMOVCC      (0x40 | P_EXT)  /* ... plus condition code */
#define OPC_CMP_GvEv	(OPC_ARITH_GvEv | (ARITH_CMP << 3))
#define OPC_DEC_r32	(0x48)
#define OPC_IMUL_GvEv	(0xaf | P_EXT)
#define OPC_IMUL_GvEvIb	(0x6b)
#define OPC_IMUL_GvEvIz	(0x69)
#define OPC_INC_r32	(0x40)
#define OPC_JCC_long	(0x80 | P_EXT)	/* ... plus condition code */
#define OPC_JCC_short	(0x70)		/* ... plus condition code */
#define OPC_JMP_long	(0xe9)
#define OPC_JMP_short	(0xeb)
#define OPC_LEA         (0x8d)
#define OPC_MOVB_EvGv	(0x88)		/* stores, more or less */
#define OPC_MOVL_EvGv	(0x89)		/* stores, more or less */
#define OPC_MOVL_GvEv	(0x8b)		/* loads, more or less */
#define OPC_MOVB_EvIz   (0xc6)
#define OPC_MOVL_EvIz	(0xc7)
#define OPC_MOVL_Iv     (0xb8)
#define OPC_MOVSBL	(0xbe | P_EXT)
#define OPC_MOVSWL	(0xbf | P_EXT)
#define OPC_MOVSLQ	(0x63 | P_REXW)
#define OPC_MOVZBL	(0xb6 | P_EXT)
#define OPC_MOVZWL	(0xb7 | P_EXT)
#define OPC_POP_r32	(0x58)
#define OPC_PUSH_r32	(0x50)
#define OPC_PUSH_Iv	(0x68)
#define OPC_PUSH_Ib	(0x6a)
#define OPC_RET		(0xc3)
#define OPC_SETCC	(0x90 | P_EXT | P_REXB_RM) /* ... plus cc */
#define OPC_SHIFT_1	(0xd1)
#define OPC_SHIFT_Ib	(0xc1)
#define OPC_SHIFT_cl	(0xd3)
#define OPC_TESTL	(0x85)
#define OPC_XCHG_ax_r32	(0x90)

#define OPC_GRP3_Ev	(0xf7)
#define OPC_GRP5	(0xff)

/* Group 1 opcode extensions for 0x80-0x83.
   These are also used as modifiers for OPC_ARITH.  */
#define ARITH_ADD 0
#define ARITH_OR  1
#define ARITH_ADC 2
#define ARITH_SBB 3
#define ARITH_AND 4
#define ARITH_SUB 5
#define ARITH_XOR 6
#define ARITH_CMP 7

/* Group 2 opcode extensions for 0xc0, 0xc1, 0xd0-0xd3.  */
#define SHIFT_ROL 0
#define SHIFT_ROR 1
#define SHIFT_SHL 4
#define SHIFT_SHR 5
#define SHIFT_SAR 7

/* Group 3 opcode extensions for 0xf6, 0xf7.  To be used with OPC_GRP3.  */
#define EXT3_NOT   2
#define EXT3_NEG   3
#define EXT3_MUL   4
#define EXT3_IMUL  5
#define EXT3_DIV   6
#define EXT3_IDIV  7

/* Group 5 opcode extensions for 0xff.  To be used with OPC_GRP5.  */
#define EXT5_INC_Ev	0
#define EXT5_DEC_Ev	1
#define EXT5_CALLN_Ev	2
#define EXT5_JMPN_Ev	4

/* Condition codes to be added to OPC_JCC_{long,short}.  */
#define JCC_JMP (-1)
#define JCC_JO  0x0
#define JCC_JNO 0x1
#define JCC_JB  0x2
#define JCC_JAE 0x3
#define JCC_JE  0x4
#define JCC_JNE 0x5
#define JCC_JBE 0x6
#define JCC_JA  0x7
#define JCC_JS  0x8
#define JCC_JNS 0x9
#define JCC_JP  0xa
#define JCC_JNP 0xb
#define JCC_JL  0xc
#define JCC_JGE 0xd
#define JCC_JLE 0xe
#define JCC_JG  0xf

static const uint8_t tcg_cond_to_jcc[10] = {
    [TCG_COND_EQ] = JCC_JE,
    [TCG_COND_NE] = JCC_JNE,
    [TCG_COND_LT] = JCC_JL,
    [TCG_COND_GE] = JCC_JGE,
    [TCG_COND_LE] = JCC_JLE,
    [TCG_COND_GT] = JCC_JG,
    [TCG_COND_LTU] = JCC_JB,
    [TCG_COND_GEU] = JCC_JAE,
    [TCG_COND_LEU] = JCC_JBE,
    [TCG_COND_GTU] = JCC_JA,
};

#if TCG_TARGET_REG_BITS == 64
static void tcg_out_opc(TCGContext *s, int opc, int r, int rm, int x)
{
    int rex;

    if (opc & P_DATA16) {
        /* We should never be asking for both 16 and 64-bit operation.  */
        assert((opc & P_REXW) == 0);
        tcg_out8(s, 0x66);
    }
    if (opc & P_ADDR32) {
        tcg_out8(s, 0x67);
    }

    rex = 0;
    rex |= (opc & P_REXW) >> 8;		/* REX.W */
    rex |= (r & 8) >> 1;		/* REX.R */
    rex |= (x & 8) >> 2;		/* REX.X */
    rex |= (rm & 8) >> 3;		/* REX.B */

    /* P_REXB_{R,RM} indicates that the given register is the low byte.
       For %[abcd]l we need no REX prefix, but for %{si,di,bp,sp}l we do,
       as otherwise the encoding indicates %[abcd]h.  Note that the values
       that are ORed in merely indicate that the REX byte must be present;
       those bits get discarded in output.  */
    rex |= opc & (r >= 4 ? P_REXB_R : 0);
    rex |= opc & (rm >= 4 ? P_REXB_RM : 0);

    if (rex) {
        tcg_out8(s, (uint8_t)(rex | 0x40));
    }

    if (opc & P_EXT) {
        tcg_out8(s, 0x0f);
    }
    tcg_out8(s, opc);
}
#else
static void tcg_out_opc(TCGContext *s, int opc)
{
    if (opc & P_DATA16) {
        tcg_out8(s, 0x66);
    }
    if (opc & P_EXT) {
        tcg_out8(s, 0x0f);
    }
    tcg_out8(s, opc);
}
/* Discard the register arguments to tcg_out_opc early, so as not to penalize
   the 32-bit compilation paths.  This method works with all versions of gcc,
   whereas relying on optimization may not be able to exclude them.  */
#define tcg_out_opc(s, opc, r, rm, x)  (tcg_out_opc)(s, opc)
#endif

static void tcg_out_modrm(TCGContext *s, int opc, int r, int rm)
{
    tcg_out_opc(s, opc, r, rm, 0);
    tcg_out8(s, 0xc0 | (LOWREGMASK(r) << 3) | LOWREGMASK(rm));
}

/* Output an opcode with a full "rm + (index<<shift) + offset" address mode.
   We handle either RM and INDEX missing with a negative value.  In 64-bit
   mode for absolute addresses, ~RM is the size of the immediate operand
   that will follow the instruction.  */

static void tcg_out_modrm_sib_offset(TCGContext *s, int opc, int r, int rm,
                                     int index, int shift,
                                     tcg_target_long offset)
{
    int mod, len;

    if (index < 0 && rm < 0) {
        if (TCG_TARGET_REG_BITS == 64) {
            /* Try for a rip-relative addressing mode.  This has replaced
               the 32-bit-mode absolute addressing encoding.  */
            tcg_target_long pc = (tcg_target_long)s->code_ptr + 5 + ~rm;
            tcg_target_long disp = offset - pc;
            if (disp == (int32_t)disp) {
                tcg_out_opc(s, opc, r, 0, 0);
                tcg_out8(s, (LOWREGMASK(r) << 3) | 5);
                tcg_out32(s, disp);
                return;
            }

            /* Try for an absolute address encoding.  This requires the
               use of the MODRM+SIB encoding and is therefore larger than
               rip-relative addressing.  */
            if (offset == (int32_t)offset) {
                tcg_out_opc(s, opc, r, 0, 0);
                tcg_out8(s, (LOWREGMASK(r) << 3) | 4);
                tcg_out8(s, (4 << 3) | 5);
                tcg_out32(s, offset);
                return;
            }

            /* ??? The memory isn't directly addressable.  */
            tcg_abort();
        } else {
            /* Absolute address.  */
            tcg_out_opc(s, opc, r, 0, 0);
            tcg_out8(s, (r << 3) | 5);
            tcg_out32(s, offset);
            return;
        }
    }

    /* Find the length of the immediate addend.  Note that the encoding
       that would be used for (%ebp) indicates absolute addressing.  */
    if (rm < 0) {
        mod = 0, len = 4, rm = 5;
    } else if (offset == 0 && LOWREGMASK(rm) != TCG_REG_EBP) {
        mod = 0, len = 0;
    } else if (offset == (int8_t)offset) {
        mod = 0x40, len = 1;
    } else {
        mod = 0x80, len = 4;
    }

    /* Use a single byte MODRM format if possible.  Note that the encoding
       that would be used for %esp is the escape to the two byte form.  */
    if (index < 0 && LOWREGMASK(rm) != TCG_REG_ESP) {
        /* Single byte MODRM format.  */
        tcg_out_opc(s, opc, r, rm, 0);
        tcg_out8(s, mod | (LOWREGMASK(r) << 3) | LOWREGMASK(rm));
    } else {
        /* Two byte MODRM+SIB format.  */

        /* Note that the encoding that would place %esp into the index
           field indicates no index register.  In 64-bit mode, the REX.X
           bit counts, so %r12 can be used as the index.  */
        if (index < 0) {
            index = 4;
        } else {
            assert(index != TCG_REG_ESP);
        }

        tcg_out_opc(s, opc, r, rm, index);
        tcg_out8(s, mod | (LOWREGMASK(r) << 3) | 4);
        tcg_out8(s, (shift << 6) | (LOWREGMASK(index) << 3) | LOWREGMASK(rm));
    }

    if (len == 1) {
        tcg_out8(s, offset);
    } else if (len == 4) {
        tcg_out32(s, offset);
    }
}

/* A simplification of the above with no index or shift.  */
static inline void tcg_out_modrm_offset(TCGContext *s, int opc, int r,
                                        int rm, tcg_target_long offset)
{
    tcg_out_modrm_sib_offset(s, opc, r, rm, -1, 0, offset);
}

/* Generate dest op= src.  Uses the same ARITH_* codes as tgen_arithi.  */
static inline void tgen_arithr(TCGContext *s, int subop, int dest, int src)
{
    /* Propagate an opcode prefix, such as P_REXW.  */
    int ext = subop & ~0x7;
    subop &= 0x7;

    tcg_out_modrm(s, OPC_ARITH_GvEv + (subop << 3) + ext, dest, src);
}

static inline void tcg_out_mov(TCGContext *s, TCGType type,
                               TCGReg ret, TCGReg arg)
{
    if (arg != ret) {
        int opc = OPC_MOVL_GvEv + (type == TCG_TYPE_I64 ? P_REXW : 0);
        tcg_out_modrm(s, opc, ret, arg);
    }
}

static void tcg_out_movi(TCGContext *s, TCGType type,
                         TCGReg ret, tcg_target_long arg)
{
    if (arg == 0) {
        tgen_arithr(s, ARITH_XOR, ret, ret);
        return;
    } else if (arg == (uint32_t)arg || type == TCG_TYPE_I32) {
        tcg_out_opc(s, OPC_MOVL_Iv + LOWREGMASK(ret), 0, ret, 0);
        tcg_out32(s, arg);
    } else if (arg == (int32_t)arg) {
        tcg_out_modrm(s, OPC_MOVL_EvIz + P_REXW, 0, ret);
        tcg_out32(s, arg);
    } else {
        tcg_out_opc(s, OPC_MOVL_Iv + P_REXW + LOWREGMASK(ret), 0, ret, 0);
        tcg_out32(s, arg);
        tcg_out32(s, arg >> 31 >> 1);
    }
}

static inline void tcg_out_pushi(TCGContext *s, tcg_target_long val)
{
    if (val == (int8_t)val) {
        tcg_out_opc(s, OPC_PUSH_Ib, 0, 0, 0);
        tcg_out8(s, val);
    } else if (val == (int32_t)val) {
        tcg_out_opc(s, OPC_PUSH_Iv, 0, 0, 0);
        tcg_out32(s, val);
    } else {
        tcg_abort();
    }
}

static inline void tcg_out_push(TCGContext *s, int reg)
{
    tcg_out_opc(s, OPC_PUSH_r32 + LOWREGMASK(reg), 0, reg, 0);
}

static inline void tcg_out_pop(TCGContext *s, int reg)
{
    tcg_out_opc(s, OPC_POP_r32 + LOWREGMASK(reg), 0, reg, 0);
}

static inline void tcg_out_ld(TCGContext *s, TCGType type, TCGReg ret,
                              TCGReg arg1, tcg_target_long arg2)
{
    int opc = OPC_MOVL_GvEv + (type == TCG_TYPE_I64 ? P_REXW : 0);
    tcg_out_modrm_offset(s, opc, ret, arg1, arg2);
}

static inline void tcg_out_st(TCGContext *s, TCGType type, TCGReg arg,
                              TCGReg arg1, tcg_target_long arg2)
{
    int opc = OPC_MOVL_EvGv + (type == TCG_TYPE_I64 ? P_REXW : 0);
    tcg_out_modrm_offset(s, opc, arg, arg1, arg2);
}

static void tcg_out_shifti(TCGContext *s, int subopc, int reg, int count)
{
    /* Propagate an opcode prefix, such as P_DATA16.  */
    int ext = subopc & ~0x7;
    subopc &= 0x7;

    if (count == 1) {
        tcg_out_modrm(s, OPC_SHIFT_1 + ext, subopc, reg);
    } else {
        tcg_out_modrm(s, OPC_SHIFT_Ib + ext, subopc, reg);
        tcg_out8(s, count);
    }
}

static inline void tcg_out_bswap32(TCGContext *s, int reg)
{
    tcg_out_opc(s, OPC_BSWAP + LOWREGMASK(reg), 0, reg, 0);
}

static inline void tcg_out_rolw_8(TCGContext *s, int reg)
{
    tcg_out_shifti(s, SHIFT_ROL + P_DATA16, reg, 8);
}

static inline void tcg_out_ext8u(TCGContext *s, int dest, int src)
{
    /* movzbl */
    assert(src < 4 || TCG_TARGET_REG_BITS == 64);
    tcg_out_modrm(s, OPC_MOVZBL + P_REXB_RM, dest, src);
}

static void tcg_out_ext8s(TCGContext *s, int dest, int src, int rexw)
{
    /* movsbl */
    assert(src < 4 || TCG_TARGET_REG_BITS == 64);
    tcg_out_modrm(s, OPC_MOVSBL + P_REXB_RM + rexw, dest, src);
}

static inline void tcg_out_ext16u(TCGContext *s, int dest, int src)
{
    /* movzwl */
    tcg_out_modrm(s, OPC_MOVZWL, dest, src);
}

static inline void tcg_out_ext16s(TCGContext *s, int dest, int src, int rexw)
{
    /* movsw[lq] */
    tcg_out_modrm(s, OPC_MOVSWL + rexw, dest, src);
}

static inline void tcg_out_ext32u(TCGContext *s, int dest, int src)
{
    /* 32-bit mov zero extends.  */
    tcg_out_modrm(s, OPC_MOVL_GvEv, dest, src);
}

static inline void tcg_out_ext32s(TCGContext *s, int dest, int src)
{
    tcg_out_modrm(s, OPC_MOVSLQ, dest, src);
}

static inline void tcg_out_bswap64(TCGContext *s, int reg)
{
    tcg_out_opc(s, OPC_BSWAP + P_REXW + LOWREGMASK(reg), 0, reg, 0);
}

static void tgen_arithi(TCGContext *s, int c, int r0,
                        tcg_target_long val, int cf)
{
    int rexw = 0;

    if (TCG_TARGET_REG_BITS == 64) {
        rexw = c & -8;
        c &= 7;
    }

    /* ??? While INC is 2 bytes shorter than ADDL $1, they also induce
       partial flags update stalls on Pentium4 and are not recommended
       by current Intel optimization manuals.  */
    if (!cf && (c == ARITH_ADD || c == ARITH_SUB) && (val == 1 || val == -1)) {
        int is_inc = (c == ARITH_ADD) ^ (val < 0);
        if (TCG_TARGET_REG_BITS == 64) {
            /* The single-byte increment encodings are re-tasked as the
               REX prefixes.  Use the MODRM encoding.  */
            tcg_out_modrm(s, OPC_GRP5 + rexw,
                          (is_inc ? EXT5_INC_Ev : EXT5_DEC_Ev), r0);
        } else {
            tcg_out8(s, (is_inc ? OPC_INC_r32 : OPC_DEC_r32) + r0);
        }
        return;
    }

    if (c == ARITH_AND) {
        if (TCG_TARGET_REG_BITS == 64) {
            if (val == 0xffffffffu) {
                tcg_out_ext32u(s, r0, r0);
                return;
            }
            if (val == (uint32_t)val) {
                /* AND with no high bits set can use a 32-bit operation.  */
                rexw = 0;
            }
        }
        if (val == 0xffu && (r0 < 4 || TCG_TARGET_REG_BITS == 64)) {
            tcg_out_ext8u(s, r0, r0);
            return;
        }
        if (val == 0xffffu) {
            tcg_out_ext16u(s, r0, r0);
            return;
        }
    }

    if (val == (int8_t)val) {
        tcg_out_modrm(s, OPC_ARITH_EvIb + rexw, c, r0);
        tcg_out8(s, val);
        return;
    }
    if (rexw == 0 || val == (int32_t)val) {
        tcg_out_modrm(s, OPC_ARITH_EvIz + rexw, c, r0);
        tcg_out32(s, val);
        return;
    }

    tcg_abort();
}

static void tcg_out_addi(TCGContext *s, int reg, tcg_target_long val)
{
    if (val != 0) {
        tgen_arithi(s, ARITH_ADD + P_REXW, reg, val, 0);
    }
}

/* Use SMALL != 0 to force a short forward branch.  */
static void tcg_out_jxx(TCGContext *s, int opc, int label_index, int small)
{
    int32_t val, val1;
    TCGLabel *l = &s->labels[label_index];

    if (l->has_value) {
        val = l->u.value - (tcg_target_long)s->code_ptr;
        val1 = val - 2;
        if ((int8_t)val1 == val1) {
            if (opc == -1) {
                tcg_out8(s, OPC_JMP_short);
            } else {
                tcg_out8(s, OPC_JCC_short + opc);
            }
            tcg_out8(s, val1);
        } else {
            if (small) {
                tcg_abort();
            }
            if (opc == -1) {
                tcg_out8(s, OPC_JMP_long);
                tcg_out32(s, val - 5);
            } else {
                tcg_out_opc(s, OPC_JCC_long + opc, 0, 0, 0);
                tcg_out32(s, val - 6);
            }
        }
    } else if (small) {
        if (opc == -1) {
            tcg_out8(s, OPC_JMP_short);
        } else {
            tcg_out8(s, OPC_JCC_short + opc);
        }
        tcg_out_reloc(s, s->code_ptr, R_386_PC8, label_index, -1);
        s->code_ptr += 1;
    } else {
        if (opc == -1) {
            tcg_out8(s, OPC_JMP_long);
        } else {
            tcg_out_opc(s, OPC_JCC_long + opc, 0, 0, 0);
        }
        tcg_out_reloc(s, s->code_ptr, R_386_PC32, label_index, -4);
        s->code_ptr += 4;
    }
}

static void tcg_out_cmp(TCGContext *s, TCGArg arg1, TCGArg arg2,
                        int const_arg2, int rexw)
{
    if (const_arg2) {
        if (arg2 == 0) {
            /* test r, r */
            tcg_out_modrm(s, OPC_TESTL + rexw, arg1, arg1);
        } else {
            tgen_arithi(s, ARITH_CMP + rexw, arg1, arg2, 0);
        }
    } else {
        tgen_arithr(s, ARITH_CMP + rexw, arg1, arg2);
    }
}

static void tcg_out_brcond32(TCGContext *s, TCGCond cond,
                             TCGArg arg1, TCGArg arg2, int const_arg2,
                             int label_index, int small)
{
    tcg_out_cmp(s, arg1, arg2, const_arg2, 0);
    tcg_out_jxx(s, tcg_cond_to_jcc[cond], label_index, small);
}

#if TCG_TARGET_REG_BITS == 64
static void tcg_out_brcond64(TCGContext *s, TCGCond cond,
                             TCGArg arg1, TCGArg arg2, int const_arg2,
                             int label_index, int small)
{
    tcg_out_cmp(s, arg1, arg2, const_arg2, P_REXW);
    tcg_out_jxx(s, tcg_cond_to_jcc[cond], label_index, small);
}
#else
/* XXX: we implement it at the target level to avoid having to
   handle cross basic blocks temporaries */
static void tcg_out_brcond2(TCGContext *s, const TCGArg *args,
                            const int *const_args, int small)
{
    int label_next;
    label_next = gen_new_label();
    switch(args[4]) {
    case TCG_COND_EQ:
        tcg_out_brcond32(s, TCG_COND_NE, args[0], args[2], const_args[2],
                         label_next, 1);
        tcg_out_brcond32(s, TCG_COND_EQ, args[1], args[3], const_args[3],
                         args[5], small);
        break;
    case TCG_COND_NE:
        tcg_out_brcond32(s, TCG_COND_NE, args[0], args[2], const_args[2],
                         args[5], small);
        tcg_out_brcond32(s, TCG_COND_NE, args[1], args[3], const_args[3],
                         args[5], small);
        break;
    case TCG_COND_LT:
        tcg_out_brcond32(s, TCG_COND_LT, args[1], args[3], const_args[3],
                         args[5], small);
        tcg_out_jxx(s, JCC_JNE, label_next, 1);
        tcg_out_brcond32(s, TCG_COND_LTU, args[0], args[2], const_args[2],
                         args[5], small);
        break;
    case TCG_COND_LE:
        tcg_out_brcond32(s, TCG_COND_LT, args[1], args[3], const_args[3],
                         args[5], small);
        tcg_out_jxx(s, JCC_JNE, label_next, 1);
        tcg_out_brcond32(s, TCG_COND_LEU, args[0], args[2], const_args[2],
                         args[5], small);
        break;
    case TCG_COND_GT:
        tcg_out_brcond32(s, TCG_COND_GT, args[1], args[3], const_args[3],
                         args[5], small);
        tcg_out_jxx(s, JCC_JNE, label_next, 1);
        tcg_out_brcond32(s, TCG_COND_GTU, args[0], args[2], const_args[2],
                         args[5], small);
        break;
    case TCG_COND_GE:
        tcg_out_brcond32(s, TCG_COND_GT, args[1], args[3], const_args[3],
                         args[5], small);
        tcg_out_jxx(s, JCC_JNE, label_next, 1);
        tcg_out_brcond32(s, TCG_COND_GEU, args[0], args[2], const_args[2],
                         args[5], small);
        break;
    case TCG_COND_LTU:
        tcg_out_brcond32(s, TCG_COND_LTU, args[1], args[3], const_args[3],
                         args[5], small);
        tcg_out_jxx(s, JCC_JNE, label_next, 1);
        tcg_out_brcond32(s, TCG_COND_LTU, args[0], args[2], const_args[2],
                         args[5], small);
        break;
    case TCG_COND_LEU:
        tcg_out_brcond32(s, TCG_COND_LTU, args[1], args[3], const_args[3],
                         args[5], small);
        tcg_out_jxx(s, JCC_JNE, label_next, 1);
        tcg_out_brcond32(s, TCG_COND_LEU, args[0], args[2], const_args[2],
                         args[5], small);
        break;
    case TCG_COND_GTU:
        tcg_out_brcond32(s, TCG_COND_GTU, args[1], args[3], const_args[3],
                         args[5], small);
        tcg_out_jxx(s, JCC_JNE, label_next, 1);
        tcg_out_brcond32(s, TCG_COND_GTU, args[0], args[2], const_args[2],
                         args[5], small);
        break;
    case TCG_COND_GEU:
        tcg_out_brcond32(s, TCG_COND_GTU, args[1], args[3], const_args[3],
                         args[5], small);
        tcg_out_jxx(s, JCC_JNE, label_next, 1);
        tcg_out_brcond32(s, TCG_COND_GEU, args[0], args[2], const_args[2],
                         args[5], small);
        break;
    default:
        tcg_abort();
    }
    tcg_out_label(s, label_next, s->code_ptr);
}
#endif

static void tcg_out_setcond32(TCGContext *s, TCGCond cond, TCGArg dest,
                              TCGArg arg1, TCGArg arg2, int const_arg2)
{
    tcg_out_cmp(s, arg1, arg2, const_arg2, 0);
    tcg_out_modrm(s, OPC_SETCC | tcg_cond_to_jcc[cond], 0, dest);
    tcg_out_ext8u(s, dest, dest);
}

#if TCG_TARGET_REG_BITS == 64
static void tcg_out_setcond64(TCGContext *s, TCGCond cond, TCGArg dest,
                              TCGArg arg1, TCGArg arg2, int const_arg2)
{
    tcg_out_cmp(s, arg1, arg2, const_arg2, P_REXW);
    tcg_out_modrm(s, OPC_SETCC | tcg_cond_to_jcc[cond], 0, dest);
    tcg_out_ext8u(s, dest, dest);
}
#else
static void tcg_out_setcond2(TCGContext *s, const TCGArg *args,
                             const int *const_args)
{
    TCGArg new_args[6];
    int label_true, label_over;

    memcpy(new_args, args+1, 5*sizeof(TCGArg));

    if (args[0] == args[1] || args[0] == args[2]
        || (!const_args[3] && args[0] == args[3])
        || (!const_args[4] && args[0] == args[4])) {
        /* When the destination overlaps with one of the argument
           registers, don't do anything tricky.  */
        label_true = gen_new_label();
        label_over = gen_new_label();

        new_args[5] = label_true;
        tcg_out_brcond2(s, new_args, const_args+1, 1);

        tcg_out_movi(s, TCG_TYPE_I32, args[0], 0);
        tcg_out_jxx(s, JCC_JMP, label_over, 1);
        tcg_out_label(s, label_true, s->code_ptr);

        tcg_out_movi(s, TCG_TYPE_I32, args[0], 1);
        tcg_out_label(s, label_over, s->code_ptr);
    } else {
        /* When the destination does not overlap one of the arguments,
           clear the destination first, jump if cond false, and emit an
           increment in the true case.  This results in smaller code.  */

        tcg_out_movi(s, TCG_TYPE_I32, args[0], 0);

        label_over = gen_new_label();
        new_args[4] = tcg_invert_cond(new_args[4]);
        new_args[5] = label_over;
        tcg_out_brcond2(s, new_args, const_args+1, 1);

        tgen_arithi(s, ARITH_ADD, args[0], 1, 0);
        tcg_out_label(s, label_over, s->code_ptr);
    }
}
#endif

static void tcg_out_movcond32(TCGContext *s, TCGCond cond, TCGArg dest,
                              TCGArg c1, TCGArg c2, int const_c2,
                              TCGArg v1)
{
    tcg_out_cmp(s, c1, c2, const_c2, 0);
    tcg_out_modrm(s, OPC_CMOVCC | tcg_cond_to_jcc[cond], dest, v1);
}

#if TCG_TARGET_REG_BITS == 64
static void tcg_out_movcond64(TCGContext *s, TCGCond cond, TCGArg dest,
                              TCGArg c1, TCGArg c2, int const_c2,
                              TCGArg v1)
{
    tcg_out_cmp(s, c1, c2, const_c2, P_REXW);
    tcg_out_modrm(s, OPC_CMOVCC | tcg_cond_to_jcc[cond] | P_REXW, dest, v1);
}
#endif

static void tcg_out_branch(TCGContext *s, int call, tcg_target_long dest)
{
    tcg_target_long disp = dest - (tcg_target_long)s->code_ptr - 5;

    if (disp == (int32_t)disp) {
        tcg_out_opc(s, call ? OPC_CALL_Jz : OPC_JMP_long, 0, 0, 0);
        tcg_out32(s, disp);
    } else {
        tcg_out_movi(s, TCG_TYPE_PTR, TCG_REG_R10, dest);
        tcg_out_modrm(s, OPC_GRP5,
                      call ? EXT5_CALLN_Ev : EXT5_JMPN_Ev, TCG_REG_R10);
    }
}

static inline void tcg_out_calli(TCGContext *s, tcg_target_long dest)
{
    tcg_out_branch(s, 1, dest);
}

static void tcg_out_jmp(TCGContext *s, tcg_target_long dest)
{
    tcg_out_branch(s, 0, dest);
}

#if defined(CONFIG_SOFTMMU)

#include "../../softmmu_defs.h"

/* helper signature: helper_ld_mmu(CPUState *env, target_ulong addr,
   int mmu_idx) */
static const void *qemu_ld_helpers[4] = {
    helper_ldb_mmu,
    helper_ldw_mmu,
    helper_ldl_mmu,
    helper_ldq_mmu,
};

/* helper signature: helper_st_mmu(CPUState *env, target_ulong addr,
   uintxx_t val, int mmu_idx) */
static const void *qemu_st_helpers[4] = {
    helper_stb_mmu,
    helper_stw_mmu,
    helper_stl_mmu,
    helper_stq_mmu,
};

/* Perform the TLB load and compare.

   Inputs:
   ADDRLO_IDX contains the index into ARGS of the low part of the
   address; the high part of the address is at ADDR_LOW_IDX+1.

   MEM_INDEX and S_BITS are the memory context and log2 size of the load.

   WHICH is the offset into the CPUTLBEntry structure of the slot to read.
   This should be offsetof addr_read or addr_write.

   Outputs:
   LABEL_PTRS is filled with 1 (32-bit addresses) or 2 (64-bit addresses)
   positions of the displacements of forward jumps to the TLB miss case.

   First argument register is loaded with the low part of the address.
   In the TLB hit case, it has been adjusted as indicated by the TLB
   and so is a host address.  In the TLB miss case, it continues to
   hold a guest address.

   Second argument register is clobbered.  */

static inline void tcg_out_tlb_load(TCGContext *s, int addrlo_idx,
                                    int mem_index, int s_bits,
                                    const TCGArg *args,
                                    uint8_t **label_ptr, int which)
{
    const int addrlo = args[addrlo_idx];
    const int r0 = TCG_REG_L0;
    const int r1 = TCG_REG_L1;
    TCGType type = TCG_TYPE_I32;
    int rexw = 0;

    if (TCG_TARGET_REG_BITS == 64 && TARGET_LONG_BITS == 64) {
        type = TCG_TYPE_I64;
        rexw = P_REXW;
    }

    tcg_out_mov(s, type, r1, addrlo);
    tcg_out_mov(s, type, r0, addrlo);

    tcg_out_shifti(s, SHIFT_SHR + rexw, r1,
                   TARGET_PAGE_BITS - CPU_TLB_ENTRY_BITS);

    tgen_arithi(s, ARITH_AND + rexw, r0,
                TARGET_PAGE_MASK | ((1 << s_bits) - 1), 0);
    tgen_arithi(s, ARITH_AND + rexw, r1,
                (CPU_TLB_SIZE - 1) << CPU_TLB_ENTRY_BITS, 0);

    tcg_out_modrm_sib_offset(s, OPC_LEA + P_REXW, r1, TCG_AREG0, r1, 0,
                             offsetof(CPUArchState, tlb_table[mem_index][0])
                             + which);

    /* cmp 0(r1), r0 */
    tcg_out_modrm_offset(s, OPC_CMP_GvEv + rexw, r0, r1, 0);

    tcg_out_mov(s, type, r0, addrlo);

    /* jne label1 */
    tcg_out8(s, OPC_JCC_short + JCC_JNE);
    label_ptr[0] = s->code_ptr;
    s->code_ptr++;

    if (TARGET_LONG_BITS > TCG_TARGET_REG_BITS) {
        /* cmp 4(r1), addrhi */
        tcg_out_modrm_offset(s, OPC_CMP_GvEv, args[addrlo_idx+1], r1, 4);

        /* jne label1 */
        tcg_out8(s, OPC_JCC_short + JCC_JNE);
        label_ptr[1] = s->code_ptr;
        s->code_ptr++;
    }

    /* TLB Hit.  */

    /* add addend(r1), r0 */
    tcg_out_modrm_offset(s, OPC_ADD_GvEv + P_REXW, r0, r1,
                         offsetof(CPUTLBEntry, addend) - which);
}
#endif

static void tcg_out_qemu_ld_direct(TCGContext *s, int datalo, int datahi,
                                   int base, tcg_target_long ofs, int sizeop)
{
#ifdef TARGET_WORDS_BIGENDIAN
    const int bswap = 1;
#else
    const int bswap = 0;
#endif
    switch (sizeop) {
    case 0:
        tcg_out_modrm_offset(s, OPC_MOVZBL, datalo, base, ofs);
        break;
    case 0 | 4:
        tcg_out_modrm_offset(s, OPC_MOVSBL + P_REXW, datalo, base, ofs);
        break;
    case 1:
        tcg_out_modrm_offset(s, OPC_MOVZWL, datalo, base, ofs);
        if (bswap) {
            tcg_out_rolw_8(s, datalo);
        }
        break;
    case 1 | 4:
        if (bswap) {
            tcg_out_modrm_offset(s, OPC_MOVZWL, datalo, base, ofs);
            tcg_out_rolw_8(s, datalo);
            tcg_out_modrm(s, OPC_MOVSWL + P_REXW, datalo, datalo);
        } else {
            tcg_out_modrm_offset(s, OPC_MOVSWL + P_REXW, datalo, base, ofs);
        }
        break;
    case 2:
        tcg_out_ld(s, TCG_TYPE_I32, datalo, base, ofs);
        if (bswap) {
            tcg_out_bswap32(s, datalo);
        }
        break;
#if TCG_TARGET_REG_BITS == 64
    case 2 | 4:
        if (bswap) {
            tcg_out_ld(s, TCG_TYPE_I32, datalo, base, ofs);
            tcg_out_bswap32(s, datalo);
            tcg_out_ext32s(s, datalo, datalo);
        } else {
            tcg_out_modrm_offset(s, OPC_MOVSLQ, datalo, base, ofs);
        }
        break;
#endif
    case 3:
        if (TCG_TARGET_REG_BITS == 64) {
            tcg_out_ld(s, TCG_TYPE_I64, datalo, base, ofs);
            if (bswap) {
                tcg_out_bswap64(s, datalo);
            }
        } else {
            if (bswap) {
                int t = datalo;
                datalo = datahi;
                datahi = t;
            }
            if (base != datalo) {
                tcg_out_ld(s, TCG_TYPE_I32, datalo, base, ofs);
                tcg_out_ld(s, TCG_TYPE_I32, datahi, base, ofs + 4);
            } else {
                tcg_out_ld(s, TCG_TYPE_I32, datahi, base, ofs + 4);
                tcg_out_ld(s, TCG_TYPE_I32, datalo, base, ofs);
            }
            if (bswap) {
                tcg_out_bswap32(s, datalo);
                tcg_out_bswap32(s, datahi);
            }
        }
        break;
    default:
        tcg_abort();
    }
}

/* XXX: qemu_ld and qemu_st could be modified to clobber only EDX and
   EAX. It will be useful once fixed registers globals are less
   common. */
static void tcg_out_qemu_ld(TCGContext *s, const TCGArg *args,
                            int opc)
{
    int data_reg, data_reg2 = 0;
    int addrlo_idx;
#if defined(CONFIG_SOFTMMU)
    int mem_index, s_bits;
#if TCG_TARGET_REG_BITS == 64
    int arg_idx;
#else
    int stack_adjust;
#endif
    uint8_t *label_ptr[3];
#endif

    data_reg = args[0];
    addrlo_idx = 1;
    if (TCG_TARGET_REG_BITS == 32 && opc == 3) {
        data_reg2 = args[1];
        addrlo_idx = 2;
    }

#if defined(CONFIG_SOFTMMU)
    mem_index = args[addrlo_idx + 1 + (TARGET_LONG_BITS > TCG_TARGET_REG_BITS)];
    s_bits = opc & 3;

    tcg_out_tlb_load(s, addrlo_idx, mem_index, s_bits, args,
                     label_ptr, offsetof(CPUTLBEntry, addr_read));

    /* TLB Hit.  */
    tcg_out_qemu_ld_direct(s, data_reg, data_reg2, TCG_REG_L0, 0, opc);

    /* jmp label2 */
    tcg_out8(s, OPC_JMP_short);
    label_ptr[2] = s->code_ptr;
    s->code_ptr++;

    /* TLB Miss.  */

    /* label1: */
    *label_ptr[0] = s->code_ptr - label_ptr[0] - 1;
    if (TARGET_LONG_BITS > TCG_TARGET_REG_BITS) {
        *label_ptr[1] = s->code_ptr - label_ptr[1] - 1;
    }

    /* XXX: move that code at the end of the TB */
#if TCG_TARGET_REG_BITS == 32
    tcg_out_pushi(s, mem_index);
    stack_adjust = 4;
    if (TARGET_LONG_BITS == 64) {
        tcg_out_push(s, args[addrlo_idx + 1]);
        stack_adjust += 4;
    }
    tcg_out_push(s, args[addrlo_idx]);
    stack_adjust += 4;
    tcg_out_push(s, TCG_AREG0);
    stack_adjust += 4;
#else
    /* The first argument is already loaded with addrlo.  */
    arg_idx = 1;
    tcg_out_movi(s, TCG_TYPE_I32, tcg_target_call_iarg_regs[arg_idx],
                 mem_index);
    /* XXX/FIXME: suboptimal */
    tcg_out_mov(s, TCG_TYPE_I64, tcg_target_call_iarg_regs[3], TCG_REG_L2);
    tcg_out_mov(s, TCG_TYPE_I64, tcg_target_call_iarg_regs[2], TCG_REG_L1);
    tcg_out_mov(s, TCG_TYPE_I64, tcg_target_call_iarg_regs[1], TCG_REG_L0);
    tcg_out_mov(s, TCG_TYPE_I64, tcg_target_call_iarg_regs[0], TCG_AREG0);
#endif

    tcg_out_calli(s, (tcg_target_long)qemu_ld_helpers[s_bits]);

#if TCG_TARGET_REG_BITS == 32
    if (stack_adjust == (TCG_TARGET_REG_BITS / 8)) {
        /* Pop and discard.  This is 2 bytes smaller than the add.  */
        tcg_out_pop(s, TCG_REG_ECX);
    } else if (stack_adjust != 0) {
        tcg_out_addi(s, TCG_REG_CALL_STACK, stack_adjust);
    }
#endif

    switch(opc) {
    case 0 | 4:
        tcg_out_ext8s(s, data_reg, TCG_REG_EAX, P_REXW);
        break;
    case 1 | 4:
        tcg_out_ext16s(s, data_reg, TCG_REG_EAX, P_REXW);
        break;
    case 0:
        tcg_out_ext8u(s, data_reg, TCG_REG_EAX);
        break;
    case 1:
        tcg_out_ext16u(s, data_reg, TCG_REG_EAX);
        break;
    case 2:
        tcg_out_mov(s, TCG_TYPE_I32, data_reg, TCG_REG_EAX);
        break;
#if TCG_TARGET_REG_BITS == 64
    case 2 | 4:
        tcg_out_ext32s(s, data_reg, TCG_REG_EAX);
        break;
#endif
    case 3:
        if (TCG_TARGET_REG_BITS == 64) {
            tcg_out_mov(s, TCG_TYPE_I64, data_reg, TCG_REG_RAX);
        } else if (data_reg == TCG_REG_EDX) {
            /* xchg %edx, %eax */
            tcg_out_opc(s, OPC_XCHG_ax_r32 + TCG_REG_EDX, 0, 0, 0);
            tcg_out_mov(s, TCG_TYPE_I32, data_reg2, TCG_REG_EAX);
        } else {
            tcg_out_mov(s, TCG_TYPE_I32, data_reg, TCG_REG_EAX);
            tcg_out_mov(s, TCG_TYPE_I32, data_reg2, TCG_REG_EDX);
        }
        break;
    default:
        tcg_abort();
    }

    /* label2: */
    *label_ptr[2] = s->code_ptr - label_ptr[2] - 1;
#else
    {
        int32_t offset = GUEST_BASE;
        int base = args[addrlo_idx];

        if (TCG_TARGET_REG_BITS == 64) {
            /* ??? We assume all operations have left us with register
               contents that are zero extended.  So far this appears to
               be true.  If we want to enforce this, we can either do
               an explicit zero-extension here, or (if GUEST_BASE == 0)
               use the ADDR32 prefix.  For now, do nothing.  */

            if (offset != GUEST_BASE) {
                tcg_out_movi(s, TCG_TYPE_I64, TCG_REG_L0, GUEST_BASE);
                tgen_arithr(s, ARITH_ADD + P_REXW, TCG_REG_L0, base);
                base = TCG_REG_L0;
                offset = 0;
            }
        }

        tcg_out_qemu_ld_direct(s, data_reg, data_reg2, base, offset, opc);
    }
#endif
}

static void tcg_out_qemu_st_direct(TCGContext *s, int datalo, int datahi,
                                   int base, tcg_target_long ofs, int sizeop)
{
#ifdef TARGET_WORDS_BIGENDIAN
    const int bswap = 1;
#else
    const int bswap = 0;
#endif
    /* ??? Ideally we wouldn't need a scratch register.  For user-only,
       we could perform the bswap twice to restore the original value
       instead of moving to the scratch.  But as it is, the L constraint
       means that TCG_REG_L1 is definitely free here.  */
    const int scratch = TCG_REG_L1;

    switch (sizeop) {
    case 0:
        tcg_out_modrm_offset(s, OPC_MOVB_EvGv + P_REXB_R, datalo, base, ofs);
        break;
    case 1:
        if (bswap) {
            tcg_out_mov(s, TCG_TYPE_I32, scratch, datalo);
            tcg_out_rolw_8(s, scratch);
            datalo = scratch;
        }
        tcg_out_modrm_offset(s, OPC_MOVL_EvGv + P_DATA16, datalo, base, ofs);
        break;
    case 2:
        if (bswap) {
            tcg_out_mov(s, TCG_TYPE_I32, scratch, datalo);
            tcg_out_bswap32(s, scratch);
            datalo = scratch;
        }
        tcg_out_st(s, TCG_TYPE_I32, datalo, base, ofs);
        break;
    case 3:
        if (TCG_TARGET_REG_BITS == 64) {
            if (bswap) {
                tcg_out_mov(s, TCG_TYPE_I64, scratch, datalo);
                tcg_out_bswap64(s, scratch);
                datalo = scratch;
            }
            tcg_out_st(s, TCG_TYPE_I64, datalo, base, ofs);
        } else if (bswap) {
            tcg_out_mov(s, TCG_TYPE_I32, scratch, datahi);
            tcg_out_bswap32(s, scratch);
            tcg_out_st(s, TCG_TYPE_I32, scratch, base, ofs);
            tcg_out_mov(s, TCG_TYPE_I32, scratch, datalo);
            tcg_out_bswap32(s, scratch);
            tcg_out_st(s, TCG_TYPE_I32, scratch, base, ofs + 4);
        } else {
            tcg_out_st(s, TCG_TYPE_I32, datalo, base, ofs);
            tcg_out_st(s, TCG_TYPE_I32, datahi, base, ofs + 4);
        }
        break;
    default:
        tcg_abort();
    }
}

static void tcg_out_qemu_st(TCGContext *s, const TCGArg *args,
                            int opc)
{
    int data_reg, data_reg2 = 0;
    int addrlo_idx;
#if defined(CONFIG_SOFTMMU)
    int mem_index, s_bits;
    int stack_adjust;
    uint8_t *label_ptr[3];
#endif

    data_reg = args[0];
    addrlo_idx = 1;
    if (TCG_TARGET_REG_BITS == 32 && opc == 3) {
        data_reg2 = args[1];
        addrlo_idx = 2;
    }

#if defined(CONFIG_SOFTMMU)
    mem_index = args[addrlo_idx + 1 + (TARGET_LONG_BITS > TCG_TARGET_REG_BITS)];
    s_bits = opc;

    tcg_out_tlb_load(s, addrlo_idx, mem_index, s_bits, args,
                     label_ptr, offsetof(CPUTLBEntry, addr_write));

    /* TLB Hit.  */
    tcg_out_qemu_st_direct(s, data_reg, data_reg2, TCG_REG_L0, 0, opc);

    /* jmp label2 */
    tcg_out8(s, OPC_JMP_short);
    label_ptr[2] = s->code_ptr;
    s->code_ptr++;

    /* TLB Miss.  */

    /* label1: */
    *label_ptr[0] = s->code_ptr - label_ptr[0] - 1;
    if (TARGET_LONG_BITS > TCG_TARGET_REG_BITS) {
        *label_ptr[1] = s->code_ptr - label_ptr[1] - 1;
    }

    /* XXX: move that code at the end of the TB */
#if TCG_TARGET_REG_BITS == 32
    tcg_out_pushi(s, mem_index);
    stack_adjust = 4;
    if (opc == 3) {
        tcg_out_push(s, data_reg2);
        stack_adjust += 4;
    }
    tcg_out_push(s, data_reg);
    stack_adjust += 4;
    if (TARGET_LONG_BITS == 64) {
        tcg_out_push(s, args[addrlo_idx + 1]);
        stack_adjust += 4;
    }
    tcg_out_push(s, args[addrlo_idx]);
    stack_adjust += 4;
    tcg_out_push(s, TCG_AREG0);
    stack_adjust += 4;
#else
    tcg_out_mov(s, (opc == 3 ? TCG_TYPE_I64 : TCG_TYPE_I32),
                TCG_REG_L1, data_reg);
    tcg_out_movi(s, TCG_TYPE_I32, TCG_REG_L2, mem_index);
    stack_adjust = 0;
    /* XXX/FIXME: suboptimal */
    tcg_out_mov(s, TCG_TYPE_I64, tcg_target_call_iarg_regs[3], TCG_REG_L2);
    tcg_out_mov(s, TCG_TYPE_I64, tcg_target_call_iarg_regs[2], TCG_REG_L1);
    tcg_out_mov(s, TCG_TYPE_I64, tcg_target_call_iarg_regs[1], TCG_REG_L0);
    tcg_out_mov(s, TCG_TYPE_I64, tcg_target_call_iarg_regs[0], TCG_AREG0);
#endif

    tcg_out_calli(s, (tcg_target_long)qemu_st_helpers[s_bits]);

    if (stack_adjust == (TCG_TARGET_REG_BITS / 8)) {
        /* Pop and discard.  This is 2 bytes smaller than the add.  */
        tcg_out_pop(s, TCG_REG_ECX);
    } else if (stack_adjust != 0) {
        tcg_out_addi(s, TCG_REG_CALL_STACK, stack_adjust);
    }

    /* label2: */
    *label_ptr[2] = s->code_ptr - label_ptr[2] - 1;
#else
    {
        int32_t offset = GUEST_BASE;
        int base = args[addrlo_idx];

        if (TCG_TARGET_REG_BITS == 64) {
            /* ??? We assume all operations have left us with register
               contents that are zero extended.  So far this appears to
               be true.  If we want to enforce this, we can either do
               an explicit zero-extension here, or (if GUEST_BASE == 0)
               use the ADDR32 prefix.  For now, do nothing.  */

            if (offset != GUEST_BASE) {
                tcg_out_movi(s, TCG_TYPE_I64, TCG_REG_L0, GUEST_BASE);
                tgen_arithr(s, ARITH_ADD + P_REXW, TCG_REG_L0, base);
                base = TCG_REG_L0;
                offset = 0;
            }
        }

        tcg_out_qemu_st_direct(s, data_reg, data_reg2, base, offset, opc);
    }
#endif
}

static inline void tcg_out_op(TCGContext *s, TCGOpcode opc,
                              const TCGArg *args, const int *const_args)
{
    int c, rexw = 0;

#if TCG_TARGET_REG_BITS == 64
# define OP_32_64(x) \
        case glue(glue(INDEX_op_, x), _i64): \
            rexw = P_REXW; /* FALLTHRU */    \
        case glue(glue(INDEX_op_, x), _i32)
#else
# define OP_32_64(x) \
        case glue(glue(INDEX_op_, x), _i32)
#endif

    switch(opc) {
    case INDEX_op_exit_tb:
        tcg_out_movi(s, TCG_TYPE_PTR, TCG_REG_EAX, args[0]);
        tcg_out_jmp(s, (tcg_target_long) tb_ret_addr);
        break;
    case INDEX_op_goto_tb:
        if (s->tb_jmp_offset) {
            /* direct jump method */
            tcg_out8(s, OPC_JMP_long); /* jmp im */
            s->tb_jmp_offset[args[0]] = s->code_ptr - s->code_buf;
            tcg_out32(s, 0);
        } else {
            /* indirect jump method */
            tcg_out_modrm_offset(s, OPC_GRP5, EXT5_JMPN_Ev, -1,
                                 (tcg_target_long)(s->tb_next + args[0]));
        }
        s->tb_next_offset[args[0]] = s->code_ptr - s->code_buf;
        break;
    case INDEX_op_call:
        if (const_args[0]) {
            tcg_out_calli(s, args[0]);
        } else {
            /* call *reg */
            tcg_out_modrm(s, OPC_GRP5, EXT5_CALLN_Ev, args[0]);
        }
        break;
    case INDEX_op_jmp:
        if (const_args[0]) {
            tcg_out_jmp(s, args[0]);
        } else {
            /* jmp *reg */
            tcg_out_modrm(s, OPC_GRP5, EXT5_JMPN_Ev, args[0]);
        }
        break;
    case INDEX_op_br:
        tcg_out_jxx(s, JCC_JMP, args[0], 0);
        break;
    case INDEX_op_movi_i32:
        tcg_out_movi(s, TCG_TYPE_I32, args[0], args[1]);
        break;
    OP_32_64(ld8u):
        /* Note that we can ignore REXW for the zero-extend to 64-bit.  */
        tcg_out_modrm_offset(s, OPC_MOVZBL, args[0], args[1], args[2]);
        break;
    OP_32_64(ld8s):
        tcg_out_modrm_offset(s, OPC_MOVSBL + rexw, args[0], args[1], args[2]);
        break;
    OP_32_64(ld16u):
        /* Note that we can ignore REXW for the zero-extend to 64-bit.  */
        tcg_out_modrm_offset(s, OPC_MOVZWL, args[0], args[1], args[2]);
        break;
    OP_32_64(ld16s):
        tcg_out_modrm_offset(s, OPC_MOVSWL + rexw, args[0], args[1], args[2]);
        break;
#if TCG_TARGET_REG_BITS == 64
    case INDEX_op_ld32u_i64:
#endif
    case INDEX_op_ld_i32:
        tcg_out_ld(s, TCG_TYPE_I32, args[0], args[1], args[2]);
        break;

    OP_32_64(st8):
        if (const_args[0]) {
            tcg_out_modrm_offset(s, OPC_MOVB_EvIz,
                                 0, args[1], args[2]);
            tcg_out8(s, args[0]);
        } else {
            tcg_out_modrm_offset(s, OPC_MOVB_EvGv | P_REXB_R,
                                 args[0], args[1], args[2]);
        }
        break;
    OP_32_64(st16):
        if (const_args[0]) {
            tcg_out_modrm_offset(s, OPC_MOVL_EvIz | P_DATA16,
                                 0, args[1], args[2]);
            tcg_out16(s, args[0]);
        } else {
            tcg_out_modrm_offset(s, OPC_MOVL_EvGv | P_DATA16,
                                 args[0], args[1], args[2]);
        }
        break;
#if TCG_TARGET_REG_BITS == 64
    case INDEX_op_st32_i64:
#endif
    case INDEX_op_st_i32:
        if (const_args[0]) {
            tcg_out_modrm_offset(s, OPC_MOVL_EvIz, 0, args[1], args[2]);
            tcg_out32(s, args[0]);
        } else {
            tcg_out_st(s, TCG_TYPE_I32, args[0], args[1], args[2]);
        }
        break;

    OP_32_64(add):
        /* For 3-operand addition, use LEA.  */
        if (args[0] != args[1]) {
            TCGArg a0 = args[0], a1 = args[1], a2 = args[2], c3 = 0;

            if (const_args[2]) {
                c3 = a2, a2 = -1;
            } else if (a0 == a2) {
                /* Watch out for dest = src + dest, since we've removed
                   the matching constraint on the add.  */
                tgen_arithr(s, ARITH_ADD + rexw, a0, a1);
                break;
            }

            tcg_out_modrm_sib_offset(s, OPC_LEA + rexw, a0, a1, a2, 0, c3);
            break;
        }
        c = ARITH_ADD;
        goto gen_arith;
    OP_32_64(sub):
        c = ARITH_SUB;
        goto gen_arith;
    OP_32_64(and):
        c = ARITH_AND;
        goto gen_arith;
    OP_32_64(or):
        c = ARITH_OR;
        goto gen_arith;
    OP_32_64(xor):
        c = ARITH_XOR;
        goto gen_arith;
    gen_arith:
        if (const_args[2]) {
            tgen_arithi(s, c + rexw, args[0], args[2], 0);
        } else {
            tgen_arithr(s, c + rexw, args[0], args[2]);
        }
        break;

    OP_32_64(mul):
        if (const_args[2]) {
            int32_t val;
            val = args[2];
            if (val == (int8_t)val) {
                tcg_out_modrm(s, OPC_IMUL_GvEvIb + rexw, args[0], args[0]);
                tcg_out8(s, val);
            } else {
                tcg_out_modrm(s, OPC_IMUL_GvEvIz + rexw, args[0], args[0]);
                tcg_out32(s, val);
            }
        } else {
            tcg_out_modrm(s, OPC_IMUL_GvEv + rexw, args[0], args[2]);
        }
        break;

    OP_32_64(div2):
        tcg_out_modrm(s, OPC_GRP3_Ev + rexw, EXT3_IDIV, args[4]);
        break;
    OP_32_64(divu2):
        tcg_out_modrm(s, OPC_GRP3_Ev + rexw, EXT3_DIV, args[4]);
        break;

    OP_32_64(shl):
        c = SHIFT_SHL;
        goto gen_shift;
    OP_32_64(shr):
        c = SHIFT_SHR;
        goto gen_shift;
    OP_32_64(sar):
        c = SHIFT_SAR;
        goto gen_shift;
    OP_32_64(rotl):
        c = SHIFT_ROL;
        goto gen_shift;
    OP_32_64(rotr):
        c = SHIFT_ROR;
        goto gen_shift;
    gen_shift:
        if (const_args[2]) {
            tcg_out_shifti(s, c + rexw, args[0], args[2]);
        } else {
            tcg_out_modrm(s, OPC_SHIFT_cl + rexw, c, args[0]);
        }
        break;

    case INDEX_op_brcond_i32:
        tcg_out_brcond32(s, args[2], args[0], args[1], const_args[1],
                         args[3], 0);
        break;
    case INDEX_op_setcond_i32:
        tcg_out_setcond32(s, args[3], args[0], args[1],
                          args[2], const_args[2]);
        break;
    case INDEX_op_movcond_i32:
        tcg_out_movcond32(s, args[5], args[0], args[1],
                          args[2], const_args[2], args[3]);
        break;

    OP_32_64(bswap16):
        tcg_out_rolw_8(s, args[0]);
        break;
    OP_32_64(bswap32):
        tcg_out_bswap32(s, args[0]);
        break;

    OP_32_64(neg):
        tcg_out_modrm(s, OPC_GRP3_Ev + rexw, EXT3_NEG, args[0]);
        break;
    OP_32_64(not):
        tcg_out_modrm(s, OPC_GRP3_Ev + rexw, EXT3_NOT, args[0]);
        break;

    OP_32_64(ext8s):
        tcg_out_ext8s(s, args[0], args[1], rexw);
        break;
    OP_32_64(ext16s):
        tcg_out_ext16s(s, args[0], args[1], rexw);
        break;
    OP_32_64(ext8u):
        tcg_out_ext8u(s, args[0], args[1]);
        break;
    OP_32_64(ext16u):
        tcg_out_ext16u(s, args[0], args[1]);
        break;

    case INDEX_op_qemu_ld8u:
        tcg_out_qemu_ld(s, args, 0);
        break;
    case INDEX_op_qemu_ld8s:
        tcg_out_qemu_ld(s, args, 0 | 4);
        break;
    case INDEX_op_qemu_ld16u:
        tcg_out_qemu_ld(s, args, 1);
        break;
    case INDEX_op_qemu_ld16s:
        tcg_out_qemu_ld(s, args, 1 | 4);
        break;
#if TCG_TARGET_REG_BITS == 64
    case INDEX_op_qemu_ld32u:
#endif
    case INDEX_op_qemu_ld32:
        tcg_out_qemu_ld(s, args, 2);
        break;
    case INDEX_op_qemu_ld64:
        tcg_out_qemu_ld(s, args, 3);
        break;

    case INDEX_op_qemu_st8:
        tcg_out_qemu_st(s, args, 0);
        break;
    case INDEX_op_qemu_st16:
        tcg_out_qemu_st(s, args, 1);
        break;
    case INDEX_op_qemu_st32:
        tcg_out_qemu_st(s, args, 2);
        break;
    case INDEX_op_qemu_st64:
        tcg_out_qemu_st(s, args, 3);
        break;

#if TCG_TARGET_REG_BITS == 32
    case INDEX_op_brcond2_i32:
        tcg_out_brcond2(s, args, const_args, 0);
        break;
    case INDEX_op_setcond2_i32:
        tcg_out_setcond2(s, args, const_args);
        break;
    case INDEX_op_mulu2_i32:
        tcg_out_modrm(s, OPC_GRP3_Ev, EXT3_MUL, args[3]);
        break;
    case INDEX_op_add2_i32:
        if (const_args[4]) {
            tgen_arithi(s, ARITH_ADD, args[0], args[4], 1);
        } else {
            tgen_arithr(s, ARITH_ADD, args[0], args[4]);
        }
        if (const_args[5]) {
            tgen_arithi(s, ARITH_ADC, args[1], args[5], 1);
        } else {
            tgen_arithr(s, ARITH_ADC, args[1], args[5]);
        }
        break;
    case INDEX_op_sub2_i32:
        if (const_args[4]) {
            tgen_arithi(s, ARITH_SUB, args[0], args[4], 1);
        } else {
            tgen_arithr(s, ARITH_SUB, args[0], args[4]);
        }
        if (const_args[5]) {
            tgen_arithi(s, ARITH_SBB, args[1], args[5], 1);
        } else {
            tgen_arithr(s, ARITH_SBB, args[1], args[5]);
        }
        break;
#else /* TCG_TARGET_REG_BITS == 64 */
    case INDEX_op_movi_i64:
        tcg_out_movi(s, TCG_TYPE_I64, args[0], args[1]);
        break;
    case INDEX_op_ld32s_i64:
        tcg_out_modrm_offset(s, OPC_MOVSLQ, args[0], args[1], args[2]);
        break;
    case INDEX_op_ld_i64:
        tcg_out_ld(s, TCG_TYPE_I64, args[0], args[1], args[2]);
        break;
    case INDEX_op_st_i64:
        if (const_args[0]) {
            tcg_out_modrm_offset(s, OPC_MOVL_EvIz | P_REXW,
                                 0, args[1], args[2]);
            tcg_out32(s, args[0]);
        } else {
            tcg_out_st(s, TCG_TYPE_I64, args[0], args[1], args[2]);
        }
        break;
    case INDEX_op_qemu_ld32s:
        tcg_out_qemu_ld(s, args, 2 | 4);
        break;

    case INDEX_op_brcond_i64:
        tcg_out_brcond64(s, args[2], args[0], args[1], const_args[1],
                         args[3], 0);
        break;
    case INDEX_op_setcond_i64:
        tcg_out_setcond64(s, args[3], args[0], args[1],
                          args[2], const_args[2]);
        break;
    case INDEX_op_movcond_i64:
        tcg_out_movcond64(s, args[5], args[0], args[1],
                          args[2], const_args[2], args[3]);
        break;

    case INDEX_op_bswap64_i64:
        tcg_out_bswap64(s, args[0]);
        break;
    case INDEX_op_ext32u_i64:
        tcg_out_ext32u(s, args[0], args[1]);
        break;
    case INDEX_op_ext32s_i64:
        tcg_out_ext32s(s, args[0], args[1]);
        break;
#endif

    OP_32_64(deposit):
        if (args[3] == 0 && args[4] == 8) {
            /* load bits 0..7 */
            tcg_out_modrm(s, OPC_MOVB_EvGv | P_REXB_R | P_REXB_RM,
                          args[2], args[0]);
        } else if (args[3] == 8 && args[4] == 8) {
            /* load bits 8..15 */
            tcg_out_modrm(s, OPC_MOVB_EvGv, args[2], args[0] + 4);
        } else if (args[3] == 0 && args[4] == 16) {
            /* load bits 0..15 */
            tcg_out_modrm(s, OPC_MOVL_EvGv | P_DATA16, args[2], args[0]);
        } else {
            tcg_abort();
        }
        break;

    default:
        tcg_abort();
    }

#undef OP_32_64
}

static const TCGTargetOpDef x86_op_defs[] = {
    { INDEX_op_exit_tb, { } },
    { INDEX_op_goto_tb, { } },
    { INDEX_op_call, { "ri" } },
    { INDEX_op_jmp, { "ri" } },
    { INDEX_op_br, { } },
    { INDEX_op_mov_i32, { "r", "r" } },
    { INDEX_op_movi_i32, { "r" } },
    { INDEX_op_ld8u_i32, { "r", "r" } },
    { INDEX_op_ld8s_i32, { "r", "r" } },
    { INDEX_op_ld16u_i32, { "r", "r" } },
    { INDEX_op_ld16s_i32, { "r", "r" } },
    { INDEX_op_ld_i32, { "r", "r" } },
    { INDEX_op_st8_i32, { "qi", "r" } },
    { INDEX_op_st16_i32, { "ri", "r" } },
    { INDEX_op_st_i32, { "ri", "r" } },

    { INDEX_op_add_i32, { "r", "r", "ri" } },
    { INDEX_op_sub_i32, { "r", "0", "ri" } },
    { INDEX_op_mul_i32, { "r", "0", "ri" } },
    { INDEX_op_div2_i32, { "a", "d", "0", "1", "r" } },
    { INDEX_op_divu2_i32, { "a", "d", "0", "1", "r" } },
    { INDEX_op_and_i32, { "r", "0", "ri" } },
    { INDEX_op_or_i32, { "r", "0", "ri" } },
    { INDEX_op_xor_i32, { "r", "0", "ri" } },

    { INDEX_op_shl_i32, { "r", "0", "ci" } },
    { INDEX_op_shr_i32, { "r", "0", "ci" } },
    { INDEX_op_sar_i32, { "r", "0", "ci" } },
    { INDEX_op_rotl_i32, { "r", "0", "ci" } },
    { INDEX_op_rotr_i32, { "r", "0", "ci" } },

    { INDEX_op_brcond_i32, { "r", "ri" } },

    { INDEX_op_bswap16_i32, { "r", "0" } },
    { INDEX_op_bswap32_i32, { "r", "0" } },

    { INDEX_op_neg_i32, { "r", "0" } },

    { INDEX_op_not_i32, { "r", "0" } },

    { INDEX_op_ext8s_i32, { "r", "q" } },
    { INDEX_op_ext16s_i32, { "r", "r" } },
    { INDEX_op_ext8u_i32, { "r", "q" } },
    { INDEX_op_ext16u_i32, { "r", "r" } },

    { INDEX_op_setcond_i32, { "q", "r", "ri" } },

    { INDEX_op_deposit_i32, { "Q", "0", "Q" } },
    { INDEX_op_movcond_i32, { "r", "r", "ri", "r", "0" } },

#if TCG_TARGET_REG_BITS == 32
    { INDEX_op_mulu2_i32, { "a", "d", "a", "r" } },
    { INDEX_op_add2_i32, { "r", "r", "0", "1", "ri", "ri" } },
    { INDEX_op_sub2_i32, { "r", "r", "0", "1", "ri", "ri" } },
    { INDEX_op_brcond2_i32, { "r", "r", "ri", "ri" } },
    { INDEX_op_setcond2_i32, { "r", "r", "r", "ri", "ri" } },
#else
    { INDEX_op_mov_i64, { "r", "r" } },
    { INDEX_op_movi_i64, { "r" } },
    { INDEX_op_ld8u_i64, { "r", "r" } },
    { INDEX_op_ld8s_i64, { "r", "r" } },
    { INDEX_op_ld16u_i64, { "r", "r" } },
    { INDEX_op_ld16s_i64, { "r", "r" } },
    { INDEX_op_ld32u_i64, { "r", "r" } },
    { INDEX_op_ld32s_i64, { "r", "r" } },
    { INDEX_op_ld_i64, { "r", "r" } },
    { INDEX_op_st8_i64, { "ri", "r" } },
    { INDEX_op_st16_i64, { "ri", "r" } },
    { INDEX_op_st32_i64, { "ri", "r" } },
    { INDEX_op_st_i64, { "re", "r" } },

    { INDEX_op_add_i64, { "r", "0", "re" } },
    { INDEX_op_mul_i64, { "r", "0", "re" } },
    { INDEX_op_div2_i64, { "a", "d", "0", "1", "r" } },
    { INDEX_op_divu2_i64, { "a", "d", "0", "1", "r" } },
    { INDEX_op_sub_i64, { "r", "0", "re" } },
    { INDEX_op_and_i64, { "r", "0", "reZ" } },
    { INDEX_op_or_i64, { "r", "0", "re" } },
    { INDEX_op_xor_i64, { "r", "0", "re" } },

    { INDEX_op_shl_i64, { "r", "0", "ci" } },
    { INDEX_op_shr_i64, { "r", "0", "ci" } },
    { INDEX_op_sar_i64, { "r", "0", "ci" } },
    { INDEX_op_rotl_i64, { "r", "0", "ci" } },
    { INDEX_op_rotr_i64, { "r", "0", "ci" } },

    { INDEX_op_brcond_i64, { "r", "re" } },
    { INDEX_op_setcond_i64, { "r", "r", "re" } },

    { INDEX_op_bswap16_i64, { "r", "0" } },
    { INDEX_op_bswap32_i64, { "r", "0" } },
    { INDEX_op_bswap64_i64, { "r", "0" } },
    { INDEX_op_neg_i64, { "r", "0" } },
    { INDEX_op_not_i64, { "r", "0" } },

    { INDEX_op_ext8s_i64, { "r", "r" } },
    { INDEX_op_ext16s_i64, { "r", "r" } },
    { INDEX_op_ext32s_i64, { "r", "r" } },
    { INDEX_op_ext8u_i64, { "r", "r" } },
    { INDEX_op_ext16u_i64, { "r", "r" } },
    { INDEX_op_ext32u_i64, { "r", "r" } },

    { INDEX_op_deposit_i64, { "Q", "0", "Q" } },
    { INDEX_op_movcond_i64, { "r", "r", "re", "r", "0" } },
#endif

#if TCG_TARGET_REG_BITS == 64
    { INDEX_op_qemu_ld8u, { "r", "L" } },
    { INDEX_op_qemu_ld8s, { "r", "L" } },
    { INDEX_op_qemu_ld16u, { "r", "L" } },
    { INDEX_op_qemu_ld16s, { "r", "L" } },
    { INDEX_op_qemu_ld32, { "r", "L" } },
    { INDEX_op_qemu_ld32u, { "r", "L" } },
    { INDEX_op_qemu_ld32s, { "r", "L" } },
    { INDEX_op_qemu_ld64, { "r", "L" } },

    { INDEX_op_qemu_st8, { "L", "L" } },
    { INDEX_op_qemu_st16, { "L", "L" } },
    { INDEX_op_qemu_st32, { "L", "L" } },
    { INDEX_op_qemu_st64, { "L", "L" } },
#elif TARGET_LONG_BITS <= TCG_TARGET_REG_BITS
    { INDEX_op_qemu_ld8u, { "r", "L" } },
    { INDEX_op_qemu_ld8s, { "r", "L" } },
    { INDEX_op_qemu_ld16u, { "r", "L" } },
    { INDEX_op_qemu_ld16s, { "r", "L" } },
    { INDEX_op_qemu_ld32, { "r", "L" } },
    { INDEX_op_qemu_ld64, { "r", "r", "L" } },

    { INDEX_op_qemu_st8, { "cb", "L" } },
    { INDEX_op_qemu_st16, { "L", "L" } },
    { INDEX_op_qemu_st32, { "L", "L" } },
    { INDEX_op_qemu_st64, { "L", "L", "L" } },
#else
    { INDEX_op_qemu_ld8u, { "r", "L", "L" } },
    { INDEX_op_qemu_ld8s, { "r", "L", "L" } },
    { INDEX_op_qemu_ld16u, { "r", "L", "L" } },
    { INDEX_op_qemu_ld16s, { "r", "L", "L" } },
    { INDEX_op_qemu_ld32, { "r", "L", "L" } },
    { INDEX_op_qemu_ld64, { "r", "r", "L", "L" } },

    { INDEX_op_qemu_st8, { "cb", "L", "L" } },
    { INDEX_op_qemu_st16, { "L", "L", "L" } },
    { INDEX_op_qemu_st32, { "L", "L", "L" } },
    { INDEX_op_qemu_st64, { "L", "L", "L", "L" } },
#endif
    { -1 },
};

static int tcg_target_callee_save_regs[] = {
#if TCG_TARGET_REG_BITS == 64
    TCG_REG_RBP,
    TCG_REG_RBX,
#if defined(_WIN64)
    TCG_REG_RDI,
    TCG_REG_RSI,
#endif
    TCG_REG_R12,
    TCG_REG_R13,
    TCG_REG_R14, /* Currently used for the global env. */
    TCG_REG_R15,
#if defined(_WIN64)
    TCG_REG_RDI,
    TCG_REG_RSI
#endif
#else
    TCG_REG_EBP, /* Currently used for the global env. */
    TCG_REG_EBX,
    TCG_REG_ESI,
    TCG_REG_EDI,
#endif
};

/* Compute frame size via macros, to share between tcg_target_qemu_prologue
   and tcg_register_jit.  */

#define PUSH_SIZE \
    ((1 + ARRAY_SIZE(tcg_target_callee_save_regs)) \
     * (TCG_TARGET_REG_BITS / 8))

#define FRAME_SIZE \
    ((PUSH_SIZE \
      + TCG_STATIC_CALL_ARGS_SIZE \
      + CPU_TEMP_BUF_NLONGS * sizeof(long) \
      + TCG_TARGET_STACK_ALIGN - 1) \
     & ~(TCG_TARGET_STACK_ALIGN - 1))

/* Generate global QEMU prologue and epilogue code */
static void tcg_target_qemu_prologue(TCGContext *s)
{
    int i, stack_addend;

    /* TB prologue */

    /* Reserve some stack space, also for TCG temps.  */
    stack_addend = FRAME_SIZE - PUSH_SIZE;
    tcg_set_frame(s, TCG_REG_CALL_STACK, TCG_STATIC_CALL_ARGS_SIZE,
                  CPU_TEMP_BUF_NLONGS * sizeof(long));

    /* Save all callee saved registers.  */
    for (i = 0; i < ARRAY_SIZE(tcg_target_callee_save_regs); i++) {
        tcg_out_push(s, tcg_target_callee_save_regs[i]);
    }

#if TCG_TARGET_REG_BITS == 32
    tcg_out_ld(s, TCG_TYPE_PTR, TCG_AREG0, TCG_REG_ESP,
               (ARRAY_SIZE(tcg_target_callee_save_regs) + 1) * 4);
    tcg_out_addi(s, TCG_REG_ESP, -stack_addend);
    /* jmp *tb.  */
    tcg_out_modrm_offset(s, OPC_GRP5, EXT5_JMPN_Ev, TCG_REG_ESP,
		         (ARRAY_SIZE(tcg_target_callee_save_regs) + 2) * 4
			 + stack_addend);
#else
    tcg_out_mov(s, TCG_TYPE_PTR, TCG_AREG0, tcg_target_call_iarg_regs[0]);
    tcg_out_addi(s, TCG_REG_ESP, -stack_addend);
    /* jmp *tb.  */
    tcg_out_modrm(s, OPC_GRP5, EXT5_JMPN_Ev, tcg_target_call_iarg_regs[1]);
#endif

    /* TB epilogue */
    tb_ret_addr = s->code_ptr;

    tcg_out_addi(s, TCG_REG_CALL_STACK, stack_addend);

    for (i = ARRAY_SIZE(tcg_target_callee_save_regs) - 1; i >= 0; i--) {
        tcg_out_pop(s, tcg_target_callee_save_regs[i]);
    }
    tcg_out_opc(s, OPC_RET, 0, 0, 0);
}

static void tcg_target_init(TCGContext *s)
{
#if !defined(CONFIG_USER_ONLY)
    /* fail safe */
    if ((1 << CPU_TLB_ENTRY_BITS) != sizeof(CPUTLBEntry))
        tcg_abort();
#endif

    if (TCG_TARGET_REG_BITS == 64) {
        tcg_regset_set32(tcg_target_available_regs[TCG_TYPE_I32], 0, 0xffff);
        tcg_regset_set32(tcg_target_available_regs[TCG_TYPE_I64], 0, 0xffff);
    } else {
        tcg_regset_set32(tcg_target_available_regs[TCG_TYPE_I32], 0, 0xff);
    }

    tcg_regset_clear(tcg_target_call_clobber_regs);
    tcg_regset_set_reg(tcg_target_call_clobber_regs, TCG_REG_EAX);
    tcg_regset_set_reg(tcg_target_call_clobber_regs, TCG_REG_EDX);
    tcg_regset_set_reg(tcg_target_call_clobber_regs, TCG_REG_ECX);
    if (TCG_TARGET_REG_BITS == 64) {
#if !defined(_WIN64)
        tcg_regset_set_reg(tcg_target_call_clobber_regs, TCG_REG_RDI);
        tcg_regset_set_reg(tcg_target_call_clobber_regs, TCG_REG_RSI);
#endif
        tcg_regset_set_reg(tcg_target_call_clobber_regs, TCG_REG_R8);
        tcg_regset_set_reg(tcg_target_call_clobber_regs, TCG_REG_R9);
        tcg_regset_set_reg(tcg_target_call_clobber_regs, TCG_REG_R10);
        tcg_regset_set_reg(tcg_target_call_clobber_regs, TCG_REG_R11);
    }

    tcg_regset_clear(s->reserved_regs);
    tcg_regset_set_reg(s->reserved_regs, TCG_REG_CALL_STACK);

    tcg_add_target_add_op_defs(x86_op_defs);
}

typedef struct {
    uint32_t len __attribute__((aligned((sizeof(void *)))));
    uint32_t id;
    uint8_t version;
    char augmentation[1];
    uint8_t code_align;
    uint8_t data_align;
    uint8_t return_column;
} DebugFrameCIE;

typedef struct {
    uint32_t len __attribute__((aligned((sizeof(void *)))));
    uint32_t cie_offset;
    tcg_target_long func_start __attribute__((packed));
    tcg_target_long func_len __attribute__((packed));
    uint8_t def_cfa[4];
    uint8_t reg_ofs[14];
} DebugFrameFDE;

typedef struct {
    DebugFrameCIE cie;
    DebugFrameFDE fde;
} DebugFrame;

#if !defined(__ELF__)
    /* Host machine without ELF. */
#elif TCG_TARGET_REG_BITS == 64
#define ELF_HOST_MACHINE EM_X86_64
static DebugFrame debug_frame = {
    .cie.len = sizeof(DebugFrameCIE)-4, /* length after .len member */
    .cie.id = -1,
    .cie.version = 1,
    .cie.code_align = 1,
    .cie.data_align = 0x78,             /* sleb128 -8 */
    .cie.return_column = 16,

    .fde.len = sizeof(DebugFrameFDE)-4, /* length after .len member */
    .fde.def_cfa = {
        12, 7,                          /* DW_CFA_def_cfa %rsp, ... */
        (FRAME_SIZE & 0x7f) | 0x80,     /* ... uleb128 FRAME_SIZE */
        (FRAME_SIZE >> 7)
    },
    .fde.reg_ofs = {
        0x90, 1,                        /* DW_CFA_offset, %rip, -8 */
        /* The following ordering must match tcg_target_callee_save_regs.  */
        0x86, 2,                        /* DW_CFA_offset, %rbp, -16 */
        0x83, 3,                        /* DW_CFA_offset, %rbx, -24 */
        0x8c, 4,                        /* DW_CFA_offset, %r12, -32 */
        0x8d, 5,                        /* DW_CFA_offset, %r13, -40 */
        0x8e, 6,                        /* DW_CFA_offset, %r14, -48 */
        0x8f, 7,                        /* DW_CFA_offset, %r15, -56 */
    }
};
#else
#define ELF_HOST_MACHINE EM_386
static DebugFrame debug_frame = {
    .cie.len = sizeof(DebugFrameCIE)-4, /* length after .len member */
    .cie.id = -1,
    .cie.version = 1,
    .cie.code_align = 1,
    .cie.data_align = 0x7c,             /* sleb128 -4 */
    .cie.return_column = 8,

    .fde.len = sizeof(DebugFrameFDE)-4, /* length after .len member */
    .fde.def_cfa = {
        12, 4,                          /* DW_CFA_def_cfa %esp, ... */
        (FRAME_SIZE & 0x7f) | 0x80,     /* ... uleb128 FRAME_SIZE */
        (FRAME_SIZE >> 7)
    },
    .fde.reg_ofs = {
        0x88, 1,                        /* DW_CFA_offset, %eip, -4 */
        /* The following ordering must match tcg_target_callee_save_regs.  */
        0x85, 2,                        /* DW_CFA_offset, %ebp, -8 */
        0x83, 3,                        /* DW_CFA_offset, %ebx, -12 */
        0x86, 4,                        /* DW_CFA_offset, %esi, -16 */
        0x87, 5,                        /* DW_CFA_offset, %edi, -20 */
    }
};
#endif

#if defined(ELF_HOST_MACHINE)
void tcg_register_jit(void *buf, size_t buf_size)
{
    /* We're expecting a 2 byte uleb128 encoded value.  */
    assert(FRAME_SIZE >> 14 == 0);

    debug_frame.fde.func_start = (tcg_target_long) buf;
    debug_frame.fde.func_len = buf_size;

    tcg_register_jit_int(buf, buf_size, &debug_frame, sizeof(debug_frame));
}
#endif<|MERGE_RESOLUTION|>--- conflicted
+++ resolved
@@ -124,19 +124,6 @@
     }
 }
 
-<<<<<<< HEAD
-/* maximum number of register used for input function arguments */
-static inline int tcg_target_get_call_iarg_regs_count(int flags)
-{
-    if (TCG_TARGET_REG_BITS == 64) {
-        return ARRAY_SIZE(tcg_target_call_iarg_regs);
-    }
-
-    return 0;
-}
-
-=======
->>>>>>> d3e8f957
 /* parse target specific constraints */
 static int target_parse_constraint(TCGArgConstraint *ct, const char **pct_str)
 {
