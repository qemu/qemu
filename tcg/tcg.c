--- conflicted
+++ resolved
@@ -70,7 +70,6 @@
 
 /* Forward declarations for functions declared and used in tcg-target.c. */
 static int target_parse_constraint(TCGArgConstraint *ct, const char **pct_str);
-static void tcg_out_addi(TCGContext *s, int reg, tcg_target_long val);
 static void tcg_out_ld(TCGContext *s, TCGType type, int ret, int arg1,
                        tcg_target_long arg2);
 static void tcg_out_mov(TCGContext *s, TCGType type, int ret, int arg);
@@ -1997,13 +1996,6 @@
     }
 
     tcg_out_op(s, opc, &func_arg, &const_func_arg);
-<<<<<<< HEAD
-
-    if (allocate_args) {
-        tcg_out_addi(s, TCG_REG_CALL_STACK, STACK_DIR(call_stack_size));
-    }
-=======
->>>>>>> 20be39de
 
     /* assign output registers and emit moves if needed */
     for(i = 0; i < nb_oargs; i++) {
