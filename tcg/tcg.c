/*
 * Tiny Code Generator for QEMU
 *
 * Copyright (c) 2008 Fabrice Bellard
 *
 * Permission is hereby granted, free of charge, to any person obtaining a copy
 * of this software and associated documentation files (the "Software"), to deal
 * in the Software without restriction, including without limitation the rights
 * to use, copy, modify, merge, publish, distribute, sublicense, and/or sell
 * copies of the Software, and to permit persons to whom the Software is
 * furnished to do so, subject to the following conditions:
 *
 * The above copyright notice and this permission notice shall be included in
 * all copies or substantial portions of the Software.
 *
 * THE SOFTWARE IS PROVIDED "AS IS", WITHOUT WARRANTY OF ANY KIND, EXPRESS OR
 * IMPLIED, INCLUDING BUT NOT LIMITED TO THE WARRANTIES OF MERCHANTABILITY,
 * FITNESS FOR A PARTICULAR PURPOSE AND NONINFRINGEMENT. IN NO EVENT SHALL
 * THE AUTHORS OR COPYRIGHT HOLDERS BE LIABLE FOR ANY CLAIM, DAMAGES OR OTHER
 * LIABILITY, WHETHER IN AN ACTION OF CONTRACT, TORT OR OTHERWISE, ARISING FROM,
 * OUT OF OR IN CONNECTION WITH THE SOFTWARE OR THE USE OR OTHER DEALINGS IN
 * THE SOFTWARE.
 */

/* define it to use liveness analysis (better code) */
#define USE_LIVENESS_ANALYSIS
#define USE_TCG_OPTIMIZATIONS

#include "config.h"

/* Define to jump the ELF file used to communicate with GDB.  */
#undef DEBUG_JIT

#if !defined(CONFIG_DEBUG_TCG) && !defined(NDEBUG)
/* define it to suppress various consistency checks (faster) */
#define NDEBUG
#endif

#include "qemu-common.h"
#include "cache-utils.h"
#include "host-utils.h"
#include "qemu-timer.h"

/* Note: the long term plan is to reduce the dependancies on the QEMU
   CPU definitions. Currently they are used for qemu_ld/st
   instructions */
#define NO_CPU_IO_DEFS
#include "cpu.h"

#include "tcg-op.h"

#if TCG_TARGET_REG_BITS == 64
# define ELF_CLASS  ELFCLASS64
#else
# define ELF_CLASS  ELFCLASS32
#endif
#ifdef HOST_WORDS_BIGENDIAN
# define ELF_DATA   ELFDATA2MSB
#else
# define ELF_DATA   ELFDATA2LSB
#endif

#include "elf.h"

#if defined(CONFIG_USE_GUEST_BASE) && !defined(TCG_TARGET_HAS_GUEST_BASE)
#error GUEST_BASE not supported on this host.
#endif

/* Forward declarations for functions declared in tcg-target.c and used here. */
static void tcg_target_init(TCGContext *s);
static void tcg_target_qemu_prologue(TCGContext *s);
static void patch_reloc(uint8_t *code_ptr, int type,
                        tcg_target_long value, tcg_target_long addend);

static void tcg_register_jit_int(void *buf, size_t size,
                                 void *debug_frame, size_t debug_frame_size)
    __attribute__((unused));

/* Forward declarations for functions declared and used in tcg-target.c. */
static int target_parse_constraint(TCGArgConstraint *ct, const char **pct_str);
static void tcg_out_ld(TCGContext *s, TCGType type, TCGReg ret, TCGReg arg1,
                       tcg_target_long arg2);
static void tcg_out_mov(TCGContext *s, TCGType type, TCGReg ret, TCGReg arg);
static void tcg_out_movi(TCGContext *s, TCGType type,
                         TCGReg ret, tcg_target_long arg);
static void tcg_out_op(TCGContext *s, TCGOpcode opc, const TCGArg *args,
                       const int *const_args);
static void tcg_out_st(TCGContext *s, TCGType type, TCGReg arg, TCGReg arg1,
                       tcg_target_long arg2);
static int tcg_target_const_match(tcg_target_long val,
                                  const TCGArgConstraint *arg_ct);
static int tcg_target_get_call_iarg_regs_count(int flags);

/* Forward declarations for functions which may be used in tcg-target.c. */
static char *tcg_get_arg_str_idx(TCGContext *s, char *buf, int buf_size,
                                 int idx);
static TCGHelperInfo *tcg_find_helper(TCGContext *s, tcg_target_ulong val);

static const char * const cond_name[] = {
    [TCG_COND_EQ] = "eq",
    [TCG_COND_NE] = "ne",
    [TCG_COND_LT] = "lt",
    [TCG_COND_GE] = "ge",
    [TCG_COND_LE] = "le",
    [TCG_COND_GT] = "gt",
    [TCG_COND_LTU] = "ltu",
    [TCG_COND_GEU] = "geu",
    [TCG_COND_LEU] = "leu",
    [TCG_COND_GTU] = "gtu"
};

TCGOpDef tcg_op_defs[] = {
#define DEF(s, oargs, iargs, cargs, flags) { #s, oargs, iargs, cargs, iargs + oargs + cargs, flags },
#include "tcg-opc.h"
#undef DEF
};
const size_t tcg_op_defs_max = ARRAY_SIZE(tcg_op_defs);

static TCGRegSet tcg_target_available_regs[2];
static TCGRegSet tcg_target_call_clobber_regs;

/* XXX: move that inside the context */
uint16_t *gen_opc_ptr;
TCGArg *gen_opparam_ptr;

static inline void tcg_out8(TCGContext *s, uint8_t v)
{
    *s->code_ptr++ = v;
}

static inline void tcg_out16(TCGContext *s, uint16_t v)
{
    *(uint16_t *)s->code_ptr = v;
    s->code_ptr += 2;
}

static inline void tcg_out32(TCGContext *s, uint32_t v)
{
    *(uint32_t *)s->code_ptr = v;
    s->code_ptr += 4;
}

/* label relocation processing */

static void tcg_out_reloc(TCGContext *s, uint8_t *code_ptr, int type,
                          int label_index, long addend)
{
    TCGLabel *l;
    TCGRelocation *r;

    l = &s->labels[label_index];
    if (l->has_value) {
        /* FIXME: This may break relocations on RISC targets that
           modify instruction fields in place.  The caller may not have
           written the initial value.  */
        patch_reloc(code_ptr, type, l->u.value, addend);
    } else {
        /* add a new relocation entry */
        r = tcg_malloc(sizeof(TCGRelocation));
        r->type = type;
        r->ptr = code_ptr;
        r->addend = addend;
        r->next = l->u.first_reloc;
        l->u.first_reloc = r;
    }
}

static void tcg_out_label(TCGContext *s, int label_index, void *ptr)
{
    TCGLabel *l;
    TCGRelocation *r;
    tcg_target_long value = (tcg_target_long)ptr;

    l = &s->labels[label_index];
    if (l->has_value)
        tcg_abort();
    r = l->u.first_reloc;
    while (r != NULL) {
        patch_reloc(r->ptr, r->type, value, r->addend);
        r = r->next;
    }
    l->has_value = 1;
    l->u.value = value;
}

int gen_new_label(void)
{
    TCGContext *s = &tcg_ctx;
    int idx;
    TCGLabel *l;

    if (s->nb_labels >= TCG_MAX_LABELS)
        tcg_abort();
    idx = s->nb_labels++;
    l = &s->labels[idx];
    l->has_value = 0;
    l->u.first_reloc = NULL;
    return idx;
}

#include "tcg-target.c"

/* pool based memory allocation */
void *tcg_malloc_internal(TCGContext *s, int size)
{
    TCGPool *p;
    int pool_size;

    if (size > TCG_POOL_CHUNK_SIZE) {
        /* big malloc: insert a new pool (XXX: could optimize) */
        p = g_malloc(sizeof(TCGPool) + size);
        p->size = size;
        p->next = s->pool_first_large;
        s->pool_first_large = p;
        return p->data;
    } else {
        p = s->pool_current;
        if (!p) {
            p = s->pool_first;
            if (!p)
                goto new_pool;
        } else {
            if (!p->next) {
            new_pool:
                pool_size = TCG_POOL_CHUNK_SIZE;
                p = g_malloc(sizeof(TCGPool) + pool_size);
                p->size = pool_size;
                p->next = NULL;
                if (s->pool_current)
                    s->pool_current->next = p;
                else
                    s->pool_first = p;
            } else {
                p = p->next;
            }
        }
    }
    s->pool_current = p;
    s->pool_cur = p->data + size;
    s->pool_end = p->data + p->size;
    return p->data;
}

void tcg_pool_reset(TCGContext *s)
{
    TCGPool *p, *t;
    for (p = s->pool_first_large; p; p = t) {
        t = p->next;
        g_free(p);
    }
    s->pool_first_large = NULL;
    s->pool_cur = s->pool_end = NULL;
    s->pool_current = NULL;
}

void tcg_context_init(TCGContext *s)
{
    int op, total_args, n;
    TCGOpDef *def;
    TCGArgConstraint *args_ct;
    int *sorted_args;

    memset(s, 0, sizeof(*s));
    s->temps = s->static_temps;
    s->nb_globals = 0;

    /* Count total number of arguments and allocate the corresponding
       space */
    total_args = 0;
    for(op = 0; op < NB_OPS; op++) {
        def = &tcg_op_defs[op];
        n = def->nb_iargs + def->nb_oargs;
        total_args += n;
    }

    args_ct = g_malloc(sizeof(TCGArgConstraint) * total_args);
    sorted_args = g_malloc(sizeof(int) * total_args);

    for(op = 0; op < NB_OPS; op++) {
        def = &tcg_op_defs[op];
        def->args_ct = args_ct;
        def->sorted_args = sorted_args;
        n = def->nb_iargs + def->nb_oargs;
        sorted_args += n;
        args_ct += n;
    }

    tcg_target_init(s);
}

void tcg_prologue_init(TCGContext *s)
{
    /* init global prologue and epilogue */
    s->code_buf = code_gen_prologue;
    s->code_ptr = s->code_buf;
    tcg_target_qemu_prologue(s);
    flush_icache_range((tcg_target_ulong)s->code_buf,
                       (tcg_target_ulong)s->code_ptr);
}

void tcg_set_frame(TCGContext *s, int reg,
                   tcg_target_long start, tcg_target_long size)
{
    s->frame_start = start;
    s->frame_end = start + size;
    s->frame_reg = reg;
}

void tcg_func_start(TCGContext *s)
{
    int i;
    tcg_pool_reset(s);
    s->nb_temps = s->nb_globals;
    for(i = 0; i < (TCG_TYPE_COUNT * 2); i++)
        s->first_free_temp[i] = -1;
    s->labels = tcg_malloc(sizeof(TCGLabel) * TCG_MAX_LABELS);
    s->nb_labels = 0;
    s->current_frame_offset = s->frame_start;

    gen_opc_ptr = gen_opc_buf;
    gen_opparam_ptr = gen_opparam_buf;
}

static inline void tcg_temp_alloc(TCGContext *s, int n)
{
    if (n > TCG_MAX_TEMPS)
        tcg_abort();
}

static inline int tcg_global_reg_new_internal(TCGType type, int reg,
                                              const char *name)
{
    TCGContext *s = &tcg_ctx;
    TCGTemp *ts;
    int idx;

#if TCG_TARGET_REG_BITS == 32
    if (type != TCG_TYPE_I32)
        tcg_abort();
#endif
    if (tcg_regset_test_reg(s->reserved_regs, reg))
        tcg_abort();
    idx = s->nb_globals;
    tcg_temp_alloc(s, s->nb_globals + 1);
    ts = &s->temps[s->nb_globals];
    ts->base_type = type;
    ts->type = type;
    ts->fixed_reg = 1;
    ts->reg = reg;
    ts->name = name;
    s->nb_globals++;
    tcg_regset_set_reg(s->reserved_regs, reg);
    return idx;
}

TCGv_i32 tcg_global_reg_new_i32(int reg, const char *name)
{
    int idx;

    idx = tcg_global_reg_new_internal(TCG_TYPE_I32, reg, name);
    return MAKE_TCGV_I32(idx);
}

TCGv_i64 tcg_global_reg_new_i64(int reg, const char *name)
{
    int idx;

    idx = tcg_global_reg_new_internal(TCG_TYPE_I64, reg, name);
    return MAKE_TCGV_I64(idx);
}

static inline int tcg_global_mem_new_internal(TCGType type, int reg,
                                              tcg_target_long offset,
                                              const char *name)
{
    TCGContext *s = &tcg_ctx;
    TCGTemp *ts;
    int idx;

    idx = s->nb_globals;
#if TCG_TARGET_REG_BITS == 32
    if (type == TCG_TYPE_I64) {
        char buf[64];
        tcg_temp_alloc(s, s->nb_globals + 2);
        ts = &s->temps[s->nb_globals];
        ts->base_type = type;
        ts->type = TCG_TYPE_I32;
        ts->fixed_reg = 0;
        ts->mem_allocated = 1;
        ts->mem_reg = reg;
#ifdef TCG_TARGET_WORDS_BIGENDIAN
        ts->mem_offset = offset + 4;
#else
        ts->mem_offset = offset;
#endif
        pstrcpy(buf, sizeof(buf), name);
        pstrcat(buf, sizeof(buf), "_0");
        ts->name = strdup(buf);
        ts++;

        ts->base_type = type;
        ts->type = TCG_TYPE_I32;
        ts->fixed_reg = 0;
        ts->mem_allocated = 1;
        ts->mem_reg = reg;
#ifdef TCG_TARGET_WORDS_BIGENDIAN
        ts->mem_offset = offset;
#else
        ts->mem_offset = offset + 4;
#endif
        pstrcpy(buf, sizeof(buf), name);
        pstrcat(buf, sizeof(buf), "_1");
        ts->name = strdup(buf);

        s->nb_globals += 2;
    } else
#endif
    {
        tcg_temp_alloc(s, s->nb_globals + 1);
        ts = &s->temps[s->nb_globals];
        ts->base_type = type;
        ts->type = type;
        ts->fixed_reg = 0;
        ts->mem_allocated = 1;
        ts->mem_reg = reg;
        ts->mem_offset = offset;
        ts->name = name;
        s->nb_globals++;
    }
    return idx;
}

TCGv_i32 tcg_global_mem_new_i32(int reg, tcg_target_long offset,
                                const char *name)
{
    int idx;

    idx = tcg_global_mem_new_internal(TCG_TYPE_I32, reg, offset, name);
    return MAKE_TCGV_I32(idx);
}

TCGv_i64 tcg_global_mem_new_i64(int reg, tcg_target_long offset,
                                const char *name)
{
    int idx;

    idx = tcg_global_mem_new_internal(TCG_TYPE_I64, reg, offset, name);
    return MAKE_TCGV_I64(idx);
}

static inline int tcg_temp_new_internal(TCGType type, int temp_local)
{
    TCGContext *s = &tcg_ctx;
    TCGTemp *ts;
    int idx, k;

    k = type;
    if (temp_local)
        k += TCG_TYPE_COUNT;
    idx = s->first_free_temp[k];
    if (idx != -1) {
        /* There is already an available temp with the
           right type */
        ts = &s->temps[idx];
        s->first_free_temp[k] = ts->next_free_temp;
        ts->temp_allocated = 1;
        assert(ts->temp_local == temp_local);
    } else {
        idx = s->nb_temps;
#if TCG_TARGET_REG_BITS == 32
        if (type == TCG_TYPE_I64) {
            tcg_temp_alloc(s, s->nb_temps + 2);
            ts = &s->temps[s->nb_temps];
            ts->base_type = type;
            ts->type = TCG_TYPE_I32;
            ts->temp_allocated = 1;
            ts->temp_local = temp_local;
            ts->name = NULL;
            ts++;
            ts->base_type = TCG_TYPE_I32;
            ts->type = TCG_TYPE_I32;
            ts->temp_allocated = 1;
            ts->temp_local = temp_local;
            ts->name = NULL;
            s->nb_temps += 2;
        } else
#endif
        {
            tcg_temp_alloc(s, s->nb_temps + 1);
            ts = &s->temps[s->nb_temps];
            ts->base_type = type;
            ts->type = type;
            ts->temp_allocated = 1;
            ts->temp_local = temp_local;
            ts->name = NULL;
            s->nb_temps++;
        }
    }

#if defined(CONFIG_DEBUG_TCG)
    s->temps_in_use++;
#endif
    return idx;
}

TCGv_i32 tcg_temp_new_internal_i32(int temp_local)
{
    int idx;

    idx = tcg_temp_new_internal(TCG_TYPE_I32, temp_local);
    return MAKE_TCGV_I32(idx);
}

TCGv_i64 tcg_temp_new_internal_i64(int temp_local)
{
    int idx;

    idx = tcg_temp_new_internal(TCG_TYPE_I64, temp_local);
    return MAKE_TCGV_I64(idx);
}

static inline void tcg_temp_free_internal(int idx)
{
    TCGContext *s = &tcg_ctx;
    TCGTemp *ts;
    int k;

#if defined(CONFIG_DEBUG_TCG)
    s->temps_in_use--;
    if (s->temps_in_use < 0) {
        fprintf(stderr, "More temporaries freed than allocated!\n");
    }
#endif

    assert(idx >= s->nb_globals && idx < s->nb_temps);
    ts = &s->temps[idx];
    assert(ts->temp_allocated != 0);
    ts->temp_allocated = 0;
    k = ts->base_type;
    if (ts->temp_local)
        k += TCG_TYPE_COUNT;
    ts->next_free_temp = s->first_free_temp[k];
    s->first_free_temp[k] = idx;
}

void tcg_temp_free_i32(TCGv_i32 arg)
{
    tcg_temp_free_internal(GET_TCGV_I32(arg));
}

void tcg_temp_free_i64(TCGv_i64 arg)
{
    tcg_temp_free_internal(GET_TCGV_I64(arg));
}

TCGv_i32 tcg_const_i32(int32_t val)
{
    TCGv_i32 t0;
    t0 = tcg_temp_new_i32();
    tcg_gen_movi_i32(t0, val);
    return t0;
}

TCGv_i64 tcg_const_i64(int64_t val)
{
    TCGv_i64 t0;
    t0 = tcg_temp_new_i64();
    tcg_gen_movi_i64(t0, val);
    return t0;
}

TCGv_i32 tcg_const_local_i32(int32_t val)
{
    TCGv_i32 t0;
    t0 = tcg_temp_local_new_i32();
    tcg_gen_movi_i32(t0, val);
    return t0;
}

TCGv_i64 tcg_const_local_i64(int64_t val)
{
    TCGv_i64 t0;
    t0 = tcg_temp_local_new_i64();
    tcg_gen_movi_i64(t0, val);
    return t0;
}

#if defined(CONFIG_DEBUG_TCG)
void tcg_clear_temp_count(void)
{
    TCGContext *s = &tcg_ctx;
    s->temps_in_use = 0;
}

int tcg_check_temp_count(void)
{
    TCGContext *s = &tcg_ctx;
    if (s->temps_in_use) {
        /* Clear the count so that we don't give another
         * warning immediately next time around.
         */
        s->temps_in_use = 0;
        return 1;
    }
    return 0;
}
#endif

void tcg_register_helper(void *func, const char *name)
{
    TCGContext *s = &tcg_ctx;
    int n;
    if ((s->nb_helpers + 1) > s->allocated_helpers) {
        n = s->allocated_helpers;
        if (n == 0) {
            n = 4;
        } else {
            n *= 2;
        }
        s->helpers = realloc(s->helpers, n * sizeof(TCGHelperInfo));
        s->allocated_helpers = n;
    }
    s->helpers[s->nb_helpers].func = (tcg_target_ulong)func;
    s->helpers[s->nb_helpers].name = name;
    s->nb_helpers++;
}

/* Note: we convert the 64 bit args to 32 bit and do some alignment
   and endian swap. Maybe it would be better to do the alignment
   and endian swap in tcg_reg_alloc_call(). */
void tcg_gen_callN(TCGContext *s, TCGv_ptr func, unsigned int flags,
                   int sizemask, TCGArg ret, int nargs, TCGArg *args)
{
    int i;
    int real_args;
    int nb_rets;
    TCGArg *nparam;

#if defined(TCG_TARGET_EXTEND_ARGS) && TCG_TARGET_REG_BITS == 64
    for (i = 0; i < nargs; ++i) {
        int is_64bit = sizemask & (1 << (i+1)*2);
        int is_signed = sizemask & (2 << (i+1)*2);
        if (!is_64bit) {
            TCGv_i64 temp = tcg_temp_new_i64();
            TCGv_i64 orig = MAKE_TCGV_I64(args[i]);
            if (is_signed) {
                tcg_gen_ext32s_i64(temp, orig);
            } else {
                tcg_gen_ext32u_i64(temp, orig);
            }
            args[i] = GET_TCGV_I64(temp);
        }
    }
#endif /* TCG_TARGET_EXTEND_ARGS */

    *gen_opc_ptr++ = INDEX_op_call;
    nparam = gen_opparam_ptr++;
    if (ret != TCG_CALL_DUMMY_ARG) {
#if TCG_TARGET_REG_BITS < 64
        if (sizemask & 1) {
#ifdef TCG_TARGET_WORDS_BIGENDIAN
            *gen_opparam_ptr++ = ret + 1;
            *gen_opparam_ptr++ = ret;
#else
            *gen_opparam_ptr++ = ret;
            *gen_opparam_ptr++ = ret + 1;
#endif
            nb_rets = 2;
        } else
#endif
        {
            *gen_opparam_ptr++ = ret;
            nb_rets = 1;
        }
    } else {
        nb_rets = 0;
    }
    real_args = 0;
    for (i = 0; i < nargs; i++) {
#if TCG_TARGET_REG_BITS < 64
        int is_64bit = sizemask & (1 << (i+1)*2);
        if (is_64bit) {
#ifdef TCG_TARGET_CALL_ALIGN_ARGS
            /* some targets want aligned 64 bit args */
            if (real_args & 1) {
                *gen_opparam_ptr++ = TCG_CALL_DUMMY_ARG;
                real_args++;
            }
#endif
	    /* If stack grows up, then we will be placing successive
	       arguments at lower addresses, which means we need to
	       reverse the order compared to how we would normally
	       treat either big or little-endian.  For those arguments
	       that will wind up in registers, this still works for
	       HPPA (the only current STACK_GROWSUP target) since the
	       argument registers are *also* allocated in decreasing
	       order.  If another such target is added, this logic may
	       have to get more complicated to differentiate between
	       stack arguments and register arguments.  */
#if defined(TCG_TARGET_WORDS_BIGENDIAN) != defined(TCG_TARGET_STACK_GROWSUP)
            *gen_opparam_ptr++ = args[i] + 1;
            *gen_opparam_ptr++ = args[i];
#else
            *gen_opparam_ptr++ = args[i];
            *gen_opparam_ptr++ = args[i] + 1;
#endif
            real_args += 2;
            continue;
        }
#endif /* TCG_TARGET_REG_BITS < 64 */

        *gen_opparam_ptr++ = args[i];
        real_args++;
    }
    *gen_opparam_ptr++ = GET_TCGV_PTR(func);

    *gen_opparam_ptr++ = flags;

    *nparam = (nb_rets << 16) | (real_args + 1);

    /* total parameters, needed to go backward in the instruction stream */
    *gen_opparam_ptr++ = 1 + nb_rets + real_args + 3;

#if defined(TCG_TARGET_EXTEND_ARGS) && TCG_TARGET_REG_BITS == 64
    for (i = 0; i < nargs; ++i) {
        int is_64bit = sizemask & (1 << (i+1)*2);
        if (!is_64bit) {
            TCGv_i64 temp = MAKE_TCGV_I64(args[i]);
            tcg_temp_free_i64(temp);
        }
    }
#endif /* TCG_TARGET_EXTEND_ARGS */
}

#if TCG_TARGET_REG_BITS == 32
void tcg_gen_shifti_i64(TCGv_i64 ret, TCGv_i64 arg1,
                        int c, int right, int arith)
{
    if (c == 0) {
        tcg_gen_mov_i32(TCGV_LOW(ret), TCGV_LOW(arg1));
        tcg_gen_mov_i32(TCGV_HIGH(ret), TCGV_HIGH(arg1));
    } else if (c >= 32) {
        c -= 32;
        if (right) {
            if (arith) {
                tcg_gen_sari_i32(TCGV_LOW(ret), TCGV_HIGH(arg1), c);
                tcg_gen_sari_i32(TCGV_HIGH(ret), TCGV_HIGH(arg1), 31);
            } else {
                tcg_gen_shri_i32(TCGV_LOW(ret), TCGV_HIGH(arg1), c);
                tcg_gen_movi_i32(TCGV_HIGH(ret), 0);
            }
        } else {
            tcg_gen_shli_i32(TCGV_HIGH(ret), TCGV_LOW(arg1), c);
            tcg_gen_movi_i32(TCGV_LOW(ret), 0);
        }
    } else {
        TCGv_i32 t0, t1;

        t0 = tcg_temp_new_i32();
        t1 = tcg_temp_new_i32();
        if (right) {
            tcg_gen_shli_i32(t0, TCGV_HIGH(arg1), 32 - c);
            if (arith)
                tcg_gen_sari_i32(t1, TCGV_HIGH(arg1), c);
            else
                tcg_gen_shri_i32(t1, TCGV_HIGH(arg1), c);
            tcg_gen_shri_i32(TCGV_LOW(ret), TCGV_LOW(arg1), c);
            tcg_gen_or_i32(TCGV_LOW(ret), TCGV_LOW(ret), t0);
            tcg_gen_mov_i32(TCGV_HIGH(ret), t1);
        } else {
            tcg_gen_shri_i32(t0, TCGV_LOW(arg1), 32 - c);
            /* Note: ret can be the same as arg1, so we use t1 */
            tcg_gen_shli_i32(t1, TCGV_LOW(arg1), c);
            tcg_gen_shli_i32(TCGV_HIGH(ret), TCGV_HIGH(arg1), c);
            tcg_gen_or_i32(TCGV_HIGH(ret), TCGV_HIGH(ret), t0);
            tcg_gen_mov_i32(TCGV_LOW(ret), t1);
        }
        tcg_temp_free_i32(t0);
        tcg_temp_free_i32(t1);
    }
}
#endif


static void tcg_reg_alloc_start(TCGContext *s)
{
    int i;
    TCGTemp *ts;
    for(i = 0; i < s->nb_globals; i++) {
        ts = &s->temps[i];
        if (ts->fixed_reg) {
            ts->val_type = TEMP_VAL_REG;
        } else {
            ts->val_type = TEMP_VAL_MEM;
        }
    }
    for(i = s->nb_globals; i < s->nb_temps; i++) {
        ts = &s->temps[i];
        ts->val_type = TEMP_VAL_DEAD;
        ts->mem_allocated = 0;
        ts->fixed_reg = 0;
    }
    for(i = 0; i < TCG_TARGET_NB_REGS; i++) {
        s->reg_to_temp[i] = -1;
    }
}

static char *tcg_get_arg_str_idx(TCGContext *s, char *buf, int buf_size,
                                 int idx)
{
    TCGTemp *ts = NULL;

    assert(idx >= 0 && idx < s->nb_temps);
    ts = &s->temps[idx];
    assert(ts);
    if (idx < s->nb_globals) {
        pstrcpy(buf, buf_size, ts->name);
    } else {
        if (ts && ts->temp_local)
            snprintf(buf, buf_size, "loc%d", idx - s->nb_globals);
        else
            snprintf(buf, buf_size, "tmp%d", idx - s->nb_globals);
    }
    return buf;
}

char *tcg_get_arg_str_i32(TCGContext *s, char *buf, int buf_size, TCGv_i32 arg)
{
    return tcg_get_arg_str_idx(s, buf, buf_size, GET_TCGV_I32(arg));
}

char *tcg_get_arg_str_i64(TCGContext *s, char *buf, int buf_size, TCGv_i64 arg)
{
    return tcg_get_arg_str_idx(s, buf, buf_size, GET_TCGV_I64(arg));
}

static int helper_cmp(const void *p1, const void *p2)
{
    const TCGHelperInfo *th1 = p1;
    const TCGHelperInfo *th2 = p2;
    if (th1->func < th2->func)
        return -1;
    else if (th1->func == th2->func)
        return 0;
    else
        return 1;
}

/* find helper definition (Note: A hash table would be better) */
static TCGHelperInfo *tcg_find_helper(TCGContext *s, tcg_target_ulong val)
{
    int m, m_min, m_max;
    TCGHelperInfo *th;
    tcg_target_ulong v;

    if (unlikely(!s->helpers_sorted)) {
        qsort(s->helpers, s->nb_helpers, sizeof(TCGHelperInfo),
              helper_cmp);
        s->helpers_sorted = 1;
    }

    /* binary search */
    m_min = 0;
    m_max = s->nb_helpers - 1;
    while (m_min <= m_max) {
        m = (m_min + m_max) >> 1;
        th = &s->helpers[m];
        v = th->func;
        if (v == val)
            return th;
        else if (val < v) {
            m_max = m - 1;
        } else {
            m_min = m + 1;
        }
    }
    return NULL;
}

<<<<<<< HEAD
void tcg_dump_ops(TCGContext *s, FILE *outfile)
=======
static const char * const cond_name[] =
{
    [TCG_COND_EQ] = "eq",
    [TCG_COND_NE] = "ne",
    [TCG_COND_LT] = "lt",
    [TCG_COND_GE] = "ge",
    [TCG_COND_LE] = "le",
    [TCG_COND_GT] = "gt",
    [TCG_COND_LTU] = "ltu",
    [TCG_COND_GEU] = "geu",
    [TCG_COND_LEU] = "leu",
    [TCG_COND_GTU] = "gtu"
};

void tcg_dump_ops(TCGContext *s)
>>>>>>> affe5189
{
    const uint16_t *opc_ptr;
    const TCGArg *args;
    TCGArg arg;
    TCGOpcode c;
    int i, k, nb_oargs, nb_iargs, nb_cargs, first_insn;
    const TCGOpDef *def;
    char buf[128];

    first_insn = 1;
    opc_ptr = gen_opc_buf;
    args = gen_opparam_buf;
    while (opc_ptr < gen_opc_ptr) {
        c = *opc_ptr++;
        def = &tcg_op_defs[c];
        if (c == INDEX_op_debug_insn_start) {
            uint64_t pc;
#if TARGET_LONG_BITS > TCG_TARGET_REG_BITS
            pc = ((uint64_t)args[1] << 32) | args[0];
#else
            pc = args[0];
#endif
<<<<<<< HEAD
            if (!first_insn)
                fprintf(outfile, "\n");
            fprintf(outfile, " ---- 0x%" PRIx64, pc);
=======
            if (!first_insn) {
                qemu_log("\n");
            }
            qemu_log(" ---- 0x%" PRIx64, pc);
>>>>>>> affe5189
            first_insn = 0;
            nb_oargs = def->nb_oargs;
            nb_iargs = def->nb_iargs;
            nb_cargs = def->nb_cargs;
        } else if (c == INDEX_op_call) {
            TCGArg arg;

            /* variable number of arguments */
            arg = *args++;
            nb_oargs = arg >> 16;
            nb_iargs = arg & 0xffff;
            nb_cargs = def->nb_cargs;

            qemu_log(" %s ", def->name);

            /* function name */
            qemu_log("%s",
                     tcg_get_arg_str_idx(s, buf, sizeof(buf),
                                         args[nb_oargs + nb_iargs - 1]));
            /* flags */
            qemu_log(",$0x%" TCG_PRIlx, args[nb_oargs + nb_iargs]);
            /* nb out args */
            qemu_log(",$%d", nb_oargs);
            for(i = 0; i < nb_oargs; i++) {
                qemu_log(",");
                qemu_log("%s", tcg_get_arg_str_idx(s, buf, sizeof(buf),
                                                   args[i]));
            }
            for(i = 0; i < (nb_iargs - 1); i++) {
                qemu_log(",");
                if (args[nb_oargs + i] == TCG_CALL_DUMMY_ARG) {
                    qemu_log("<dummy>");
                } else {
                    qemu_log("%s", tcg_get_arg_str_idx(s, buf, sizeof(buf),
                                                       args[nb_oargs + i]));
                }
            }
        } else if (c == INDEX_op_movi_i32
#if TCG_TARGET_REG_BITS == 64
                   || c == INDEX_op_movi_i64
#endif
                   ) {
            tcg_target_ulong val;
            TCGHelperInfo *th;

            nb_oargs = def->nb_oargs;
            nb_iargs = def->nb_iargs;
            nb_cargs = def->nb_cargs;
<<<<<<< HEAD
            fprintf(outfile, " %s %s,$", def->name,
                    tcg_get_arg_str_idx(s, buf, sizeof(buf), args[0]));
=======
            qemu_log(" %s %s,$", def->name,
                     tcg_get_arg_str_idx(s, buf, sizeof(buf), args[0]));
>>>>>>> affe5189
            val = args[1];
            th = tcg_find_helper(s, val);
            if (th) {
                qemu_log("%s", th->name);
            } else {
                if (c == INDEX_op_movi_i32) {
                    qemu_log("0x%x", (uint32_t)val);
                } else {
                    qemu_log("0x%" PRIx64 , (uint64_t)val);
                }
            }
        } else {
            qemu_log(" %s ", def->name);
            if (c == INDEX_op_nopn) {
                /* variable number of arguments */
                nb_cargs = *args;
                nb_oargs = 0;
                nb_iargs = 0;
            } else {
                nb_oargs = def->nb_oargs;
                nb_iargs = def->nb_iargs;
                nb_cargs = def->nb_cargs;
            }

            k = 0;
            for(i = 0; i < nb_oargs; i++) {
                if (k != 0) {
                    qemu_log(",");
                }
                qemu_log("%s", tcg_get_arg_str_idx(s, buf, sizeof(buf),
                                                   args[k++]));
            }
            for(i = 0; i < nb_iargs; i++) {
                if (k != 0) {
                    qemu_log(",");
                }
                qemu_log("%s", tcg_get_arg_str_idx(s, buf, sizeof(buf),
                                                   args[k++]));
            }
            switch (c) {
            case INDEX_op_brcond_i32:
#if TCG_TARGET_REG_BITS == 32
            case INDEX_op_brcond2_i32:
#elif TCG_TARGET_REG_BITS == 64
            case INDEX_op_brcond_i64:
#endif
            case INDEX_op_setcond_i32:
#if TCG_TARGET_REG_BITS == 32
            case INDEX_op_setcond2_i32:
#elif TCG_TARGET_REG_BITS == 64
            case INDEX_op_setcond_i64:
#endif
                if (args[k] < ARRAY_SIZE(cond_name) && cond_name[args[k]]) {
                    qemu_log(",%s", cond_name[args[k++]]);
                } else {
                    qemu_log(",$0x%" TCG_PRIlx, args[k++]);
                }
                i = 1;
                break;
            default:
                i = 0;
                break;
            }
            for(; i < nb_cargs; i++) {
                if (k != 0) {
                    qemu_log(",");
                }
                arg = args[k++];
                qemu_log("$0x%" TCG_PRIlx, arg);
            }
        }
        qemu_log("\n");
        args += nb_iargs + nb_oargs + nb_cargs;
    }
}

/* we give more priority to constraints with less registers */
static int get_constraint_priority(const TCGOpDef *def, int k)
{
    const TCGArgConstraint *arg_ct;

    int i, n;
    arg_ct = &def->args_ct[k];
    if (arg_ct->ct & TCG_CT_ALIAS) {
        /* an alias is equivalent to a single register */
        n = 1;
    } else {
        if (!(arg_ct->ct & TCG_CT_REG))
            return 0;
        n = 0;
        for(i = 0; i < TCG_TARGET_NB_REGS; i++) {
            if (tcg_regset_test_reg(arg_ct->u.regs, i))
                n++;
        }
    }
    return TCG_TARGET_NB_REGS - n + 1;
}

/* sort from highest priority to lowest */
static void sort_constraints(TCGOpDef *def, int start, int n)
{
    int i, j, p1, p2, tmp;

    for(i = 0; i < n; i++)
        def->sorted_args[start + i] = start + i;
    if (n <= 1)
        return;
    for(i = 0; i < n - 1; i++) {
        for(j = i + 1; j < n; j++) {
            p1 = get_constraint_priority(def, def->sorted_args[start + i]);
            p2 = get_constraint_priority(def, def->sorted_args[start + j]);
            if (p1 < p2) {
                tmp = def->sorted_args[start + i];
                def->sorted_args[start + i] = def->sorted_args[start + j];
                def->sorted_args[start + j] = tmp;
            }
        }
    }
}

void tcg_add_target_add_op_defs(const TCGTargetOpDef *tdefs)
{
    TCGOpcode op;
    TCGOpDef *def;
    const char *ct_str;
    int i, nb_args;

    for(;;) {
        if (tdefs->op == (TCGOpcode)-1)
            break;
        op = tdefs->op;
        assert((unsigned)op < NB_OPS);
        def = &tcg_op_defs[op];
#if defined(CONFIG_DEBUG_TCG)
        /* Duplicate entry in op definitions? */
        assert(!def->used);
        def->used = 1;
#endif
        nb_args = def->nb_iargs + def->nb_oargs;
        for(i = 0; i < nb_args; i++) {
            ct_str = tdefs->args_ct_str[i];
            /* Incomplete TCGTargetOpDef entry? */
            assert(ct_str != NULL);
            tcg_regset_clear(def->args_ct[i].u.regs);
            def->args_ct[i].ct = 0;
            if (ct_str[0] >= '0' && ct_str[0] <= '9') {
                int oarg;
                oarg = ct_str[0] - '0';
                assert(oarg < def->nb_oargs);
                assert(def->args_ct[oarg].ct & TCG_CT_REG);
                /* TCG_CT_ALIAS is for the output arguments. The input
                   argument is tagged with TCG_CT_IALIAS. */
                def->args_ct[i] = def->args_ct[oarg];
                def->args_ct[oarg].ct = TCG_CT_ALIAS;
                def->args_ct[oarg].alias_index = i;
                def->args_ct[i].ct |= TCG_CT_IALIAS;
                def->args_ct[i].alias_index = oarg;
            } else {
                for(;;) {
                    if (*ct_str == '\0')
                        break;
                    switch(*ct_str) {
                    case 'i':
                        def->args_ct[i].ct |= TCG_CT_CONST;
                        ct_str++;
                        break;
                    default:
                        if (target_parse_constraint(&def->args_ct[i], &ct_str) < 0) {
                            fprintf(stderr, "Invalid constraint '%s' for arg %d of operation '%s'\n",
                                    ct_str, i, def->name);
                            exit(1);
                        }
                    }
                }
            }
        }

        /* TCGTargetOpDef entry with too much information? */
        assert(i == TCG_MAX_OP_ARGS || tdefs->args_ct_str[i] == NULL);

        /* sort the constraints (XXX: this is just an heuristic) */
        sort_constraints(def, 0, def->nb_oargs);
        sort_constraints(def, def->nb_oargs, def->nb_iargs);

#if 0
        {
            int i;

            printf("%s: sorted=", def->name);
            for(i = 0; i < def->nb_oargs + def->nb_iargs; i++)
                printf(" %d", def->sorted_args[i]);
            printf("\n");
        }
#endif
        tdefs++;
    }

#if defined(CONFIG_DEBUG_TCG)
    i = 0;
    for (op = 0; op < ARRAY_SIZE(tcg_op_defs); op++) {
        const TCGOpDef *def = &tcg_op_defs[op];
        if (op < INDEX_op_call
            || op == INDEX_op_debug_insn_start
            || (def->flags & TCG_OPF_NOT_PRESENT)) {
            /* Wrong entry in op definitions? */
            if (def->used) {
                fprintf(stderr, "Invalid op definition for %s\n", def->name);
                i = 1;
            }
        } else {
            /* Missing entry in op definitions? */
            if (!def->used) {
                fprintf(stderr, "Missing op definition for %s\n", def->name);
                i = 1;
            }
        }
    }
    if (i == 1) {
        tcg_abort();
    }
#endif
}

#ifdef USE_LIVENESS_ANALYSIS

/* set a nop for an operation using 'nb_args' */
static inline void tcg_set_nop(TCGContext *s, uint16_t *opc_ptr,
                               TCGArg *args, int nb_args)
{
    if (nb_args == 0) {
        *opc_ptr = INDEX_op_nop;
    } else {
        *opc_ptr = INDEX_op_nopn;
        args[0] = nb_args;
        args[nb_args - 1] = nb_args;
    }
}

/* liveness analysis: end of function: globals are live, temps are
   dead. */
/* XXX: at this stage, not used as there would be little gains because
   most TBs end with a conditional jump. */
static inline void tcg_la_func_end(TCGContext *s, uint8_t *dead_temps)
{
    memset(dead_temps, 0, s->nb_globals);
    memset(dead_temps + s->nb_globals, 1, s->nb_temps - s->nb_globals);
}

/* liveness analysis: end of basic block: globals are live, temps are
   dead, local temps are live. */
static inline void tcg_la_bb_end(TCGContext *s, uint8_t *dead_temps)
{
    int i;
    TCGTemp *ts;

    memset(dead_temps, 0, s->nb_globals);
    ts = &s->temps[s->nb_globals];
    for(i = s->nb_globals; i < s->nb_temps; i++) {
        if (ts->temp_local)
            dead_temps[i] = 0;
        else
            dead_temps[i] = 1;
        ts++;
    }
}

/* Liveness analysis : update the opc_dead_args array to tell if a
   given input arguments is dead. Instructions updating dead
   temporaries are removed. */
static void tcg_liveness_analysis(TCGContext *s)
{
    int i, op_index, nb_args, nb_iargs, nb_oargs, arg, nb_ops;
    TCGOpcode op;
    TCGArg *args;
    const TCGOpDef *def;
    uint8_t *dead_temps;
    unsigned int dead_args;

    gen_opc_ptr++; /* skip end */

    nb_ops = gen_opc_ptr - gen_opc_buf;

    s->op_dead_args = tcg_malloc(nb_ops * sizeof(uint16_t));

    dead_temps = tcg_malloc(s->nb_temps);
    memset(dead_temps, 1, s->nb_temps);

    args = gen_opparam_ptr;
    op_index = nb_ops - 1;
    while (op_index >= 0) {
        op = gen_opc_buf[op_index];
        def = &tcg_op_defs[op];
        switch(op) {
        case INDEX_op_call:
            {
                int call_flags;

                nb_args = args[-1];
                args -= nb_args;
                nb_iargs = args[0] & 0xffff;
                nb_oargs = args[0] >> 16;
                args++;
                call_flags = args[nb_oargs + nb_iargs];

                /* pure functions can be removed if their result is not
                   used */
                if (call_flags & TCG_CALL_PURE) {
                    for(i = 0; i < nb_oargs; i++) {
                        arg = args[i];
                        if (!dead_temps[arg])
                            goto do_not_remove_call;
                    }
                    tcg_set_nop(s, gen_opc_buf + op_index,
                                args - 1, nb_args);
                } else {
                do_not_remove_call:

                    /* output args are dead */
                    dead_args = 0;
                    for(i = 0; i < nb_oargs; i++) {
                        arg = args[i];
                        if (dead_temps[arg]) {
                            dead_args |= (1 << i);
                        }
                        dead_temps[arg] = 1;
                    }

                    if (!(call_flags & TCG_CALL_CONST)) {
                        /* globals are live (they may be used by the call) */
                        memset(dead_temps, 0, s->nb_globals);
                    }

                    /* input args are live */
                    for(i = nb_oargs; i < nb_iargs + nb_oargs; i++) {
                        arg = args[i];
                        if (arg != TCG_CALL_DUMMY_ARG) {
                            if (dead_temps[arg]) {
                                dead_args |= (1 << i);
                            }
                            dead_temps[arg] = 0;
                        }
                    }
                    s->op_dead_args[op_index] = dead_args;
                }
                args--;
            }
            break;
        case INDEX_op_set_label:
            args--;
            /* mark end of basic block */
            tcg_la_bb_end(s, dead_temps);
            break;
        case INDEX_op_debug_insn_start:
            args -= def->nb_args;
            break;
        case INDEX_op_nopn:
            nb_args = args[-1];
            args -= nb_args;
            break;
        case INDEX_op_discard:
            args--;
            /* mark the temporary as dead */
            dead_temps[args[0]] = 1;
            break;
        case INDEX_op_end:
            break;
            /* XXX: optimize by hardcoding common cases (e.g. triadic ops) */
        default:
            args -= def->nb_args;
            nb_iargs = def->nb_iargs;
            nb_oargs = def->nb_oargs;

            /* Test if the operation can be removed because all
               its outputs are dead. We assume that nb_oargs == 0
               implies side effects */
            if (!(def->flags & TCG_OPF_SIDE_EFFECTS) && nb_oargs != 0) {
                for(i = 0; i < nb_oargs; i++) {
                    arg = args[i];
                    if (!dead_temps[arg])
                        goto do_not_remove;
                }
                tcg_set_nop(s, gen_opc_buf + op_index, args, def->nb_args);
#ifdef CONFIG_PROFILER
                s->del_op_count++;
#endif
            } else {
            do_not_remove:

                /* output args are dead */
                dead_args = 0;
                for(i = 0; i < nb_oargs; i++) {
                    arg = args[i];
                    if (dead_temps[arg]) {
                        dead_args |= (1 << i);
                    }
                    dead_temps[arg] = 1;
                }

                /* if end of basic block, update */
                if (def->flags & TCG_OPF_BB_END) {
                    tcg_la_bb_end(s, dead_temps);
                } else if (def->flags & TCG_OPF_CALL_CLOBBER) {
                    /* globals are live */
                    memset(dead_temps, 0, s->nb_globals);
                }

                /* input args are live */
                for(i = nb_oargs; i < nb_oargs + nb_iargs; i++) {
                    arg = args[i];
                    if (dead_temps[arg]) {
                        dead_args |= (1 << i);
                    }
                    dead_temps[arg] = 0;
                }
                s->op_dead_args[op_index] = dead_args;
            }
            break;
        }
        op_index--;
    }

    if (args != gen_opparam_buf)
        tcg_abort();
}
#else
/* dummy liveness analysis */
static void tcg_liveness_analysis(TCGContext *s)
{
    int nb_ops;
    nb_ops = gen_opc_ptr - gen_opc_buf;

    s->op_dead_args = tcg_malloc(nb_ops * sizeof(uint16_t));
    memset(s->op_dead_args, 0, nb_ops * sizeof(uint16_t));
}
#endif

#ifndef NDEBUG
static void dump_regs(TCGContext *s)
{
    TCGTemp *ts;
    int i;
    char buf[64];

    for(i = 0; i < s->nb_temps; i++) {
        ts = &s->temps[i];
        printf("  %10s: ", tcg_get_arg_str_idx(s, buf, sizeof(buf), i));
        switch(ts->val_type) {
        case TEMP_VAL_REG:
            printf("%s", tcg_target_reg_names[ts->reg]);
            break;
        case TEMP_VAL_MEM:
            printf("%d(%s)", (int)ts->mem_offset, tcg_target_reg_names[ts->mem_reg]);
            break;
        case TEMP_VAL_CONST:
            printf("$0x%" TCG_PRIlx, ts->val);
            break;
        case TEMP_VAL_DEAD:
            printf("D");
            break;
        default:
            printf("???");
            break;
        }
        printf("\n");
    }

    for(i = 0; i < TCG_TARGET_NB_REGS; i++) {
        if (s->reg_to_temp[i] >= 0) {
            printf("%s: %s\n",
                   tcg_target_reg_names[i],
                   tcg_get_arg_str_idx(s, buf, sizeof(buf), s->reg_to_temp[i]));
        }
    }
}

static void check_regs(TCGContext *s)
{
    int reg, k;
    TCGTemp *ts;
    char buf[64];

    for(reg = 0; reg < TCG_TARGET_NB_REGS; reg++) {
        k = s->reg_to_temp[reg];
        if (k >= 0) {
            ts = &s->temps[k];
            if (ts->val_type != TEMP_VAL_REG ||
                ts->reg != reg) {
                printf("Inconsistency for register %s:\n",
                       tcg_target_reg_names[reg]);
                goto fail;
            }
        }
    }
    for(k = 0; k < s->nb_temps; k++) {
        ts = &s->temps[k];
        if (ts->val_type == TEMP_VAL_REG &&
            !ts->fixed_reg &&
            s->reg_to_temp[ts->reg] != k) {
                printf("Inconsistency for temp %s:\n",
                       tcg_get_arg_str_idx(s, buf, sizeof(buf), k));
        fail:
                printf("reg state:\n");
                dump_regs(s);
                tcg_abort();
        }
    }
}
#endif

static void temp_allocate_frame(TCGContext *s, int temp)
{
    TCGTemp *ts;
    ts = &s->temps[temp];
#ifndef __sparc_v9__ /* Sparc64 stack is accessed with offset of 2047 */
    s->current_frame_offset = (s->current_frame_offset +
                               (tcg_target_long)sizeof(tcg_target_long) - 1) &
        ~(sizeof(tcg_target_long) - 1);
#endif
    if (s->current_frame_offset + (tcg_target_long)sizeof(tcg_target_long) >
        s->frame_end) {
        tcg_abort();
    }
    ts->mem_offset = s->current_frame_offset;
    ts->mem_reg = s->frame_reg;
    ts->mem_allocated = 1;
    s->current_frame_offset += (tcg_target_long)sizeof(tcg_target_long);
}

/* free register 'reg' by spilling the corresponding temporary if necessary */
static void tcg_reg_free(TCGContext *s, int reg)
{
    TCGTemp *ts;
    int temp;

    temp = s->reg_to_temp[reg];
    if (temp != -1) {
        ts = &s->temps[temp];
        assert(ts->val_type == TEMP_VAL_REG);
        if (!ts->mem_coherent) {
            if (!ts->mem_allocated)
                temp_allocate_frame(s, temp);
            tcg_out_st(s, ts->type, reg, ts->mem_reg, ts->mem_offset);
        }
        ts->val_type = TEMP_VAL_MEM;
        s->reg_to_temp[reg] = -1;
    }
}

/* Allocate a register belonging to reg1 & ~reg2 */
static int tcg_reg_alloc(TCGContext *s, TCGRegSet reg1, TCGRegSet reg2)
{
    int i, reg;
    TCGRegSet reg_ct;

    tcg_regset_andnot(reg_ct, reg1, reg2);

    /* first try free registers */
    for(i = 0; i < ARRAY_SIZE(tcg_target_reg_alloc_order); i++) {
        reg = tcg_target_reg_alloc_order[i];
        if (tcg_regset_test_reg(reg_ct, reg) && s->reg_to_temp[reg] == -1)
            return reg;
    }

    /* XXX: do better spill choice */
    for(i = 0; i < ARRAY_SIZE(tcg_target_reg_alloc_order); i++) {
        reg = tcg_target_reg_alloc_order[i];
        if (tcg_regset_test_reg(reg_ct, reg)) {
            tcg_reg_free(s, reg);
            return reg;
        }
    }

    tcg_abort();
}

/* save a temporary to memory. 'allocated_regs' is used in case a
   temporary registers needs to be allocated to store a constant. */
static void temp_save(TCGContext *s, int temp, TCGRegSet allocated_regs)
{
    TCGTemp *ts;
    int reg;

    ts = &s->temps[temp];
    if (!ts->fixed_reg) {
        switch(ts->val_type) {
        case TEMP_VAL_REG:
            tcg_reg_free(s, ts->reg);
            break;
        case TEMP_VAL_DEAD:
            ts->val_type = TEMP_VAL_MEM;
            break;
        case TEMP_VAL_CONST:
            reg = tcg_reg_alloc(s, tcg_target_available_regs[ts->type],
                                allocated_regs);
            if (!ts->mem_allocated)
                temp_allocate_frame(s, temp);
            tcg_out_movi(s, ts->type, reg, ts->val);
            tcg_out_st(s, ts->type, reg, ts->mem_reg, ts->mem_offset);
            ts->val_type = TEMP_VAL_MEM;
            break;
        case TEMP_VAL_MEM:
            break;
        default:
            tcg_abort();
        }
    }
}

/* save globals to their canonical location and assume they can be
   modified be the following code. 'allocated_regs' is used in case a
   temporary registers needs to be allocated to store a constant. */
static void save_globals(TCGContext *s, TCGRegSet allocated_regs)
{
    int i;

    for(i = 0; i < s->nb_globals; i++) {
        temp_save(s, i, allocated_regs);
    }
}

/* at the end of a basic block, we assume all temporaries are dead and
   all globals are stored at their canonical location. */
static void tcg_reg_alloc_bb_end(TCGContext *s, TCGRegSet allocated_regs)
{
    TCGTemp *ts;
    int i;

    for(i = s->nb_globals; i < s->nb_temps; i++) {
        ts = &s->temps[i];
        if (ts->temp_local) {
            temp_save(s, i, allocated_regs);
        } else {
            if (ts->val_type == TEMP_VAL_REG) {
                s->reg_to_temp[ts->reg] = -1;
            }
            ts->val_type = TEMP_VAL_DEAD;
        }
    }

    save_globals(s, allocated_regs);
}

#define IS_DEAD_ARG(n) ((dead_args >> (n)) & 1)

static void tcg_reg_alloc_movi(TCGContext *s, const TCGArg *args)
{
    TCGTemp *ots;
    tcg_target_ulong val;

    ots = &s->temps[args[0]];
    val = args[1];

    if (ots->fixed_reg) {
        /* for fixed registers, we do not do any constant
           propagation */
        tcg_out_movi(s, ots->type, ots->reg, val);
    } else {
        /* The movi is not explicitly generated here */
        if (ots->val_type == TEMP_VAL_REG)
            s->reg_to_temp[ots->reg] = -1;
        ots->val_type = TEMP_VAL_CONST;
        ots->val = val;
    }
}

static void tcg_reg_alloc_mov(TCGContext *s, const TCGOpDef *def,
                              const TCGArg *args,
                              unsigned int dead_args)
{
    TCGTemp *ts, *ots;
    int reg;
    const TCGArgConstraint *arg_ct;

    ots = &s->temps[args[0]];
    ts = &s->temps[args[1]];
    arg_ct = &def->args_ct[0];

    /* XXX: always mark arg dead if IS_DEAD_ARG(1) */
    if (ts->val_type == TEMP_VAL_REG) {
        if (IS_DEAD_ARG(1) && !ts->fixed_reg && !ots->fixed_reg) {
            /* the mov can be suppressed */
            if (ots->val_type == TEMP_VAL_REG)
                s->reg_to_temp[ots->reg] = -1;
            reg = ts->reg;
            s->reg_to_temp[reg] = -1;
            ts->val_type = TEMP_VAL_DEAD;
        } else {
            if (ots->val_type == TEMP_VAL_REG) {
                reg = ots->reg;
            } else {
                reg = tcg_reg_alloc(s, arg_ct->u.regs, s->reserved_regs);
            }
            if (ts->reg != reg) {
                tcg_out_mov(s, ots->type, reg, ts->reg);
            }
        }
    } else if (ts->val_type == TEMP_VAL_MEM) {
        if (ots->val_type == TEMP_VAL_REG) {
            reg = ots->reg;
        } else {
            reg = tcg_reg_alloc(s, arg_ct->u.regs, s->reserved_regs);
        }
        tcg_out_ld(s, ts->type, reg, ts->mem_reg, ts->mem_offset);
    } else if (ts->val_type == TEMP_VAL_CONST) {
        if (ots->fixed_reg) {
            reg = ots->reg;
            tcg_out_movi(s, ots->type, reg, ts->val);
        } else {
            /* propagate constant */
            if (ots->val_type == TEMP_VAL_REG)
                s->reg_to_temp[ots->reg] = -1;
            ots->val_type = TEMP_VAL_CONST;
            ots->val = ts->val;
            return;
        }
    } else {
        tcg_abort();
    }
    s->reg_to_temp[reg] = args[0];
    ots->reg = reg;
    ots->val_type = TEMP_VAL_REG;
    ots->mem_coherent = 0;
}

static void tcg_reg_alloc_op(TCGContext *s,
                             const TCGOpDef *def, TCGOpcode opc,
                             const TCGArg *args,
                             unsigned int dead_args)
{
    TCGRegSet allocated_regs;
    int i, k, nb_iargs, nb_oargs, reg;
    TCGArg arg;
    const TCGArgConstraint *arg_ct;
    TCGTemp *ts;
    TCGArg new_args[TCG_MAX_OP_ARGS];
    int const_args[TCG_MAX_OP_ARGS];

    nb_oargs = def->nb_oargs;
    nb_iargs = def->nb_iargs;

    /* copy constants */
    memcpy(new_args + nb_oargs + nb_iargs,
           args + nb_oargs + nb_iargs,
           sizeof(TCGArg) * def->nb_cargs);

    /* satisfy input constraints */
    tcg_regset_set(allocated_regs, s->reserved_regs);
    for(k = 0; k < nb_iargs; k++) {
        i = def->sorted_args[nb_oargs + k];
        arg = args[i];
        arg_ct = &def->args_ct[i];
        ts = &s->temps[arg];
        if (ts->val_type == TEMP_VAL_MEM) {
            reg = tcg_reg_alloc(s, arg_ct->u.regs, allocated_regs);
            tcg_out_ld(s, ts->type, reg, ts->mem_reg, ts->mem_offset);
            ts->val_type = TEMP_VAL_REG;
            ts->reg = reg;
            ts->mem_coherent = 1;
            s->reg_to_temp[reg] = arg;
        } else if (ts->val_type == TEMP_VAL_CONST) {
            if (tcg_target_const_match(ts->val, arg_ct)) {
                /* constant is OK for instruction */
                const_args[i] = 1;
                new_args[i] = ts->val;
                goto iarg_end;
            } else {
                /* need to move to a register */
                reg = tcg_reg_alloc(s, arg_ct->u.regs, allocated_regs);
                tcg_out_movi(s, ts->type, reg, ts->val);
                ts->val_type = TEMP_VAL_REG;
                ts->reg = reg;
                ts->mem_coherent = 0;
                s->reg_to_temp[reg] = arg;
            }
        }
        assert(ts->val_type == TEMP_VAL_REG);
        if (arg_ct->ct & TCG_CT_IALIAS) {
            if (ts->fixed_reg) {
                /* if fixed register, we must allocate a new register
                   if the alias is not the same register */
                if (arg != args[arg_ct->alias_index])
                    goto allocate_in_reg;
            } else {
                /* if the input is aliased to an output and if it is
                   not dead after the instruction, we must allocate
                   a new register and move it */
                if (!IS_DEAD_ARG(i)) {
                    goto allocate_in_reg;
                }
            }
        }
        reg = ts->reg;
        if (tcg_regset_test_reg(arg_ct->u.regs, reg)) {
            /* nothing to do : the constraint is satisfied */
        } else {
        allocate_in_reg:
            /* allocate a new register matching the constraint
               and move the temporary register into it */
            reg = tcg_reg_alloc(s, arg_ct->u.regs, allocated_regs);
            tcg_out_mov(s, ts->type, reg, ts->reg);
        }
        new_args[i] = reg;
        const_args[i] = 0;
        tcg_regset_set_reg(allocated_regs, reg);
    iarg_end: ;
    }

    if (def->flags & TCG_OPF_BB_END) {
        tcg_reg_alloc_bb_end(s, allocated_regs);
    } else {
        /* mark dead temporaries and free the associated registers */
        for(i = nb_oargs; i < nb_oargs + nb_iargs; i++) {
            arg = args[i];
            if (IS_DEAD_ARG(i)) {
                ts = &s->temps[arg];
                if (!ts->fixed_reg) {
                    if (ts->val_type == TEMP_VAL_REG)
                        s->reg_to_temp[ts->reg] = -1;
                    ts->val_type = TEMP_VAL_DEAD;
                }
            }
        }

        if (def->flags & TCG_OPF_CALL_CLOBBER) {
            /* XXX: permit generic clobber register list ? */
            for(reg = 0; reg < TCG_TARGET_NB_REGS; reg++) {
                if (tcg_regset_test_reg(tcg_target_call_clobber_regs, reg)) {
                    tcg_reg_free(s, reg);
                }
            }
            /* XXX: for load/store we could do that only for the slow path
               (i.e. when a memory callback is called) */

            /* store globals and free associated registers (we assume the insn
               can modify any global. */
            save_globals(s, allocated_regs);
        }

        /* satisfy the output constraints */
        tcg_regset_set(allocated_regs, s->reserved_regs);
        for(k = 0; k < nb_oargs; k++) {
            i = def->sorted_args[k];
            arg = args[i];
            arg_ct = &def->args_ct[i];
            ts = &s->temps[arg];
            if (arg_ct->ct & TCG_CT_ALIAS) {
                reg = new_args[arg_ct->alias_index];
            } else {
                /* if fixed register, we try to use it */
                reg = ts->reg;
                if (ts->fixed_reg &&
                    tcg_regset_test_reg(arg_ct->u.regs, reg)) {
                    goto oarg_end;
                }
                reg = tcg_reg_alloc(s, arg_ct->u.regs, allocated_regs);
            }
            tcg_regset_set_reg(allocated_regs, reg);
            /* if a fixed register is used, then a move will be done afterwards */
            if (!ts->fixed_reg) {
                if (ts->val_type == TEMP_VAL_REG)
                    s->reg_to_temp[ts->reg] = -1;
                if (IS_DEAD_ARG(i)) {
                    ts->val_type = TEMP_VAL_DEAD;
                } else {
                    ts->val_type = TEMP_VAL_REG;
                    ts->reg = reg;
                    /* temp value is modified, so the value kept in memory is
                       potentially not the same */
                    ts->mem_coherent = 0;
                    s->reg_to_temp[reg] = arg;
               }
            }
        oarg_end:
            new_args[i] = reg;
        }
    }

    /* emit instruction */
    tcg_out_op(s, opc, new_args, const_args);

    /* move the outputs in the correct register if needed */
    for(i = 0; i < nb_oargs; i++) {
        ts = &s->temps[args[i]];
        reg = new_args[i];
        if (ts->fixed_reg && ts->reg != reg) {
            tcg_out_mov(s, ts->type, ts->reg, reg);
        }
    }
}

#ifdef TCG_TARGET_STACK_GROWSUP
#define STACK_DIR(x) (-(x))
#else
#define STACK_DIR(x) (x)
#endif

static int tcg_reg_alloc_call(TCGContext *s, const TCGOpDef *def,
                              TCGOpcode opc, const TCGArg *args,
                              unsigned int dead_args)
{
    int nb_iargs, nb_oargs, flags, nb_regs, i, reg, nb_params;
    TCGArg arg, func_arg;
    TCGTemp *ts;
    tcg_target_long stack_offset, call_stack_size, func_addr;
    int const_func_arg, allocate_args;
    TCGRegSet allocated_regs;
    const TCGArgConstraint *arg_ct;

    arg = *args++;

    nb_oargs = arg >> 16;
    nb_iargs = arg & 0xffff;
    nb_params = nb_iargs - 1;

    flags = args[nb_oargs + nb_iargs];

    nb_regs = tcg_target_get_call_iarg_regs_count(flags);
    if (nb_regs > nb_params)
        nb_regs = nb_params;

    /* assign stack slots first */
    call_stack_size = (nb_params - nb_regs) * sizeof(tcg_target_long);
    call_stack_size = (call_stack_size + TCG_TARGET_STACK_ALIGN - 1) &
        ~(TCG_TARGET_STACK_ALIGN - 1);
    allocate_args = (call_stack_size > TCG_STATIC_CALL_ARGS_SIZE);
    if (allocate_args) {
        /* XXX: if more than TCG_STATIC_CALL_ARGS_SIZE is needed,
           preallocate call stack */
        tcg_abort();
    }

    stack_offset = TCG_TARGET_CALL_STACK_OFFSET;
    for(i = nb_regs; i < nb_params; i++) {
        arg = args[nb_oargs + i];
#ifdef TCG_TARGET_STACK_GROWSUP
        stack_offset -= sizeof(tcg_target_long);
#endif
        if (arg != TCG_CALL_DUMMY_ARG) {
            ts = &s->temps[arg];
            if (ts->val_type == TEMP_VAL_REG) {
                tcg_out_st(s, ts->type, ts->reg, TCG_REG_CALL_STACK, stack_offset);
            } else if (ts->val_type == TEMP_VAL_MEM) {
                reg = tcg_reg_alloc(s, tcg_target_available_regs[ts->type],
                                    s->reserved_regs);
                /* XXX: not correct if reading values from the stack */
                tcg_out_ld(s, ts->type, reg, ts->mem_reg, ts->mem_offset);
                tcg_out_st(s, ts->type, reg, TCG_REG_CALL_STACK, stack_offset);
            } else if (ts->val_type == TEMP_VAL_CONST) {
                reg = tcg_reg_alloc(s, tcg_target_available_regs[ts->type],
                                    s->reserved_regs);
                /* XXX: sign extend may be needed on some targets */
                tcg_out_movi(s, ts->type, reg, ts->val);
                tcg_out_st(s, ts->type, reg, TCG_REG_CALL_STACK, stack_offset);
            } else {
                tcg_abort();
            }
        }
#ifndef TCG_TARGET_STACK_GROWSUP
        stack_offset += sizeof(tcg_target_long);
#endif
    }

    /* assign input registers */
    tcg_regset_set(allocated_regs, s->reserved_regs);
    for(i = 0; i < nb_regs; i++) {
        arg = args[nb_oargs + i];
        if (arg != TCG_CALL_DUMMY_ARG) {
            ts = &s->temps[arg];
            reg = tcg_target_call_iarg_regs[i];
            tcg_reg_free(s, reg);
            if (ts->val_type == TEMP_VAL_REG) {
                if (ts->reg != reg) {
                    tcg_out_mov(s, ts->type, reg, ts->reg);
                }
            } else if (ts->val_type == TEMP_VAL_MEM) {
                tcg_out_ld(s, ts->type, reg, ts->mem_reg, ts->mem_offset);
            } else if (ts->val_type == TEMP_VAL_CONST) {
                /* XXX: sign extend ? */
                tcg_out_movi(s, ts->type, reg, ts->val);
            } else {
                tcg_abort();
            }
            tcg_regset_set_reg(allocated_regs, reg);
        }
    }

    /* assign function address */
    func_arg = args[nb_oargs + nb_iargs - 1];
    arg_ct = &def->args_ct[0];
    ts = &s->temps[func_arg];
    func_addr = ts->val;
    const_func_arg = 0;
    if (ts->val_type == TEMP_VAL_MEM) {
        reg = tcg_reg_alloc(s, arg_ct->u.regs, allocated_regs);
        tcg_out_ld(s, ts->type, reg, ts->mem_reg, ts->mem_offset);
        func_arg = reg;
        tcg_regset_set_reg(allocated_regs, reg);
    } else if (ts->val_type == TEMP_VAL_REG) {
        reg = ts->reg;
        if (!tcg_regset_test_reg(arg_ct->u.regs, reg)) {
            reg = tcg_reg_alloc(s, arg_ct->u.regs, allocated_regs);
            tcg_out_mov(s, ts->type, reg, ts->reg);
        }
        func_arg = reg;
        tcg_regset_set_reg(allocated_regs, reg);
    } else if (ts->val_type == TEMP_VAL_CONST) {
        if (tcg_target_const_match(func_addr, arg_ct)) {
            const_func_arg = 1;
            func_arg = func_addr;
        } else {
            reg = tcg_reg_alloc(s, arg_ct->u.regs, allocated_regs);
            tcg_out_movi(s, ts->type, reg, func_addr);
            func_arg = reg;
            tcg_regset_set_reg(allocated_regs, reg);
        }
    } else {
        tcg_abort();
    }


    /* mark dead temporaries and free the associated registers */
    for(i = nb_oargs; i < nb_iargs + nb_oargs; i++) {
        arg = args[i];
        if (IS_DEAD_ARG(i)) {
            ts = &s->temps[arg];
            if (!ts->fixed_reg) {
                if (ts->val_type == TEMP_VAL_REG)
                    s->reg_to_temp[ts->reg] = -1;
                ts->val_type = TEMP_VAL_DEAD;
            }
        }
    }

    /* clobber call registers */
    for(reg = 0; reg < TCG_TARGET_NB_REGS; reg++) {
        if (tcg_regset_test_reg(tcg_target_call_clobber_regs, reg)) {
            tcg_reg_free(s, reg);
        }
    }

    /* store globals and free associated registers (we assume the call
       can modify any global. */
    if (!(flags & TCG_CALL_CONST)) {
        save_globals(s, allocated_regs);
    }

    tcg_out_op(s, opc, &func_arg, &const_func_arg);

    /* assign output registers and emit moves if needed */
    for(i = 0; i < nb_oargs; i++) {
        arg = args[i];
        ts = &s->temps[arg];
        reg = tcg_target_call_oarg_regs[i];
        assert(s->reg_to_temp[reg] == -1);
        if (ts->fixed_reg) {
            if (ts->reg != reg) {
                tcg_out_mov(s, ts->type, ts->reg, reg);
            }
        } else {
            if (ts->val_type == TEMP_VAL_REG)
                s->reg_to_temp[ts->reg] = -1;
            if (IS_DEAD_ARG(i)) {
                ts->val_type = TEMP_VAL_DEAD;
            } else {
                ts->val_type = TEMP_VAL_REG;
                ts->reg = reg;
                ts->mem_coherent = 0;
                s->reg_to_temp[reg] = arg;
            }
        }
    }

    return nb_iargs + nb_oargs + def->nb_cargs + 1;
}

#ifdef CONFIG_PROFILER

static int64_t tcg_table_op_count[NB_OPS];

static void dump_op_count(void)
{
    int i;
    FILE *f;
    f = fopen("/tmp/op.log", "w");
    for(i = INDEX_op_end; i < NB_OPS; i++) {
        fprintf(f, "%s %" PRId64 "\n", tcg_op_defs[i].name, tcg_table_op_count[i]);
    }
    fclose(f);
}
#endif


static inline int tcg_gen_code_common(TCGContext *s, uint8_t *gen_code_buf,
                                      long search_pc)
{
    TCGOpcode opc;
    int op_index;
    const TCGOpDef *def;
    unsigned int dead_args;
    const TCGArg *args;

#ifdef DEBUG_DISAS
    if (unlikely(qemu_loglevel_mask(CPU_LOG_TB_OP))) {
        qemu_log("OP:\n");
        tcg_dump_ops(s);
        qemu_log("\n");
    }
#endif

#ifdef USE_TCG_OPTIMIZATIONS
    gen_opparam_ptr =
        tcg_optimize(s, gen_opc_ptr, gen_opparam_buf, tcg_op_defs);
#endif

#ifdef CONFIG_PROFILER
    s->la_time -= profile_getclock();
#endif
    tcg_liveness_analysis(s);
#ifdef CONFIG_PROFILER
    s->la_time += profile_getclock();
#endif

#ifdef DEBUG_DISAS
    if (unlikely(qemu_loglevel_mask(CPU_LOG_TB_OP_OPT))) {
        qemu_log("OP after liveness analysis:\n");
        tcg_dump_ops(s);
        qemu_log("\n");
    }
#endif

    tcg_reg_alloc_start(s);

    s->code_buf = gen_code_buf;
    s->code_ptr = gen_code_buf;

    args = gen_opparam_buf;
    op_index = 0;

    for(;;) {
        opc = gen_opc_buf[op_index];
#ifdef CONFIG_PROFILER
        tcg_table_op_count[opc]++;
#endif
        def = &tcg_op_defs[opc];
#if 0
        printf("%s: %d %d %d\n", def->name,
               def->nb_oargs, def->nb_iargs, def->nb_cargs);
        //        dump_regs(s);
#endif
        switch(opc) {
        case INDEX_op_mov_i32:
#if TCG_TARGET_REG_BITS == 64
        case INDEX_op_mov_i64:
#endif
            dead_args = s->op_dead_args[op_index];
            tcg_reg_alloc_mov(s, def, args, dead_args);
            break;
        case INDEX_op_movi_i32:
#if TCG_TARGET_REG_BITS == 64
        case INDEX_op_movi_i64:
#endif
            tcg_reg_alloc_movi(s, args);
            break;
        case INDEX_op_debug_insn_start:
            /* debug instruction */
            break;
        case INDEX_op_nop:
        case INDEX_op_nop1:
        case INDEX_op_nop2:
        case INDEX_op_nop3:
            break;
        case INDEX_op_nopn:
            args += args[0];
            goto next;
        case INDEX_op_discard:
            {
                TCGTemp *ts;
                ts = &s->temps[args[0]];
                /* mark the temporary as dead */
                if (!ts->fixed_reg) {
                    if (ts->val_type == TEMP_VAL_REG)
                        s->reg_to_temp[ts->reg] = -1;
                    ts->val_type = TEMP_VAL_DEAD;
                }
            }
            break;
        case INDEX_op_set_label:
            tcg_reg_alloc_bb_end(s, s->reserved_regs);
            tcg_out_label(s, args[0], s->code_ptr);
            break;
        case INDEX_op_call:
            dead_args = s->op_dead_args[op_index];
            args += tcg_reg_alloc_call(s, def, opc, args, dead_args);
            goto next;
        case INDEX_op_end:
            goto the_end;
        default:
            /* Sanity check that we've not introduced any unhandled opcodes. */
            if (def->flags & TCG_OPF_NOT_PRESENT) {
                tcg_abort();
            }
            /* Note: in order to speed up the code, it would be much
               faster to have specialized register allocator functions for
               some common argument patterns */
            dead_args = s->op_dead_args[op_index];
            tcg_reg_alloc_op(s, def, opc, args, dead_args);
            break;
        }
        args += def->nb_args;
    next:
        if (search_pc >= 0 && search_pc < s->code_ptr - gen_code_buf) {
            return op_index;
        }
        op_index++;
#ifndef NDEBUG
        check_regs(s);
#endif
    }
 the_end:
    return -1;
}

int tcg_gen_code(TCGContext *s, uint8_t *gen_code_buf)
{
#ifdef CONFIG_PROFILER
    {
        int n;
        n = (gen_opc_ptr - gen_opc_buf);
        s->op_count += n;
        if (n > s->op_count_max)
            s->op_count_max = n;

        s->temp_count += s->nb_temps;
        if (s->nb_temps > s->temp_count_max)
            s->temp_count_max = s->nb_temps;
    }
#endif

    tcg_gen_code_common(s, gen_code_buf, -1);

    /* flush instruction cache */
    flush_icache_range((tcg_target_ulong)gen_code_buf,
                       (tcg_target_ulong)s->code_ptr);

    return s->code_ptr - gen_code_buf;
}

/* Return the index of the micro operation such as the pc after is <
   offset bytes from the start of the TB.  The contents of gen_code_buf must
   not be changed, though writing the same values is ok.
   Return -1 if not found. */
int tcg_gen_code_search_pc(TCGContext *s, uint8_t *gen_code_buf, long offset)
{
    return tcg_gen_code_common(s, gen_code_buf, offset);
}

#ifdef CONFIG_PROFILER
void tcg_dump_info(FILE *f, fprintf_function cpu_fprintf)
{
    TCGContext *s = &tcg_ctx;
    int64_t tot;

    tot = s->interm_time + s->code_time;
    cpu_fprintf(f, "JIT cycles          %" PRId64 " (%0.3f s at 2.4 GHz)\n",
                tot, tot / 2.4e9);
    cpu_fprintf(f, "translated TBs      %" PRId64 " (aborted=%" PRId64 " %0.1f%%)\n",
                s->tb_count,
                s->tb_count1 - s->tb_count,
                s->tb_count1 ? (double)(s->tb_count1 - s->tb_count) / s->tb_count1 * 100.0 : 0);
    cpu_fprintf(f, "avg ops/TB          %0.1f max=%d\n",
                s->tb_count ? (double)s->op_count / s->tb_count : 0, s->op_count_max);
    cpu_fprintf(f, "deleted ops/TB      %0.2f\n",
                s->tb_count ?
                (double)s->del_op_count / s->tb_count : 0);
    cpu_fprintf(f, "avg temps/TB        %0.2f max=%d\n",
                s->tb_count ?
                (double)s->temp_count / s->tb_count : 0,
                s->temp_count_max);

    cpu_fprintf(f, "cycles/op           %0.1f\n",
                s->op_count ? (double)tot / s->op_count : 0);
    cpu_fprintf(f, "cycles/in byte      %0.1f\n",
                s->code_in_len ? (double)tot / s->code_in_len : 0);
    cpu_fprintf(f, "cycles/out byte     %0.1f\n",
                s->code_out_len ? (double)tot / s->code_out_len : 0);
    if (tot == 0)
        tot = 1;
    cpu_fprintf(f, "  gen_interm time   %0.1f%%\n",
                (double)s->interm_time / tot * 100.0);
    cpu_fprintf(f, "  gen_code time     %0.1f%%\n",
                (double)s->code_time / tot * 100.0);
    cpu_fprintf(f, "liveness/code time  %0.1f%%\n",
                (double)s->la_time / (s->code_time ? s->code_time : 1) * 100.0);
    cpu_fprintf(f, "cpu_restore count   %" PRId64 "\n",
                s->restore_count);
    cpu_fprintf(f, "  avg cycles        %0.1f\n",
                s->restore_count ? (double)s->restore_time / s->restore_count : 0);

    dump_op_count();
}
#else
void tcg_dump_info(FILE *f, fprintf_function cpu_fprintf)
{
    cpu_fprintf(f, "[TCG profiler not compiled]\n");
}
#endif

#ifdef ELF_HOST_MACHINE
/* In order to use this feature, the backend needs to do three things:

   (1) Define ELF_HOST_MACHINE to indicate both what value to
       put into the ELF image and to indicate support for the feature.

   (2) Define tcg_register_jit.  This should create a buffer containing
       the contents of a .debug_frame section that describes the post-
       prologue unwind info for the tcg machine.

   (3) Call tcg_register_jit_int, with the constructed .debug_frame.
*/

/* Begin GDB interface.  THE FOLLOWING MUST MATCH GDB DOCS.  */
typedef enum {
    JIT_NOACTION = 0,
    JIT_REGISTER_FN,
    JIT_UNREGISTER_FN
} jit_actions_t;

struct jit_code_entry {
    struct jit_code_entry *next_entry;
    struct jit_code_entry *prev_entry;
    const void *symfile_addr;
    uint64_t symfile_size;
};

struct jit_descriptor {
    uint32_t version;
    uint32_t action_flag;
    struct jit_code_entry *relevant_entry;
    struct jit_code_entry *first_entry;
};

void __jit_debug_register_code(void) __attribute__((noinline));
void __jit_debug_register_code(void)
{
    asm("");
}

/* Must statically initialize the version, because GDB may check
   the version before we can set it.  */
struct jit_descriptor __jit_debug_descriptor = { 1, 0, 0, 0 };

/* End GDB interface.  */

static int find_string(const char *strtab, const char *str)
{
    const char *p = strtab + 1;

    while (1) {
        if (strcmp(p, str) == 0) {
            return p - strtab;
        }
        p += strlen(p) + 1;
    }
}

static void tcg_register_jit_int(void *buf_ptr, size_t buf_size,
                                 void *debug_frame, size_t debug_frame_size)
{
    struct __attribute__((packed)) DebugInfo {
        uint32_t  len;
        uint16_t  version;
        uint32_t  abbrev;
        uint8_t   ptr_size;
        uint8_t   cu_die;
        uint16_t  cu_lang;
        uintptr_t cu_low_pc;
        uintptr_t cu_high_pc;
        uint8_t   fn_die;
        char      fn_name[16];
        uintptr_t fn_low_pc;
        uintptr_t fn_high_pc;
        uint8_t   cu_eoc;
    };

    struct ElfImage {
        ElfW(Ehdr) ehdr;
        ElfW(Phdr) phdr;
        ElfW(Shdr) shdr[7];
        ElfW(Sym)  sym[2];
        struct DebugInfo di;
        uint8_t    da[24];
        char       str[80];
    };

    struct ElfImage *img;

    static const struct ElfImage img_template = {
        .ehdr = {
            .e_ident[EI_MAG0] = ELFMAG0,
            .e_ident[EI_MAG1] = ELFMAG1,
            .e_ident[EI_MAG2] = ELFMAG2,
            .e_ident[EI_MAG3] = ELFMAG3,
            .e_ident[EI_CLASS] = ELF_CLASS,
            .e_ident[EI_DATA] = ELF_DATA,
            .e_ident[EI_VERSION] = EV_CURRENT,
            .e_type = ET_EXEC,
            .e_machine = ELF_HOST_MACHINE,
            .e_version = EV_CURRENT,
            .e_phoff = offsetof(struct ElfImage, phdr),
            .e_shoff = offsetof(struct ElfImage, shdr),
            .e_ehsize = sizeof(ElfW(Shdr)),
            .e_phentsize = sizeof(ElfW(Phdr)),
            .e_phnum = 1,
            .e_shentsize = sizeof(ElfW(Shdr)),
            .e_shnum = ARRAY_SIZE(img->shdr),
            .e_shstrndx = ARRAY_SIZE(img->shdr) - 1,
#ifdef ELF_HOST_FLAGS
            .e_flags = ELF_HOST_FLAGS,
#endif
#ifdef ELF_OSABI
            .e_ident[EI_OSABI] = ELF_OSABI,
#endif
        },
        .phdr = {
            .p_type = PT_LOAD,
            .p_flags = PF_X,
        },
        .shdr = {
            [0] = { .sh_type = SHT_NULL },
            /* Trick: The contents of code_gen_buffer are not present in
               this fake ELF file; that got allocated elsewhere.  Therefore
               we mark .text as SHT_NOBITS (similar to .bss) so that readers
               will not look for contents.  We can record any address.  */
            [1] = { /* .text */
                .sh_type = SHT_NOBITS,
                .sh_flags = SHF_EXECINSTR | SHF_ALLOC,
            },
            [2] = { /* .debug_info */
                .sh_type = SHT_PROGBITS,
                .sh_offset = offsetof(struct ElfImage, di),
                .sh_size = sizeof(struct DebugInfo),
            },
            [3] = { /* .debug_abbrev */
                .sh_type = SHT_PROGBITS,
                .sh_offset = offsetof(struct ElfImage, da),
                .sh_size = sizeof(img->da),
            },
            [4] = { /* .debug_frame */
                .sh_type = SHT_PROGBITS,
                .sh_offset = sizeof(struct ElfImage),
            },
            [5] = { /* .symtab */
                .sh_type = SHT_SYMTAB,
                .sh_offset = offsetof(struct ElfImage, sym),
                .sh_size = sizeof(img->sym),
                .sh_info = 1,
                .sh_link = ARRAY_SIZE(img->shdr) - 1,
                .sh_entsize = sizeof(ElfW(Sym)),
            },
            [6] = { /* .strtab */
                .sh_type = SHT_STRTAB,
                .sh_offset = offsetof(struct ElfImage, str),
                .sh_size = sizeof(img->str),
            }
        },
        .sym = {
            [1] = { /* code_gen_buffer */
                .st_info = ELF_ST_INFO(STB_GLOBAL, STT_FUNC),
                .st_shndx = 1,
            }
        },
        .di = {
            .len = sizeof(struct DebugInfo) - 4,
            .version = 2,
            .ptr_size = sizeof(void *),
            .cu_die = 1,
            .cu_lang = 0x8001,  /* DW_LANG_Mips_Assembler */
            .fn_die = 2,
            .fn_name = "code_gen_buffer"
        },
        .da = {
            1,          /* abbrev number (the cu) */
            0x11, 1,    /* DW_TAG_compile_unit, has children */
            0x13, 0x5,  /* DW_AT_language, DW_FORM_data2 */
            0x11, 0x1,  /* DW_AT_low_pc, DW_FORM_addr */
            0x12, 0x1,  /* DW_AT_high_pc, DW_FORM_addr */
            0, 0,       /* end of abbrev */
            2,          /* abbrev number (the fn) */
            0x2e, 0,    /* DW_TAG_subprogram, no children */
            0x3, 0x8,   /* DW_AT_name, DW_FORM_string */
            0x11, 0x1,  /* DW_AT_low_pc, DW_FORM_addr */
            0x12, 0x1,  /* DW_AT_high_pc, DW_FORM_addr */
            0, 0,       /* end of abbrev */
            0           /* no more abbrev */
        },
        .str = "\0" ".text\0" ".debug_info\0" ".debug_abbrev\0"
               ".debug_frame\0" ".symtab\0" ".strtab\0" "code_gen_buffer",
    };

    /* We only need a single jit entry; statically allocate it.  */
    static struct jit_code_entry one_entry;

    uintptr_t buf = (uintptr_t)buf_ptr;
    size_t img_size = sizeof(struct ElfImage) + debug_frame_size;

    img = g_malloc(img_size);
    *img = img_template;
    memcpy(img + 1, debug_frame, debug_frame_size);

    img->phdr.p_vaddr = buf;
    img->phdr.p_paddr = buf;
    img->phdr.p_memsz = buf_size;

    img->shdr[1].sh_name = find_string(img->str, ".text");
    img->shdr[1].sh_addr = buf;
    img->shdr[1].sh_size = buf_size;

    img->shdr[2].sh_name = find_string(img->str, ".debug_info");
    img->shdr[3].sh_name = find_string(img->str, ".debug_abbrev");

    img->shdr[4].sh_name = find_string(img->str, ".debug_frame");
    img->shdr[4].sh_size = debug_frame_size;

    img->shdr[5].sh_name = find_string(img->str, ".symtab");
    img->shdr[6].sh_name = find_string(img->str, ".strtab");

    img->sym[1].st_name = find_string(img->str, "code_gen_buffer");
    img->sym[1].st_value = buf;
    img->sym[1].st_size = buf_size;

    img->di.cu_low_pc = buf;
    img->di.cu_high_pc = buf_size;
    img->di.fn_low_pc = buf;
    img->di.fn_high_pc = buf_size;

#ifdef DEBUG_JIT
    /* Enable this block to be able to debug the ELF image file creation.
       One can use readelf, objdump, or other inspection utilities.  */
    {
        FILE *f = fopen("/tmp/qemu.jit", "w+b");
        if (f) {
            if (fwrite(img, img_size, 1, f) != img_size) {
                /* Avoid stupid unused return value warning for fwrite.  */
            }
            fclose(f);
        }
    }
#endif

    one_entry.symfile_addr = img;
    one_entry.symfile_size = img_size;

    __jit_debug_descriptor.action_flag = JIT_REGISTER_FN;
    __jit_debug_descriptor.relevant_entry = &one_entry;
    __jit_debug_descriptor.first_entry = &one_entry;
    __jit_debug_register_code();
}
#else
/* No support for the feature.  Provide the entry point expected by exec.c,
   and implement the internal function we declared earlier.  */

static void tcg_register_jit_int(void *buf, size_t size,
                                 void *debug_frame, size_t debug_frame_size)
{
}

void tcg_register_jit(void *buf, size_t buf_size)
{
}
#endif /* ELF_HOST_MACHINE */<|MERGE_RESOLUTION|>--- conflicted
+++ resolved
@@ -877,25 +877,7 @@
     return NULL;
 }
 
-<<<<<<< HEAD
-void tcg_dump_ops(TCGContext *s, FILE *outfile)
-=======
-static const char * const cond_name[] =
-{
-    [TCG_COND_EQ] = "eq",
-    [TCG_COND_NE] = "ne",
-    [TCG_COND_LT] = "lt",
-    [TCG_COND_GE] = "ge",
-    [TCG_COND_LE] = "le",
-    [TCG_COND_GT] = "gt",
-    [TCG_COND_LTU] = "ltu",
-    [TCG_COND_GEU] = "geu",
-    [TCG_COND_LEU] = "leu",
-    [TCG_COND_GTU] = "gtu"
-};
-
 void tcg_dump_ops(TCGContext *s)
->>>>>>> affe5189
 {
     const uint16_t *opc_ptr;
     const TCGArg *args;
@@ -918,16 +900,10 @@
 #else
             pc = args[0];
 #endif
-<<<<<<< HEAD
-            if (!first_insn)
-                fprintf(outfile, "\n");
-            fprintf(outfile, " ---- 0x%" PRIx64, pc);
-=======
             if (!first_insn) {
                 qemu_log("\n");
             }
             qemu_log(" ---- 0x%" PRIx64, pc);
->>>>>>> affe5189
             first_insn = 0;
             nb_oargs = def->nb_oargs;
             nb_iargs = def->nb_iargs;
@@ -976,13 +952,8 @@
             nb_oargs = def->nb_oargs;
             nb_iargs = def->nb_iargs;
             nb_cargs = def->nb_cargs;
-<<<<<<< HEAD
-            fprintf(outfile, " %s %s,$", def->name,
-                    tcg_get_arg_str_idx(s, buf, sizeof(buf), args[0]));
-=======
             qemu_log(" %s %s,$", def->name,
                      tcg_get_arg_str_idx(s, buf, sizeof(buf), args[0]));
->>>>>>> affe5189
             val = args[1];
             th = tcg_find_helper(s, val);
             if (th) {
