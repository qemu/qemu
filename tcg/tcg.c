/*
 * Tiny Code Generator for QEMU
 *
 * Copyright (c) 2008 Fabrice Bellard
 *
 * Permission is hereby granted, free of charge, to any person obtaining a copy
 * of this software and associated documentation files (the "Software"), to deal
 * in the Software without restriction, including without limitation the rights
 * to use, copy, modify, merge, publish, distribute, sublicense, and/or sell
 * copies of the Software, and to permit persons to whom the Software is
 * furnished to do so, subject to the following conditions:
 *
 * The above copyright notice and this permission notice shall be included in
 * all copies or substantial portions of the Software.
 *
 * THE SOFTWARE IS PROVIDED "AS IS", WITHOUT WARRANTY OF ANY KIND, EXPRESS OR
 * IMPLIED, INCLUDING BUT NOT LIMITED TO THE WARRANTIES OF MERCHANTABILITY,
 * FITNESS FOR A PARTICULAR PURPOSE AND NONINFRINGEMENT. IN NO EVENT SHALL
 * THE AUTHORS OR COPYRIGHT HOLDERS BE LIABLE FOR ANY CLAIM, DAMAGES OR OTHER
 * LIABILITY, WHETHER IN AN ACTION OF CONTRACT, TORT OR OTHERWISE, ARISING FROM,
 * OUT OF OR IN CONNECTION WITH THE SOFTWARE OR THE USE OR OTHER DEALINGS IN
 * THE SOFTWARE.
 */

/* define it to use liveness analysis (better code) */
#define USE_LIVENESS_ANALYSIS
#define USE_TCG_OPTIMIZATIONS

#include "config.h"

/* Define to jump the ELF file used to communicate with GDB.  */
#undef DEBUG_JIT

#if !defined(CONFIG_DEBUG_TCG) && !defined(NDEBUG)
/* define it to suppress various consistency checks (faster) */
#define NDEBUG
#endif

#include "qemu-common.h"
#include "qemu/cache-utils.h"
#include "qemu/host-utils.h"
#include "qemu/timer.h"

/* Note: the long term plan is to reduce the dependancies on the QEMU
   CPU definitions. Currently they are used for qemu_ld/st
   instructions */
#define NO_CPU_IO_DEFS
#include "cpu.h"

#include "tcg-op.h"

#if UINTPTR_MAX == UINT32_MAX
# define ELF_CLASS  ELFCLASS32
#else
# define ELF_CLASS  ELFCLASS64
#endif
#ifdef HOST_WORDS_BIGENDIAN
# define ELF_DATA   ELFDATA2MSB
#else
# define ELF_DATA   ELFDATA2LSB
#endif

#include "elf.h"

/* Forward declarations for functions declared in tcg-target.c and used here. */
static void tcg_target_init(TCGContext *s);
static void tcg_target_qemu_prologue(TCGContext *s);
<<<<<<< HEAD
static void patch_reloc(uint8_t *code_ptr, int type,
                        tcg_target_long value, tcg_target_long addend);
=======
static void patch_reloc(uint8_t *code_ptr, int type, 
                        intptr_t value, intptr_t addend);
>>>>>>> aaa6a401

/* The CIE and FDE header definitions will be common to all hosts.  */
typedef struct {
    uint32_t len __attribute__((aligned((sizeof(void *)))));
    uint32_t id;
    uint8_t version;
    char augmentation[1];
    uint8_t code_align;
    uint8_t data_align;
    uint8_t return_column;
} DebugFrameCIE;

typedef struct QEMU_PACKED {
    uint32_t len __attribute__((aligned((sizeof(void *)))));
    uint32_t cie_offset;
    uintptr_t func_start;
    uintptr_t func_len;
} DebugFrameFDEHeader;

static void tcg_register_jit_int(void *buf, size_t size,
                                 void *debug_frame, size_t debug_frame_size)
    __attribute__((unused));

/* Forward declarations for functions declared and used in tcg-target.c. */
static int target_parse_constraint(TCGArgConstraint *ct, const char **pct_str);
static void tcg_out_ld(TCGContext *s, TCGType type, TCGReg ret, TCGReg arg1,
                       intptr_t arg2);
static void tcg_out_mov(TCGContext *s, TCGType type, TCGReg ret, TCGReg arg);
static void tcg_out_movi(TCGContext *s, TCGType type,
                         TCGReg ret, tcg_target_long arg);
static void tcg_out_op(TCGContext *s, TCGOpcode opc, const TCGArg *args,
                       const int *const_args);
static void tcg_out_st(TCGContext *s, TCGType type, TCGReg arg, TCGReg arg1,
                       intptr_t arg2);
static int tcg_target_const_match(tcg_target_long val,
                                  const TCGArgConstraint *arg_ct);

/* Forward declarations for functions which may be used in tcg-target.c. */
static char *tcg_get_arg_str_idx(TCGContext *s, char *buf, int buf_size,
                                 int idx);
static TCGHelperInfo *tcg_find_helper(TCGContext *s, tcg_target_ulong val);

static const char * const cond_name[] = {
    [TCG_COND_NEVER] = "never",
    [TCG_COND_ALWAYS] = "always",
    [TCG_COND_EQ] = "eq",
    [TCG_COND_NE] = "ne",
    [TCG_COND_LT] = "lt",
    [TCG_COND_GE] = "ge",
    [TCG_COND_LE] = "le",
    [TCG_COND_GT] = "gt",
    [TCG_COND_LTU] = "ltu",
    [TCG_COND_GEU] = "geu",
    [TCG_COND_LEU] = "leu",
    [TCG_COND_GTU] = "gtu"
};

TCGOpDef tcg_op_defs[] = {
#define DEF(s, oargs, iargs, cargs, flags) { #s, oargs, iargs, cargs, iargs + oargs + cargs, flags },
#include "tcg-opc.h"
#undef DEF
};
const size_t tcg_op_defs_max = ARRAY_SIZE(tcg_op_defs);

static TCGRegSet tcg_target_available_regs[2];
static TCGRegSet tcg_target_call_clobber_regs;

static inline void tcg_out8(TCGContext *s, uint8_t v)
{
    *s->code_ptr++ = v;
}

static inline void tcg_out16(TCGContext *s, uint16_t v)
{
    uint8_t *p = s->code_ptr;
    *(uint16_t *)p = v;
    s->code_ptr = p + 2;
}

static inline void tcg_out32(TCGContext *s, uint32_t v)
{
    uint8_t *p = s->code_ptr;
    *(uint32_t *)p = v;
    s->code_ptr = p + 4;
}

static inline void tcg_out64(TCGContext *s, uint64_t v)
{
    uint8_t *p = s->code_ptr;
    *(uint64_t *)p = v;
    s->code_ptr = p + 8;
}

/* label relocation processing */

static void tcg_out_reloc(TCGContext *s, uint8_t *code_ptr, int type,
                          int label_index, intptr_t addend)
{
    TCGLabel *l;
    TCGRelocation *r;

    l = &s->labels[label_index];
    if (l->has_value) {
        /* FIXME: This may break relocations on RISC targets that
           modify instruction fields in place.  The caller may not have
           written the initial value.  */
        patch_reloc(code_ptr, type, l->u.value, addend);
    } else {
        /* add a new relocation entry */
        r = tcg_malloc(sizeof(TCGRelocation));
        r->type = type;
        r->ptr = code_ptr;
        r->addend = addend;
        r->next = l->u.first_reloc;
        l->u.first_reloc = r;
    }
}

static void tcg_out_label(TCGContext *s, int label_index, void *ptr)
{
    TCGLabel *l;
    TCGRelocation *r;
    intptr_t value = (intptr_t)ptr;

    l = &s->labels[label_index];
    if (l->has_value) {
        tcg_abort();
    }
    r = l->u.first_reloc;
    while (r != NULL) {
        patch_reloc(r->ptr, r->type, value, r->addend);
        r = r->next;
    }
    l->has_value = 1;
    l->u.value = value;
}

int gen_new_label(void)
{
    TCGContext *s = &tcg_ctx;
    int idx;
    TCGLabel *l;

    if (s->nb_labels >= TCG_MAX_LABELS)
        tcg_abort();
    idx = s->nb_labels++;
    l = &s->labels[idx];
    l->has_value = 0;
    l->u.first_reloc = NULL;
    return idx;
}

#include "tcg-target.c"

/* pool based memory allocation */
void *tcg_malloc_internal(TCGContext *s, int size)
{
    TCGPool *p;
    int pool_size;

    if (size > TCG_POOL_CHUNK_SIZE) {
        /* big malloc: insert a new pool (XXX: could optimize) */
        p = g_malloc(sizeof(TCGPool) + size);
        p->size = size;
        p->next = s->pool_first_large;
        s->pool_first_large = p;
        return p->data;
    } else {
        p = s->pool_current;
        if (!p) {
            p = s->pool_first;
            if (!p)
                goto new_pool;
        } else {
            if (!p->next) {
            new_pool:
                pool_size = TCG_POOL_CHUNK_SIZE;
                p = g_malloc(sizeof(TCGPool) + pool_size);
                p->size = pool_size;
                p->next = NULL;
                if (s->pool_current)
                    s->pool_current->next = p;
                else
                    s->pool_first = p;
            } else {
                p = p->next;
            }
        }
    }
    s->pool_current = p;
    s->pool_cur = p->data + size;
    s->pool_end = p->data + p->size;
    return p->data;
}

void tcg_pool_reset(TCGContext *s)
{
    TCGPool *p, *t;
    for (p = s->pool_first_large; p; p = t) {
        t = p->next;
        g_free(p);
    }
    s->pool_first_large = NULL;
    s->pool_cur = s->pool_end = NULL;
    s->pool_current = NULL;
}

void tcg_context_init(TCGContext *s)
{
    int op, total_args, n;
    TCGOpDef *def;
    TCGArgConstraint *args_ct;
    int *sorted_args;

    memset(s, 0, sizeof(*s));
    s->nb_globals = 0;

    /* Count total number of arguments and allocate the corresponding
       space */
    total_args = 0;
    for(op = 0; op < NB_OPS; op++) {
        def = &tcg_op_defs[op];
        n = def->nb_iargs + def->nb_oargs;
        total_args += n;
    }

    args_ct = g_malloc(sizeof(TCGArgConstraint) * total_args);
    sorted_args = g_malloc(sizeof(int) * total_args);

    for(op = 0; op < NB_OPS; op++) {
        def = &tcg_op_defs[op];
        def->args_ct = args_ct;
        def->sorted_args = sorted_args;
        n = def->nb_iargs + def->nb_oargs;
        sorted_args += n;
        args_ct += n;
    }

    tcg_target_init(s);
}

void tcg_prologue_init(TCGContext *s)
{
    /* init global prologue and epilogue */
    s->code_buf = s->code_gen_prologue;
    s->code_ptr = s->code_buf;
    tcg_target_qemu_prologue(s);
    flush_icache_range((uintptr_t)s->code_buf, (uintptr_t)s->code_ptr);

#ifdef DEBUG_DISAS
    if (qemu_loglevel_mask(CPU_LOG_TB_OUT_ASM)) {
        size_t size = s->code_ptr - s->code_buf;
        qemu_log("PROLOGUE: [size=%zu]\n", size);
        log_disas(s->code_buf, size);
        qemu_log("\n");
        qemu_log_flush();
    }
#endif
}

void tcg_set_frame(TCGContext *s, int reg, intptr_t start, intptr_t size)
{
    s->frame_start = start;
    s->frame_end = start + size;
    s->frame_reg = reg;
}

void tcg_func_start(TCGContext *s)
{
    int i;
    tcg_pool_reset(s);
    s->nb_temps = s->nb_globals;
    for(i = 0; i < (TCG_TYPE_COUNT * 2); i++)
        s->first_free_temp[i] = -1;
    s->labels = tcg_malloc(sizeof(TCGLabel) * TCG_MAX_LABELS);
    s->nb_labels = 0;
    s->current_frame_offset = s->frame_start;

#ifdef CONFIG_DEBUG_TCG
    s->goto_tb_issue_mask = 0;
#endif

    s->gen_opc_ptr = s->gen_opc_buf;
    s->gen_opparam_ptr = s->gen_opparam_buf;

#if defined(CONFIG_QEMU_LDST_OPTIMIZATION) && defined(CONFIG_SOFTMMU)
    /* Initialize qemu_ld/st labels to assist code generation at the end of TB
       for TLB miss cases at the end of TB */
    s->qemu_ldst_labels = tcg_malloc(sizeof(TCGLabelQemuLdst) *
                                     TCG_MAX_QEMU_LDST);
    s->nb_qemu_ldst_labels = 0;
#endif
}

static inline void tcg_temp_alloc(TCGContext *s, int n)
{
    if (n > TCG_MAX_TEMPS)
        tcg_abort();
}

static inline int tcg_global_reg_new_internal(TCGType type, int reg,
                                              const char *name)
{
    TCGContext *s = &tcg_ctx;
    TCGTemp *ts;
    int idx;

#if TCG_TARGET_REG_BITS == 32
    if (type != TCG_TYPE_I32)
        tcg_abort();
#endif
    if (tcg_regset_test_reg(s->reserved_regs, reg))
        tcg_abort();
    idx = s->nb_globals;
    tcg_temp_alloc(s, s->nb_globals + 1);
    ts = &s->temps[s->nb_globals];
    ts->base_type = type;
    ts->type = type;
    ts->fixed_reg = 1;
    ts->reg = reg;
    ts->name = name;
    s->nb_globals++;
    tcg_regset_set_reg(s->reserved_regs, reg);
    return idx;
}

TCGv_i32 tcg_global_reg_new_i32(int reg, const char *name)
{
    int idx;

    idx = tcg_global_reg_new_internal(TCG_TYPE_I32, reg, name);
    return MAKE_TCGV_I32(idx);
}

TCGv_i64 tcg_global_reg_new_i64(int reg, const char *name)
{
    int idx;

    idx = tcg_global_reg_new_internal(TCG_TYPE_I64, reg, name);
    return MAKE_TCGV_I64(idx);
}

static inline int tcg_global_mem_new_internal(TCGType type, int reg,
                                              intptr_t offset,
                                              const char *name)
{
    TCGContext *s = &tcg_ctx;
    TCGTemp *ts;
    int idx;

    idx = s->nb_globals;
#if TCG_TARGET_REG_BITS == 32
    if (type == TCG_TYPE_I64) {
        char buf[64];
        tcg_temp_alloc(s, s->nb_globals + 2);
        ts = &s->temps[s->nb_globals];
        ts->base_type = type;
        ts->type = TCG_TYPE_I32;
        ts->fixed_reg = 0;
        ts->mem_allocated = 1;
        ts->mem_reg = reg;
#ifdef TCG_TARGET_WORDS_BIGENDIAN
        ts->mem_offset = offset + 4;
#else
        ts->mem_offset = offset;
#endif
        pstrcpy(buf, sizeof(buf), name);
        pstrcat(buf, sizeof(buf), "_0");
        ts->name = strdup(buf);
        ts++;

        ts->base_type = type;
        ts->type = TCG_TYPE_I32;
        ts->fixed_reg = 0;
        ts->mem_allocated = 1;
        ts->mem_reg = reg;
#ifdef TCG_TARGET_WORDS_BIGENDIAN
        ts->mem_offset = offset;
#else
        ts->mem_offset = offset + 4;
#endif
        pstrcpy(buf, sizeof(buf), name);
        pstrcat(buf, sizeof(buf), "_1");
        ts->name = strdup(buf);

        s->nb_globals += 2;
    } else
#endif
    {
        tcg_temp_alloc(s, s->nb_globals + 1);
        ts = &s->temps[s->nb_globals];
        ts->base_type = type;
        ts->type = type;
        ts->fixed_reg = 0;
        ts->mem_allocated = 1;
        ts->mem_reg = reg;
        ts->mem_offset = offset;
        ts->name = name;
        s->nb_globals++;
    }
    return idx;
}

TCGv_i32 tcg_global_mem_new_i32(int reg, intptr_t offset, const char *name)
{
    int idx = tcg_global_mem_new_internal(TCG_TYPE_I32, reg, offset, name);
    return MAKE_TCGV_I32(idx);
}

TCGv_i64 tcg_global_mem_new_i64(int reg, intptr_t offset, const char *name)
{
    int idx = tcg_global_mem_new_internal(TCG_TYPE_I64, reg, offset, name);
    return MAKE_TCGV_I64(idx);
}

static inline int tcg_temp_new_internal(TCGType type, int temp_local)
{
    TCGContext *s = &tcg_ctx;
    TCGTemp *ts;
    int idx, k;

    k = type;
    if (temp_local)
        k += TCG_TYPE_COUNT;
    idx = s->first_free_temp[k];
    if (idx != -1) {
        /* There is already an available temp with the
           right type */
        ts = &s->temps[idx];
        s->first_free_temp[k] = ts->next_free_temp;
        ts->temp_allocated = 1;
        assert(ts->temp_local == temp_local);
    } else {
        idx = s->nb_temps;
#if TCG_TARGET_REG_BITS == 32
        if (type == TCG_TYPE_I64) {
            tcg_temp_alloc(s, s->nb_temps + 2);
            ts = &s->temps[s->nb_temps];
            ts->base_type = type;
            ts->type = TCG_TYPE_I32;
            ts->temp_allocated = 1;
            ts->temp_local = temp_local;
            ts->name = NULL;
            ts++;
            ts->base_type = TCG_TYPE_I32;
            ts->type = TCG_TYPE_I32;
            ts->temp_allocated = 1;
            ts->temp_local = temp_local;
            ts->name = NULL;
            s->nb_temps += 2;
        } else
#endif
        {
            tcg_temp_alloc(s, s->nb_temps + 1);
            ts = &s->temps[s->nb_temps];
            ts->base_type = type;
            ts->type = type;
            ts->temp_allocated = 1;
            ts->temp_local = temp_local;
            ts->name = NULL;
            s->nb_temps++;
        }
    }

#if defined(CONFIG_DEBUG_TCG)
    s->temps_in_use++;
#endif
    return idx;
}

TCGv_i32 tcg_temp_new_internal_i32(int temp_local)
{
    int idx;

    idx = tcg_temp_new_internal(TCG_TYPE_I32, temp_local);
    return MAKE_TCGV_I32(idx);
}

TCGv_i64 tcg_temp_new_internal_i64(int temp_local)
{
    int idx;

    idx = tcg_temp_new_internal(TCG_TYPE_I64, temp_local);
    return MAKE_TCGV_I64(idx);
}

static inline void tcg_temp_free_internal(int idx)
{
    TCGContext *s = &tcg_ctx;
    TCGTemp *ts;
    int k;

#if defined(CONFIG_DEBUG_TCG)
    s->temps_in_use--;
    if (s->temps_in_use < 0) {
        fprintf(stderr, "More temporaries freed than allocated!\n");
    }
#endif

    assert(idx >= s->nb_globals && idx < s->nb_temps);
    ts = &s->temps[idx];
    assert(ts->temp_allocated != 0);
    ts->temp_allocated = 0;
    k = ts->base_type;
    if (ts->temp_local)
        k += TCG_TYPE_COUNT;
    ts->next_free_temp = s->first_free_temp[k];
    s->first_free_temp[k] = idx;
}

void tcg_temp_free_i32(TCGv_i32 arg)
{
    tcg_temp_free_internal(GET_TCGV_I32(arg));
}

void tcg_temp_free_i64(TCGv_i64 arg)
{
    tcg_temp_free_internal(GET_TCGV_I64(arg));
}

TCGv_i32 tcg_const_i32(int32_t val)
{
    TCGv_i32 t0;
    t0 = tcg_temp_new_i32();
    tcg_gen_movi_i32(t0, val);
    return t0;
}

TCGv_i64 tcg_const_i64(int64_t val)
{
    TCGv_i64 t0;
    t0 = tcg_temp_new_i64();
    tcg_gen_movi_i64(t0, val);
    return t0;
}

TCGv_i32 tcg_const_local_i32(int32_t val)
{
    TCGv_i32 t0;
    t0 = tcg_temp_local_new_i32();
    tcg_gen_movi_i32(t0, val);
    return t0;
}

TCGv_i64 tcg_const_local_i64(int64_t val)
{
    TCGv_i64 t0;
    t0 = tcg_temp_local_new_i64();
    tcg_gen_movi_i64(t0, val);
    return t0;
}

#if defined(CONFIG_DEBUG_TCG)
void tcg_clear_temp_count(void)
{
    TCGContext *s = &tcg_ctx;
    s->temps_in_use = 0;
}

int tcg_check_temp_count(void)
{
    TCGContext *s = &tcg_ctx;
    if (s->temps_in_use) {
        /* Clear the count so that we don't give another
         * warning immediately next time around.
         */
        s->temps_in_use = 0;
        return 1;
    }
    return 0;
}
#endif

void tcg_register_helper(void *func, const char *name)
{
    TCGContext *s = &tcg_ctx;
    int n;
    if ((s->nb_helpers + 1) > s->allocated_helpers) {
        n = s->allocated_helpers;
        if (n == 0) {
            n = 4;
        } else {
            n *= 2;
        }
        s->helpers = realloc(s->helpers, n * sizeof(TCGHelperInfo));
        s->allocated_helpers = n;
    }
    s->helpers[s->nb_helpers].func = (uintptr_t)func;
    s->helpers[s->nb_helpers].name = name;
    s->nb_helpers++;
}

/* Note: we convert the 64 bit args to 32 bit and do some alignment
   and endian swap. Maybe it would be better to do the alignment
   and endian swap in tcg_reg_alloc_call(). */
void tcg_gen_callN(TCGContext *s, TCGv_ptr func, unsigned int flags,
                   int sizemask, TCGArg ret, int nargs, TCGArg *args)
{
    int i;
    int real_args;
    int nb_rets;
    TCGArg *nparam;

#if defined(TCG_TARGET_EXTEND_ARGS) && TCG_TARGET_REG_BITS == 64
    for (i = 0; i < nargs; ++i) {
        int is_64bit = sizemask & (1 << (i+1)*2);
        int is_signed = sizemask & (2 << (i+1)*2);
        if (!is_64bit) {
            TCGv_i64 temp = tcg_temp_new_i64();
            TCGv_i64 orig = MAKE_TCGV_I64(args[i]);
            if (is_signed) {
                tcg_gen_ext32s_i64(temp, orig);
            } else {
                tcg_gen_ext32u_i64(temp, orig);
            }
            args[i] = GET_TCGV_I64(temp);
        }
    }
#endif /* TCG_TARGET_EXTEND_ARGS */

    *s->gen_opc_ptr++ = INDEX_op_call;
    nparam = s->gen_opparam_ptr++;
    if (ret != TCG_CALL_DUMMY_ARG) {
#if TCG_TARGET_REG_BITS < 64
        if (sizemask & 1) {
#ifdef TCG_TARGET_WORDS_BIGENDIAN
            *s->gen_opparam_ptr++ = ret + 1;
            *s->gen_opparam_ptr++ = ret;
#else
            *s->gen_opparam_ptr++ = ret;
            *s->gen_opparam_ptr++ = ret + 1;
#endif
            nb_rets = 2;
        } else
#endif
        {
            *s->gen_opparam_ptr++ = ret;
            nb_rets = 1;
        }
    } else {
        nb_rets = 0;
    }
    real_args = 0;
    for (i = 0; i < nargs; i++) {
#if TCG_TARGET_REG_BITS < 64
        int is_64bit = sizemask & (1 << (i+1)*2);
        if (is_64bit) {
#ifdef TCG_TARGET_CALL_ALIGN_ARGS
            /* some targets want aligned 64 bit args */
            if (real_args & 1) {
                *s->gen_opparam_ptr++ = TCG_CALL_DUMMY_ARG;
                real_args++;
            }
#endif
	    /* If stack grows up, then we will be placing successive
	       arguments at lower addresses, which means we need to
	       reverse the order compared to how we would normally
	       treat either big or little-endian.  For those arguments
	       that will wind up in registers, this still works for
	       HPPA (the only current STACK_GROWSUP target) since the
	       argument registers are *also* allocated in decreasing
	       order.  If another such target is added, this logic may
	       have to get more complicated to differentiate between
	       stack arguments and register arguments.  */
#if defined(TCG_TARGET_WORDS_BIGENDIAN) != defined(TCG_TARGET_STACK_GROWSUP)
            *s->gen_opparam_ptr++ = args[i] + 1;
            *s->gen_opparam_ptr++ = args[i];
#else
            *s->gen_opparam_ptr++ = args[i];
            *s->gen_opparam_ptr++ = args[i] + 1;
#endif
            real_args += 2;
            continue;
        }
#endif /* TCG_TARGET_REG_BITS < 64 */

        *s->gen_opparam_ptr++ = args[i];
        real_args++;
    }
    *s->gen_opparam_ptr++ = GET_TCGV_PTR(func);

    *s->gen_opparam_ptr++ = flags;

    *nparam = (nb_rets << 16) | (real_args + 1);

    /* total parameters, needed to go backward in the instruction stream */
    *s->gen_opparam_ptr++ = 1 + nb_rets + real_args + 3;

#if defined(TCG_TARGET_EXTEND_ARGS) && TCG_TARGET_REG_BITS == 64
    for (i = 0; i < nargs; ++i) {
        int is_64bit = sizemask & (1 << (i+1)*2);
        if (!is_64bit) {
            TCGv_i64 temp = MAKE_TCGV_I64(args[i]);
            tcg_temp_free_i64(temp);
        }
    }
#endif /* TCG_TARGET_EXTEND_ARGS */
}

#if TCG_TARGET_REG_BITS == 32
void tcg_gen_shifti_i64(TCGv_i64 ret, TCGv_i64 arg1,
                        int c, int right, int arith)
{
    if (c == 0) {
        tcg_gen_mov_i32(TCGV_LOW(ret), TCGV_LOW(arg1));
        tcg_gen_mov_i32(TCGV_HIGH(ret), TCGV_HIGH(arg1));
    } else if (c >= 32) {
        c -= 32;
        if (right) {
            if (arith) {
                tcg_gen_sari_i32(TCGV_LOW(ret), TCGV_HIGH(arg1), c);
                tcg_gen_sari_i32(TCGV_HIGH(ret), TCGV_HIGH(arg1), 31);
            } else {
                tcg_gen_shri_i32(TCGV_LOW(ret), TCGV_HIGH(arg1), c);
                tcg_gen_movi_i32(TCGV_HIGH(ret), 0);
            }
        } else {
            tcg_gen_shli_i32(TCGV_HIGH(ret), TCGV_LOW(arg1), c);
            tcg_gen_movi_i32(TCGV_LOW(ret), 0);
        }
    } else {
        TCGv_i32 t0, t1;

        t0 = tcg_temp_new_i32();
        t1 = tcg_temp_new_i32();
        if (right) {
            tcg_gen_shli_i32(t0, TCGV_HIGH(arg1), 32 - c);
            if (arith)
                tcg_gen_sari_i32(t1, TCGV_HIGH(arg1), c);
            else
                tcg_gen_shri_i32(t1, TCGV_HIGH(arg1), c);
            tcg_gen_shri_i32(TCGV_LOW(ret), TCGV_LOW(arg1), c);
            tcg_gen_or_i32(TCGV_LOW(ret), TCGV_LOW(ret), t0);
            tcg_gen_mov_i32(TCGV_HIGH(ret), t1);
        } else {
            tcg_gen_shri_i32(t0, TCGV_LOW(arg1), 32 - c);
            /* Note: ret can be the same as arg1, so we use t1 */
            tcg_gen_shli_i32(t1, TCGV_LOW(arg1), c);
            tcg_gen_shli_i32(TCGV_HIGH(ret), TCGV_HIGH(arg1), c);
            tcg_gen_or_i32(TCGV_HIGH(ret), TCGV_HIGH(ret), t0);
            tcg_gen_mov_i32(TCGV_LOW(ret), t1);
        }
        tcg_temp_free_i32(t0);
        tcg_temp_free_i32(t1);
    }
}
#endif


static void tcg_reg_alloc_start(TCGContext *s)
{
    int i;
    TCGTemp *ts;
    for(i = 0; i < s->nb_globals; i++) {
        ts = &s->temps[i];
        if (ts->fixed_reg) {
            ts->val_type = TEMP_VAL_REG;
        } else {
            ts->val_type = TEMP_VAL_MEM;
        }
    }
    for(i = s->nb_globals; i < s->nb_temps; i++) {
        ts = &s->temps[i];
        if (ts->temp_local) {
            ts->val_type = TEMP_VAL_MEM;
        } else {
            ts->val_type = TEMP_VAL_DEAD;
        }
        ts->mem_allocated = 0;
        ts->fixed_reg = 0;
    }
    for(i = 0; i < TCG_TARGET_NB_REGS; i++) {
        s->reg_to_temp[i] = -1;
    }
}

static char *tcg_get_arg_str_idx(TCGContext *s, char *buf, int buf_size,
                                 int idx)
{
    TCGTemp *ts = NULL;

    assert(idx >= 0 && idx < s->nb_temps);
    ts = &s->temps[idx];
    if (idx < s->nb_globals) {
        pstrcpy(buf, buf_size, ts->name);
    } else {
        if (ts && ts->temp_local)
            snprintf(buf, buf_size, "loc%d", idx - s->nb_globals);
        else
            snprintf(buf, buf_size, "tmp%d", idx - s->nb_globals);
    }
    return buf;
}

char *tcg_get_arg_str_i32(TCGContext *s, char *buf, int buf_size, TCGv_i32 arg)
{
    return tcg_get_arg_str_idx(s, buf, buf_size, GET_TCGV_I32(arg));
}

char *tcg_get_arg_str_i64(TCGContext *s, char *buf, int buf_size, TCGv_i64 arg)
{
    return tcg_get_arg_str_idx(s, buf, buf_size, GET_TCGV_I64(arg));
}

static int helper_cmp(const void *p1, const void *p2)
{
    const TCGHelperInfo *th1 = p1;
    const TCGHelperInfo *th2 = p2;
    if (th1->func < th2->func)
        return -1;
    else if (th1->func == th2->func)
        return 0;
    else
        return 1;
}

/* find helper definition (Note: A hash table would be better) */
static TCGHelperInfo *tcg_find_helper(TCGContext *s, uintptr_t val)
{
    int m, m_min, m_max;
    TCGHelperInfo *th;
    uintptr_t v;

    if (unlikely(!s->helpers_sorted)) {
        qsort(s->helpers, s->nb_helpers, sizeof(TCGHelperInfo),
              helper_cmp);
        s->helpers_sorted = 1;
    }

    /* binary search */
    m_min = 0;
    m_max = s->nb_helpers - 1;
    while (m_min <= m_max) {
        m = (m_min + m_max) >> 1;
        th = &s->helpers[m];
        v = th->func;
        if (v == val)
            return th;
        else if (val < v) {
            m_max = m - 1;
        } else {
            m_min = m + 1;
        }
    }
    return NULL;
}

void tcg_dump_ops(TCGContext *s)
{
    const uint16_t *opc_ptr;
    const TCGArg *args;
    TCGArg arg;
    TCGOpcode c;
    int i, k, nb_oargs, nb_iargs, nb_cargs, first_insn;
    const TCGOpDef *def;
    char buf[128];

    first_insn = 1;
    opc_ptr = s->gen_opc_buf;
    args = s->gen_opparam_buf;
    while (opc_ptr < s->gen_opc_ptr) {
        c = *opc_ptr++;
        def = &tcg_op_defs[c];
        if (c == INDEX_op_debug_insn_start) {
            uint64_t pc;
#if TARGET_LONG_BITS > TCG_TARGET_REG_BITS
            pc = ((uint64_t)args[1] << 32) | args[0];
#else
            pc = args[0];
#endif
            if (!first_insn) {
                qemu_log("\n");
            }
            qemu_log(" ---- 0x%" PRIx64, pc);
            first_insn = 0;
            nb_oargs = def->nb_oargs;
            nb_iargs = def->nb_iargs;
            nb_cargs = def->nb_cargs;
        } else if (c == INDEX_op_call) {
            TCGArg arg;

            /* variable number of arguments */
            arg = *args++;
            nb_oargs = arg >> 16;
            nb_iargs = arg & 0xffff;
            nb_cargs = def->nb_cargs;

            qemu_log(" %s ", def->name);

            /* function name */
            qemu_log("%s",
                     tcg_get_arg_str_idx(s, buf, sizeof(buf),
                                         args[nb_oargs + nb_iargs - 1]));
            /* flags */
            qemu_log(",$0x%" TCG_PRIlx, args[nb_oargs + nb_iargs]);
            /* nb out args */
            qemu_log(",$%d", nb_oargs);
            for(i = 0; i < nb_oargs; i++) {
                qemu_log(",");
                qemu_log("%s", tcg_get_arg_str_idx(s, buf, sizeof(buf),
                                                   args[i]));
            }
            for(i = 0; i < (nb_iargs - 1); i++) {
                qemu_log(",");
                if (args[nb_oargs + i] == TCG_CALL_DUMMY_ARG) {
                    qemu_log("<dummy>");
                } else {
                    qemu_log("%s", tcg_get_arg_str_idx(s, buf, sizeof(buf),
                                                       args[nb_oargs + i]));
                }
            }
        } else if (c == INDEX_op_movi_i32 || c == INDEX_op_movi_i64) {
            tcg_target_ulong val;
            TCGHelperInfo *th;

            nb_oargs = def->nb_oargs;
            nb_iargs = def->nb_iargs;
            nb_cargs = def->nb_cargs;
            qemu_log(" %s %s,$", def->name,
                     tcg_get_arg_str_idx(s, buf, sizeof(buf), args[0]));
            val = args[1];
            th = tcg_find_helper(s, val);
            if (th) {
                qemu_log("%s", th->name);
            } else {
                if (c == INDEX_op_movi_i32) {
                    qemu_log("0x%x", (uint32_t)val);
                } else {
                    qemu_log("0x%" PRIx64 , (uint64_t)val);
                }
            }
        } else {
            qemu_log(" %s ", def->name);
            if (c == INDEX_op_nopn) {
                /* variable number of arguments */
                nb_cargs = *args;
                nb_oargs = 0;
                nb_iargs = 0;
            } else {
                nb_oargs = def->nb_oargs;
                nb_iargs = def->nb_iargs;
                nb_cargs = def->nb_cargs;
            }

            k = 0;
            for(i = 0; i < nb_oargs; i++) {
                if (k != 0) {
                    qemu_log(",");
                }
                qemu_log("%s", tcg_get_arg_str_idx(s, buf, sizeof(buf),
                                                   args[k++]));
            }
            for(i = 0; i < nb_iargs; i++) {
                if (k != 0) {
                    qemu_log(",");
                }
                qemu_log("%s", tcg_get_arg_str_idx(s, buf, sizeof(buf),
                                                   args[k++]));
            }
            switch (c) {
            case INDEX_op_brcond_i32:
            case INDEX_op_setcond_i32:
            case INDEX_op_movcond_i32:
            case INDEX_op_brcond2_i32:
            case INDEX_op_setcond2_i32:
            case INDEX_op_brcond_i64:
            case INDEX_op_setcond_i64:
            case INDEX_op_movcond_i64:
                if (args[k] < ARRAY_SIZE(cond_name) && cond_name[args[k]]) {
                    qemu_log(",%s", cond_name[args[k++]]);
                } else {
                    qemu_log(",$0x%" TCG_PRIlx, args[k++]);
                }
                i = 1;
                break;
            default:
                i = 0;
                break;
            }
            for(; i < nb_cargs; i++) {
                if (k != 0) {
                    qemu_log(",");
                }
                arg = args[k++];
                qemu_log("$0x%" TCG_PRIlx, arg);
            }
        }
        qemu_log("\n");
        args += nb_iargs + nb_oargs + nb_cargs;
    }
}

/* we give more priority to constraints with less registers */
static int get_constraint_priority(const TCGOpDef *def, int k)
{
    const TCGArgConstraint *arg_ct;

    int i, n;
    arg_ct = &def->args_ct[k];
    if (arg_ct->ct & TCG_CT_ALIAS) {
        /* an alias is equivalent to a single register */
        n = 1;
    } else {
        if (!(arg_ct->ct & TCG_CT_REG))
            return 0;
        n = 0;
        for(i = 0; i < TCG_TARGET_NB_REGS; i++) {
            if (tcg_regset_test_reg(arg_ct->u.regs, i))
                n++;
        }
    }
    return TCG_TARGET_NB_REGS - n + 1;
}

/* sort from highest priority to lowest */
static void sort_constraints(TCGOpDef *def, int start, int n)
{
    int i, j, p1, p2, tmp;

    for(i = 0; i < n; i++)
        def->sorted_args[start + i] = start + i;
    if (n <= 1)
        return;
    for(i = 0; i < n - 1; i++) {
        for(j = i + 1; j < n; j++) {
            p1 = get_constraint_priority(def, def->sorted_args[start + i]);
            p2 = get_constraint_priority(def, def->sorted_args[start + j]);
            if (p1 < p2) {
                tmp = def->sorted_args[start + i];
                def->sorted_args[start + i] = def->sorted_args[start + j];
                def->sorted_args[start + j] = tmp;
            }
        }
    }
}

void tcg_add_target_add_op_defs(const TCGTargetOpDef *tdefs)
{
    TCGOpcode op;
    TCGOpDef *def;
    const char *ct_str;
    int i, nb_args;

    for(;;) {
        if (tdefs->op == (TCGOpcode)-1)
            break;
        op = tdefs->op;
        assert((unsigned)op < NB_OPS);
        def = &tcg_op_defs[op];
#if defined(CONFIG_DEBUG_TCG)
        /* Duplicate entry in op definitions? */
        assert(!def->used);
        def->used = 1;
#endif
        nb_args = def->nb_iargs + def->nb_oargs;
        for(i = 0; i < nb_args; i++) {
            ct_str = tdefs->args_ct_str[i];
            /* Incomplete TCGTargetOpDef entry? */
            assert(ct_str != NULL);
            tcg_regset_clear(def->args_ct[i].u.regs);
            def->args_ct[i].ct = 0;
            if (ct_str[0] >= '0' && ct_str[0] <= '9') {
                int oarg;
                oarg = ct_str[0] - '0';
                assert(oarg < def->nb_oargs);
                assert(def->args_ct[oarg].ct & TCG_CT_REG);
                /* TCG_CT_ALIAS is for the output arguments. The input
                   argument is tagged with TCG_CT_IALIAS. */
                def->args_ct[i] = def->args_ct[oarg];
                def->args_ct[oarg].ct = TCG_CT_ALIAS;
                def->args_ct[oarg].alias_index = i;
                def->args_ct[i].ct |= TCG_CT_IALIAS;
                def->args_ct[i].alias_index = oarg;
            } else {
                for(;;) {
                    if (*ct_str == '\0')
                        break;
                    switch(*ct_str) {
                    case 'i':
                        def->args_ct[i].ct |= TCG_CT_CONST;
                        ct_str++;
                        break;
                    default:
                        if (target_parse_constraint(&def->args_ct[i], &ct_str) < 0) {
                            fprintf(stderr, "Invalid constraint '%s' for arg %d of operation '%s'\n",
                                    ct_str, i, def->name);
                            exit(1);
                        }
                    }
                }
            }
        }

        /* TCGTargetOpDef entry with too much information? */
        assert(i == TCG_MAX_OP_ARGS || tdefs->args_ct_str[i] == NULL);

        /* sort the constraints (XXX: this is just an heuristic) */
        sort_constraints(def, 0, def->nb_oargs);
        sort_constraints(def, def->nb_oargs, def->nb_iargs);

#if 0
        {
            int i;

            printf("%s: sorted=", def->name);
            for(i = 0; i < def->nb_oargs + def->nb_iargs; i++)
                printf(" %d", def->sorted_args[i]);
            printf("\n");
        }
#endif
        tdefs++;
    }

#if defined(CONFIG_DEBUG_TCG)
    i = 0;
    for (op = 0; op < ARRAY_SIZE(tcg_op_defs); op++) {
        const TCGOpDef *def = &tcg_op_defs[op];
        if (def->flags & TCG_OPF_NOT_PRESENT) {
            /* Wrong entry in op definitions? */
            if (def->used) {
                fprintf(stderr, "Invalid op definition for %s\n", def->name);
                i = 1;
            }
        } else {
            /* Missing entry in op definitions? */
            if (!def->used) {
                fprintf(stderr, "Missing op definition for %s\n", def->name);
                i = 1;
            }
        }
    }
    if (i == 1) {
        tcg_abort();
    }
#endif
}

#ifdef USE_LIVENESS_ANALYSIS

/* set a nop for an operation using 'nb_args' */
static inline void tcg_set_nop(TCGContext *s, uint16_t *opc_ptr,
                               TCGArg *args, int nb_args)
{
    if (nb_args == 0) {
        *opc_ptr = INDEX_op_nop;
    } else {
        *opc_ptr = INDEX_op_nopn;
        args[0] = nb_args;
        args[nb_args - 1] = nb_args;
    }
}

/* liveness analysis: end of function: all temps are dead, and globals
   should be in memory. */
static inline void tcg_la_func_end(TCGContext *s, uint8_t *dead_temps,
                                   uint8_t *mem_temps)
{
    memset(dead_temps, 1, s->nb_temps);
    memset(mem_temps, 1, s->nb_globals);
    memset(mem_temps + s->nb_globals, 0, s->nb_temps - s->nb_globals);
}

/* liveness analysis: end of basic block: all temps are dead, globals
   and local temps should be in memory. */
static inline void tcg_la_bb_end(TCGContext *s, uint8_t *dead_temps,
                                 uint8_t *mem_temps)
{
    int i;

    memset(dead_temps, 1, s->nb_temps);
    memset(mem_temps, 1, s->nb_globals);
    for(i = s->nb_globals; i < s->nb_temps; i++) {
        mem_temps[i] = s->temps[i].temp_local;
    }
}

/* Liveness analysis : update the opc_dead_args array to tell if a
   given input arguments is dead. Instructions updating dead
   temporaries are removed. */
static void tcg_liveness_analysis(TCGContext *s)
{
    int i, op_index, nb_args, nb_iargs, nb_oargs, arg, nb_ops;
    TCGOpcode op, op_new, op_new2;
    TCGArg *args;
    const TCGOpDef *def;
    uint8_t *dead_temps, *mem_temps;
    uint16_t dead_args;
    uint8_t sync_args;
<<<<<<< HEAD
 
=======
    bool have_op_new2;
    
>>>>>>> aaa6a401
    s->gen_opc_ptr++; /* skip end */

    nb_ops = s->gen_opc_ptr - s->gen_opc_buf;

    s->op_dead_args = tcg_malloc(nb_ops * sizeof(uint16_t));
    s->op_sync_args = tcg_malloc(nb_ops * sizeof(uint8_t));

    dead_temps = tcg_malloc(s->nb_temps);
    mem_temps = tcg_malloc(s->nb_temps);
    tcg_la_func_end(s, dead_temps, mem_temps);

    args = s->gen_opparam_ptr;
    op_index = nb_ops - 1;
    while (op_index >= 0) {
        op = s->gen_opc_buf[op_index];
        def = &tcg_op_defs[op];
        switch(op) {
        case INDEX_op_call:
            {
                int call_flags;

                nb_args = args[-1];
                args -= nb_args;
                nb_iargs = args[0] & 0xffff;
                nb_oargs = args[0] >> 16;
                args++;
                call_flags = args[nb_oargs + nb_iargs];

                /* pure functions can be removed if their result is not
                   used */
                if (call_flags & TCG_CALL_NO_SIDE_EFFECTS) {
                    for(i = 0; i < nb_oargs; i++) {
                        arg = args[i];
                        if (!dead_temps[arg] || mem_temps[arg]) {
                            goto do_not_remove_call;
                        }
                    }
                    tcg_set_nop(s, s->gen_opc_buf + op_index,
                                args - 1, nb_args);
                } else {
                do_not_remove_call:

                    /* output args are dead */
                    dead_args = 0;
                    sync_args = 0;
                    for(i = 0; i < nb_oargs; i++) {
                        arg = args[i];
                        if (dead_temps[arg]) {
                            dead_args |= (1 << i);
                        }
                        if (mem_temps[arg]) {
                            sync_args |= (1 << i);
                        }
                        dead_temps[arg] = 1;
                        mem_temps[arg] = 0;
                    }

                    if (!(call_flags & TCG_CALL_NO_READ_GLOBALS)) {
                        /* globals should be synced to memory */
                        memset(mem_temps, 1, s->nb_globals);
                    }
                    if (!(call_flags & (TCG_CALL_NO_WRITE_GLOBALS |
                                        TCG_CALL_NO_READ_GLOBALS))) {
                        /* globals should go back to memory */
                        memset(dead_temps, 1, s->nb_globals);
                    }

                    /* input args are live */
                    for(i = nb_oargs; i < nb_iargs + nb_oargs; i++) {
                        arg = args[i];
                        if (arg != TCG_CALL_DUMMY_ARG) {
                            if (dead_temps[arg]) {
                                dead_args |= (1 << i);
                            }
                            dead_temps[arg] = 0;
                        }
                    }
                    s->op_dead_args[op_index] = dead_args;
                    s->op_sync_args[op_index] = sync_args;
                }
                args--;
            }
            break;
        case INDEX_op_debug_insn_start:
            args -= def->nb_args;
            break;
        case INDEX_op_nopn:
            nb_args = args[-1];
            args -= nb_args;
            break;
        case INDEX_op_discard:
            args--;
            /* mark the temporary as dead */
            dead_temps[args[0]] = 1;
            mem_temps[args[0]] = 0;
            break;
        case INDEX_op_end:
            break;

        case INDEX_op_add2_i32:
            op_new = INDEX_op_add_i32;
            goto do_addsub2;
        case INDEX_op_sub2_i32:
            op_new = INDEX_op_sub_i32;
            goto do_addsub2;
        case INDEX_op_add2_i64:
            op_new = INDEX_op_add_i64;
            goto do_addsub2;
        case INDEX_op_sub2_i64:
            op_new = INDEX_op_sub_i64;
        do_addsub2:
            args -= 6;
            nb_iargs = 4;
            nb_oargs = 2;
            /* Test if the high part of the operation is dead, but not
               the low part.  The result can be optimized to a simple
               add or sub.  This happens often for x86_64 guest when the
               cpu mode is set to 32 bit.  */
            if (dead_temps[args[1]] && !mem_temps[args[1]]) {
                if (dead_temps[args[0]] && !mem_temps[args[0]]) {
                    goto do_remove;
                }
                /* Create the single operation plus nop.  */
                s->gen_opc_buf[op_index] = op = op_new;
                args[1] = args[2];
                args[2] = args[4];
                assert(s->gen_opc_buf[op_index + 1] == INDEX_op_nop);
                tcg_set_nop(s, s->gen_opc_buf + op_index + 1, args + 3, 3);
                /* Fall through and mark the single-word operation live.  */
                nb_iargs = 2;
                nb_oargs = 1;
            }
            goto do_not_remove;

        case INDEX_op_mulu2_i32:
            op_new = INDEX_op_mul_i32;
            op_new2 = INDEX_op_muluh_i32;
            have_op_new2 = TCG_TARGET_HAS_muluh_i32;
            goto do_mul2;
        case INDEX_op_muls2_i32:
            op_new = INDEX_op_mul_i32;
            op_new2 = INDEX_op_mulsh_i32;
            have_op_new2 = TCG_TARGET_HAS_mulsh_i32;
            goto do_mul2;
        case INDEX_op_mulu2_i64:
            op_new = INDEX_op_mul_i64;
            op_new2 = INDEX_op_muluh_i64;
            have_op_new2 = TCG_TARGET_HAS_muluh_i64;
            goto do_mul2;
        case INDEX_op_muls2_i64:
            op_new = INDEX_op_mul_i64;
            op_new2 = INDEX_op_mulsh_i64;
            have_op_new2 = TCG_TARGET_HAS_mulsh_i64;
            goto do_mul2;
        do_mul2:
            args -= 4;
            nb_iargs = 2;
            nb_oargs = 2;
            if (dead_temps[args[1]] && !mem_temps[args[1]]) {
                if (dead_temps[args[0]] && !mem_temps[args[0]]) {
                    /* Both parts of the operation are dead.  */
                    goto do_remove;
                }
                /* The high part of the operation is dead; generate the low. */
                s->gen_opc_buf[op_index] = op = op_new;
                args[1] = args[2];
                args[2] = args[3];
            } else if (have_op_new2 && dead_temps[args[0]]
                       && !mem_temps[args[0]]) {
                /* The low part of the operation is dead; generate the high.  */
                s->gen_opc_buf[op_index] = op = op_new2;
                args[0] = args[1];
                args[1] = args[2];
                args[2] = args[3];
            } else {
                goto do_not_remove;
            }
            assert(s->gen_opc_buf[op_index + 1] == INDEX_op_nop);
            tcg_set_nop(s, s->gen_opc_buf + op_index + 1, args + 3, 1);
            /* Mark the single-word operation live.  */
            nb_oargs = 1;
            goto do_not_remove;

        default:
            /* XXX: optimize by hardcoding common cases (e.g. triadic ops) */
            args -= def->nb_args;
            nb_iargs = def->nb_iargs;
            nb_oargs = def->nb_oargs;

            /* Test if the operation can be removed because all
               its outputs are dead. We assume that nb_oargs == 0
               implies side effects */
            if (!(def->flags & TCG_OPF_SIDE_EFFECTS) && nb_oargs != 0) {
                for(i = 0; i < nb_oargs; i++) {
                    arg = args[i];
                    if (!dead_temps[arg] || mem_temps[arg]) {
                        goto do_not_remove;
                    }
                }
            do_remove:
                tcg_set_nop(s, s->gen_opc_buf + op_index, args, def->nb_args);
#ifdef CONFIG_PROFILER
                s->del_op_count++;
#endif
            } else {
            do_not_remove:

                /* output args are dead */
                dead_args = 0;
                sync_args = 0;
                for(i = 0; i < nb_oargs; i++) {
                    arg = args[i];
                    if (dead_temps[arg]) {
                        dead_args |= (1 << i);
                    }
                    if (mem_temps[arg]) {
                        sync_args |= (1 << i);
                    }
                    dead_temps[arg] = 1;
                    mem_temps[arg] = 0;
                }

                /* if end of basic block, update */
                if (def->flags & TCG_OPF_BB_END) {
                    tcg_la_bb_end(s, dead_temps, mem_temps);
                } else if (def->flags & TCG_OPF_SIDE_EFFECTS) {
                    /* globals should be synced to memory */
                    memset(mem_temps, 1, s->nb_globals);
                }

                /* input args are live */
                for(i = nb_oargs; i < nb_oargs + nb_iargs; i++) {
                    arg = args[i];
                    if (dead_temps[arg]) {
                        dead_args |= (1 << i);
                    }
                    dead_temps[arg] = 0;
                }
                s->op_dead_args[op_index] = dead_args;
                s->op_sync_args[op_index] = sync_args;
            }
            break;
        }
        op_index--;
    }

    if (args != s->gen_opparam_buf) {
        tcg_abort();
    }
}
#else
/* dummy liveness analysis */
static void tcg_liveness_analysis(TCGContext *s)
{
    int nb_ops;
    nb_ops = s->gen_opc_ptr - s->gen_opc_buf;

    s->op_dead_args = tcg_malloc(nb_ops * sizeof(uint16_t));
    memset(s->op_dead_args, 0, nb_ops * sizeof(uint16_t));
    s->op_sync_args = tcg_malloc(nb_ops * sizeof(uint8_t));
    memset(s->op_sync_args, 0, nb_ops * sizeof(uint8_t));
}
#endif

#ifndef NDEBUG
static void dump_regs(TCGContext *s)
{
    TCGTemp *ts;
    int i;
    char buf[64];

    for(i = 0; i < s->nb_temps; i++) {
        ts = &s->temps[i];
        printf("  %10s: ", tcg_get_arg_str_idx(s, buf, sizeof(buf), i));
        switch(ts->val_type) {
        case TEMP_VAL_REG:
            printf("%s", tcg_target_reg_names[ts->reg]);
            break;
        case TEMP_VAL_MEM:
            printf("%d(%s)", (int)ts->mem_offset, tcg_target_reg_names[ts->mem_reg]);
            break;
        case TEMP_VAL_CONST:
            printf("$0x%" TCG_PRIlx, ts->val);
            break;
        case TEMP_VAL_DEAD:
            printf("D");
            break;
        default:
            printf("???");
            break;
        }
        printf("\n");
    }

    for(i = 0; i < TCG_TARGET_NB_REGS; i++) {
        if (s->reg_to_temp[i] >= 0) {
            printf("%s: %s\n",
                   tcg_target_reg_names[i],
                   tcg_get_arg_str_idx(s, buf, sizeof(buf), s->reg_to_temp[i]));
        }
    }
}

static void check_regs(TCGContext *s)
{
    int reg, k;
    TCGTemp *ts;
    char buf[64];

    for(reg = 0; reg < TCG_TARGET_NB_REGS; reg++) {
        k = s->reg_to_temp[reg];
        if (k >= 0) {
            ts = &s->temps[k];
            if (ts->val_type != TEMP_VAL_REG ||
                ts->reg != reg) {
                printf("Inconsistency for register %s:\n",
                       tcg_target_reg_names[reg]);
                goto fail;
            }
        }
    }
    for(k = 0; k < s->nb_temps; k++) {
        ts = &s->temps[k];
        if (ts->val_type == TEMP_VAL_REG &&
            !ts->fixed_reg &&
            s->reg_to_temp[ts->reg] != k) {
                printf("Inconsistency for temp %s:\n",
                       tcg_get_arg_str_idx(s, buf, sizeof(buf), k));
        fail:
                printf("reg state:\n");
                dump_regs(s);
                tcg_abort();
        }
    }
}
#endif

static void temp_allocate_frame(TCGContext *s, int temp)
{
    TCGTemp *ts;
    ts = &s->temps[temp];
#if !(defined(__sparc__) && TCG_TARGET_REG_BITS == 64)
    /* Sparc64 stack is accessed with offset of 2047 */
    s->current_frame_offset = (s->current_frame_offset +
                               (tcg_target_long)sizeof(tcg_target_long) - 1) &
        ~(sizeof(tcg_target_long) - 1);
#endif
    if (s->current_frame_offset + (tcg_target_long)sizeof(tcg_target_long) >
        s->frame_end) {
        tcg_abort();
    }
    ts->mem_offset = s->current_frame_offset;
    ts->mem_reg = s->frame_reg;
    ts->mem_allocated = 1;
    s->current_frame_offset += sizeof(tcg_target_long);
}

/* sync register 'reg' by saving it to the corresponding temporary */
static inline void tcg_reg_sync(TCGContext *s, int reg)
{
    TCGTemp *ts;
    int temp;

    temp = s->reg_to_temp[reg];
    ts = &s->temps[temp];
    assert(ts->val_type == TEMP_VAL_REG);
    if (!ts->mem_coherent && !ts->fixed_reg) {
        if (!ts->mem_allocated) {
            temp_allocate_frame(s, temp);
        }
        tcg_out_st(s, ts->type, reg, ts->mem_reg, ts->mem_offset);
    }
    ts->mem_coherent = 1;
}

/* free register 'reg' by spilling the corresponding temporary if necessary */
static void tcg_reg_free(TCGContext *s, int reg)
{
    int temp;

    temp = s->reg_to_temp[reg];
    if (temp != -1) {
        tcg_reg_sync(s, reg);
        s->temps[temp].val_type = TEMP_VAL_MEM;
        s->reg_to_temp[reg] = -1;
    }
}

/* Allocate a register belonging to reg1 & ~reg2 */
static int tcg_reg_alloc(TCGContext *s, TCGRegSet reg1, TCGRegSet reg2)
{
    int i, reg;
    TCGRegSet reg_ct;

    tcg_regset_andnot(reg_ct, reg1, reg2);

    /* first try free registers */
    for(i = 0; i < ARRAY_SIZE(tcg_target_reg_alloc_order); i++) {
        reg = tcg_target_reg_alloc_order[i];
        if (tcg_regset_test_reg(reg_ct, reg) && s->reg_to_temp[reg] == -1)
            return reg;
    }

    /* XXX: do better spill choice */
    for(i = 0; i < ARRAY_SIZE(tcg_target_reg_alloc_order); i++) {
        reg = tcg_target_reg_alloc_order[i];
        if (tcg_regset_test_reg(reg_ct, reg)) {
            tcg_reg_free(s, reg);
            return reg;
        }
    }

    tcg_abort();
}

/* mark a temporary as dead. */
static inline void temp_dead(TCGContext *s, int temp)
{
    TCGTemp *ts;

    ts = &s->temps[temp];
    if (!ts->fixed_reg) {
        if (ts->val_type == TEMP_VAL_REG) {
            s->reg_to_temp[ts->reg] = -1;
        }
        if (temp < s->nb_globals || ts->temp_local) {
            ts->val_type = TEMP_VAL_MEM;
        } else {
            ts->val_type = TEMP_VAL_DEAD;
        }
    }
}

/* sync a temporary to memory. 'allocated_regs' is used in case a
   temporary registers needs to be allocated to store a constant. */
static inline void temp_sync(TCGContext *s, int temp, TCGRegSet allocated_regs)
{
    TCGTemp *ts;

    ts = &s->temps[temp];
    if (!ts->fixed_reg) {
        switch(ts->val_type) {
        case TEMP_VAL_CONST:
            ts->reg = tcg_reg_alloc(s, tcg_target_available_regs[ts->type],
                                    allocated_regs);
            ts->val_type = TEMP_VAL_REG;
            s->reg_to_temp[ts->reg] = temp;
            ts->mem_coherent = 0;
            tcg_out_movi(s, ts->type, ts->reg, ts->val);
            /* fallthrough*/
        case TEMP_VAL_REG:
            tcg_reg_sync(s, ts->reg);
            break;
        case TEMP_VAL_DEAD:
        case TEMP_VAL_MEM:
            break;
        default:
            tcg_abort();
        }
    }
}

/* save a temporary to memory. 'allocated_regs' is used in case a
   temporary registers needs to be allocated to store a constant. */
static inline void temp_save(TCGContext *s, int temp, TCGRegSet allocated_regs)
{
#ifdef USE_LIVENESS_ANALYSIS
    /* The liveness analysis already ensures that globals are back
       in memory. Keep an assert for safety. */
    assert(s->temps[temp].val_type == TEMP_VAL_MEM || s->temps[temp].fixed_reg);
#else
    temp_sync(s, temp, allocated_regs);
    temp_dead(s, temp);
#endif
}

/* save globals to their canonical location and assume they can be
   modified be the following code. 'allocated_regs' is used in case a
   temporary registers needs to be allocated to store a constant. */
static void save_globals(TCGContext *s, TCGRegSet allocated_regs)
{
    int i;

    for(i = 0; i < s->nb_globals; i++) {
        temp_save(s, i, allocated_regs);
    }
}

/* sync globals to their canonical location and assume they can be
   read by the following code. 'allocated_regs' is used in case a
   temporary registers needs to be allocated to store a constant. */
static void sync_globals(TCGContext *s, TCGRegSet allocated_regs)
{
    int i;

    for (i = 0; i < s->nb_globals; i++) {
#ifdef USE_LIVENESS_ANALYSIS
        assert(s->temps[i].val_type != TEMP_VAL_REG || s->temps[i].fixed_reg ||
               s->temps[i].mem_coherent);
#else
        temp_sync(s, i, allocated_regs);
#endif
    }
}

/* at the end of a basic block, we assume all temporaries are dead and
   all globals are stored at their canonical location. */
static void tcg_reg_alloc_bb_end(TCGContext *s, TCGRegSet allocated_regs)
{
    TCGTemp *ts;
    int i;

    for(i = s->nb_globals; i < s->nb_temps; i++) {
        ts = &s->temps[i];
        if (ts->temp_local) {
            temp_save(s, i, allocated_regs);
        } else {
#ifdef USE_LIVENESS_ANALYSIS
            /* The liveness analysis already ensures that temps are dead.
               Keep an assert for safety. */
            assert(ts->val_type == TEMP_VAL_DEAD);
#else
            temp_dead(s, i);
#endif
        }
    }

    save_globals(s, allocated_regs);
}

#define IS_DEAD_ARG(n) ((dead_args >> (n)) & 1)
#define NEED_SYNC_ARG(n) ((sync_args >> (n)) & 1)

static void tcg_reg_alloc_movi(TCGContext *s, const TCGArg *args,
                               uint16_t dead_args, uint8_t sync_args)
{
    TCGTemp *ots;
    tcg_target_ulong val;

    ots = &s->temps[args[0]];
    val = args[1];

    if (ots->fixed_reg) {
        /* for fixed registers, we do not do any constant
           propagation */
        tcg_out_movi(s, ots->type, ots->reg, val);
    } else {
        /* The movi is not explicitly generated here */
        if (ots->val_type == TEMP_VAL_REG)
            s->reg_to_temp[ots->reg] = -1;
        ots->val_type = TEMP_VAL_CONST;
        ots->val = val;
    }
    if (NEED_SYNC_ARG(0)) {
        temp_sync(s, args[0], s->reserved_regs);
    }
    if (IS_DEAD_ARG(0)) {
        temp_dead(s, args[0]);
    }
}

static void tcg_reg_alloc_mov(TCGContext *s, const TCGOpDef *def,
                              const TCGArg *args, uint16_t dead_args,
                              uint8_t sync_args)
{
    TCGRegSet allocated_regs;
    TCGTemp *ts, *ots;
    const TCGArgConstraint *arg_ct, *oarg_ct;

    tcg_regset_set(allocated_regs, s->reserved_regs);
    ots = &s->temps[args[0]];
    ts = &s->temps[args[1]];
    oarg_ct = &def->args_ct[0];
    arg_ct = &def->args_ct[1];

    /* If the source value is not in a register, and we're going to be
       forced to have it in a register in order to perform the copy,
       then copy the SOURCE value into its own register first.  That way
       we don't have to reload SOURCE the next time it is used. */
    if (((NEED_SYNC_ARG(0) || ots->fixed_reg) && ts->val_type != TEMP_VAL_REG)
        || ts->val_type == TEMP_VAL_MEM) {
        ts->reg = tcg_reg_alloc(s, arg_ct->u.regs, allocated_regs);
        if (ts->val_type == TEMP_VAL_MEM) {
            tcg_out_ld(s, ts->type, ts->reg, ts->mem_reg, ts->mem_offset);
            ts->mem_coherent = 1;
        } else if (ts->val_type == TEMP_VAL_CONST) {
            tcg_out_movi(s, ts->type, ts->reg, ts->val);
        }
        s->reg_to_temp[ts->reg] = args[1];
        ts->val_type = TEMP_VAL_REG;
    }

    if (IS_DEAD_ARG(0) && !ots->fixed_reg) {
        /* mov to a non-saved dead register makes no sense (even with
           liveness analysis disabled). */
        assert(NEED_SYNC_ARG(0));
        /* The code above should have moved the temp to a register. */
        assert(ts->val_type == TEMP_VAL_REG);
        if (!ots->mem_allocated) {
            temp_allocate_frame(s, args[0]);
        }
        tcg_out_st(s, ots->type, ts->reg, ots->mem_reg, ots->mem_offset);
        if (IS_DEAD_ARG(1)) {
            temp_dead(s, args[1]);
        }
        temp_dead(s, args[0]);
    } else if (ts->val_type == TEMP_VAL_CONST) {
        /* propagate constant */
        if (ots->val_type == TEMP_VAL_REG) {
            s->reg_to_temp[ots->reg] = -1;
        }
        ots->val_type = TEMP_VAL_CONST;
        ots->val = ts->val;
    } else {
        /* The code in the first if block should have moved the
           temp to a register. */
        assert(ts->val_type == TEMP_VAL_REG);
        if (IS_DEAD_ARG(1) && !ts->fixed_reg && !ots->fixed_reg) {
            /* the mov can be suppressed */
            if (ots->val_type == TEMP_VAL_REG) {
                s->reg_to_temp[ots->reg] = -1;
            }
            ots->reg = ts->reg;
            temp_dead(s, args[1]);
        } else {
            if (ots->val_type != TEMP_VAL_REG) {
                /* When allocating a new register, make sure to not spill the
                   input one. */
                tcg_regset_set_reg(allocated_regs, ts->reg);
                ots->reg = tcg_reg_alloc(s, oarg_ct->u.regs, allocated_regs);
            }
            tcg_out_mov(s, ots->type, ots->reg, ts->reg);
        }
        ots->val_type = TEMP_VAL_REG;
        ots->mem_coherent = 0;
        s->reg_to_temp[ots->reg] = args[0];
        if (NEED_SYNC_ARG(0)) {
            tcg_reg_sync(s, ots->reg);
        }
    }
}

static void tcg_reg_alloc_op(TCGContext *s,
                             const TCGOpDef *def, TCGOpcode opc,
                             const TCGArg *args, uint16_t dead_args,
                             uint8_t sync_args)
{
    TCGRegSet allocated_regs;
    int i, k, nb_iargs, nb_oargs, reg;
    TCGArg arg;
    const TCGArgConstraint *arg_ct;
    TCGTemp *ts;
    TCGArg new_args[TCG_MAX_OP_ARGS];
    int const_args[TCG_MAX_OP_ARGS];

    nb_oargs = def->nb_oargs;
    nb_iargs = def->nb_iargs;

    /* copy constants */
    memcpy(new_args + nb_oargs + nb_iargs,
           args + nb_oargs + nb_iargs,
           sizeof(TCGArg) * def->nb_cargs);

    /* satisfy input constraints */
    tcg_regset_set(allocated_regs, s->reserved_regs);
    for(k = 0; k < nb_iargs; k++) {
        i = def->sorted_args[nb_oargs + k];
        arg = args[i];
        arg_ct = &def->args_ct[i];
        ts = &s->temps[arg];
        if (ts->val_type == TEMP_VAL_MEM) {
            reg = tcg_reg_alloc(s, arg_ct->u.regs, allocated_regs);
            tcg_out_ld(s, ts->type, reg, ts->mem_reg, ts->mem_offset);
            ts->val_type = TEMP_VAL_REG;
            ts->reg = reg;
            ts->mem_coherent = 1;
            s->reg_to_temp[reg] = arg;
        } else if (ts->val_type == TEMP_VAL_CONST) {
            if (tcg_target_const_match(ts->val, arg_ct)) {
                /* constant is OK for instruction */
                const_args[i] = 1;
                new_args[i] = ts->val;
                goto iarg_end;
            } else {
                /* need to move to a register */
                reg = tcg_reg_alloc(s, arg_ct->u.regs, allocated_regs);
                tcg_out_movi(s, ts->type, reg, ts->val);
                ts->val_type = TEMP_VAL_REG;
                ts->reg = reg;
                ts->mem_coherent = 0;
                s->reg_to_temp[reg] = arg;
            }
        }
        assert(ts->val_type == TEMP_VAL_REG);
        if (arg_ct->ct & TCG_CT_IALIAS) {
            if (ts->fixed_reg) {
                /* if fixed register, we must allocate a new register
                   if the alias is not the same register */
                if (arg != args[arg_ct->alias_index])
                    goto allocate_in_reg;
            } else {
                /* if the input is aliased to an output and if it is
                   not dead after the instruction, we must allocate
                   a new register and move it */
                if (!IS_DEAD_ARG(i)) {
                    goto allocate_in_reg;
                }
            }
        }
        reg = ts->reg;
        if (tcg_regset_test_reg(arg_ct->u.regs, reg)) {
            /* nothing to do : the constraint is satisfied */
        } else {
        allocate_in_reg:
            /* allocate a new register matching the constraint
               and move the temporary register into it */
            reg = tcg_reg_alloc(s, arg_ct->u.regs, allocated_regs);
            tcg_out_mov(s, ts->type, reg, ts->reg);
        }
        new_args[i] = reg;
        const_args[i] = 0;
        tcg_regset_set_reg(allocated_regs, reg);
    iarg_end: ;
    }

    /* mark dead temporaries and free the associated registers */
    for (i = nb_oargs; i < nb_oargs + nb_iargs; i++) {
        if (IS_DEAD_ARG(i)) {
            temp_dead(s, args[i]);
        }
    }

    if (def->flags & TCG_OPF_BB_END) {
        tcg_reg_alloc_bb_end(s, allocated_regs);
    } else {
        if (def->flags & TCG_OPF_CALL_CLOBBER) {
            /* XXX: permit generic clobber register list ? */
            for(reg = 0; reg < TCG_TARGET_NB_REGS; reg++) {
                if (tcg_regset_test_reg(tcg_target_call_clobber_regs, reg)) {
                    tcg_reg_free(s, reg);
                }
            }
        }
        if (def->flags & TCG_OPF_SIDE_EFFECTS) {
            /* sync globals if the op has side effects and might trigger
               an exception. */
            sync_globals(s, allocated_regs);
        }

        /* satisfy the output constraints */
        tcg_regset_set(allocated_regs, s->reserved_regs);
        for(k = 0; k < nb_oargs; k++) {
            i = def->sorted_args[k];
            arg = args[i];
            arg_ct = &def->args_ct[i];
            ts = &s->temps[arg];
            if (arg_ct->ct & TCG_CT_ALIAS) {
                reg = new_args[arg_ct->alias_index];
            } else {
                /* if fixed register, we try to use it */
                reg = ts->reg;
                if (ts->fixed_reg &&
                    tcg_regset_test_reg(arg_ct->u.regs, reg)) {
                    goto oarg_end;
                }
                reg = tcg_reg_alloc(s, arg_ct->u.regs, allocated_regs);
            }
            tcg_regset_set_reg(allocated_regs, reg);
            /* if a fixed register is used, then a move will be done afterwards */
            if (!ts->fixed_reg) {
                if (ts->val_type == TEMP_VAL_REG) {
                    s->reg_to_temp[ts->reg] = -1;
                }
                ts->val_type = TEMP_VAL_REG;
                ts->reg = reg;
                /* temp value is modified, so the value kept in memory is
                   potentially not the same */
                ts->mem_coherent = 0;
                s->reg_to_temp[reg] = arg;
            }
        oarg_end:
            new_args[i] = reg;
        }
    }

    /* emit instruction */
    tcg_out_op(s, opc, new_args, const_args);

    /* move the outputs in the correct register if needed */
    for(i = 0; i < nb_oargs; i++) {
        ts = &s->temps[args[i]];
        reg = new_args[i];
        if (ts->fixed_reg && ts->reg != reg) {
            tcg_out_mov(s, ts->type, ts->reg, reg);
        }
        if (NEED_SYNC_ARG(i)) {
            tcg_reg_sync(s, reg);
        }
        if (IS_DEAD_ARG(i)) {
            temp_dead(s, args[i]);
        }
    }
}

#ifdef TCG_TARGET_STACK_GROWSUP
#define STACK_DIR(x) (-(x))
#else
#define STACK_DIR(x) (x)
#endif

static int tcg_reg_alloc_call(TCGContext *s, const TCGOpDef *def,
                              TCGOpcode opc, const TCGArg *args,
                              uint16_t dead_args, uint8_t sync_args)
{
    int nb_iargs, nb_oargs, flags, nb_regs, i, reg, nb_params;
    TCGArg arg, func_arg;
    TCGTemp *ts;
    intptr_t stack_offset;
    size_t call_stack_size;
    uintptr_t func_addr;
    int const_func_arg, allocate_args;
    TCGRegSet allocated_regs;
    const TCGArgConstraint *arg_ct;

    arg = *args++;

    nb_oargs = arg >> 16;
    nb_iargs = arg & 0xffff;
    nb_params = nb_iargs - 1;

    flags = args[nb_oargs + nb_iargs];

    nb_regs = ARRAY_SIZE(tcg_target_call_iarg_regs);
    if (nb_regs > nb_params)
        nb_regs = nb_params;

    /* assign stack slots first */
    call_stack_size = (nb_params - nb_regs) * sizeof(tcg_target_long);
    call_stack_size = (call_stack_size + TCG_TARGET_STACK_ALIGN - 1) &
        ~(TCG_TARGET_STACK_ALIGN - 1);
    allocate_args = (call_stack_size > TCG_STATIC_CALL_ARGS_SIZE);
    if (allocate_args) {
        /* XXX: if more than TCG_STATIC_CALL_ARGS_SIZE is needed,
           preallocate call stack */
        tcg_abort();
    }

    stack_offset = TCG_TARGET_CALL_STACK_OFFSET;
    for(i = nb_regs; i < nb_params; i++) {
        arg = args[nb_oargs + i];
#ifdef TCG_TARGET_STACK_GROWSUP
        stack_offset -= sizeof(tcg_target_long);
#endif
        if (arg != TCG_CALL_DUMMY_ARG) {
            ts = &s->temps[arg];
            if (ts->val_type == TEMP_VAL_REG) {
                tcg_out_st(s, ts->type, ts->reg, TCG_REG_CALL_STACK, stack_offset);
            } else if (ts->val_type == TEMP_VAL_MEM) {
                reg = tcg_reg_alloc(s, tcg_target_available_regs[ts->type],
                                    s->reserved_regs);
                /* XXX: not correct if reading values from the stack */
                tcg_out_ld(s, ts->type, reg, ts->mem_reg, ts->mem_offset);
                tcg_out_st(s, ts->type, reg, TCG_REG_CALL_STACK, stack_offset);
            } else if (ts->val_type == TEMP_VAL_CONST) {
                reg = tcg_reg_alloc(s, tcg_target_available_regs[ts->type],
                                    s->reserved_regs);
                /* XXX: sign extend may be needed on some targets */
                tcg_out_movi(s, ts->type, reg, ts->val);
                tcg_out_st(s, ts->type, reg, TCG_REG_CALL_STACK, stack_offset);
            } else {
                tcg_abort();
            }
        }
#ifndef TCG_TARGET_STACK_GROWSUP
        stack_offset += sizeof(tcg_target_long);
#endif
    }

    /* assign input registers */
    tcg_regset_set(allocated_regs, s->reserved_regs);
    for(i = 0; i < nb_regs; i++) {
        arg = args[nb_oargs + i];
        if (arg != TCG_CALL_DUMMY_ARG) {
            ts = &s->temps[arg];
            reg = tcg_target_call_iarg_regs[i];
            tcg_reg_free(s, reg);
            if (ts->val_type == TEMP_VAL_REG) {
                if (ts->reg != reg) {
                    tcg_out_mov(s, ts->type, reg, ts->reg);
                }
            } else if (ts->val_type == TEMP_VAL_MEM) {
                tcg_out_ld(s, ts->type, reg, ts->mem_reg, ts->mem_offset);
            } else if (ts->val_type == TEMP_VAL_CONST) {
                /* XXX: sign extend ? */
                tcg_out_movi(s, ts->type, reg, ts->val);
            } else {
                tcg_abort();
            }
            tcg_regset_set_reg(allocated_regs, reg);
        }
    }

    /* assign function address */
    func_arg = args[nb_oargs + nb_iargs - 1];
    arg_ct = &def->args_ct[0];
    ts = &s->temps[func_arg];
    func_addr = ts->val;
    const_func_arg = 0;
    if (ts->val_type == TEMP_VAL_MEM) {
        reg = tcg_reg_alloc(s, arg_ct->u.regs, allocated_regs);
        tcg_out_ld(s, ts->type, reg, ts->mem_reg, ts->mem_offset);
        func_arg = reg;
        tcg_regset_set_reg(allocated_regs, reg);
    } else if (ts->val_type == TEMP_VAL_REG) {
        reg = ts->reg;
        if (!tcg_regset_test_reg(arg_ct->u.regs, reg)) {
            reg = tcg_reg_alloc(s, arg_ct->u.regs, allocated_regs);
            tcg_out_mov(s, ts->type, reg, ts->reg);
        }
        func_arg = reg;
        tcg_regset_set_reg(allocated_regs, reg);
    } else if (ts->val_type == TEMP_VAL_CONST) {
        if (tcg_target_const_match(func_addr, arg_ct)) {
            const_func_arg = 1;
            func_arg = func_addr;
        } else {
            reg = tcg_reg_alloc(s, arg_ct->u.regs, allocated_regs);
            tcg_out_movi(s, ts->type, reg, func_addr);
            func_arg = reg;
            tcg_regset_set_reg(allocated_regs, reg);
        }
    } else {
        tcg_abort();
    }


    /* mark dead temporaries and free the associated registers */
    for(i = nb_oargs; i < nb_iargs + nb_oargs; i++) {
        if (IS_DEAD_ARG(i)) {
            temp_dead(s, args[i]);
        }
    }

    /* clobber call registers */
    for(reg = 0; reg < TCG_TARGET_NB_REGS; reg++) {
        if (tcg_regset_test_reg(tcg_target_call_clobber_regs, reg)) {
            tcg_reg_free(s, reg);
        }
    }

    /* Save globals if they might be written by the helper, sync them if
       they might be read. */
    if (flags & TCG_CALL_NO_READ_GLOBALS) {
        /* Nothing to do */
    } else if (flags & TCG_CALL_NO_WRITE_GLOBALS) {
        sync_globals(s, allocated_regs);
    } else {
        save_globals(s, allocated_regs);
    }

    tcg_out_op(s, opc, &func_arg, &const_func_arg);

    /* assign output registers and emit moves if needed */
    for(i = 0; i < nb_oargs; i++) {
        arg = args[i];
        ts = &s->temps[arg];
        reg = tcg_target_call_oarg_regs[i];
        assert(s->reg_to_temp[reg] == -1);
        if (ts->fixed_reg) {
            if (ts->reg != reg) {
                tcg_out_mov(s, ts->type, ts->reg, reg);
            }
        } else {
            if (ts->val_type == TEMP_VAL_REG) {
                s->reg_to_temp[ts->reg] = -1;
            }
            ts->val_type = TEMP_VAL_REG;
            ts->reg = reg;
            ts->mem_coherent = 0;
            s->reg_to_temp[reg] = arg;
            if (NEED_SYNC_ARG(i)) {
                tcg_reg_sync(s, reg);
            }
            if (IS_DEAD_ARG(i)) {
                temp_dead(s, args[i]);
            }
        }
    }

    return nb_iargs + nb_oargs + def->nb_cargs + 1;
}

#ifdef CONFIG_PROFILER

static int64_t tcg_table_op_count[NB_OPS];

static void dump_op_count(void)
{
    int i;
    FILE *f;
    f = fopen("/tmp/op.log", "w");
    for(i = INDEX_op_end; i < NB_OPS; i++) {
        fprintf(f, "%s %" PRId64 "\n", tcg_op_defs[i].name, tcg_table_op_count[i]);
    }
    fclose(f);
}
#endif


static inline int tcg_gen_code_common(TCGContext *s, uint8_t *gen_code_buf,
                                      long search_pc)
{
    TCGOpcode opc;
    int op_index;
    const TCGOpDef *def;
    const TCGArg *args;

#ifdef DEBUG_DISAS
    if (unlikely(qemu_loglevel_mask(CPU_LOG_TB_OP))) {
        qemu_log("OP:\n");
        tcg_dump_ops(s);
        qemu_log("\n");
    }
#endif

#ifdef CONFIG_PROFILER
    s->opt_time -= profile_getclock();
#endif

#ifdef USE_TCG_OPTIMIZATIONS
    s->gen_opparam_ptr =
        tcg_optimize(s, s->gen_opc_ptr, s->gen_opparam_buf, tcg_op_defs);
#endif

#ifdef CONFIG_PROFILER
    s->opt_time += profile_getclock();
    s->la_time -= profile_getclock();
#endif

    tcg_liveness_analysis(s);

#ifdef CONFIG_PROFILER
    s->la_time += profile_getclock();
#endif

#ifdef DEBUG_DISAS
    if (unlikely(qemu_loglevel_mask(CPU_LOG_TB_OP_OPT))) {
        qemu_log("OP after optimization and liveness analysis:\n");
        tcg_dump_ops(s);
        qemu_log("\n");
    }
#endif

    tcg_reg_alloc_start(s);

    s->code_buf = gen_code_buf;
    s->code_ptr = gen_code_buf;

    args = s->gen_opparam_buf;
    op_index = 0;

    for(;;) {
        opc = s->gen_opc_buf[op_index];
#ifdef CONFIG_PROFILER
        tcg_table_op_count[opc]++;
#endif
        def = &tcg_op_defs[opc];
#if 0
        printf("%s: %d %d %d\n", def->name,
               def->nb_oargs, def->nb_iargs, def->nb_cargs);
        //        dump_regs(s);
#endif
        switch(opc) {
        case INDEX_op_mov_i32:
        case INDEX_op_mov_i64:
            tcg_reg_alloc_mov(s, def, args, s->op_dead_args[op_index],
                              s->op_sync_args[op_index]);
            break;
        case INDEX_op_movi_i32:
        case INDEX_op_movi_i64:
            tcg_reg_alloc_movi(s, args, s->op_dead_args[op_index],
                               s->op_sync_args[op_index]);
            break;
        case INDEX_op_debug_insn_start:
            /* debug instruction */
            break;
        case INDEX_op_nop:
        case INDEX_op_nop1:
        case INDEX_op_nop2:
        case INDEX_op_nop3:
            break;
        case INDEX_op_nopn:
            args += args[0];
            goto next;
        case INDEX_op_discard:
            temp_dead(s, args[0]);
            break;
        case INDEX_op_set_label:
            tcg_reg_alloc_bb_end(s, s->reserved_regs);
            tcg_out_label(s, args[0], s->code_ptr);
            break;
        case INDEX_op_call:
            args += tcg_reg_alloc_call(s, def, opc, args,
                                       s->op_dead_args[op_index],
                                       s->op_sync_args[op_index]);
            goto next;
        case INDEX_op_end:
            goto the_end;
        default:
            /* Sanity check that we've not introduced any unhandled opcodes. */
            if (def->flags & TCG_OPF_NOT_PRESENT) {
                tcg_abort();
            }
            /* Note: in order to speed up the code, it would be much
               faster to have specialized register allocator functions for
               some common argument patterns */
            tcg_reg_alloc_op(s, def, opc, args, s->op_dead_args[op_index],
                             s->op_sync_args[op_index]);
            break;
        }
        args += def->nb_args;
    next:
        if (search_pc >= 0 && search_pc < s->code_ptr - gen_code_buf) {
            return op_index;
        }
        op_index++;
#ifndef NDEBUG
        check_regs(s);
#endif
    }
 the_end:
#if defined(CONFIG_QEMU_LDST_OPTIMIZATION) && defined(CONFIG_SOFTMMU)
    /* Generate TB finalization at the end of block */
    tcg_out_tb_finalize(s);
#endif
    return -1;
}

int tcg_gen_code(TCGContext *s, uint8_t *gen_code_buf)
{
#ifdef CONFIG_PROFILER
    {
        int n;
        n = (s->gen_opc_ptr - s->gen_opc_buf);
        s->op_count += n;
        if (n > s->op_count_max)
            s->op_count_max = n;

        s->temp_count += s->nb_temps;
        if (s->nb_temps > s->temp_count_max)
            s->temp_count_max = s->nb_temps;
    }
#endif

    tcg_gen_code_common(s, gen_code_buf, -1);

    /* flush instruction cache */
    flush_icache_range((uintptr_t)gen_code_buf, (uintptr_t)s->code_ptr);

    return s->code_ptr - gen_code_buf;
}

/* Return the index of the micro operation such as the pc after is <
   offset bytes from the start of the TB.  The contents of gen_code_buf must
   not be changed, though writing the same values is ok.
   Return -1 if not found. */
int tcg_gen_code_search_pc(TCGContext *s, uint8_t *gen_code_buf, long offset)
{
    return tcg_gen_code_common(s, gen_code_buf, offset);
}

#ifdef CONFIG_PROFILER
void tcg_dump_info(FILE *f, fprintf_function cpu_fprintf)
{
    TCGContext *s = &tcg_ctx;
    int64_t tot;

    tot = s->interm_time + s->code_time;
    cpu_fprintf(f, "JIT cycles          %" PRId64 " (%0.3f s at 2.4 GHz)\n",
                tot, tot / 2.4e9);
    cpu_fprintf(f, "translated TBs      %" PRId64 " (aborted=%" PRId64 " %0.1f%%)\n",
                s->tb_count,
                s->tb_count1 - s->tb_count,
                s->tb_count1 ? (double)(s->tb_count1 - s->tb_count) / s->tb_count1 * 100.0 : 0);
    cpu_fprintf(f, "avg ops/TB          %0.1f max=%d\n",
                s->tb_count ? (double)s->op_count / s->tb_count : 0, s->op_count_max);
    cpu_fprintf(f, "deleted ops/TB      %0.2f\n",
                s->tb_count ?
                (double)s->del_op_count / s->tb_count : 0);
    cpu_fprintf(f, "avg temps/TB        %0.2f max=%d\n",
                s->tb_count ?
                (double)s->temp_count / s->tb_count : 0,
                s->temp_count_max);

    cpu_fprintf(f, "cycles/op           %0.1f\n",
                s->op_count ? (double)tot / s->op_count : 0);
    cpu_fprintf(f, "cycles/in byte      %0.1f\n",
                s->code_in_len ? (double)tot / s->code_in_len : 0);
    cpu_fprintf(f, "cycles/out byte     %0.1f\n",
                s->code_out_len ? (double)tot / s->code_out_len : 0);
    if (tot == 0)
        tot = 1;
    cpu_fprintf(f, "  gen_interm time   %0.1f%%\n",
                (double)s->interm_time / tot * 100.0);
    cpu_fprintf(f, "  gen_code time     %0.1f%%\n",
                (double)s->code_time / tot * 100.0);
    cpu_fprintf(f, "optim./code time    %0.1f%%\n",
                (double)s->opt_time / (s->code_time ? s->code_time : 1)
                * 100.0);
    cpu_fprintf(f, "liveness/code time  %0.1f%%\n",
                (double)s->la_time / (s->code_time ? s->code_time : 1) * 100.0);
    cpu_fprintf(f, "cpu_restore count   %" PRId64 "\n",
                s->restore_count);
    cpu_fprintf(f, "  avg cycles        %0.1f\n",
                s->restore_count ? (double)s->restore_time / s->restore_count : 0);

    dump_op_count();
}
#else
void tcg_dump_info(FILE *f, fprintf_function cpu_fprintf)
{
    cpu_fprintf(f, "[TCG profiler not compiled]\n");
}
#endif

#ifdef ELF_HOST_MACHINE
/* In order to use this feature, the backend needs to do three things:

   (1) Define ELF_HOST_MACHINE to indicate both what value to
       put into the ELF image and to indicate support for the feature.

   (2) Define tcg_register_jit.  This should create a buffer containing
       the contents of a .debug_frame section that describes the post-
       prologue unwind info for the tcg machine.

   (3) Call tcg_register_jit_int, with the constructed .debug_frame.
*/

/* Begin GDB interface.  THE FOLLOWING MUST MATCH GDB DOCS.  */
typedef enum {
    JIT_NOACTION = 0,
    JIT_REGISTER_FN,
    JIT_UNREGISTER_FN
} jit_actions_t;

struct jit_code_entry {
    struct jit_code_entry *next_entry;
    struct jit_code_entry *prev_entry;
    const void *symfile_addr;
    uint64_t symfile_size;
};

struct jit_descriptor {
    uint32_t version;
    uint32_t action_flag;
    struct jit_code_entry *relevant_entry;
    struct jit_code_entry *first_entry;
};

void __jit_debug_register_code(void) __attribute__((noinline));
void __jit_debug_register_code(void)
{
    asm("");
}

/* Must statically initialize the version, because GDB may check
   the version before we can set it.  */
struct jit_descriptor __jit_debug_descriptor = { 1, 0, 0, 0 };

/* End GDB interface.  */

static int find_string(const char *strtab, const char *str)
{
    const char *p = strtab + 1;

    while (1) {
        if (strcmp(p, str) == 0) {
            return p - strtab;
        }
        p += strlen(p) + 1;
    }
}

static void tcg_register_jit_int(void *buf_ptr, size_t buf_size,
                                 void *debug_frame, size_t debug_frame_size)
{
    struct __attribute__((packed)) DebugInfo {
        uint32_t  len;
        uint16_t  version;
        uint32_t  abbrev;
        uint8_t   ptr_size;
        uint8_t   cu_die;
        uint16_t  cu_lang;
        uintptr_t cu_low_pc;
        uintptr_t cu_high_pc;
        uint8_t   fn_die;
        char      fn_name[16];
        uintptr_t fn_low_pc;
        uintptr_t fn_high_pc;
        uint8_t   cu_eoc;
    };

    struct ElfImage {
        ElfW(Ehdr) ehdr;
        ElfW(Phdr) phdr;
        ElfW(Shdr) shdr[7];
        ElfW(Sym)  sym[2];
        struct DebugInfo di;
        uint8_t    da[24];
        char       str[80];
    };

    struct ElfImage *img;

    static const struct ElfImage img_template = {
        .ehdr = {
            .e_ident[EI_MAG0] = ELFMAG0,
            .e_ident[EI_MAG1] = ELFMAG1,
            .e_ident[EI_MAG2] = ELFMAG2,
            .e_ident[EI_MAG3] = ELFMAG3,
            .e_ident[EI_CLASS] = ELF_CLASS,
            .e_ident[EI_DATA] = ELF_DATA,
            .e_ident[EI_VERSION] = EV_CURRENT,
            .e_type = ET_EXEC,
            .e_machine = ELF_HOST_MACHINE,
            .e_version = EV_CURRENT,
            .e_phoff = offsetof(struct ElfImage, phdr),
            .e_shoff = offsetof(struct ElfImage, shdr),
            .e_ehsize = sizeof(ElfW(Shdr)),
            .e_phentsize = sizeof(ElfW(Phdr)),
            .e_phnum = 1,
            .e_shentsize = sizeof(ElfW(Shdr)),
            .e_shnum = ARRAY_SIZE(img->shdr),
            .e_shstrndx = ARRAY_SIZE(img->shdr) - 1,
#ifdef ELF_HOST_FLAGS
            .e_flags = ELF_HOST_FLAGS,
#endif
#ifdef ELF_OSABI
            .e_ident[EI_OSABI] = ELF_OSABI,
#endif
        },
        .phdr = {
            .p_type = PT_LOAD,
            .p_flags = PF_X,
        },
        .shdr = {
            [0] = { .sh_type = SHT_NULL },
            /* Trick: The contents of code_gen_buffer are not present in
               this fake ELF file; that got allocated elsewhere.  Therefore
               we mark .text as SHT_NOBITS (similar to .bss) so that readers
               will not look for contents.  We can record any address.  */
            [1] = { /* .text */
                .sh_type = SHT_NOBITS,
                .sh_flags = SHF_EXECINSTR | SHF_ALLOC,
            },
            [2] = { /* .debug_info */
                .sh_type = SHT_PROGBITS,
                .sh_offset = offsetof(struct ElfImage, di),
                .sh_size = sizeof(struct DebugInfo),
            },
            [3] = { /* .debug_abbrev */
                .sh_type = SHT_PROGBITS,
                .sh_offset = offsetof(struct ElfImage, da),
                .sh_size = sizeof(img->da),
            },
            [4] = { /* .debug_frame */
                .sh_type = SHT_PROGBITS,
                .sh_offset = sizeof(struct ElfImage),
            },
            [5] = { /* .symtab */
                .sh_type = SHT_SYMTAB,
                .sh_offset = offsetof(struct ElfImage, sym),
                .sh_size = sizeof(img->sym),
                .sh_info = 1,
                .sh_link = ARRAY_SIZE(img->shdr) - 1,
                .sh_entsize = sizeof(ElfW(Sym)),
            },
            [6] = { /* .strtab */
                .sh_type = SHT_STRTAB,
                .sh_offset = offsetof(struct ElfImage, str),
                .sh_size = sizeof(img->str),
            }
        },
        .sym = {
            [1] = { /* code_gen_buffer */
                .st_info = ELF_ST_INFO(STB_GLOBAL, STT_FUNC),
                .st_shndx = 1,
            }
        },
        .di = {
            .len = sizeof(struct DebugInfo) - 4,
            .version = 2,
            .ptr_size = sizeof(void *),
            .cu_die = 1,
            .cu_lang = 0x8001,  /* DW_LANG_Mips_Assembler */
            .fn_die = 2,
            .fn_name = "code_gen_buffer"
        },
        .da = {
            1,          /* abbrev number (the cu) */
            0x11, 1,    /* DW_TAG_compile_unit, has children */
            0x13, 0x5,  /* DW_AT_language, DW_FORM_data2 */
            0x11, 0x1,  /* DW_AT_low_pc, DW_FORM_addr */
            0x12, 0x1,  /* DW_AT_high_pc, DW_FORM_addr */
            0, 0,       /* end of abbrev */
            2,          /* abbrev number (the fn) */
            0x2e, 0,    /* DW_TAG_subprogram, no children */
            0x3, 0x8,   /* DW_AT_name, DW_FORM_string */
            0x11, 0x1,  /* DW_AT_low_pc, DW_FORM_addr */
            0x12, 0x1,  /* DW_AT_high_pc, DW_FORM_addr */
            0, 0,       /* end of abbrev */
            0           /* no more abbrev */
        },
        .str = "\0" ".text\0" ".debug_info\0" ".debug_abbrev\0"
               ".debug_frame\0" ".symtab\0" ".strtab\0" "code_gen_buffer",
    };

    /* We only need a single jit entry; statically allocate it.  */
    static struct jit_code_entry one_entry;

    uintptr_t buf = (uintptr_t)buf_ptr;
    size_t img_size = sizeof(struct ElfImage) + debug_frame_size;

    img = g_malloc(img_size);
    *img = img_template;
    memcpy(img + 1, debug_frame, debug_frame_size);

    img->phdr.p_vaddr = buf;
    img->phdr.p_paddr = buf;
    img->phdr.p_memsz = buf_size;

    img->shdr[1].sh_name = find_string(img->str, ".text");
    img->shdr[1].sh_addr = buf;
    img->shdr[1].sh_size = buf_size;

    img->shdr[2].sh_name = find_string(img->str, ".debug_info");
    img->shdr[3].sh_name = find_string(img->str, ".debug_abbrev");

    img->shdr[4].sh_name = find_string(img->str, ".debug_frame");
    img->shdr[4].sh_size = debug_frame_size;

    img->shdr[5].sh_name = find_string(img->str, ".symtab");
    img->shdr[6].sh_name = find_string(img->str, ".strtab");

    img->sym[1].st_name = find_string(img->str, "code_gen_buffer");
    img->sym[1].st_value = buf;
    img->sym[1].st_size = buf_size;

    img->di.cu_low_pc = buf;
    img->di.cu_high_pc = buf + buf_size;
    img->di.fn_low_pc = buf;
    img->di.fn_high_pc = buf + buf_size;

#ifdef DEBUG_JIT
    /* Enable this block to be able to debug the ELF image file creation.
       One can use readelf, objdump, or other inspection utilities.  */
    {
        FILE *f = fopen("/tmp/qemu.jit", "w+b");
        if (f) {
            if (fwrite(img, img_size, 1, f) != img_size) {
                /* Avoid stupid unused return value warning for fwrite.  */
            }
            fclose(f);
        }
    }
#endif

    one_entry.symfile_addr = img;
    one_entry.symfile_size = img_size;

    __jit_debug_descriptor.action_flag = JIT_REGISTER_FN;
    __jit_debug_descriptor.relevant_entry = &one_entry;
    __jit_debug_descriptor.first_entry = &one_entry;
    __jit_debug_register_code();
}
#else
/* No support for the feature.  Provide the entry point expected by exec.c,
   and implement the internal function we declared earlier.  */

static void tcg_register_jit_int(void *buf, size_t size,
                                 void *debug_frame, size_t debug_frame_size)
{
}

void tcg_register_jit(void *buf, size_t buf_size)
{
}
#endif /* ELF_HOST_MACHINE */<|MERGE_RESOLUTION|>--- conflicted
+++ resolved
@@ -65,13 +65,8 @@
 /* Forward declarations for functions declared in tcg-target.c and used here. */
 static void tcg_target_init(TCGContext *s);
 static void tcg_target_qemu_prologue(TCGContext *s);
-<<<<<<< HEAD
-static void patch_reloc(uint8_t *code_ptr, int type,
-                        tcg_target_long value, tcg_target_long addend);
-=======
 static void patch_reloc(uint8_t *code_ptr, int type, 
                         intptr_t value, intptr_t addend);
->>>>>>> aaa6a401
 
 /* The CIE and FDE header definitions will be common to all hosts.  */
 typedef struct {
@@ -1260,12 +1255,8 @@
     uint8_t *dead_temps, *mem_temps;
     uint16_t dead_args;
     uint8_t sync_args;
-<<<<<<< HEAD
- 
-=======
     bool have_op_new2;
-    
->>>>>>> aaa6a401
+
     s->gen_opc_ptr++; /* skip end */
 
     nb_ops = s->gen_opc_ptr - s->gen_opc_buf;
