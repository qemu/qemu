--- conflicted
+++ resolved
@@ -1221,27 +1221,17 @@
     TCGOpcode op;
     TCGArg *args;
     const TCGOpDef *def;
-<<<<<<< HEAD
-    uint8_t *dead_temps;
-    unsigned int dead_args;
-
-=======
     uint8_t *dead_temps, *mem_temps;
     uint16_t dead_args;
     uint8_t sync_args;
-    
->>>>>>> d26a8cae
+
     gen_opc_ptr++; /* skip end */
 
     nb_ops = gen_opc_ptr - gen_opc_buf;
 
     s->op_dead_args = tcg_malloc(nb_ops * sizeof(uint16_t));
-<<<<<<< HEAD
-
-=======
     s->op_sync_args = tcg_malloc(nb_ops * sizeof(uint8_t));
-    
->>>>>>> d26a8cae
+
     dead_temps = tcg_malloc(s->nb_temps);
     mem_temps = tcg_malloc(s->nb_temps);
     tcg_la_func_end(s, dead_temps, mem_temps);
@@ -1296,17 +1286,10 @@
                         /* globals should be synced to memory */
                         memset(mem_temps, 1, s->nb_globals);
                     }
-<<<<<<< HEAD
-
-                    if (!(call_flags & TCG_CALL_CONST)) {
-                        /* globals are live (they may be used by the call) */
-                        memset(dead_temps, 0, s->nb_globals);
-=======
                     if (!(call_flags & (TCG_CALL_NO_WRITE_GLOBALS |
                                         TCG_CALL_NO_READ_GLOBALS))) {
                         /* globals should go back to memory */
                         memset(dead_temps, 1, s->nb_globals);
->>>>>>> d26a8cae
                     }
 
                     /* input args are live */
@@ -1588,19 +1571,8 @@
 
     temp = s->reg_to_temp[reg];
     if (temp != -1) {
-<<<<<<< HEAD
-        ts = &s->temps[temp];
-        assert(ts->val_type == TEMP_VAL_REG);
-        if (!ts->mem_coherent) {
-            if (!ts->mem_allocated)
-                temp_allocate_frame(s, temp);
-            tcg_out_st(s, ts->type, reg, ts->mem_reg, ts->mem_offset);
-        }
-        ts->val_type = TEMP_VAL_MEM;
-=======
         tcg_reg_sync(s, reg);
         s->temps[temp].val_type = TEMP_VAL_MEM;
->>>>>>> d26a8cae
         s->reg_to_temp[reg] = -1;
     }
 }
@@ -1671,20 +1643,6 @@
             tcg_reg_sync(s, ts->reg);
             break;
         case TEMP_VAL_DEAD:
-<<<<<<< HEAD
-            ts->val_type = TEMP_VAL_MEM;
-            break;
-        case TEMP_VAL_CONST:
-            reg = tcg_reg_alloc(s, tcg_target_available_regs[ts->type],
-                                allocated_regs);
-            if (!ts->mem_allocated)
-                temp_allocate_frame(s, temp);
-            tcg_out_movi(s, ts->type, reg, ts->val);
-            tcg_out_st(s, ts->type, reg, ts->mem_reg, ts->mem_offset);
-            ts->val_type = TEMP_VAL_MEM;
-            break;
-=======
->>>>>>> d26a8cae
         case TEMP_VAL_MEM:
             break;
         default:
@@ -1955,36 +1913,17 @@
         tcg_regset_set_reg(allocated_regs, reg);
     iarg_end: ;
     }
-<<<<<<< HEAD
-=======
-    
+
     /* mark dead temporaries and free the associated registers */
     for (i = nb_oargs; i < nb_oargs + nb_iargs; i++) {
         if (IS_DEAD_ARG(i)) {
             temp_dead(s, args[i]);
         }
     }
->>>>>>> d26a8cae
 
     if (def->flags & TCG_OPF_BB_END) {
         tcg_reg_alloc_bb_end(s, allocated_regs);
     } else {
-<<<<<<< HEAD
-        /* mark dead temporaries and free the associated registers */
-        for(i = nb_oargs; i < nb_oargs + nb_iargs; i++) {
-            arg = args[i];
-            if (IS_DEAD_ARG(i)) {
-                ts = &s->temps[arg];
-                if (!ts->fixed_reg) {
-                    if (ts->val_type == TEMP_VAL_REG)
-                        s->reg_to_temp[ts->reg] = -1;
-                    ts->val_type = TEMP_VAL_DEAD;
-                }
-            }
-        }
-
-=======
->>>>>>> d26a8cae
         if (def->flags & TCG_OPF_CALL_CLOBBER) {
             /* XXX: permit generic clobber register list ? */
             for(reg = 0; reg < TCG_TARGET_NB_REGS; reg++) {
@@ -1992,20 +1931,11 @@
                     tcg_reg_free(s, reg);
                 }
             }
-<<<<<<< HEAD
-            /* XXX: for load/store we could do that only for the slow path
-               (i.e. when a memory callback is called) */
-
-            /* store globals and free associated registers (we assume the insn
-               can modify any global. */
-            save_globals(s, allocated_regs);
-=======
         }
         if (def->flags & TCG_OPF_SIDE_EFFECTS) {
             /* sync globals if the op has side effects and might trigger
                an exception. */
             sync_globals(s, allocated_regs);
->>>>>>> d26a8cae
         }
 
         /* satisfy the output constraints */
@@ -2207,11 +2137,6 @@
         }
     }
 
-<<<<<<< HEAD
-    /* store globals and free associated registers (we assume the call
-       can modify any global. */
-    if (!(flags & TCG_CALL_CONST)) {
-=======
     /* Save globals if they might be written by the helper, sync them if
        they might be read. */
     if (flags & TCG_CALL_NO_READ_GLOBALS) {
@@ -2219,7 +2144,6 @@
     } else if (flags & TCG_CALL_NO_WRITE_GLOBALS) {
         sync_globals(s, allocated_regs);
     } else {
->>>>>>> d26a8cae
         save_globals(s, allocated_regs);
     }
 
