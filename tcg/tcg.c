/*
 * Tiny Code Generator for QEMU
 *
 * Copyright (c) 2008 Fabrice Bellard
 *
 * Permission is hereby granted, free of charge, to any person obtaining a copy
 * of this software and associated documentation files (the "Software"), to deal
 * in the Software without restriction, including without limitation the rights
 * to use, copy, modify, merge, publish, distribute, sublicense, and/or sell
 * copies of the Software, and to permit persons to whom the Software is
 * furnished to do so, subject to the following conditions:
 *
 * The above copyright notice and this permission notice shall be included in
 * all copies or substantial portions of the Software.
 *
 * THE SOFTWARE IS PROVIDED "AS IS", WITHOUT WARRANTY OF ANY KIND, EXPRESS OR
 * IMPLIED, INCLUDING BUT NOT LIMITED TO THE WARRANTIES OF MERCHANTABILITY,
 * FITNESS FOR A PARTICULAR PURPOSE AND NONINFRINGEMENT. IN NO EVENT SHALL
 * THE AUTHORS OR COPYRIGHT HOLDERS BE LIABLE FOR ANY CLAIM, DAMAGES OR OTHER
 * LIABILITY, WHETHER IN AN ACTION OF CONTRACT, TORT OR OTHERWISE, ARISING FROM,
 * OUT OF OR IN CONNECTION WITH THE SOFTWARE OR THE USE OR OTHER DEALINGS IN
 * THE SOFTWARE.
 */

/* define it to use liveness analysis (better code) */
#define USE_LIVENESS_ANALYSIS
#define USE_TCG_OPTIMIZATIONS

#include "config.h"

/* Define to jump the ELF file used to communicate with GDB.  */
#undef DEBUG_JIT

#if !defined(CONFIG_DEBUG_TCG) && !defined(NDEBUG)
/* define it to suppress various consistency checks (faster) */
#define NDEBUG
#endif

#include "qemu-common.h"
#include "cache-utils.h"
#include "host-utils.h"
#include "qemu-timer.h"

/* Note: the long term plan is to reduce the dependancies on the QEMU
   CPU definitions. Currently they are used for qemu_ld/st
   instructions */
#define NO_CPU_IO_DEFS
#include "cpu.h"

#include "tcg-op.h"

#if TCG_TARGET_REG_BITS == 64
# define ELF_CLASS  ELFCLASS64
#else
# define ELF_CLASS  ELFCLASS32
#endif
#ifdef HOST_WORDS_BIGENDIAN
# define ELF_DATA   ELFDATA2MSB
#else
# define ELF_DATA   ELFDATA2LSB
#endif

#include "elf.h"

#if defined(CONFIG_USE_GUEST_BASE) && !defined(TCG_TARGET_HAS_GUEST_BASE)
#error GUEST_BASE not supported on this host.
#endif

/* Forward declarations for functions declared in tcg-target.c and used here. */
static void tcg_target_init(TCGContext *s);
static void tcg_target_qemu_prologue(TCGContext *s);
static void patch_reloc(uint8_t *code_ptr, int type,
                        tcg_target_long value, tcg_target_long addend);

static void tcg_register_jit_int(void *buf, size_t size,
                                 void *debug_frame, size_t debug_frame_size)
    __attribute__((unused));

/* Forward declarations for functions declared and used in tcg-target.c. */
static int target_parse_constraint(TCGArgConstraint *ct, const char **pct_str);
static void tcg_out_ld(TCGContext *s, TCGType type, TCGReg ret, TCGReg arg1,
                       tcg_target_long arg2);
static void tcg_out_mov(TCGContext *s, TCGType type, TCGReg ret, TCGReg arg);
static void tcg_out_movi(TCGContext *s, TCGType type,
                         TCGReg ret, tcg_target_long arg);
static void tcg_out_op(TCGContext *s, TCGOpcode opc, const TCGArg *args,
                       const int *const_args);
static void tcg_out_st(TCGContext *s, TCGType type, TCGReg arg, TCGReg arg1,
                       tcg_target_long arg2);
static int tcg_target_const_match(tcg_target_long val,
                                  const TCGArgConstraint *arg_ct);

/* Forward declarations for functions which may be used in tcg-target.c. */
static char *tcg_get_arg_str_idx(TCGContext *s, char *buf, int buf_size,
                                 int idx);
static TCGHelperInfo *tcg_find_helper(TCGContext *s, tcg_target_ulong val);

static const char * const cond_name[] = {
    [TCG_COND_EQ] = "eq",
    [TCG_COND_NE] = "ne",
    [TCG_COND_LT] = "lt",
    [TCG_COND_GE] = "ge",
    [TCG_COND_LE] = "le",
    [TCG_COND_GT] = "gt",
    [TCG_COND_LTU] = "ltu",
    [TCG_COND_GEU] = "geu",
    [TCG_COND_LEU] = "leu",
    [TCG_COND_GTU] = "gtu"
};

TCGOpDef tcg_op_defs[] = {
#define DEF(s, oargs, iargs, cargs, flags) { #s, oargs, iargs, cargs, iargs + oargs + cargs, flags },
#include "tcg-opc.h"
#undef DEF
};
const size_t tcg_op_defs_max = ARRAY_SIZE(tcg_op_defs);

static TCGRegSet tcg_target_available_regs[2];
static TCGRegSet tcg_target_call_clobber_regs;

/* XXX: move that inside the context */
uint16_t *gen_opc_ptr;
TCGArg *gen_opparam_ptr;

static inline void tcg_out8(TCGContext *s, uint8_t v)
{
    *s->code_ptr++ = v;
}

static inline void tcg_out16(TCGContext *s, uint16_t v)
{
    *(uint16_t *)s->code_ptr = v;
    s->code_ptr += 2;
}

static inline void tcg_out32(TCGContext *s, uint32_t v)
{
    *(uint32_t *)s->code_ptr = v;
    s->code_ptr += 4;
}

/* label relocation processing */

static void tcg_out_reloc(TCGContext *s, uint8_t *code_ptr, int type,
                          int label_index, long addend)
{
    TCGLabel *l;
    TCGRelocation *r;

    l = &s->labels[label_index];
    if (l->has_value) {
        /* FIXME: This may break relocations on RISC targets that
           modify instruction fields in place.  The caller may not have
           written the initial value.  */
        patch_reloc(code_ptr, type, l->u.value, addend);
    } else {
        /* add a new relocation entry */
        r = tcg_malloc(sizeof(TCGRelocation));
        r->type = type;
        r->ptr = code_ptr;
        r->addend = addend;
        r->next = l->u.first_reloc;
        l->u.first_reloc = r;
    }
}

static void tcg_out_label(TCGContext *s, int label_index, void *ptr)
{
    TCGLabel *l;
    TCGRelocation *r;
    tcg_target_long value = (tcg_target_long)ptr;

    l = &s->labels[label_index];
    if (l->has_value)
        tcg_abort();
    r = l->u.first_reloc;
    while (r != NULL) {
        patch_reloc(r->ptr, r->type, value, r->addend);
        r = r->next;
    }
    l->has_value = 1;
    l->u.value = value;
}

int gen_new_label(void)
{
    TCGContext *s = &tcg_ctx;
    int idx;
    TCGLabel *l;

    if (s->nb_labels >= TCG_MAX_LABELS)
        tcg_abort();
    idx = s->nb_labels++;
    l = &s->labels[idx];
    l->has_value = 0;
    l->u.first_reloc = NULL;
    return idx;
}

#include "tcg-target.c"

/* pool based memory allocation */
void *tcg_malloc_internal(TCGContext *s, int size)
{
    TCGPool *p;
    int pool_size;

    if (size > TCG_POOL_CHUNK_SIZE) {
        /* big malloc: insert a new pool (XXX: could optimize) */
        p = g_malloc(sizeof(TCGPool) + size);
        p->size = size;
        p->next = s->pool_first_large;
        s->pool_first_large = p;
        return p->data;
    } else {
        p = s->pool_current;
        if (!p) {
            p = s->pool_first;
            if (!p)
                goto new_pool;
        } else {
            if (!p->next) {
            new_pool:
                pool_size = TCG_POOL_CHUNK_SIZE;
                p = g_malloc(sizeof(TCGPool) + pool_size);
                p->size = pool_size;
                p->next = NULL;
                if (s->pool_current)
                    s->pool_current->next = p;
                else
                    s->pool_first = p;
            } else {
                p = p->next;
            }
        }
    }
    s->pool_current = p;
    s->pool_cur = p->data + size;
    s->pool_end = p->data + p->size;
    return p->data;
}

void tcg_pool_reset(TCGContext *s)
{
    TCGPool *p, *t;
    for (p = s->pool_first_large; p; p = t) {
        t = p->next;
        g_free(p);
    }
    s->pool_first_large = NULL;
    s->pool_cur = s->pool_end = NULL;
    s->pool_current = NULL;
}

void tcg_context_init(TCGContext *s)
{
    int op, total_args, n;
    TCGOpDef *def;
    TCGArgConstraint *args_ct;
    int *sorted_args;

    memset(s, 0, sizeof(*s));
    s->temps = s->static_temps;
    s->nb_globals = 0;

    /* Count total number of arguments and allocate the corresponding
       space */
    total_args = 0;
    for(op = 0; op < NB_OPS; op++) {
        def = &tcg_op_defs[op];
        n = def->nb_iargs + def->nb_oargs;
        total_args += n;
    }

    args_ct = g_malloc(sizeof(TCGArgConstraint) * total_args);
    sorted_args = g_malloc(sizeof(int) * total_args);

    for(op = 0; op < NB_OPS; op++) {
        def = &tcg_op_defs[op];
        def->args_ct = args_ct;
        def->sorted_args = sorted_args;
        n = def->nb_iargs + def->nb_oargs;
        sorted_args += n;
        args_ct += n;
    }

    tcg_target_init(s);
}

void tcg_prologue_init(TCGContext *s)
{
    /* init global prologue and epilogue */
    s->code_buf = code_gen_prologue;
    s->code_ptr = s->code_buf;
    tcg_target_qemu_prologue(s);
    flush_icache_range((tcg_target_ulong)s->code_buf,
                       (tcg_target_ulong)s->code_ptr);
}

void tcg_set_frame(TCGContext *s, int reg,
                   tcg_target_long start, tcg_target_long size)
{
    s->frame_start = start;
    s->frame_end = start + size;
    s->frame_reg = reg;
}

void tcg_func_start(TCGContext *s)
{
    int i;
    tcg_pool_reset(s);
    s->nb_temps = s->nb_globals;
    for(i = 0; i < (TCG_TYPE_COUNT * 2); i++)
        s->first_free_temp[i] = -1;
    s->labels = tcg_malloc(sizeof(TCGLabel) * TCG_MAX_LABELS);
    s->nb_labels = 0;
    s->current_frame_offset = s->frame_start;

#ifdef CONFIG_DEBUG_TCG
    s->goto_tb_issue_mask = 0;
#endif

    gen_opc_ptr = gen_opc_buf;
    gen_opparam_ptr = gen_opparam_buf;
}

static inline void tcg_temp_alloc(TCGContext *s, int n)
{
    if (n > TCG_MAX_TEMPS)
        tcg_abort();
}

static inline int tcg_global_reg_new_internal(TCGType type, int reg,
                                              const char *name)
{
    TCGContext *s = &tcg_ctx;
    TCGTemp *ts;
    int idx;

#if TCG_TARGET_REG_BITS == 32
    if (type != TCG_TYPE_I32)
        tcg_abort();
#endif
    if (tcg_regset_test_reg(s->reserved_regs, reg))
        tcg_abort();
    idx = s->nb_globals;
    tcg_temp_alloc(s, s->nb_globals + 1);
    ts = &s->temps[s->nb_globals];
    ts->base_type = type;
    ts->type = type;
    ts->fixed_reg = 1;
    ts->reg = reg;
    ts->name = name;
    s->nb_globals++;
    tcg_regset_set_reg(s->reserved_regs, reg);
    return idx;
}

TCGv_i32 tcg_global_reg_new_i32(int reg, const char *name)
{
    int idx;

    idx = tcg_global_reg_new_internal(TCG_TYPE_I32, reg, name);
    return MAKE_TCGV_I32(idx);
}

TCGv_i64 tcg_global_reg_new_i64(int reg, const char *name)
{
    int idx;

    idx = tcg_global_reg_new_internal(TCG_TYPE_I64, reg, name);
    return MAKE_TCGV_I64(idx);
}

static inline int tcg_global_mem_new_internal(TCGType type, int reg,
                                              tcg_target_long offset,
                                              const char *name)
{
    TCGContext *s = &tcg_ctx;
    TCGTemp *ts;
    int idx;

    idx = s->nb_globals;
#if TCG_TARGET_REG_BITS == 32
    if (type == TCG_TYPE_I64) {
        char buf[64];
        tcg_temp_alloc(s, s->nb_globals + 2);
        ts = &s->temps[s->nb_globals];
        ts->base_type = type;
        ts->type = TCG_TYPE_I32;
        ts->fixed_reg = 0;
        ts->mem_allocated = 1;
        ts->mem_reg = reg;
#ifdef TCG_TARGET_WORDS_BIGENDIAN
        ts->mem_offset = offset + 4;
#else
        ts->mem_offset = offset;
#endif
        pstrcpy(buf, sizeof(buf), name);
        pstrcat(buf, sizeof(buf), "_0");
        ts->name = strdup(buf);
        ts++;

        ts->base_type = type;
        ts->type = TCG_TYPE_I32;
        ts->fixed_reg = 0;
        ts->mem_allocated = 1;
        ts->mem_reg = reg;
#ifdef TCG_TARGET_WORDS_BIGENDIAN
        ts->mem_offset = offset;
#else
        ts->mem_offset = offset + 4;
#endif
        pstrcpy(buf, sizeof(buf), name);
        pstrcat(buf, sizeof(buf), "_1");
        ts->name = strdup(buf);

        s->nb_globals += 2;
    } else
#endif
    {
        tcg_temp_alloc(s, s->nb_globals + 1);
        ts = &s->temps[s->nb_globals];
        ts->base_type = type;
        ts->type = type;
        ts->fixed_reg = 0;
        ts->mem_allocated = 1;
        ts->mem_reg = reg;
        ts->mem_offset = offset;
        ts->name = name;
        s->nb_globals++;
    }
    return idx;
}

TCGv_i32 tcg_global_mem_new_i32(int reg, tcg_target_long offset,
                                const char *name)
{
    int idx;

    idx = tcg_global_mem_new_internal(TCG_TYPE_I32, reg, offset, name);
    return MAKE_TCGV_I32(idx);
}

TCGv_i64 tcg_global_mem_new_i64(int reg, tcg_target_long offset,
                                const char *name)
{
    int idx;

    idx = tcg_global_mem_new_internal(TCG_TYPE_I64, reg, offset, name);
    return MAKE_TCGV_I64(idx);
}

static inline int tcg_temp_new_internal(TCGType type, int temp_local)
{
    TCGContext *s = &tcg_ctx;
    TCGTemp *ts;
    int idx, k;

    k = type;
    if (temp_local)
        k += TCG_TYPE_COUNT;
    idx = s->first_free_temp[k];
    if (idx != -1) {
        /* There is already an available temp with the
           right type */
        ts = &s->temps[idx];
        s->first_free_temp[k] = ts->next_free_temp;
        ts->temp_allocated = 1;
        assert(ts->temp_local == temp_local);
    } else {
        idx = s->nb_temps;
#if TCG_TARGET_REG_BITS == 32
        if (type == TCG_TYPE_I64) {
            tcg_temp_alloc(s, s->nb_temps + 2);
            ts = &s->temps[s->nb_temps];
            ts->base_type = type;
            ts->type = TCG_TYPE_I32;
            ts->temp_allocated = 1;
            ts->temp_local = temp_local;
            ts->name = NULL;
            ts++;
            ts->base_type = TCG_TYPE_I32;
            ts->type = TCG_TYPE_I32;
            ts->temp_allocated = 1;
            ts->temp_local = temp_local;
            ts->name = NULL;
            s->nb_temps += 2;
        } else
#endif
        {
            tcg_temp_alloc(s, s->nb_temps + 1);
            ts = &s->temps[s->nb_temps];
            ts->base_type = type;
            ts->type = type;
            ts->temp_allocated = 1;
            ts->temp_local = temp_local;
            ts->name = NULL;
            s->nb_temps++;
        }
    }

#if defined(CONFIG_DEBUG_TCG)
    s->temps_in_use++;
#endif
    return idx;
}

TCGv_i32 tcg_temp_new_internal_i32(int temp_local)
{
    int idx;

    idx = tcg_temp_new_internal(TCG_TYPE_I32, temp_local);
    return MAKE_TCGV_I32(idx);
}

TCGv_i64 tcg_temp_new_internal_i64(int temp_local)
{
    int idx;

    idx = tcg_temp_new_internal(TCG_TYPE_I64, temp_local);
    return MAKE_TCGV_I64(idx);
}

static inline void tcg_temp_free_internal(int idx)
{
    TCGContext *s = &tcg_ctx;
    TCGTemp *ts;
    int k;

#if defined(CONFIG_DEBUG_TCG)
    s->temps_in_use--;
    if (s->temps_in_use < 0) {
        fprintf(stderr, "More temporaries freed than allocated!\n");
    }
#endif

    assert(idx >= s->nb_globals && idx < s->nb_temps);
    ts = &s->temps[idx];
    assert(ts->temp_allocated != 0);
    ts->temp_allocated = 0;
    k = ts->base_type;
    if (ts->temp_local)
        k += TCG_TYPE_COUNT;
    ts->next_free_temp = s->first_free_temp[k];
    s->first_free_temp[k] = idx;
}

void tcg_temp_free_i32(TCGv_i32 arg)
{
    tcg_temp_free_internal(GET_TCGV_I32(arg));
}

void tcg_temp_free_i64(TCGv_i64 arg)
{
    tcg_temp_free_internal(GET_TCGV_I64(arg));
}

TCGv_i32 tcg_const_i32(int32_t val)
{
    TCGv_i32 t0;
    t0 = tcg_temp_new_i32();
    tcg_gen_movi_i32(t0, val);
    return t0;
}

TCGv_i64 tcg_const_i64(int64_t val)
{
    TCGv_i64 t0;
    t0 = tcg_temp_new_i64();
    tcg_gen_movi_i64(t0, val);
    return t0;
}

TCGv_i32 tcg_const_local_i32(int32_t val)
{
    TCGv_i32 t0;
    t0 = tcg_temp_local_new_i32();
    tcg_gen_movi_i32(t0, val);
    return t0;
}

TCGv_i64 tcg_const_local_i64(int64_t val)
{
    TCGv_i64 t0;
    t0 = tcg_temp_local_new_i64();
    tcg_gen_movi_i64(t0, val);
    return t0;
}

#if defined(CONFIG_DEBUG_TCG)
void tcg_clear_temp_count(void)
{
    TCGContext *s = &tcg_ctx;
    s->temps_in_use = 0;
}

int tcg_check_temp_count(void)
{
    TCGContext *s = &tcg_ctx;
    if (s->temps_in_use) {
        /* Clear the count so that we don't give another
         * warning immediately next time around.
         */
        s->temps_in_use = 0;
        return 1;
    }
    return 0;
}
#endif

void tcg_register_helper(void *func, const char *name)
{
    TCGContext *s = &tcg_ctx;
    int n;
    if ((s->nb_helpers + 1) > s->allocated_helpers) {
        n = s->allocated_helpers;
        if (n == 0) {
            n = 4;
        } else {
            n *= 2;
        }
        s->helpers = realloc(s->helpers, n * sizeof(TCGHelperInfo));
        s->allocated_helpers = n;
    }
    s->helpers[s->nb_helpers].func = (tcg_target_ulong)func;
    s->helpers[s->nb_helpers].name = name;
    s->nb_helpers++;
}

/* Note: we convert the 64 bit args to 32 bit and do some alignment
   and endian swap. Maybe it would be better to do the alignment
   and endian swap in tcg_reg_alloc_call(). */
void tcg_gen_callN(TCGContext *s, TCGv_ptr func, unsigned int flags,
                   int sizemask, TCGArg ret, int nargs, TCGArg *args)
{
    int i;
    int real_args;
    int nb_rets;
    TCGArg *nparam;

#if defined(TCG_TARGET_EXTEND_ARGS) && TCG_TARGET_REG_BITS == 64
    for (i = 0; i < nargs; ++i) {
        int is_64bit = sizemask & (1 << (i+1)*2);
        int is_signed = sizemask & (2 << (i+1)*2);
        if (!is_64bit) {
            TCGv_i64 temp = tcg_temp_new_i64();
            TCGv_i64 orig = MAKE_TCGV_I64(args[i]);
            if (is_signed) {
                tcg_gen_ext32s_i64(temp, orig);
            } else {
                tcg_gen_ext32u_i64(temp, orig);
            }
            args[i] = GET_TCGV_I64(temp);
        }
    }
#endif /* TCG_TARGET_EXTEND_ARGS */

    *gen_opc_ptr++ = INDEX_op_call;
    nparam = gen_opparam_ptr++;
    if (ret != TCG_CALL_DUMMY_ARG) {
#if TCG_TARGET_REG_BITS < 64
        if (sizemask & 1) {
#ifdef TCG_TARGET_WORDS_BIGENDIAN
            *gen_opparam_ptr++ = ret + 1;
            *gen_opparam_ptr++ = ret;
#else
            *gen_opparam_ptr++ = ret;
            *gen_opparam_ptr++ = ret + 1;
#endif
            nb_rets = 2;
        } else
#endif
        {
            *gen_opparam_ptr++ = ret;
            nb_rets = 1;
        }
    } else {
        nb_rets = 0;
    }
    real_args = 0;
    for (i = 0; i < nargs; i++) {
#if TCG_TARGET_REG_BITS < 64
        int is_64bit = sizemask & (1 << (i+1)*2);
        if (is_64bit) {
#ifdef TCG_TARGET_CALL_ALIGN_ARGS
            /* some targets want aligned 64 bit args */
            if (real_args & 1) {
                *gen_opparam_ptr++ = TCG_CALL_DUMMY_ARG;
                real_args++;
            }
#endif
	    /* If stack grows up, then we will be placing successive
	       arguments at lower addresses, which means we need to
	       reverse the order compared to how we would normally
	       treat either big or little-endian.  For those arguments
	       that will wind up in registers, this still works for
	       HPPA (the only current STACK_GROWSUP target) since the
	       argument registers are *also* allocated in decreasing
	       order.  If another such target is added, this logic may
	       have to get more complicated to differentiate between
	       stack arguments and register arguments.  */
#if defined(TCG_TARGET_WORDS_BIGENDIAN) != defined(TCG_TARGET_STACK_GROWSUP)
            *gen_opparam_ptr++ = args[i] + 1;
            *gen_opparam_ptr++ = args[i];
#else
            *gen_opparam_ptr++ = args[i];
            *gen_opparam_ptr++ = args[i] + 1;
#endif
            real_args += 2;
            continue;
        }
#endif /* TCG_TARGET_REG_BITS < 64 */

        *gen_opparam_ptr++ = args[i];
        real_args++;
    }
    *gen_opparam_ptr++ = GET_TCGV_PTR(func);

    *gen_opparam_ptr++ = flags;

    *nparam = (nb_rets << 16) | (real_args + 1);

    /* total parameters, needed to go backward in the instruction stream */
    *gen_opparam_ptr++ = 1 + nb_rets + real_args + 3;

#if defined(TCG_TARGET_EXTEND_ARGS) && TCG_TARGET_REG_BITS == 64
    for (i = 0; i < nargs; ++i) {
        int is_64bit = sizemask & (1 << (i+1)*2);
        if (!is_64bit) {
            TCGv_i64 temp = MAKE_TCGV_I64(args[i]);
            tcg_temp_free_i64(temp);
        }
    }
#endif /* TCG_TARGET_EXTEND_ARGS */
}

#if TCG_TARGET_REG_BITS == 32
void tcg_gen_shifti_i64(TCGv_i64 ret, TCGv_i64 arg1,
                        int c, int right, int arith)
{
    if (c == 0) {
        tcg_gen_mov_i32(TCGV_LOW(ret), TCGV_LOW(arg1));
        tcg_gen_mov_i32(TCGV_HIGH(ret), TCGV_HIGH(arg1));
    } else if (c >= 32) {
        c -= 32;
        if (right) {
            if (arith) {
                tcg_gen_sari_i32(TCGV_LOW(ret), TCGV_HIGH(arg1), c);
                tcg_gen_sari_i32(TCGV_HIGH(ret), TCGV_HIGH(arg1), 31);
            } else {
                tcg_gen_shri_i32(TCGV_LOW(ret), TCGV_HIGH(arg1), c);
                tcg_gen_movi_i32(TCGV_HIGH(ret), 0);
            }
        } else {
            tcg_gen_shli_i32(TCGV_HIGH(ret), TCGV_LOW(arg1), c);
            tcg_gen_movi_i32(TCGV_LOW(ret), 0);
        }
    } else {
        TCGv_i32 t0, t1;

        t0 = tcg_temp_new_i32();
        t1 = tcg_temp_new_i32();
        if (right) {
            tcg_gen_shli_i32(t0, TCGV_HIGH(arg1), 32 - c);
            if (arith)
                tcg_gen_sari_i32(t1, TCGV_HIGH(arg1), c);
            else
                tcg_gen_shri_i32(t1, TCGV_HIGH(arg1), c);
            tcg_gen_shri_i32(TCGV_LOW(ret), TCGV_LOW(arg1), c);
            tcg_gen_or_i32(TCGV_LOW(ret), TCGV_LOW(ret), t0);
            tcg_gen_mov_i32(TCGV_HIGH(ret), t1);
        } else {
            tcg_gen_shri_i32(t0, TCGV_LOW(arg1), 32 - c);
            /* Note: ret can be the same as arg1, so we use t1 */
            tcg_gen_shli_i32(t1, TCGV_LOW(arg1), c);
            tcg_gen_shli_i32(TCGV_HIGH(ret), TCGV_HIGH(arg1), c);
            tcg_gen_or_i32(TCGV_HIGH(ret), TCGV_HIGH(ret), t0);
            tcg_gen_mov_i32(TCGV_LOW(ret), t1);
        }
        tcg_temp_free_i32(t0);
        tcg_temp_free_i32(t1);
    }
}
#endif


static void tcg_reg_alloc_start(TCGContext *s)
{
    int i;
    TCGTemp *ts;
    for(i = 0; i < s->nb_globals; i++) {
        ts = &s->temps[i];
        if (ts->fixed_reg) {
            ts->val_type = TEMP_VAL_REG;
        } else {
            ts->val_type = TEMP_VAL_MEM;
        }
    }
    for(i = s->nb_globals; i < s->nb_temps; i++) {
        ts = &s->temps[i];
        ts->val_type = TEMP_VAL_DEAD;
        ts->mem_allocated = 0;
        ts->fixed_reg = 0;
    }
    for(i = 0; i < TCG_TARGET_NB_REGS; i++) {
        s->reg_to_temp[i] = -1;
    }
}

static char *tcg_get_arg_str_idx(TCGContext *s, char *buf, int buf_size,
                                 int idx)
{
    TCGTemp *ts = NULL;

    assert(idx >= 0 && idx < s->nb_temps);
    ts = &s->temps[idx];
    assert(ts);
    if (idx < s->nb_globals) {
        pstrcpy(buf, buf_size, ts->name);
    } else {
        if (ts && ts->temp_local)
            snprintf(buf, buf_size, "loc%d", idx - s->nb_globals);
        else
            snprintf(buf, buf_size, "tmp%d", idx - s->nb_globals);
    }
    return buf;
}

char *tcg_get_arg_str_i32(TCGContext *s, char *buf, int buf_size, TCGv_i32 arg)
{
    return tcg_get_arg_str_idx(s, buf, buf_size, GET_TCGV_I32(arg));
}

char *tcg_get_arg_str_i64(TCGContext *s, char *buf, int buf_size, TCGv_i64 arg)
{
    return tcg_get_arg_str_idx(s, buf, buf_size, GET_TCGV_I64(arg));
}

static int helper_cmp(const void *p1, const void *p2)
{
    const TCGHelperInfo *th1 = p1;
    const TCGHelperInfo *th2 = p2;
    if (th1->func < th2->func)
        return -1;
    else if (th1->func == th2->func)
        return 0;
    else
        return 1;
}

/* find helper definition (Note: A hash table would be better) */
static TCGHelperInfo *tcg_find_helper(TCGContext *s, tcg_target_ulong val)
{
    int m, m_min, m_max;
    TCGHelperInfo *th;
    tcg_target_ulong v;

    if (unlikely(!s->helpers_sorted)) {
        qsort(s->helpers, s->nb_helpers, sizeof(TCGHelperInfo),
              helper_cmp);
        s->helpers_sorted = 1;
    }

    /* binary search */
    m_min = 0;
    m_max = s->nb_helpers - 1;
    while (m_min <= m_max) {
        m = (m_min + m_max) >> 1;
        th = &s->helpers[m];
        v = th->func;
        if (v == val)
            return th;
        else if (val < v) {
            m_max = m - 1;
        } else {
            m_min = m + 1;
        }
    }
    return NULL;
}

<<<<<<< HEAD
=======
static const char * const cond_name[] =
{
    [TCG_COND_NEVER] = "never",
    [TCG_COND_ALWAYS] = "always",
    [TCG_COND_EQ] = "eq",
    [TCG_COND_NE] = "ne",
    [TCG_COND_LT] = "lt",
    [TCG_COND_GE] = "ge",
    [TCG_COND_LE] = "le",
    [TCG_COND_GT] = "gt",
    [TCG_COND_LTU] = "ltu",
    [TCG_COND_GEU] = "geu",
    [TCG_COND_LEU] = "leu",
    [TCG_COND_GTU] = "gtu"
};

>>>>>>> 046dbab9
void tcg_dump_ops(TCGContext *s)
{
    const uint16_t *opc_ptr;
    const TCGArg *args;
    TCGArg arg;
    TCGOpcode c;
    int i, k, nb_oargs, nb_iargs, nb_cargs, first_insn;
    const TCGOpDef *def;
    char buf[128];

    first_insn = 1;
    opc_ptr = gen_opc_buf;
    args = gen_opparam_buf;
    while (opc_ptr < gen_opc_ptr) {
        c = *opc_ptr++;
        def = &tcg_op_defs[c];
        if (c == INDEX_op_debug_insn_start) {
            uint64_t pc;
#if TARGET_LONG_BITS > TCG_TARGET_REG_BITS
            pc = ((uint64_t)args[1] << 32) | args[0];
#else
            pc = args[0];
#endif
            if (!first_insn) {
                qemu_log("\n");
            }
            qemu_log(" ---- 0x%" PRIx64, pc);
            first_insn = 0;
            nb_oargs = def->nb_oargs;
            nb_iargs = def->nb_iargs;
            nb_cargs = def->nb_cargs;
        } else if (c == INDEX_op_call) {
            TCGArg arg;

            /* variable number of arguments */
            arg = *args++;
            nb_oargs = arg >> 16;
            nb_iargs = arg & 0xffff;
            nb_cargs = def->nb_cargs;

            qemu_log(" %s ", def->name);

            /* function name */
            qemu_log("%s",
                     tcg_get_arg_str_idx(s, buf, sizeof(buf),
                                         args[nb_oargs + nb_iargs - 1]));
            /* flags */
            qemu_log(",$0x%" TCG_PRIlx, args[nb_oargs + nb_iargs]);
            /* nb out args */
            qemu_log(",$%d", nb_oargs);
            for(i = 0; i < nb_oargs; i++) {
                qemu_log(",");
                qemu_log("%s", tcg_get_arg_str_idx(s, buf, sizeof(buf),
                                                   args[i]));
            }
            for(i = 0; i < (nb_iargs - 1); i++) {
                qemu_log(",");
                if (args[nb_oargs + i] == TCG_CALL_DUMMY_ARG) {
                    qemu_log("<dummy>");
                } else {
                    qemu_log("%s", tcg_get_arg_str_idx(s, buf, sizeof(buf),
                                                       args[nb_oargs + i]));
                }
            }
        } else if (c == INDEX_op_movi_i32 || c == INDEX_op_movi_i64) {
            tcg_target_ulong val;
            TCGHelperInfo *th;

            nb_oargs = def->nb_oargs;
            nb_iargs = def->nb_iargs;
            nb_cargs = def->nb_cargs;
            qemu_log(" %s %s,$", def->name,
                     tcg_get_arg_str_idx(s, buf, sizeof(buf), args[0]));
            val = args[1];
            th = tcg_find_helper(s, val);
            if (th) {
                qemu_log("%s", th->name);
            } else {
                if (c == INDEX_op_movi_i32) {
                    qemu_log("0x%x", (uint32_t)val);
                } else {
                    qemu_log("0x%" PRIx64 , (uint64_t)val);
                }
            }
        } else {
            qemu_log(" %s ", def->name);
            if (c == INDEX_op_nopn) {
                /* variable number of arguments */
                nb_cargs = *args;
                nb_oargs = 0;
                nb_iargs = 0;
            } else {
                nb_oargs = def->nb_oargs;
                nb_iargs = def->nb_iargs;
                nb_cargs = def->nb_cargs;
            }

            k = 0;
            for(i = 0; i < nb_oargs; i++) {
                if (k != 0) {
                    qemu_log(",");
                }
                qemu_log("%s", tcg_get_arg_str_idx(s, buf, sizeof(buf),
                                                   args[k++]));
            }
            for(i = 0; i < nb_iargs; i++) {
                if (k != 0) {
                    qemu_log(",");
                }
                qemu_log("%s", tcg_get_arg_str_idx(s, buf, sizeof(buf),
                                                   args[k++]));
            }
            switch (c) {
            case INDEX_op_brcond_i32:
            case INDEX_op_setcond_i32:
            case INDEX_op_movcond_i32:
            case INDEX_op_brcond2_i32:
            case INDEX_op_setcond2_i32:
            case INDEX_op_brcond_i64:
            case INDEX_op_setcond_i64:
            case INDEX_op_movcond_i64:
                if (args[k] < ARRAY_SIZE(cond_name) && cond_name[args[k]]) {
                    qemu_log(",%s", cond_name[args[k++]]);
                } else {
                    qemu_log(",$0x%" TCG_PRIlx, args[k++]);
                }
                i = 1;
                break;
            default:
                i = 0;
                break;
            }
            for(; i < nb_cargs; i++) {
                if (k != 0) {
                    qemu_log(",");
                }
                arg = args[k++];
                qemu_log("$0x%" TCG_PRIlx, arg);
            }
        }
        qemu_log("\n");
        args += nb_iargs + nb_oargs + nb_cargs;
    }
}

/* we give more priority to constraints with less registers */
static int get_constraint_priority(const TCGOpDef *def, int k)
{
    const TCGArgConstraint *arg_ct;

    int i, n;
    arg_ct = &def->args_ct[k];
    if (arg_ct->ct & TCG_CT_ALIAS) {
        /* an alias is equivalent to a single register */
        n = 1;
    } else {
        if (!(arg_ct->ct & TCG_CT_REG))
            return 0;
        n = 0;
        for(i = 0; i < TCG_TARGET_NB_REGS; i++) {
            if (tcg_regset_test_reg(arg_ct->u.regs, i))
                n++;
        }
    }
    return TCG_TARGET_NB_REGS - n + 1;
}

/* sort from highest priority to lowest */
static void sort_constraints(TCGOpDef *def, int start, int n)
{
    int i, j, p1, p2, tmp;

    for(i = 0; i < n; i++)
        def->sorted_args[start + i] = start + i;
    if (n <= 1)
        return;
    for(i = 0; i < n - 1; i++) {
        for(j = i + 1; j < n; j++) {
            p1 = get_constraint_priority(def, def->sorted_args[start + i]);
            p2 = get_constraint_priority(def, def->sorted_args[start + j]);
            if (p1 < p2) {
                tmp = def->sorted_args[start + i];
                def->sorted_args[start + i] = def->sorted_args[start + j];
                def->sorted_args[start + j] = tmp;
            }
        }
    }
}

void tcg_add_target_add_op_defs(const TCGTargetOpDef *tdefs)
{
    TCGOpcode op;
    TCGOpDef *def;
    const char *ct_str;
    int i, nb_args;

    for(;;) {
        if (tdefs->op == (TCGOpcode)-1)
            break;
        op = tdefs->op;
        assert((unsigned)op < NB_OPS);
        def = &tcg_op_defs[op];
#if defined(CONFIG_DEBUG_TCG)
        /* Duplicate entry in op definitions? */
        assert(!def->used);
        def->used = 1;
#endif
        nb_args = def->nb_iargs + def->nb_oargs;
        for(i = 0; i < nb_args; i++) {
            ct_str = tdefs->args_ct_str[i];
            /* Incomplete TCGTargetOpDef entry? */
            assert(ct_str != NULL);
            tcg_regset_clear(def->args_ct[i].u.regs);
            def->args_ct[i].ct = 0;
            if (ct_str[0] >= '0' && ct_str[0] <= '9') {
                int oarg;
                oarg = ct_str[0] - '0';
                assert(oarg < def->nb_oargs);
                assert(def->args_ct[oarg].ct & TCG_CT_REG);
                /* TCG_CT_ALIAS is for the output arguments. The input
                   argument is tagged with TCG_CT_IALIAS. */
                def->args_ct[i] = def->args_ct[oarg];
                def->args_ct[oarg].ct = TCG_CT_ALIAS;
                def->args_ct[oarg].alias_index = i;
                def->args_ct[i].ct |= TCG_CT_IALIAS;
                def->args_ct[i].alias_index = oarg;
            } else {
                for(;;) {
                    if (*ct_str == '\0')
                        break;
                    switch(*ct_str) {
                    case 'i':
                        def->args_ct[i].ct |= TCG_CT_CONST;
                        ct_str++;
                        break;
                    default:
                        if (target_parse_constraint(&def->args_ct[i], &ct_str) < 0) {
                            fprintf(stderr, "Invalid constraint '%s' for arg %d of operation '%s'\n",
                                    ct_str, i, def->name);
                            exit(1);
                        }
                    }
                }
            }
        }

        /* TCGTargetOpDef entry with too much information? */
        assert(i == TCG_MAX_OP_ARGS || tdefs->args_ct_str[i] == NULL);

        /* sort the constraints (XXX: this is just an heuristic) */
        sort_constraints(def, 0, def->nb_oargs);
        sort_constraints(def, def->nb_oargs, def->nb_iargs);

#if 0
        {
            int i;

            printf("%s: sorted=", def->name);
            for(i = 0; i < def->nb_oargs + def->nb_iargs; i++)
                printf(" %d", def->sorted_args[i]);
            printf("\n");
        }
#endif
        tdefs++;
    }

#if defined(CONFIG_DEBUG_TCG)
    i = 0;
    for (op = 0; op < ARRAY_SIZE(tcg_op_defs); op++) {
        const TCGOpDef *def = &tcg_op_defs[op];
        if (op < INDEX_op_call
            || op == INDEX_op_debug_insn_start
            || (def->flags & TCG_OPF_NOT_PRESENT)) {
            /* Wrong entry in op definitions? */
            if (def->used) {
                fprintf(stderr, "Invalid op definition for %s\n", def->name);
                i = 1;
            }
        } else {
            /* Missing entry in op definitions? */
            if (!def->used) {
                fprintf(stderr, "Missing op definition for %s\n", def->name);
                i = 1;
            }
        }
    }
    if (i == 1) {
        tcg_abort();
    }
#endif
}

#ifdef USE_LIVENESS_ANALYSIS

/* set a nop for an operation using 'nb_args' */
static inline void tcg_set_nop(TCGContext *s, uint16_t *opc_ptr,
                               TCGArg *args, int nb_args)
{
    if (nb_args == 0) {
        *opc_ptr = INDEX_op_nop;
    } else {
        *opc_ptr = INDEX_op_nopn;
        args[0] = nb_args;
        args[nb_args - 1] = nb_args;
    }
}

/* liveness analysis: end of function: globals are live, temps are
   dead. */
/* XXX: at this stage, not used as there would be little gains because
   most TBs end with a conditional jump. */
static inline void tcg_la_func_end(TCGContext *s, uint8_t *dead_temps)
{
    memset(dead_temps, 0, s->nb_globals);
    memset(dead_temps + s->nb_globals, 1, s->nb_temps - s->nb_globals);
}

/* liveness analysis: end of basic block: globals are live, temps are
   dead, local temps are live. */
static inline void tcg_la_bb_end(TCGContext *s, uint8_t *dead_temps)
{
    int i;
    TCGTemp *ts;

    memset(dead_temps, 0, s->nb_globals);
    ts = &s->temps[s->nb_globals];
    for(i = s->nb_globals; i < s->nb_temps; i++) {
        if (ts->temp_local)
            dead_temps[i] = 0;
        else
            dead_temps[i] = 1;
        ts++;
    }
}

/* Liveness analysis : update the opc_dead_args array to tell if a
   given input arguments is dead. Instructions updating dead
   temporaries are removed. */
static void tcg_liveness_analysis(TCGContext *s)
{
    int i, op_index, nb_args, nb_iargs, nb_oargs, arg, nb_ops;
    TCGOpcode op;
    TCGArg *args;
    const TCGOpDef *def;
    uint8_t *dead_temps;
    unsigned int dead_args;

    gen_opc_ptr++; /* skip end */

    nb_ops = gen_opc_ptr - gen_opc_buf;

    s->op_dead_args = tcg_malloc(nb_ops * sizeof(uint16_t));

    dead_temps = tcg_malloc(s->nb_temps);
    memset(dead_temps, 1, s->nb_temps);

    args = gen_opparam_ptr;
    op_index = nb_ops - 1;
    while (op_index >= 0) {
        op = gen_opc_buf[op_index];
        def = &tcg_op_defs[op];
        switch(op) {
        case INDEX_op_call:
            {
                int call_flags;

                nb_args = args[-1];
                args -= nb_args;
                nb_iargs = args[0] & 0xffff;
                nb_oargs = args[0] >> 16;
                args++;
                call_flags = args[nb_oargs + nb_iargs];

                /* pure functions can be removed if their result is not
                   used */
                if (call_flags & TCG_CALL_PURE) {
                    for(i = 0; i < nb_oargs; i++) {
                        arg = args[i];
                        if (!dead_temps[arg])
                            goto do_not_remove_call;
                    }
                    tcg_set_nop(s, gen_opc_buf + op_index,
                                args - 1, nb_args);
                } else {
                do_not_remove_call:

                    /* output args are dead */
                    dead_args = 0;
                    for(i = 0; i < nb_oargs; i++) {
                        arg = args[i];
                        if (dead_temps[arg]) {
                            dead_args |= (1 << i);
                        }
                        dead_temps[arg] = 1;
                    }

                    if (!(call_flags & TCG_CALL_CONST)) {
                        /* globals are live (they may be used by the call) */
                        memset(dead_temps, 0, s->nb_globals);
                    }

                    /* input args are live */
                    for(i = nb_oargs; i < nb_iargs + nb_oargs; i++) {
                        arg = args[i];
                        if (arg != TCG_CALL_DUMMY_ARG) {
                            if (dead_temps[arg]) {
                                dead_args |= (1 << i);
                            }
                            dead_temps[arg] = 0;
                        }
                    }
                    s->op_dead_args[op_index] = dead_args;
                }
                args--;
            }
            break;
        case INDEX_op_debug_insn_start:
            args -= def->nb_args;
            break;
        case INDEX_op_nopn:
            nb_args = args[-1];
            args -= nb_args;
            break;
        case INDEX_op_discard:
            args--;
            /* mark the temporary as dead */
            dead_temps[args[0]] = 1;
            break;
        case INDEX_op_end:
            break;
            /* XXX: optimize by hardcoding common cases (e.g. triadic ops) */
        default:
            args -= def->nb_args;
            nb_iargs = def->nb_iargs;
            nb_oargs = def->nb_oargs;

            /* Test if the operation can be removed because all
               its outputs are dead. We assume that nb_oargs == 0
               implies side effects */
            if (!(def->flags & TCG_OPF_SIDE_EFFECTS) && nb_oargs != 0) {
                for(i = 0; i < nb_oargs; i++) {
                    arg = args[i];
                    if (!dead_temps[arg])
                        goto do_not_remove;
                }
                tcg_set_nop(s, gen_opc_buf + op_index, args, def->nb_args);
#ifdef CONFIG_PROFILER
                s->del_op_count++;
#endif
            } else {
            do_not_remove:

                /* output args are dead */
                dead_args = 0;
                for(i = 0; i < nb_oargs; i++) {
                    arg = args[i];
                    if (dead_temps[arg]) {
                        dead_args |= (1 << i);
                    }
                    dead_temps[arg] = 1;
                }

                /* if end of basic block, update */
                if (def->flags & TCG_OPF_BB_END) {
                    tcg_la_bb_end(s, dead_temps);
                } else if (def->flags & TCG_OPF_CALL_CLOBBER) {
                    /* globals are live */
                    memset(dead_temps, 0, s->nb_globals);
                }

                /* input args are live */
                for(i = nb_oargs; i < nb_oargs + nb_iargs; i++) {
                    arg = args[i];
                    if (dead_temps[arg]) {
                        dead_args |= (1 << i);
                    }
                    dead_temps[arg] = 0;
                }
                s->op_dead_args[op_index] = dead_args;
            }
            break;
        }
        op_index--;
    }

    if (args != gen_opparam_buf)
        tcg_abort();
}
#else
/* dummy liveness analysis */
static void tcg_liveness_analysis(TCGContext *s)
{
    int nb_ops;
    nb_ops = gen_opc_ptr - gen_opc_buf;

    s->op_dead_args = tcg_malloc(nb_ops * sizeof(uint16_t));
    memset(s->op_dead_args, 0, nb_ops * sizeof(uint16_t));
}
#endif

#ifndef NDEBUG
static void dump_regs(TCGContext *s)
{
    TCGTemp *ts;
    int i;
    char buf[64];

    for(i = 0; i < s->nb_temps; i++) {
        ts = &s->temps[i];
        printf("  %10s: ", tcg_get_arg_str_idx(s, buf, sizeof(buf), i));
        switch(ts->val_type) {
        case TEMP_VAL_REG:
            printf("%s", tcg_target_reg_names[ts->reg]);
            break;
        case TEMP_VAL_MEM:
            printf("%d(%s)", (int)ts->mem_offset, tcg_target_reg_names[ts->mem_reg]);
            break;
        case TEMP_VAL_CONST:
            printf("$0x%" TCG_PRIlx, ts->val);
            break;
        case TEMP_VAL_DEAD:
            printf("D");
            break;
        default:
            printf("???");
            break;
        }
        printf("\n");
    }

    for(i = 0; i < TCG_TARGET_NB_REGS; i++) {
        if (s->reg_to_temp[i] >= 0) {
            printf("%s: %s\n",
                   tcg_target_reg_names[i],
                   tcg_get_arg_str_idx(s, buf, sizeof(buf), s->reg_to_temp[i]));
        }
    }
}

static void check_regs(TCGContext *s)
{
    int reg, k;
    TCGTemp *ts;
    char buf[64];

    for(reg = 0; reg < TCG_TARGET_NB_REGS; reg++) {
        k = s->reg_to_temp[reg];
        if (k >= 0) {
            ts = &s->temps[k];
            if (ts->val_type != TEMP_VAL_REG ||
                ts->reg != reg) {
                printf("Inconsistency for register %s:\n",
                       tcg_target_reg_names[reg]);
                goto fail;
            }
        }
    }
    for(k = 0; k < s->nb_temps; k++) {
        ts = &s->temps[k];
        if (ts->val_type == TEMP_VAL_REG &&
            !ts->fixed_reg &&
            s->reg_to_temp[ts->reg] != k) {
                printf("Inconsistency for temp %s:\n",
                       tcg_get_arg_str_idx(s, buf, sizeof(buf), k));
        fail:
                printf("reg state:\n");
                dump_regs(s);
                tcg_abort();
        }
    }
}
#endif

static void temp_allocate_frame(TCGContext *s, int temp)
{
    TCGTemp *ts;
    ts = &s->temps[temp];
#if !(defined(__sparc__) && TCG_TARGET_REG_BITS == 64)
    /* Sparc64 stack is accessed with offset of 2047 */
    s->current_frame_offset = (s->current_frame_offset +
                               (tcg_target_long)sizeof(tcg_target_long) - 1) &
        ~(sizeof(tcg_target_long) - 1);
#endif
    if (s->current_frame_offset + (tcg_target_long)sizeof(tcg_target_long) >
        s->frame_end) {
        tcg_abort();
    }
    ts->mem_offset = s->current_frame_offset;
    ts->mem_reg = s->frame_reg;
    ts->mem_allocated = 1;
    s->current_frame_offset += (tcg_target_long)sizeof(tcg_target_long);
}

/* free register 'reg' by spilling the corresponding temporary if necessary */
static void tcg_reg_free(TCGContext *s, int reg)
{
    TCGTemp *ts;
    int temp;

    temp = s->reg_to_temp[reg];
    if (temp != -1) {
        ts = &s->temps[temp];
        assert(ts->val_type == TEMP_VAL_REG);
        if (!ts->mem_coherent) {
            if (!ts->mem_allocated)
                temp_allocate_frame(s, temp);
            tcg_out_st(s, ts->type, reg, ts->mem_reg, ts->mem_offset);
        }
        ts->val_type = TEMP_VAL_MEM;
        s->reg_to_temp[reg] = -1;
    }
}

/* Allocate a register belonging to reg1 & ~reg2 */
static int tcg_reg_alloc(TCGContext *s, TCGRegSet reg1, TCGRegSet reg2)
{
    int i, reg;
    TCGRegSet reg_ct;

    tcg_regset_andnot(reg_ct, reg1, reg2);

    /* first try free registers */
    for(i = 0; i < ARRAY_SIZE(tcg_target_reg_alloc_order); i++) {
        reg = tcg_target_reg_alloc_order[i];
        if (tcg_regset_test_reg(reg_ct, reg) && s->reg_to_temp[reg] == -1)
            return reg;
    }

    /* XXX: do better spill choice */
    for(i = 0; i < ARRAY_SIZE(tcg_target_reg_alloc_order); i++) {
        reg = tcg_target_reg_alloc_order[i];
        if (tcg_regset_test_reg(reg_ct, reg)) {
            tcg_reg_free(s, reg);
            return reg;
        }
    }

    tcg_abort();
}

/* save a temporary to memory. 'allocated_regs' is used in case a
   temporary registers needs to be allocated to store a constant. */
static void temp_save(TCGContext *s, int temp, TCGRegSet allocated_regs)
{
    TCGTemp *ts;
    int reg;

    ts = &s->temps[temp];
    if (!ts->fixed_reg) {
        switch(ts->val_type) {
        case TEMP_VAL_REG:
            tcg_reg_free(s, ts->reg);
            break;
        case TEMP_VAL_DEAD:
            ts->val_type = TEMP_VAL_MEM;
            break;
        case TEMP_VAL_CONST:
            reg = tcg_reg_alloc(s, tcg_target_available_regs[ts->type],
                                allocated_regs);
            if (!ts->mem_allocated)
                temp_allocate_frame(s, temp);
            tcg_out_movi(s, ts->type, reg, ts->val);
            tcg_out_st(s, ts->type, reg, ts->mem_reg, ts->mem_offset);
            ts->val_type = TEMP_VAL_MEM;
            break;
        case TEMP_VAL_MEM:
            break;
        default:
            tcg_abort();
        }
    }
}

/* save globals to their canonical location and assume they can be
   modified be the following code. 'allocated_regs' is used in case a
   temporary registers needs to be allocated to store a constant. */
static void save_globals(TCGContext *s, TCGRegSet allocated_regs)
{
    int i;

    for(i = 0; i < s->nb_globals; i++) {
        temp_save(s, i, allocated_regs);
    }
}

/* at the end of a basic block, we assume all temporaries are dead and
   all globals are stored at their canonical location. */
static void tcg_reg_alloc_bb_end(TCGContext *s, TCGRegSet allocated_regs)
{
    TCGTemp *ts;
    int i;

    for(i = s->nb_globals; i < s->nb_temps; i++) {
        ts = &s->temps[i];
        if (ts->temp_local) {
            temp_save(s, i, allocated_regs);
        } else {
            if (ts->val_type == TEMP_VAL_REG) {
                s->reg_to_temp[ts->reg] = -1;
            }
            ts->val_type = TEMP_VAL_DEAD;
        }
    }

    save_globals(s, allocated_regs);
}

#define IS_DEAD_ARG(n) ((dead_args >> (n)) & 1)

static void tcg_reg_alloc_movi(TCGContext *s, const TCGArg *args)
{
    TCGTemp *ots;
    tcg_target_ulong val;

    ots = &s->temps[args[0]];
    val = args[1];

    if (ots->fixed_reg) {
        /* for fixed registers, we do not do any constant
           propagation */
        tcg_out_movi(s, ots->type, ots->reg, val);
    } else {
        /* The movi is not explicitly generated here */
        if (ots->val_type == TEMP_VAL_REG)
            s->reg_to_temp[ots->reg] = -1;
        ots->val_type = TEMP_VAL_CONST;
        ots->val = val;
    }
}

static void tcg_reg_alloc_mov(TCGContext *s, const TCGOpDef *def,
                              const TCGArg *args,
                              unsigned int dead_args)
{
    TCGTemp *ts, *ots;
    int reg;
    const TCGArgConstraint *arg_ct;

    ots = &s->temps[args[0]];
    ts = &s->temps[args[1]];
    arg_ct = &def->args_ct[0];

    /* XXX: always mark arg dead if IS_DEAD_ARG(1) */
    if (ts->val_type == TEMP_VAL_REG) {
        if (IS_DEAD_ARG(1) && !ts->fixed_reg && !ots->fixed_reg) {
            /* the mov can be suppressed */
            if (ots->val_type == TEMP_VAL_REG)
                s->reg_to_temp[ots->reg] = -1;
            reg = ts->reg;
            s->reg_to_temp[reg] = -1;
            ts->val_type = TEMP_VAL_DEAD;
        } else {
            if (ots->val_type == TEMP_VAL_REG) {
                reg = ots->reg;
            } else {
                reg = tcg_reg_alloc(s, arg_ct->u.regs, s->reserved_regs);
            }
            if (ts->reg != reg) {
                tcg_out_mov(s, ots->type, reg, ts->reg);
            }
        }
    } else if (ts->val_type == TEMP_VAL_MEM) {
        if (ots->val_type == TEMP_VAL_REG) {
            reg = ots->reg;
        } else {
            reg = tcg_reg_alloc(s, arg_ct->u.regs, s->reserved_regs);
        }
        tcg_out_ld(s, ts->type, reg, ts->mem_reg, ts->mem_offset);
    } else if (ts->val_type == TEMP_VAL_CONST) {
        if (ots->fixed_reg) {
            reg = ots->reg;
            tcg_out_movi(s, ots->type, reg, ts->val);
        } else {
            /* propagate constant */
            if (ots->val_type == TEMP_VAL_REG)
                s->reg_to_temp[ots->reg] = -1;
            ots->val_type = TEMP_VAL_CONST;
            ots->val = ts->val;
            return;
        }
    } else {
        tcg_abort();
    }
    s->reg_to_temp[reg] = args[0];
    ots->reg = reg;
    ots->val_type = TEMP_VAL_REG;
    ots->mem_coherent = 0;
}

static void tcg_reg_alloc_op(TCGContext *s,
                             const TCGOpDef *def, TCGOpcode opc,
                             const TCGArg *args,
                             unsigned int dead_args)
{
    TCGRegSet allocated_regs;
    int i, k, nb_iargs, nb_oargs, reg;
    TCGArg arg;
    const TCGArgConstraint *arg_ct;
    TCGTemp *ts;
    TCGArg new_args[TCG_MAX_OP_ARGS];
    int const_args[TCG_MAX_OP_ARGS];

    nb_oargs = def->nb_oargs;
    nb_iargs = def->nb_iargs;

    /* copy constants */
    memcpy(new_args + nb_oargs + nb_iargs,
           args + nb_oargs + nb_iargs,
           sizeof(TCGArg) * def->nb_cargs);

    /* satisfy input constraints */
    tcg_regset_set(allocated_regs, s->reserved_regs);
    for(k = 0; k < nb_iargs; k++) {
        i = def->sorted_args[nb_oargs + k];
        arg = args[i];
        arg_ct = &def->args_ct[i];
        ts = &s->temps[arg];
        if (ts->val_type == TEMP_VAL_MEM) {
            reg = tcg_reg_alloc(s, arg_ct->u.regs, allocated_regs);
            tcg_out_ld(s, ts->type, reg, ts->mem_reg, ts->mem_offset);
            ts->val_type = TEMP_VAL_REG;
            ts->reg = reg;
            ts->mem_coherent = 1;
            s->reg_to_temp[reg] = arg;
        } else if (ts->val_type == TEMP_VAL_CONST) {
            if (tcg_target_const_match(ts->val, arg_ct)) {
                /* constant is OK for instruction */
                const_args[i] = 1;
                new_args[i] = ts->val;
                goto iarg_end;
            } else {
                /* need to move to a register */
                reg = tcg_reg_alloc(s, arg_ct->u.regs, allocated_regs);
                tcg_out_movi(s, ts->type, reg, ts->val);
                ts->val_type = TEMP_VAL_REG;
                ts->reg = reg;
                ts->mem_coherent = 0;
                s->reg_to_temp[reg] = arg;
            }
        }
        assert(ts->val_type == TEMP_VAL_REG);
        if (arg_ct->ct & TCG_CT_IALIAS) {
            if (ts->fixed_reg) {
                /* if fixed register, we must allocate a new register
                   if the alias is not the same register */
                if (arg != args[arg_ct->alias_index])
                    goto allocate_in_reg;
            } else {
                /* if the input is aliased to an output and if it is
                   not dead after the instruction, we must allocate
                   a new register and move it */
                if (!IS_DEAD_ARG(i)) {
                    goto allocate_in_reg;
                }
            }
        }
        reg = ts->reg;
        if (tcg_regset_test_reg(arg_ct->u.regs, reg)) {
            /* nothing to do : the constraint is satisfied */
        } else {
        allocate_in_reg:
            /* allocate a new register matching the constraint
               and move the temporary register into it */
            reg = tcg_reg_alloc(s, arg_ct->u.regs, allocated_regs);
            tcg_out_mov(s, ts->type, reg, ts->reg);
        }
        new_args[i] = reg;
        const_args[i] = 0;
        tcg_regset_set_reg(allocated_regs, reg);
    iarg_end: ;
    }

    if (def->flags & TCG_OPF_BB_END) {
        tcg_reg_alloc_bb_end(s, allocated_regs);
    } else {
        /* mark dead temporaries and free the associated registers */
        for(i = nb_oargs; i < nb_oargs + nb_iargs; i++) {
            arg = args[i];
            if (IS_DEAD_ARG(i)) {
                ts = &s->temps[arg];
                if (!ts->fixed_reg) {
                    if (ts->val_type == TEMP_VAL_REG)
                        s->reg_to_temp[ts->reg] = -1;
                    ts->val_type = TEMP_VAL_DEAD;
                }
            }
        }

        if (def->flags & TCG_OPF_CALL_CLOBBER) {
            /* XXX: permit generic clobber register list ? */
            for(reg = 0; reg < TCG_TARGET_NB_REGS; reg++) {
                if (tcg_regset_test_reg(tcg_target_call_clobber_regs, reg)) {
                    tcg_reg_free(s, reg);
                }
            }
            /* XXX: for load/store we could do that only for the slow path
               (i.e. when a memory callback is called) */

            /* store globals and free associated registers (we assume the insn
               can modify any global. */
            save_globals(s, allocated_regs);
        }

        /* satisfy the output constraints */
        tcg_regset_set(allocated_regs, s->reserved_regs);
        for(k = 0; k < nb_oargs; k++) {
            i = def->sorted_args[k];
            arg = args[i];
            arg_ct = &def->args_ct[i];
            ts = &s->temps[arg];
            if (arg_ct->ct & TCG_CT_ALIAS) {
                reg = new_args[arg_ct->alias_index];
            } else {
                /* if fixed register, we try to use it */
                reg = ts->reg;
                if (ts->fixed_reg &&
                    tcg_regset_test_reg(arg_ct->u.regs, reg)) {
                    goto oarg_end;
                }
                reg = tcg_reg_alloc(s, arg_ct->u.regs, allocated_regs);
            }
            tcg_regset_set_reg(allocated_regs, reg);
            /* if a fixed register is used, then a move will be done afterwards */
            if (!ts->fixed_reg) {
                if (ts->val_type == TEMP_VAL_REG)
                    s->reg_to_temp[ts->reg] = -1;
                if (IS_DEAD_ARG(i)) {
                    ts->val_type = TEMP_VAL_DEAD;
                } else {
                    ts->val_type = TEMP_VAL_REG;
                    ts->reg = reg;
                    /* temp value is modified, so the value kept in memory is
                       potentially not the same */
                    ts->mem_coherent = 0;
                    s->reg_to_temp[reg] = arg;
               }
            }
        oarg_end:
            new_args[i] = reg;
        }
    }

    /* emit instruction */
    tcg_out_op(s, opc, new_args, const_args);

    /* move the outputs in the correct register if needed */
    for(i = 0; i < nb_oargs; i++) {
        ts = &s->temps[args[i]];
        reg = new_args[i];
        if (ts->fixed_reg && ts->reg != reg) {
            tcg_out_mov(s, ts->type, ts->reg, reg);
        }
    }
}

#ifdef TCG_TARGET_STACK_GROWSUP
#define STACK_DIR(x) (-(x))
#else
#define STACK_DIR(x) (x)
#endif

static int tcg_reg_alloc_call(TCGContext *s, const TCGOpDef *def,
                              TCGOpcode opc, const TCGArg *args,
                              unsigned int dead_args)
{
    int nb_iargs, nb_oargs, flags, nb_regs, i, reg, nb_params;
    TCGArg arg, func_arg;
    TCGTemp *ts;
    tcg_target_long stack_offset, call_stack_size, func_addr;
    int const_func_arg, allocate_args;
    TCGRegSet allocated_regs;
    const TCGArgConstraint *arg_ct;

    arg = *args++;

    nb_oargs = arg >> 16;
    nb_iargs = arg & 0xffff;
    nb_params = nb_iargs - 1;

    flags = args[nb_oargs + nb_iargs];

    nb_regs = ARRAY_SIZE(tcg_target_call_iarg_regs);
    if (nb_regs > nb_params)
        nb_regs = nb_params;

    /* assign stack slots first */
    call_stack_size = (nb_params - nb_regs) * sizeof(tcg_target_long);
    call_stack_size = (call_stack_size + TCG_TARGET_STACK_ALIGN - 1) &
        ~(TCG_TARGET_STACK_ALIGN - 1);
    allocate_args = (call_stack_size > TCG_STATIC_CALL_ARGS_SIZE);
    if (allocate_args) {
        /* XXX: if more than TCG_STATIC_CALL_ARGS_SIZE is needed,
           preallocate call stack */
        tcg_abort();
    }

    stack_offset = TCG_TARGET_CALL_STACK_OFFSET;
    for(i = nb_regs; i < nb_params; i++) {
        arg = args[nb_oargs + i];
#ifdef TCG_TARGET_STACK_GROWSUP
        stack_offset -= sizeof(tcg_target_long);
#endif
        if (arg != TCG_CALL_DUMMY_ARG) {
            ts = &s->temps[arg];
            if (ts->val_type == TEMP_VAL_REG) {
                tcg_out_st(s, ts->type, ts->reg, TCG_REG_CALL_STACK, stack_offset);
            } else if (ts->val_type == TEMP_VAL_MEM) {
                reg = tcg_reg_alloc(s, tcg_target_available_regs[ts->type],
                                    s->reserved_regs);
                /* XXX: not correct if reading values from the stack */
                tcg_out_ld(s, ts->type, reg, ts->mem_reg, ts->mem_offset);
                tcg_out_st(s, ts->type, reg, TCG_REG_CALL_STACK, stack_offset);
            } else if (ts->val_type == TEMP_VAL_CONST) {
                reg = tcg_reg_alloc(s, tcg_target_available_regs[ts->type],
                                    s->reserved_regs);
                /* XXX: sign extend may be needed on some targets */
                tcg_out_movi(s, ts->type, reg, ts->val);
                tcg_out_st(s, ts->type, reg, TCG_REG_CALL_STACK, stack_offset);
            } else {
                tcg_abort();
            }
        }
#ifndef TCG_TARGET_STACK_GROWSUP
        stack_offset += sizeof(tcg_target_long);
#endif
    }

    /* assign input registers */
    tcg_regset_set(allocated_regs, s->reserved_regs);
    for(i = 0; i < nb_regs; i++) {
        arg = args[nb_oargs + i];
        if (arg != TCG_CALL_DUMMY_ARG) {
            ts = &s->temps[arg];
            reg = tcg_target_call_iarg_regs[i];
            tcg_reg_free(s, reg);
            if (ts->val_type == TEMP_VAL_REG) {
                if (ts->reg != reg) {
                    tcg_out_mov(s, ts->type, reg, ts->reg);
                }
            } else if (ts->val_type == TEMP_VAL_MEM) {
                tcg_out_ld(s, ts->type, reg, ts->mem_reg, ts->mem_offset);
            } else if (ts->val_type == TEMP_VAL_CONST) {
                /* XXX: sign extend ? */
                tcg_out_movi(s, ts->type, reg, ts->val);
            } else {
                tcg_abort();
            }
            tcg_regset_set_reg(allocated_regs, reg);
        }
    }

    /* assign function address */
    func_arg = args[nb_oargs + nb_iargs - 1];
    arg_ct = &def->args_ct[0];
    ts = &s->temps[func_arg];
    func_addr = ts->val;
    const_func_arg = 0;
    if (ts->val_type == TEMP_VAL_MEM) {
        reg = tcg_reg_alloc(s, arg_ct->u.regs, allocated_regs);
        tcg_out_ld(s, ts->type, reg, ts->mem_reg, ts->mem_offset);
        func_arg = reg;
        tcg_regset_set_reg(allocated_regs, reg);
    } else if (ts->val_type == TEMP_VAL_REG) {
        reg = ts->reg;
        if (!tcg_regset_test_reg(arg_ct->u.regs, reg)) {
            reg = tcg_reg_alloc(s, arg_ct->u.regs, allocated_regs);
            tcg_out_mov(s, ts->type, reg, ts->reg);
        }
        func_arg = reg;
        tcg_regset_set_reg(allocated_regs, reg);
    } else if (ts->val_type == TEMP_VAL_CONST) {
        if (tcg_target_const_match(func_addr, arg_ct)) {
            const_func_arg = 1;
            func_arg = func_addr;
        } else {
            reg = tcg_reg_alloc(s, arg_ct->u.regs, allocated_regs);
            tcg_out_movi(s, ts->type, reg, func_addr);
            func_arg = reg;
            tcg_regset_set_reg(allocated_regs, reg);
        }
    } else {
        tcg_abort();
    }


    /* mark dead temporaries and free the associated registers */
    for(i = nb_oargs; i < nb_iargs + nb_oargs; i++) {
        arg = args[i];
        if (IS_DEAD_ARG(i)) {
            ts = &s->temps[arg];
            if (!ts->fixed_reg) {
                if (ts->val_type == TEMP_VAL_REG)
                    s->reg_to_temp[ts->reg] = -1;
                ts->val_type = TEMP_VAL_DEAD;
            }
        }
    }

    /* clobber call registers */
    for(reg = 0; reg < TCG_TARGET_NB_REGS; reg++) {
        if (tcg_regset_test_reg(tcg_target_call_clobber_regs, reg)) {
            tcg_reg_free(s, reg);
        }
    }

    /* store globals and free associated registers (we assume the call
       can modify any global. */
    if (!(flags & TCG_CALL_CONST)) {
        save_globals(s, allocated_regs);
    }

    tcg_out_op(s, opc, &func_arg, &const_func_arg);

    /* assign output registers and emit moves if needed */
    for(i = 0; i < nb_oargs; i++) {
        arg = args[i];
        ts = &s->temps[arg];
        reg = tcg_target_call_oarg_regs[i];
        assert(s->reg_to_temp[reg] == -1);
        if (ts->fixed_reg) {
            if (ts->reg != reg) {
                tcg_out_mov(s, ts->type, ts->reg, reg);
            }
        } else {
            if (ts->val_type == TEMP_VAL_REG)
                s->reg_to_temp[ts->reg] = -1;
            if (IS_DEAD_ARG(i)) {
                ts->val_type = TEMP_VAL_DEAD;
            } else {
                ts->val_type = TEMP_VAL_REG;
                ts->reg = reg;
                ts->mem_coherent = 0;
                s->reg_to_temp[reg] = arg;
            }
        }
    }

    return nb_iargs + nb_oargs + def->nb_cargs + 1;
}

#ifdef CONFIG_PROFILER

static int64_t tcg_table_op_count[NB_OPS];

static void dump_op_count(void)
{
    int i;
    FILE *f;
    f = fopen("/tmp/op.log", "w");
    for(i = INDEX_op_end; i < NB_OPS; i++) {
        fprintf(f, "%s %" PRId64 "\n", tcg_op_defs[i].name, tcg_table_op_count[i]);
    }
    fclose(f);
}
#endif


static inline int tcg_gen_code_common(TCGContext *s, uint8_t *gen_code_buf,
                                      long search_pc)
{
    TCGOpcode opc;
    int op_index;
    const TCGOpDef *def;
    unsigned int dead_args;
    const TCGArg *args;

#ifdef DEBUG_DISAS
    if (unlikely(qemu_loglevel_mask(CPU_LOG_TB_OP))) {
        qemu_log("OP:\n");
        tcg_dump_ops(s);
        qemu_log("\n");
    }
#endif

#ifdef CONFIG_PROFILER
    s->opt_time -= profile_getclock();
#endif

#ifdef USE_TCG_OPTIMIZATIONS
    gen_opparam_ptr =
        tcg_optimize(s, gen_opc_ptr, gen_opparam_buf, tcg_op_defs);
#endif

#ifdef CONFIG_PROFILER
    s->opt_time += profile_getclock();
    s->la_time -= profile_getclock();
#endif

    tcg_liveness_analysis(s);

#ifdef CONFIG_PROFILER
    s->la_time += profile_getclock();
#endif

#ifdef DEBUG_DISAS
    if (unlikely(qemu_loglevel_mask(CPU_LOG_TB_OP_OPT))) {
        qemu_log("OP after optimization and liveness analysis:\n");
        tcg_dump_ops(s);
        qemu_log("\n");
    }
#endif

    tcg_reg_alloc_start(s);

    s->code_buf = gen_code_buf;
    s->code_ptr = gen_code_buf;

    args = gen_opparam_buf;
    op_index = 0;

    for(;;) {
        opc = gen_opc_buf[op_index];
#ifdef CONFIG_PROFILER
        tcg_table_op_count[opc]++;
#endif
        def = &tcg_op_defs[opc];
#if 0
        printf("%s: %d %d %d\n", def->name,
               def->nb_oargs, def->nb_iargs, def->nb_cargs);
        //        dump_regs(s);
#endif
        switch(opc) {
        case INDEX_op_mov_i32:
        case INDEX_op_mov_i64:
            dead_args = s->op_dead_args[op_index];
            tcg_reg_alloc_mov(s, def, args, dead_args);
            break;
        case INDEX_op_movi_i32:
        case INDEX_op_movi_i64:
            tcg_reg_alloc_movi(s, args);
            break;
        case INDEX_op_debug_insn_start:
            /* debug instruction */
            break;
        case INDEX_op_nop:
        case INDEX_op_nop1:
        case INDEX_op_nop2:
        case INDEX_op_nop3:
            break;
        case INDEX_op_nopn:
            args += args[0];
            goto next;
        case INDEX_op_discard:
            {
                TCGTemp *ts;
                ts = &s->temps[args[0]];
                /* mark the temporary as dead */
                if (!ts->fixed_reg) {
                    if (ts->val_type == TEMP_VAL_REG)
                        s->reg_to_temp[ts->reg] = -1;
                    ts->val_type = TEMP_VAL_DEAD;
                }
            }
            break;
        case INDEX_op_set_label:
            tcg_reg_alloc_bb_end(s, s->reserved_regs);
            tcg_out_label(s, args[0], s->code_ptr);
            break;
        case INDEX_op_call:
            dead_args = s->op_dead_args[op_index];
            args += tcg_reg_alloc_call(s, def, opc, args, dead_args);
            goto next;
        case INDEX_op_end:
            goto the_end;
        default:
            /* Sanity check that we've not introduced any unhandled opcodes. */
            if (def->flags & TCG_OPF_NOT_PRESENT) {
                tcg_abort();
            }
            /* Note: in order to speed up the code, it would be much
               faster to have specialized register allocator functions for
               some common argument patterns */
            dead_args = s->op_dead_args[op_index];
            tcg_reg_alloc_op(s, def, opc, args, dead_args);
            break;
        }
        args += def->nb_args;
    next:
        if (search_pc >= 0 && search_pc < s->code_ptr - gen_code_buf) {
            return op_index;
        }
        op_index++;
#ifndef NDEBUG
        check_regs(s);
#endif
    }
 the_end:
    return -1;
}

int tcg_gen_code(TCGContext *s, uint8_t *gen_code_buf)
{
#ifdef CONFIG_PROFILER
    {
        int n;
        n = (gen_opc_ptr - gen_opc_buf);
        s->op_count += n;
        if (n > s->op_count_max)
            s->op_count_max = n;

        s->temp_count += s->nb_temps;
        if (s->nb_temps > s->temp_count_max)
            s->temp_count_max = s->nb_temps;
    }
#endif

    tcg_gen_code_common(s, gen_code_buf, -1);

    /* flush instruction cache */
    flush_icache_range((tcg_target_ulong)gen_code_buf,
                       (tcg_target_ulong)s->code_ptr);

    return s->code_ptr - gen_code_buf;
}

/* Return the index of the micro operation such as the pc after is <
   offset bytes from the start of the TB.  The contents of gen_code_buf must
   not be changed, though writing the same values is ok.
   Return -1 if not found. */
int tcg_gen_code_search_pc(TCGContext *s, uint8_t *gen_code_buf, long offset)
{
    return tcg_gen_code_common(s, gen_code_buf, offset);
}

#ifdef CONFIG_PROFILER
void tcg_dump_info(FILE *f, fprintf_function cpu_fprintf)
{
    TCGContext *s = &tcg_ctx;
    int64_t tot;

    tot = s->interm_time + s->code_time;
    cpu_fprintf(f, "JIT cycles          %" PRId64 " (%0.3f s at 2.4 GHz)\n",
                tot, tot / 2.4e9);
    cpu_fprintf(f, "translated TBs      %" PRId64 " (aborted=%" PRId64 " %0.1f%%)\n",
                s->tb_count,
                s->tb_count1 - s->tb_count,
                s->tb_count1 ? (double)(s->tb_count1 - s->tb_count) / s->tb_count1 * 100.0 : 0);
    cpu_fprintf(f, "avg ops/TB          %0.1f max=%d\n",
                s->tb_count ? (double)s->op_count / s->tb_count : 0, s->op_count_max);
    cpu_fprintf(f, "deleted ops/TB      %0.2f\n",
                s->tb_count ?
                (double)s->del_op_count / s->tb_count : 0);
    cpu_fprintf(f, "avg temps/TB        %0.2f max=%d\n",
                s->tb_count ?
                (double)s->temp_count / s->tb_count : 0,
                s->temp_count_max);

    cpu_fprintf(f, "cycles/op           %0.1f\n",
                s->op_count ? (double)tot / s->op_count : 0);
    cpu_fprintf(f, "cycles/in byte      %0.1f\n",
                s->code_in_len ? (double)tot / s->code_in_len : 0);
    cpu_fprintf(f, "cycles/out byte     %0.1f\n",
                s->code_out_len ? (double)tot / s->code_out_len : 0);
    if (tot == 0)
        tot = 1;
    cpu_fprintf(f, "  gen_interm time   %0.1f%%\n",
                (double)s->interm_time / tot * 100.0);
    cpu_fprintf(f, "  gen_code time     %0.1f%%\n",
                (double)s->code_time / tot * 100.0);
    cpu_fprintf(f, "optim./code time    %0.1f%%\n",
                (double)s->opt_time / (s->code_time ? s->code_time : 1)
                * 100.0);
    cpu_fprintf(f, "liveness/code time  %0.1f%%\n",
                (double)s->la_time / (s->code_time ? s->code_time : 1) * 100.0);
    cpu_fprintf(f, "cpu_restore count   %" PRId64 "\n",
                s->restore_count);
    cpu_fprintf(f, "  avg cycles        %0.1f\n",
                s->restore_count ? (double)s->restore_time / s->restore_count : 0);

    dump_op_count();
}
#else
void tcg_dump_info(FILE *f, fprintf_function cpu_fprintf)
{
    cpu_fprintf(f, "[TCG profiler not compiled]\n");
}
#endif

#ifdef ELF_HOST_MACHINE
/* In order to use this feature, the backend needs to do three things:

   (1) Define ELF_HOST_MACHINE to indicate both what value to
       put into the ELF image and to indicate support for the feature.

   (2) Define tcg_register_jit.  This should create a buffer containing
       the contents of a .debug_frame section that describes the post-
       prologue unwind info for the tcg machine.

   (3) Call tcg_register_jit_int, with the constructed .debug_frame.
*/

/* Begin GDB interface.  THE FOLLOWING MUST MATCH GDB DOCS.  */
typedef enum {
    JIT_NOACTION = 0,
    JIT_REGISTER_FN,
    JIT_UNREGISTER_FN
} jit_actions_t;

struct jit_code_entry {
    struct jit_code_entry *next_entry;
    struct jit_code_entry *prev_entry;
    const void *symfile_addr;
    uint64_t symfile_size;
};

struct jit_descriptor {
    uint32_t version;
    uint32_t action_flag;
    struct jit_code_entry *relevant_entry;
    struct jit_code_entry *first_entry;
};

void __jit_debug_register_code(void) __attribute__((noinline));
void __jit_debug_register_code(void)
{
    asm("");
}

/* Must statically initialize the version, because GDB may check
   the version before we can set it.  */
struct jit_descriptor __jit_debug_descriptor = { 1, 0, 0, 0 };

/* End GDB interface.  */

static int find_string(const char *strtab, const char *str)
{
    const char *p = strtab + 1;

    while (1) {
        if (strcmp(p, str) == 0) {
            return p - strtab;
        }
        p += strlen(p) + 1;
    }
}

static void tcg_register_jit_int(void *buf_ptr, size_t buf_size,
                                 void *debug_frame, size_t debug_frame_size)
{
    struct __attribute__((packed)) DebugInfo {
        uint32_t  len;
        uint16_t  version;
        uint32_t  abbrev;
        uint8_t   ptr_size;
        uint8_t   cu_die;
        uint16_t  cu_lang;
        uintptr_t cu_low_pc;
        uintptr_t cu_high_pc;
        uint8_t   fn_die;
        char      fn_name[16];
        uintptr_t fn_low_pc;
        uintptr_t fn_high_pc;
        uint8_t   cu_eoc;
    };

    struct ElfImage {
        ElfW(Ehdr) ehdr;
        ElfW(Phdr) phdr;
        ElfW(Shdr) shdr[7];
        ElfW(Sym)  sym[2];
        struct DebugInfo di;
        uint8_t    da[24];
        char       str[80];
    };

    struct ElfImage *img;

    static const struct ElfImage img_template = {
        .ehdr = {
            .e_ident[EI_MAG0] = ELFMAG0,
            .e_ident[EI_MAG1] = ELFMAG1,
            .e_ident[EI_MAG2] = ELFMAG2,
            .e_ident[EI_MAG3] = ELFMAG3,
            .e_ident[EI_CLASS] = ELF_CLASS,
            .e_ident[EI_DATA] = ELF_DATA,
            .e_ident[EI_VERSION] = EV_CURRENT,
            .e_type = ET_EXEC,
            .e_machine = ELF_HOST_MACHINE,
            .e_version = EV_CURRENT,
            .e_phoff = offsetof(struct ElfImage, phdr),
            .e_shoff = offsetof(struct ElfImage, shdr),
            .e_ehsize = sizeof(ElfW(Shdr)),
            .e_phentsize = sizeof(ElfW(Phdr)),
            .e_phnum = 1,
            .e_shentsize = sizeof(ElfW(Shdr)),
            .e_shnum = ARRAY_SIZE(img->shdr),
            .e_shstrndx = ARRAY_SIZE(img->shdr) - 1,
#ifdef ELF_HOST_FLAGS
            .e_flags = ELF_HOST_FLAGS,
#endif
#ifdef ELF_OSABI
            .e_ident[EI_OSABI] = ELF_OSABI,
#endif
        },
        .phdr = {
            .p_type = PT_LOAD,
            .p_flags = PF_X,
        },
        .shdr = {
            [0] = { .sh_type = SHT_NULL },
            /* Trick: The contents of code_gen_buffer are not present in
               this fake ELF file; that got allocated elsewhere.  Therefore
               we mark .text as SHT_NOBITS (similar to .bss) so that readers
               will not look for contents.  We can record any address.  */
            [1] = { /* .text */
                .sh_type = SHT_NOBITS,
                .sh_flags = SHF_EXECINSTR | SHF_ALLOC,
            },
            [2] = { /* .debug_info */
                .sh_type = SHT_PROGBITS,
                .sh_offset = offsetof(struct ElfImage, di),
                .sh_size = sizeof(struct DebugInfo),
            },
            [3] = { /* .debug_abbrev */
                .sh_type = SHT_PROGBITS,
                .sh_offset = offsetof(struct ElfImage, da),
                .sh_size = sizeof(img->da),
            },
            [4] = { /* .debug_frame */
                .sh_type = SHT_PROGBITS,
                .sh_offset = sizeof(struct ElfImage),
            },
            [5] = { /* .symtab */
                .sh_type = SHT_SYMTAB,
                .sh_offset = offsetof(struct ElfImage, sym),
                .sh_size = sizeof(img->sym),
                .sh_info = 1,
                .sh_link = ARRAY_SIZE(img->shdr) - 1,
                .sh_entsize = sizeof(ElfW(Sym)),
            },
            [6] = { /* .strtab */
                .sh_type = SHT_STRTAB,
                .sh_offset = offsetof(struct ElfImage, str),
                .sh_size = sizeof(img->str),
            }
        },
        .sym = {
            [1] = { /* code_gen_buffer */
                .st_info = ELF_ST_INFO(STB_GLOBAL, STT_FUNC),
                .st_shndx = 1,
            }
        },
        .di = {
            .len = sizeof(struct DebugInfo) - 4,
            .version = 2,
            .ptr_size = sizeof(void *),
            .cu_die = 1,
            .cu_lang = 0x8001,  /* DW_LANG_Mips_Assembler */
            .fn_die = 2,
            .fn_name = "code_gen_buffer"
        },
        .da = {
            1,          /* abbrev number (the cu) */
            0x11, 1,    /* DW_TAG_compile_unit, has children */
            0x13, 0x5,  /* DW_AT_language, DW_FORM_data2 */
            0x11, 0x1,  /* DW_AT_low_pc, DW_FORM_addr */
            0x12, 0x1,  /* DW_AT_high_pc, DW_FORM_addr */
            0, 0,       /* end of abbrev */
            2,          /* abbrev number (the fn) */
            0x2e, 0,    /* DW_TAG_subprogram, no children */
            0x3, 0x8,   /* DW_AT_name, DW_FORM_string */
            0x11, 0x1,  /* DW_AT_low_pc, DW_FORM_addr */
            0x12, 0x1,  /* DW_AT_high_pc, DW_FORM_addr */
            0, 0,       /* end of abbrev */
            0           /* no more abbrev */
        },
        .str = "\0" ".text\0" ".debug_info\0" ".debug_abbrev\0"
               ".debug_frame\0" ".symtab\0" ".strtab\0" "code_gen_buffer",
    };

    /* We only need a single jit entry; statically allocate it.  */
    static struct jit_code_entry one_entry;

    uintptr_t buf = (uintptr_t)buf_ptr;
    size_t img_size = sizeof(struct ElfImage) + debug_frame_size;

    img = g_malloc(img_size);
    *img = img_template;
    memcpy(img + 1, debug_frame, debug_frame_size);

    img->phdr.p_vaddr = buf;
    img->phdr.p_paddr = buf;
    img->phdr.p_memsz = buf_size;

    img->shdr[1].sh_name = find_string(img->str, ".text");
    img->shdr[1].sh_addr = buf;
    img->shdr[1].sh_size = buf_size;

    img->shdr[2].sh_name = find_string(img->str, ".debug_info");
    img->shdr[3].sh_name = find_string(img->str, ".debug_abbrev");

    img->shdr[4].sh_name = find_string(img->str, ".debug_frame");
    img->shdr[4].sh_size = debug_frame_size;

    img->shdr[5].sh_name = find_string(img->str, ".symtab");
    img->shdr[6].sh_name = find_string(img->str, ".strtab");

    img->sym[1].st_name = find_string(img->str, "code_gen_buffer");
    img->sym[1].st_value = buf;
    img->sym[1].st_size = buf_size;

    img->di.cu_low_pc = buf;
    img->di.cu_high_pc = buf_size;
    img->di.fn_low_pc = buf;
    img->di.fn_high_pc = buf_size;

#ifdef DEBUG_JIT
    /* Enable this block to be able to debug the ELF image file creation.
       One can use readelf, objdump, or other inspection utilities.  */
    {
        FILE *f = fopen("/tmp/qemu.jit", "w+b");
        if (f) {
            if (fwrite(img, img_size, 1, f) != img_size) {
                /* Avoid stupid unused return value warning for fwrite.  */
            }
            fclose(f);
        }
    }
#endif

    one_entry.symfile_addr = img;
    one_entry.symfile_size = img_size;

    __jit_debug_descriptor.action_flag = JIT_REGISTER_FN;
    __jit_debug_descriptor.relevant_entry = &one_entry;
    __jit_debug_descriptor.first_entry = &one_entry;
    __jit_debug_register_code();
}
#else
/* No support for the feature.  Provide the entry point expected by exec.c,
   and implement the internal function we declared earlier.  */

static void tcg_register_jit_int(void *buf, size_t size,
                                 void *debug_frame, size_t debug_frame_size)
{
}

void tcg_register_jit(void *buf, size_t buf_size)
{
}
#endif /* ELF_HOST_MACHINE */<|MERGE_RESOLUTION|>--- conflicted
+++ resolved
@@ -96,6 +96,8 @@
 static TCGHelperInfo *tcg_find_helper(TCGContext *s, tcg_target_ulong val);
 
 static const char * const cond_name[] = {
+    [TCG_COND_NEVER] = "never",
+    [TCG_COND_ALWAYS] = "always",
     [TCG_COND_EQ] = "eq",
     [TCG_COND_NE] = "ne",
     [TCG_COND_LT] = "lt",
@@ -880,25 +882,6 @@
     return NULL;
 }
 
-<<<<<<< HEAD
-=======
-static const char * const cond_name[] =
-{
-    [TCG_COND_NEVER] = "never",
-    [TCG_COND_ALWAYS] = "always",
-    [TCG_COND_EQ] = "eq",
-    [TCG_COND_NE] = "ne",
-    [TCG_COND_LT] = "lt",
-    [TCG_COND_GE] = "ge",
-    [TCG_COND_LE] = "le",
-    [TCG_COND_GT] = "gt",
-    [TCG_COND_LTU] = "ltu",
-    [TCG_COND_GEU] = "geu",
-    [TCG_COND_LEU] = "leu",
-    [TCG_COND_GTU] = "gtu"
-};
-
->>>>>>> 046dbab9
 void tcg_dump_ops(TCGContext *s)
 {
     const uint16_t *opc_ptr;
