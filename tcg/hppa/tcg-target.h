/*
 * Tiny Code Generator for QEMU
 *
 * Copyright (c) 2008 Fabrice Bellard
 *
 * Permission is hereby granted, free of charge, to any person obtaining a copy
 * of this software and associated documentation files (the "Software"), to deal
 * in the Software without restriction, including without limitation the rights
 * to use, copy, modify, merge, publish, distribute, sublicense, and/or sell
 * copies of the Software, and to permit persons to whom the Software is
 * furnished to do so, subject to the following conditions:
 *
 * The above copyright notice and this permission notice shall be included in
 * all copies or substantial portions of the Software.
 *
 * THE SOFTWARE IS PROVIDED "AS IS", WITHOUT WARRANTY OF ANY KIND, EXPRESS OR
 * IMPLIED, INCLUDING BUT NOT LIMITED TO THE WARRANTIES OF MERCHANTABILITY,
 * FITNESS FOR A PARTICULAR PURPOSE AND NONINFRINGEMENT. IN NO EVENT SHALL
 * THE AUTHORS OR COPYRIGHT HOLDERS BE LIABLE FOR ANY CLAIM, DAMAGES OR OTHER
 * LIABILITY, WHETHER IN AN ACTION OF CONTRACT, TORT OR OTHERWISE, ARISING FROM,
 * OUT OF OR IN CONNECTION WITH THE SOFTWARE OR THE USE OR OTHER DEALINGS IN
 * THE SOFTWARE.
 */

#ifndef TCG_TARGET_HPPA
#define TCG_TARGET_HPPA 1

#define TCG_TARGET_WORDS_BIGENDIAN

#define TCG_TARGET_NB_REGS 32

typedef enum {
    TCG_REG_R0 = 0,
    TCG_REG_R1,
    TCG_REG_RP,
    TCG_REG_R3,
    TCG_REG_R4,
    TCG_REG_R5,
    TCG_REG_R6,
    TCG_REG_R7,
    TCG_REG_R8,
    TCG_REG_R9,
    TCG_REG_R10,
    TCG_REG_R11,
    TCG_REG_R12,
    TCG_REG_R13,
    TCG_REG_R14,
    TCG_REG_R15,
    TCG_REG_R16,
    TCG_REG_R17,
    TCG_REG_R18,
    TCG_REG_R19,
    TCG_REG_R20,
    TCG_REG_R21,
    TCG_REG_R22,
    TCG_REG_R23,
    TCG_REG_R24,
    TCG_REG_R25,
    TCG_REG_R26,
    TCG_REG_DP,
    TCG_REG_RET0,
    TCG_REG_RET1,
    TCG_REG_SP,
    TCG_REG_R31,
} TCGReg;

#define TCG_CT_CONST_0    0x0100
#define TCG_CT_CONST_S5   0x0200
#define TCG_CT_CONST_S11  0x0400
#define TCG_CT_CONST_MS11 0x0800
#define TCG_CT_CONST_AND  0x1000
#define TCG_CT_CONST_OR   0x2000

/* used for function call generation */
#define TCG_REG_CALL_STACK TCG_REG_SP
#define TCG_TARGET_STACK_ALIGN 64
#define TCG_TARGET_CALL_STACK_OFFSET -48
#define TCG_TARGET_STATIC_CALL_ARGS_SIZE 8*4
#define TCG_TARGET_CALL_ALIGN_ARGS 1
#define TCG_TARGET_STACK_GROWSUP

/* optional instructions */
#define TCG_TARGET_HAS_div_i32          0
#define TCG_TARGET_HAS_rem_i32          0
#define TCG_TARGET_HAS_rot_i32          1
#define TCG_TARGET_HAS_ext8s_i32        1
#define TCG_TARGET_HAS_ext16s_i32       1
#define TCG_TARGET_HAS_bswap16_i32      1
#define TCG_TARGET_HAS_bswap32_i32      1
#define TCG_TARGET_HAS_not_i32          1
#define TCG_TARGET_HAS_andc_i32         1
#define TCG_TARGET_HAS_orc_i32          0
#define TCG_TARGET_HAS_eqv_i32          0
#define TCG_TARGET_HAS_nand_i32         0
#define TCG_TARGET_HAS_nor_i32          0
#define TCG_TARGET_HAS_deposit_i32      1
#define TCG_TARGET_HAS_movcond_i32      1
#define TCG_TARGET_HAS_muls2_i32        0
#define TCG_TARGET_HAS_muluh_i32        0
#define TCG_TARGET_HAS_mulsh_i32        0

/* optional instructions automatically implemented */
#define TCG_TARGET_HAS_neg_i32          0 /* sub rd, 0, rs */
#define TCG_TARGET_HAS_ext8u_i32        0 /* and rd, rs, 0xff */
#define TCG_TARGET_HAS_ext16u_i32       0 /* and rd, rs, 0xffff */

#define TCG_AREG0 TCG_REG_R17

<<<<<<< HEAD
static inline void flush_icache_range(tcg_target_ulong start,
                                      tcg_target_ulong stop)
=======

static inline void flush_icache_range(uintptr_t start, uintptr_t stop)
>>>>>>> aaa6a401
{
    start &= ~31;
    while (start <= stop) {
        asm volatile ("fdc 0(%0)\n\t"
                      "sync\n\t"
                      "fic 0(%%sr4, %0)\n\t"
                      "sync"
                      : : "r"(start) : "memory");
        start += 32;
    }
}

#endif<|MERGE_RESOLUTION|>--- conflicted
+++ resolved
@@ -106,13 +106,8 @@
 
 #define TCG_AREG0 TCG_REG_R17
 
-<<<<<<< HEAD
-static inline void flush_icache_range(tcg_target_ulong start,
-                                      tcg_target_ulong stop)
-=======
 
 static inline void flush_icache_range(uintptr_t start, uintptr_t stop)
->>>>>>> aaa6a401
 {
     start &= ~31;
     while (start <= stop) {
