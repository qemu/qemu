--- conflicted
+++ resolved
@@ -39,13 +39,8 @@
    string used by the tests are kept in the test functions (and not
    int main()) */
 static GCC_FMT_ATTR(2, 3)
-<<<<<<< HEAD
-Visitor * visitor_input_test_init(TestInputVisitorData *data,
-                                  const char *json_string, ...)
-=======
 Visitor *visitor_input_test_init(TestInputVisitorData *data,
                                  const char *json_string, ...)
->>>>>>> 51568923
 {
     Visitor *v;
     va_list ap;
