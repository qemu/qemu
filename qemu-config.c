--- conflicted
+++ resolved
@@ -152,8 +152,6 @@
     },
 };
 
-<<<<<<< HEAD
-=======
 QemuOptsList qemu_net_opts = {
     .name = "net",
     .head = QTAILQ_HEAD_INITIALIZER(qemu_net_opts.head),
@@ -166,7 +164,6 @@
     },
 };
 
->>>>>>> 6a957025
 QemuOptsList qemu_rtc_opts = {
     .name = "rtc",
     .head = QTAILQ_HEAD_INITIALIZER(qemu_rtc_opts.head),
@@ -225,11 +222,6 @@
     }
 
     if (qemu_opt_set(opts, arg, str+offset+1) == -1) {
-<<<<<<< HEAD
-        qemu_error("failed to set \"%s\" for %s \"%s\"\n",
-                arg, lists[i]->name, id);
-=======
->>>>>>> 6a957025
         return -1;
     }
     return 0;
