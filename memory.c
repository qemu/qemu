--- conflicted
+++ resolved
@@ -888,49 +888,32 @@
 static uint64_t unassigned_mem_read(void *opaque, hwaddr addr,
                                     unsigned size)
 {
-<<<<<<< HEAD
     if (trace_unassigned) {
         char buffer[256];
         fprintf(stderr, "Unassigned mem read " TARGET_FMT_plx " %s\n",
                 addr, qemu_sprint_backtrace(buffer, sizeof(buffer)));
     }
     //~ vm_stop(0);
-#if defined(TARGET_ALPHA) || defined(TARGET_SPARC) || defined(TARGET_MICROBLAZE)
-    cpu_unassigned_access(cpu_single_env, addr, 0, 0, 0, size);
-#endif
-=======
-#ifdef DEBUG_UNASSIGNED
-    printf("Unassigned mem read " TARGET_FMT_plx "\n", addr);
-#endif
     if (cpu_single_env != NULL) {
         cpu_unassigned_access(ENV_GET_CPU(cpu_single_env),
                               addr, false, false, 0, size);
     }
->>>>>>> ffeec223
     return 0;
 }
 
 static void unassigned_mem_write(void *opaque, hwaddr addr,
                                  uint64_t val, unsigned size)
 {
-<<<<<<< HEAD
     if (trace_unassigned) {
         char buffer[256];
-        fprintf(stderr, "Unassigned mem write " TARGET_FMT_plx " = 0x%"PRIx64" %s\n",
+        fprintf(stderr, "Unassigned mem write " TARGET_FMT_plx
+                " = 0x%" PRIx64 " %s\n",
                 addr, val, qemu_sprint_backtrace(buffer, sizeof(buffer)));
     }
-#if defined(TARGET_ALPHA) || defined(TARGET_SPARC) || defined(TARGET_MICROBLAZE)
-    cpu_unassigned_access(cpu_single_env, addr, 1, 0, 0, size);
-#endif
-=======
-#ifdef DEBUG_UNASSIGNED
-    printf("Unassigned mem write " TARGET_FMT_plx " = 0x%"PRIx64"\n", addr, val);
-#endif
     if (cpu_single_env != NULL) {
         cpu_unassigned_access(ENV_GET_CPU(cpu_single_env),
                               addr, true, false, 0, size);
     }
->>>>>>> ffeec223
 }
 
 static bool unassigned_mem_accepts(void *opaque, hwaddr addr,
