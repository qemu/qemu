/*
 * Physical memory management
 *
 * Copyright 2011 Red Hat, Inc. and/or its affiliates
 *
 * Authors:
 *  Avi Kivity <avi@redhat.com>
 *
 * This work is licensed under the terms of the GNU GPL, version 2.  See
 * the COPYING file in the top-level directory.
 *
 * Contributions after 2012-01-13 are licensed under the terms of the
 * GNU GPL, version 2 or (at your option) any later version.
 */

#include "exec/memory.h"
#include "exec/address-spaces.h"
#include "exec/ioport.h"
#include "qemu/bitops.h"
#include "qom/object.h"
#include "sysemu/kvm.h"
#include <assert.h>

#include "exec/memory-internal.h"

static unsigned memory_region_transaction_depth;
static bool memory_region_update_pending;
static bool global_dirty_log = false;

/* flat_view_mutex is taken around reading as->current_map; the critical
 * section is extremely short, so I'm using a single mutex for every AS.
 * We could also RCU for the read-side.
 *
 * The BQL is taken around transaction commits, hence both locks are taken
 * while writing to as->current_map (with the BQL taken outside).
 */
static QemuMutex flat_view_mutex;

static QTAILQ_HEAD(memory_listeners, MemoryListener) memory_listeners
    = QTAILQ_HEAD_INITIALIZER(memory_listeners);

static QTAILQ_HEAD(, AddressSpace) address_spaces
    = QTAILQ_HEAD_INITIALIZER(address_spaces);

static void memory_init(void)
{
    qemu_mutex_init(&flat_view_mutex);
}

typedef struct AddrRange AddrRange;

/*
 * Note using signed integers limits us to physical addresses at most
 * 63 bits wide.  They are needed for negative offsetting in aliases
 * (large MemoryRegion::alias_offset).
 */
struct AddrRange {
    Int128 start;
    Int128 size;
};

static AddrRange addrrange_make(Int128 start, Int128 size)
{
    return (AddrRange) { start, size };
}

static bool addrrange_equal(AddrRange r1, AddrRange r2)
{
    return int128_eq(r1.start, r2.start) && int128_eq(r1.size, r2.size);
}

static Int128 addrrange_end(AddrRange r)
{
    return int128_add(r.start, r.size);
}

static AddrRange addrrange_shift(AddrRange range, Int128 delta)
{
    int128_addto(&range.start, delta);
    return range;
}

static bool addrrange_contains(AddrRange range, Int128 addr)
{
    return int128_ge(addr, range.start)
        && int128_lt(addr, addrrange_end(range));
}

static bool addrrange_intersects(AddrRange r1, AddrRange r2)
{
    return addrrange_contains(r1, r2.start)
        || addrrange_contains(r2, r1.start);
}

static AddrRange addrrange_intersection(AddrRange r1, AddrRange r2)
{
    Int128 start = int128_max(r1.start, r2.start);
    Int128 end = int128_min(addrrange_end(r1), addrrange_end(r2));
    return addrrange_make(start, int128_sub(end, start));
}

enum ListenerDirection { Forward, Reverse };

static bool memory_listener_match(MemoryListener *listener,
                                  MemoryRegionSection *section)
{
    return !listener->address_space_filter
        || listener->address_space_filter == section->address_space;
}

#define MEMORY_LISTENER_CALL_GLOBAL(_callback, _direction, _args...)    \
    do {                                                                \
        MemoryListener *_listener;                                      \
                                                                        \
        switch (_direction) {                                           \
        case Forward:                                                   \
            QTAILQ_FOREACH(_listener, &memory_listeners, link) {        \
                if (_listener->_callback) {                             \
                    _listener->_callback(_listener, ##_args);           \
                }                                                       \
            }                                                           \
            break;                                                      \
        case Reverse:                                                   \
            QTAILQ_FOREACH_REVERSE(_listener, &memory_listeners,        \
                                   memory_listeners, link) {            \
                if (_listener->_callback) {                             \
                    _listener->_callback(_listener, ##_args);           \
                }                                                       \
            }                                                           \
            break;                                                      \
        default:                                                        \
            abort();                                                    \
        }                                                               \
    } while (0)

#define MEMORY_LISTENER_CALL(_callback, _direction, _section, _args...) \
    do {                                                                \
        MemoryListener *_listener;                                      \
                                                                        \
        switch (_direction) {                                           \
        case Forward:                                                   \
            QTAILQ_FOREACH(_listener, &memory_listeners, link) {        \
                if (_listener->_callback                                \
                    && memory_listener_match(_listener, _section)) {    \
                    _listener->_callback(_listener, _section, ##_args); \
                }                                                       \
            }                                                           \
            break;                                                      \
        case Reverse:                                                   \
            QTAILQ_FOREACH_REVERSE(_listener, &memory_listeners,        \
                                   memory_listeners, link) {            \
                if (_listener->_callback                                \
                    && memory_listener_match(_listener, _section)) {    \
                    _listener->_callback(_listener, _section, ##_args); \
                }                                                       \
            }                                                           \
            break;                                                      \
        default:                                                        \
            abort();                                                    \
        }                                                               \
    } while (0)

/* No need to ref/unref .mr, the FlatRange keeps it alive.  */
#define MEMORY_LISTENER_UPDATE_REGION(fr, as, dir, callback)            \
    MEMORY_LISTENER_CALL(callback, dir, (&(MemoryRegionSection) {       \
        .mr = (fr)->mr,                                                 \
        .address_space = (as),                                          \
        .offset_within_region = (fr)->offset_in_region,                 \
        .size = (fr)->addr.size,                                        \
        .offset_within_address_space = int128_get64((fr)->addr.start),  \
        .readonly = (fr)->readonly,                                     \
              }))

struct CoalescedMemoryRange {
    AddrRange addr;
    QTAILQ_ENTRY(CoalescedMemoryRange) link;
};

struct MemoryRegionIoeventfd {
    AddrRange addr;
    bool match_data;
    uint64_t data;
    EventNotifier *e;
};

static bool memory_region_ioeventfd_before(MemoryRegionIoeventfd a,
                                           MemoryRegionIoeventfd b)
{
    if (int128_lt(a.addr.start, b.addr.start)) {
        return true;
    } else if (int128_gt(a.addr.start, b.addr.start)) {
        return false;
    } else if (int128_lt(a.addr.size, b.addr.size)) {
        return true;
    } else if (int128_gt(a.addr.size, b.addr.size)) {
        return false;
    } else if (a.match_data < b.match_data) {
        return true;
    } else  if (a.match_data > b.match_data) {
        return false;
    } else if (a.match_data) {
        if (a.data < b.data) {
            return true;
        } else if (a.data > b.data) {
            return false;
        }
    }
    if (a.e < b.e) {
        return true;
    } else if (a.e > b.e) {
        return false;
    }
    return false;
}

static bool memory_region_ioeventfd_equal(MemoryRegionIoeventfd a,
                                          MemoryRegionIoeventfd b)
{
    return !memory_region_ioeventfd_before(a, b)
        && !memory_region_ioeventfd_before(b, a);
}

typedef struct FlatRange FlatRange;
typedef struct FlatView FlatView;

/* Range of memory in the global map.  Addresses are absolute. */
struct FlatRange {
    MemoryRegion *mr;
    hwaddr offset_in_region;
    AddrRange addr;
    uint8_t dirty_log_mask;
    bool romd_mode;
    bool readonly;
};

/* Flattened global view of current active memory hierarchy.  Kept in sorted
 * order.
 */
struct FlatView {
    unsigned ref;
    FlatRange *ranges;
    unsigned nr;
    unsigned nr_allocated;
};

typedef struct AddressSpaceOps AddressSpaceOps;

#define FOR_EACH_FLAT_RANGE(var, view)          \
    for (var = (view)->ranges; var < (view)->ranges + (view)->nr; ++var)

static bool flatrange_equal(FlatRange *a, FlatRange *b)
{
    return a->mr == b->mr
        && addrrange_equal(a->addr, b->addr)
        && a->offset_in_region == b->offset_in_region
        && a->romd_mode == b->romd_mode
        && a->readonly == b->readonly;
}

static void flatview_init(FlatView *view)
{
    view->ref = 1;
    view->ranges = NULL;
    view->nr = 0;
    view->nr_allocated = 0;
}

/* Insert a range into a given position.  Caller is responsible for maintaining
 * sorting order.
 */
static void flatview_insert(FlatView *view, unsigned pos, FlatRange *range)
{
    if (view->nr == view->nr_allocated) {
        view->nr_allocated = MAX(2 * view->nr, 10);
        view->ranges = g_realloc(view->ranges,
                                    view->nr_allocated * sizeof(*view->ranges));
    }
    memmove(view->ranges + pos + 1, view->ranges + pos,
            (view->nr - pos) * sizeof(FlatRange));
    view->ranges[pos] = *range;
    memory_region_ref(range->mr);
    ++view->nr;
}

static void flatview_destroy(FlatView *view)
{
    int i;

    for (i = 0; i < view->nr; i++) {
        memory_region_unref(view->ranges[i].mr);
    }
    g_free(view->ranges);
    g_free(view);
}

static void flatview_ref(FlatView *view)
{
    atomic_inc(&view->ref);
}

static void flatview_unref(FlatView *view)
{
    if (atomic_fetch_dec(&view->ref) == 1) {
        flatview_destroy(view);
    }
}

static bool can_merge(FlatRange *r1, FlatRange *r2)
{
    return int128_eq(addrrange_end(r1->addr), r2->addr.start)
        && r1->mr == r2->mr
        && int128_eq(int128_add(int128_make64(r1->offset_in_region),
                                r1->addr.size),
                     int128_make64(r2->offset_in_region))
        && r1->dirty_log_mask == r2->dirty_log_mask
        && r1->romd_mode == r2->romd_mode
        && r1->readonly == r2->readonly;
}

/* Attempt to simplify a view by merging adjacent ranges */
static void flatview_simplify(FlatView *view)
{
    unsigned i, j;

    i = 0;
    while (i < view->nr) {
        j = i + 1;
        while (j < view->nr
               && can_merge(&view->ranges[j-1], &view->ranges[j])) {
            int128_addto(&view->ranges[i].addr.size, view->ranges[j].addr.size);
            ++j;
        }
        ++i;
        memmove(&view->ranges[i], &view->ranges[j],
                (view->nr - j) * sizeof(view->ranges[j]));
        view->nr -= j - i;
    }
}

static void memory_region_oldmmio_read_accessor(void *opaque,
                                                hwaddr addr,
                                                uint64_t *value,
                                                unsigned size,
                                                unsigned shift,
                                                uint64_t mask)
{
    MemoryRegion *mr = opaque;
    uint64_t tmp;

    tmp = mr->ops->old_mmio.read[ctz32(size)](mr->opaque, addr);
    *value |= (tmp & mask) << shift;
}

static void memory_region_read_accessor(void *opaque,
                                        hwaddr addr,
                                        uint64_t *value,
                                        unsigned size,
                                        unsigned shift,
                                        uint64_t mask)
{
    MemoryRegion *mr = opaque;
    uint64_t tmp;

    if (mr->flush_coalesced_mmio) {
        qemu_flush_coalesced_mmio_buffer();
    }
    tmp = mr->ops->read(mr->opaque, addr, size);
    *value |= (tmp & mask) << shift;
}

static void memory_region_oldmmio_write_accessor(void *opaque,
                                                 hwaddr addr,
                                                 uint64_t *value,
                                                 unsigned size,
                                                 unsigned shift,
                                                 uint64_t mask)
{
    MemoryRegion *mr = opaque;
    uint64_t tmp;

    tmp = (*value >> shift) & mask;
    mr->ops->old_mmio.write[ctz32(size)](mr->opaque, addr, tmp);
}

static void memory_region_write_accessor(void *opaque,
                                         hwaddr addr,
                                         uint64_t *value,
                                         unsigned size,
                                         unsigned shift,
                                         uint64_t mask)
{
    MemoryRegion *mr = opaque;
    uint64_t tmp;

    if (mr->flush_coalesced_mmio) {
        qemu_flush_coalesced_mmio_buffer();
    }
    tmp = (*value >> shift) & mask;
    mr->ops->write(mr->opaque, addr, tmp, size);
}

static void access_with_adjusted_size(hwaddr addr,
                                      uint64_t *value,
                                      unsigned size,
                                      unsigned access_size_min,
                                      unsigned access_size_max,
                                      void (*access)(void *opaque,
                                                     hwaddr addr,
                                                     uint64_t *value,
                                                     unsigned size,
                                                     unsigned shift,
                                                     uint64_t mask),
                                      void *opaque)
{
    uint64_t access_mask;
    unsigned access_size;
    unsigned i;

    if (!access_size_min) {
        access_size_min = 1;
    }
    if (!access_size_max) {
        access_size_max = 4;
    }

    /* FIXME: support unaligned access? */
    access_size = MAX(MIN(size, access_size_max), access_size_min);
    access_mask = -1ULL >> (64 - access_size * 8);
    for (i = 0; i < size; i += access_size) {
#ifdef TARGET_WORDS_BIGENDIAN
        access(opaque, addr + i, value, access_size,
               (size - access_size - i) * 8, access_mask);
#else
        access(opaque, addr + i, value, access_size, i * 8, access_mask);
#endif
    }
}

static AddressSpace *memory_region_to_address_space(MemoryRegion *mr)
{
    AddressSpace *as;

    while (mr->parent) {
        mr = mr->parent;
    }
    QTAILQ_FOREACH(as, &address_spaces, address_spaces_link) {
        if (mr == as->root) {
            return as;
        }
    }
    abort();
}

/* Render a memory region into the global view.  Ranges in @view obscure
 * ranges in @mr.
 */
static void render_memory_region(FlatView *view,
                                 MemoryRegion *mr,
                                 Int128 base,
                                 AddrRange clip,
                                 bool readonly)
{
    MemoryRegion *subregion;
    unsigned i;
    hwaddr offset_in_region;
    Int128 remain;
    Int128 now;
    FlatRange fr;
    AddrRange tmp;

    if (!mr->enabled) {
        return;
    }

    int128_addto(&base, int128_make64(mr->addr));
    readonly |= mr->readonly;

    tmp = addrrange_make(base, mr->size);

    if (!addrrange_intersects(tmp, clip)) {
        return;
    }

    clip = addrrange_intersection(tmp, clip);

    if (mr->alias) {
        int128_subfrom(&base, int128_make64(mr->alias->addr));
        int128_subfrom(&base, int128_make64(mr->alias_offset));
        render_memory_region(view, mr->alias, base, clip, readonly);
        return;
    }

    /* Render subregions in priority order. */
    QTAILQ_FOREACH(subregion, &mr->subregions, subregions_link) {
        render_memory_region(view, subregion, base, clip, readonly);
    }

    if (!mr->terminates) {
        return;
    }

    offset_in_region = int128_get64(int128_sub(clip.start, base));
    base = clip.start;
    remain = clip.size;

    fr.mr = mr;
    fr.dirty_log_mask = mr->dirty_log_mask;
    fr.romd_mode = mr->romd_mode;
    fr.readonly = readonly;

    /* Render the region itself into any gaps left by the current view. */
    for (i = 0; i < view->nr && int128_nz(remain); ++i) {
        if (int128_ge(base, addrrange_end(view->ranges[i].addr))) {
            continue;
        }
        if (int128_lt(base, view->ranges[i].addr.start)) {
            now = int128_min(remain,
                             int128_sub(view->ranges[i].addr.start, base));
            fr.offset_in_region = offset_in_region;
            fr.addr = addrrange_make(base, now);
            flatview_insert(view, i, &fr);
            ++i;
            int128_addto(&base, now);
            offset_in_region += int128_get64(now);
            int128_subfrom(&remain, now);
        }
        now = int128_sub(int128_min(int128_add(base, remain),
                                    addrrange_end(view->ranges[i].addr)),
                         base);
        int128_addto(&base, now);
        offset_in_region += int128_get64(now);
        int128_subfrom(&remain, now);
    }
    if (int128_nz(remain)) {
        fr.offset_in_region = offset_in_region;
        fr.addr = addrrange_make(base, remain);
        flatview_insert(view, i, &fr);
    }
}

/* Render a memory topology into a list of disjoint absolute ranges. */
static FlatView *generate_memory_topology(MemoryRegion *mr)
{
    FlatView *view;

    view = g_new(FlatView, 1);
    flatview_init(view);

    if (mr) {
        render_memory_region(view, mr, int128_zero(),
                             addrrange_make(int128_zero(), int128_2_64()), false);
    }
    flatview_simplify(view);

    return view;
}

static void address_space_add_del_ioeventfds(AddressSpace *as,
                                             MemoryRegionIoeventfd *fds_new,
                                             unsigned fds_new_nb,
                                             MemoryRegionIoeventfd *fds_old,
                                             unsigned fds_old_nb)
{
    unsigned iold, inew;
    MemoryRegionIoeventfd *fd;
    MemoryRegionSection section;

    /* Generate a symmetric difference of the old and new fd sets, adding
     * and deleting as necessary.
     */

    iold = inew = 0;
    while (iold < fds_old_nb || inew < fds_new_nb) {
        if (iold < fds_old_nb
            && (inew == fds_new_nb
                || memory_region_ioeventfd_before(fds_old[iold],
                                                  fds_new[inew]))) {
            fd = &fds_old[iold];
            section = (MemoryRegionSection) {
                .address_space = as,
                .offset_within_address_space = int128_get64(fd->addr.start),
                .size = fd->addr.size,
            };
            MEMORY_LISTENER_CALL(eventfd_del, Forward, &section,
                                 fd->match_data, fd->data, fd->e);
            ++iold;
        } else if (inew < fds_new_nb
                   && (iold == fds_old_nb
                       || memory_region_ioeventfd_before(fds_new[inew],
                                                         fds_old[iold]))) {
            fd = &fds_new[inew];
            section = (MemoryRegionSection) {
                .address_space = as,
                .offset_within_address_space = int128_get64(fd->addr.start),
                .size = fd->addr.size,
            };
            MEMORY_LISTENER_CALL(eventfd_add, Reverse, &section,
                                 fd->match_data, fd->data, fd->e);
            ++inew;
        } else {
            ++iold;
            ++inew;
        }
    }
}

static FlatView *address_space_get_flatview(AddressSpace *as)
{
    FlatView *view;

    qemu_mutex_lock(&flat_view_mutex);
    view = as->current_map;
    flatview_ref(view);
    qemu_mutex_unlock(&flat_view_mutex);
    return view;
}

static void address_space_update_ioeventfds(AddressSpace *as)
{
    FlatView *view;
    FlatRange *fr;
    unsigned ioeventfd_nb = 0;
    MemoryRegionIoeventfd *ioeventfds = NULL;
    AddrRange tmp;
    unsigned i;

    view = address_space_get_flatview(as);
    FOR_EACH_FLAT_RANGE(fr, view) {
        for (i = 0; i < fr->mr->ioeventfd_nb; ++i) {
            tmp = addrrange_shift(fr->mr->ioeventfds[i].addr,
                                  int128_sub(fr->addr.start,
                                             int128_make64(fr->offset_in_region)));
            if (addrrange_intersects(fr->addr, tmp)) {
                ++ioeventfd_nb;
                ioeventfds = g_realloc(ioeventfds,
                                          ioeventfd_nb * sizeof(*ioeventfds));
                ioeventfds[ioeventfd_nb-1] = fr->mr->ioeventfds[i];
                ioeventfds[ioeventfd_nb-1].addr = tmp;
            }
        }
    }

    address_space_add_del_ioeventfds(as, ioeventfds, ioeventfd_nb,
                                     as->ioeventfds, as->ioeventfd_nb);

    g_free(as->ioeventfds);
    as->ioeventfds = ioeventfds;
    as->ioeventfd_nb = ioeventfd_nb;
    flatview_unref(view);
}

static void address_space_update_topology_pass(AddressSpace *as,
                                               const FlatView *old_view,
                                               const FlatView *new_view,
                                               bool adding)
{
    unsigned iold, inew;
    FlatRange *frold, *frnew;

    /* Generate a symmetric difference of the old and new memory maps.
     * Kill ranges in the old map, and instantiate ranges in the new map.
     */
    iold = inew = 0;
    while (iold < old_view->nr || inew < new_view->nr) {
        if (iold < old_view->nr) {
            frold = &old_view->ranges[iold];
        } else {
            frold = NULL;
        }
        if (inew < new_view->nr) {
            frnew = &new_view->ranges[inew];
        } else {
            frnew = NULL;
        }

        if (frold
            && (!frnew
                || int128_lt(frold->addr.start, frnew->addr.start)
                || (int128_eq(frold->addr.start, frnew->addr.start)
                    && !flatrange_equal(frold, frnew)))) {
            /* In old but not in new, or in both but attributes changed. */

            if (!adding) {
                MEMORY_LISTENER_UPDATE_REGION(frold, as, Reverse, region_del);
            }

            ++iold;
        } else if (frold && frnew && flatrange_equal(frold, frnew)) {
            /* In both and unchanged (except logging may have changed) */

            if (adding) {
                MEMORY_LISTENER_UPDATE_REGION(frnew, as, Forward, region_nop);
                if (frold->dirty_log_mask && !frnew->dirty_log_mask) {
                    MEMORY_LISTENER_UPDATE_REGION(frnew, as, Reverse, log_stop);
                } else if (frnew->dirty_log_mask && !frold->dirty_log_mask) {
                    MEMORY_LISTENER_UPDATE_REGION(frnew, as, Forward, log_start);
                }
            }

            ++iold;
            ++inew;
        } else {
            /* In new */

            if (adding) {
                MEMORY_LISTENER_UPDATE_REGION(frnew, as, Forward, region_add);
            }

            ++inew;
        }
    }
}


static void address_space_update_topology(AddressSpace *as)
{
    FlatView *old_view = address_space_get_flatview(as);
    FlatView *new_view = generate_memory_topology(as->root);

    address_space_update_topology_pass(as, old_view, new_view, false);
    address_space_update_topology_pass(as, old_view, new_view, true);

    qemu_mutex_lock(&flat_view_mutex);
    flatview_unref(as->current_map);
    as->current_map = new_view;
    qemu_mutex_unlock(&flat_view_mutex);

    /* Note that all the old MemoryRegions are still alive up to this
     * point.  This relieves most MemoryListeners from the need to
     * ref/unref the MemoryRegions they get---unless they use them
     * outside the iothread mutex, in which case precise reference
     * counting is necessary.
     */
    flatview_unref(old_view);

    address_space_update_ioeventfds(as);
}

void memory_region_transaction_begin(void)
{
    qemu_flush_coalesced_mmio_buffer();
    ++memory_region_transaction_depth;
}

void memory_region_transaction_commit(void)
{
    AddressSpace *as;

    assert(memory_region_transaction_depth);
    --memory_region_transaction_depth;
    if (!memory_region_transaction_depth && memory_region_update_pending) {
        memory_region_update_pending = false;
        MEMORY_LISTENER_CALL_GLOBAL(begin, Forward);

        QTAILQ_FOREACH(as, &address_spaces, address_spaces_link) {
            address_space_update_topology(as);
        }

        MEMORY_LISTENER_CALL_GLOBAL(commit, Forward);
    }
}

static void memory_region_destructor_none(MemoryRegion *mr)
{
}

static void memory_region_destructor_ram(MemoryRegion *mr)
{
    qemu_ram_free(mr->ram_addr);
}

static void memory_region_destructor_alias(MemoryRegion *mr)
{
    memory_region_unref(mr->alias);
}

static void memory_region_destructor_ram_from_ptr(MemoryRegion *mr)
{
    qemu_ram_free_from_ptr(mr->ram_addr);
}

static void memory_region_destructor_rom_device(MemoryRegion *mr)
{
    qemu_ram_free(mr->ram_addr & TARGET_PAGE_MASK);
}

static bool memory_region_wrong_endianness(MemoryRegion *mr)
{
#ifdef TARGET_WORDS_BIGENDIAN
    return mr->ops->endianness == DEVICE_LITTLE_ENDIAN;
#else
    return mr->ops->endianness == DEVICE_BIG_ENDIAN;
#endif
}

void memory_region_init(MemoryRegion *mr,
                        Object *owner,
                        const char *name,
                        uint64_t size)
{
    mr->ops = &unassigned_mem_ops;
    mr->opaque = NULL;
    mr->owner = owner;
    mr->iommu_ops = NULL;
    mr->parent = NULL;
    mr->owner = NULL;
    mr->size = int128_make64(size);
    if (size == UINT64_MAX) {
        mr->size = int128_2_64();
    }
    mr->addr = 0;
    mr->subpage = false;
    mr->enabled = true;
    mr->terminates = false;
    mr->ram = false;
    mr->romd_mode = true;
    mr->readonly = false;
    mr->rom_device = false;
    mr->destructor = memory_region_destructor_none;
    mr->priority = 0;
    mr->may_overlap = false;
    mr->alias = NULL;
    QTAILQ_INIT(&mr->subregions);
    memset(&mr->subregions_link, 0, sizeof mr->subregions_link);
    QTAILQ_INIT(&mr->coalesced);
    mr->name = g_strdup(name);
    mr->dirty_log_mask = 0;
    mr->ioeventfd_nb = 0;
    mr->ioeventfds = NULL;
    mr->flush_coalesced_mmio = false;
}

static int qemu_target_backtrace(target_ulong *array, size_t size)
{
    int n = 0;
    if (size >= 2) {
#if defined(TARGET_ARM)
        array[0] = cpu_single_env->regs[15];
        array[1] = cpu_single_env->regs[14];
#elif defined(TARGET_MIPS)
        array[0] = cpu_single_env->active_tc.PC;
        array[1] = cpu_single_env->active_tc.gpr[31];
#else
        array[0] = 0;
        array[1] = 0;
#endif
        n = 2;
    }
    return n;
}

#include "disas/disas.h"
const char *qemu_sprint_backtrace(char *buffer, size_t length)
{
    char *p = buffer;
    if (cpu_single_env) {
        target_ulong caller[2];
        const char *symbol;
        qemu_target_backtrace(caller, 2);
        symbol = lookup_symbol(caller[0]);
        p += sprintf(p, "[%s]", symbol);
        symbol = lookup_symbol(caller[1]);
        p += sprintf(p, "[%s]", symbol);
    } else {
        p += sprintf(p, "[cpu not running]");
    }
    assert((p - buffer) < length);
    return buffer;
}

static uint64_t unassigned_mem_read(void *opaque, hwaddr addr,
                                    unsigned size)
{
<<<<<<< HEAD
    if (trace_unassigned) {
        char buffer[256];
        fprintf(stderr, "Unassigned mem read " TARGET_FMT_plx " %s\n",
                addr, qemu_sprint_backtrace(buffer, sizeof(buffer)));
    }
    //~ vm_stop(0);
    if (cpu_single_env != NULL) {
        cpu_unassigned_access(ENV_GET_CPU(cpu_single_env),
                              addr, false, false, 0, size);
=======
#ifdef DEBUG_UNASSIGNED
    printf("Unassigned mem read " TARGET_FMT_plx "\n", addr);
#endif
    if (current_cpu != NULL) {
        cpu_unassigned_access(current_cpu, addr, false, false, 0, size);
>>>>>>> c170a23c
    }
    return 0;
}

static void unassigned_mem_write(void *opaque, hwaddr addr,
                                 uint64_t val, unsigned size)
{
<<<<<<< HEAD
    if (trace_unassigned) {
        char buffer[256];
        fprintf(stderr, "Unassigned mem write " TARGET_FMT_plx
                " = 0x%" PRIx64 " %s\n",
                addr, val, qemu_sprint_backtrace(buffer, sizeof(buffer)));
    }
    if (cpu_single_env != NULL) {
        cpu_unassigned_access(ENV_GET_CPU(cpu_single_env),
                              addr, true, false, 0, size);
=======
#ifdef DEBUG_UNASSIGNED
    printf("Unassigned mem write " TARGET_FMT_plx " = 0x%"PRIx64"\n", addr, val);
#endif
    if (current_cpu != NULL) {
        cpu_unassigned_access(current_cpu, addr, true, false, 0, size);
>>>>>>> c170a23c
    }
}

static bool unassigned_mem_accepts(void *opaque, hwaddr addr,
                                   unsigned size, bool is_write)
{
    return false;
}

const MemoryRegionOps unassigned_mem_ops = {
    .valid.accepts = unassigned_mem_accepts,
    .endianness = DEVICE_NATIVE_ENDIAN,
};

bool memory_region_access_valid(MemoryRegion *mr,
                                hwaddr addr,
                                unsigned size,
                                bool is_write)
{
    int access_size_min, access_size_max;
    int access_size, i;

    if (!mr->ops->valid.unaligned && (addr & (size - 1))) {
        fprintf(stderr, "Misaligned i/o with size %u for memory region %s\n",
                size, mr->name);
        return false;
    }

    if (!mr->ops->valid.accepts) {
        return true;
    }

    access_size_min = mr->ops->valid.min_access_size;
    if (!mr->ops->valid.min_access_size) {
        access_size_min = 1;
    }

    access_size_max = mr->ops->valid.max_access_size;
    if (!mr->ops->valid.max_access_size) {
        access_size_max = 4;
    }

    access_size = MAX(MIN(size, access_size_max), access_size_min);
    for (i = 0; i < size; i += access_size) {
        if (!mr->ops->valid.accepts(mr->opaque, addr + i, access_size,
                                    is_write)) {
            return false;
        }
    }

    return true;
}

static uint64_t memory_region_dispatch_read1(MemoryRegion *mr,
                                             hwaddr addr,
                                             unsigned size)
{
    uint64_t data = 0;

    if (mr->ops->read) {
        access_with_adjusted_size(addr, &data, size,
                                  mr->ops->impl.min_access_size,
                                  mr->ops->impl.max_access_size,
                                  memory_region_read_accessor, mr);
    } else {
        access_with_adjusted_size(addr, &data, size, 1, 4,
                                  memory_region_oldmmio_read_accessor, mr);
    }

    return data;
}

static void adjust_endianness(MemoryRegion *mr, uint64_t *data, unsigned size)
{
    if (memory_region_wrong_endianness(mr)) {
        switch (size) {
        case 1:
            break;
        case 2:
            *data = bswap16(*data);
            break;
        case 4:
            *data = bswap32(*data);
            break;
        case 8:
            *data = bswap64(*data);
            break;
        default:
            abort();
        }
    }
}

static bool memory_region_dispatch_read(MemoryRegion *mr,
                                        hwaddr addr,
                                        uint64_t *pval,
                                        unsigned size)
{
    if (!memory_region_access_valid(mr, addr, size, false)) {
        *pval = unassigned_mem_read(mr, addr, size);
        return true;
    }

    *pval = memory_region_dispatch_read1(mr, addr, size);
    adjust_endianness(mr, pval, size);
    return false;
}

static bool memory_region_dispatch_write(MemoryRegion *mr,
                                         hwaddr addr,
                                         uint64_t data,
                                         unsigned size)
{
    if (!memory_region_access_valid(mr, addr, size, true)) {
        unassigned_mem_write(mr, addr, data, size);
        return true;
    }

    adjust_endianness(mr, &data, size);

    if (mr->ops->write) {
        access_with_adjusted_size(addr, &data, size,
                                  mr->ops->impl.min_access_size,
                                  mr->ops->impl.max_access_size,
                                  memory_region_write_accessor, mr);
    } else {
        access_with_adjusted_size(addr, &data, size, 1, 4,
                                  memory_region_oldmmio_write_accessor, mr);
    }
    return false;
}

void memory_region_init_io(MemoryRegion *mr,
                           Object *owner,
                           const MemoryRegionOps *ops,
                           void *opaque,
                           const char *name,
                           uint64_t size)
{
    memory_region_init(mr, owner, name, size);
    mr->ops = ops;
    mr->opaque = opaque;
    mr->terminates = true;
    mr->ram_addr = ~(ram_addr_t)0;
}

void memory_region_init_ram(MemoryRegion *mr,
                            Object *owner,
                            const char *name,
                            uint64_t size)
{
    memory_region_init(mr, owner, name, size);
    mr->ram = true;
    mr->terminates = true;
    mr->destructor = memory_region_destructor_ram;
    mr->ram_addr = qemu_ram_alloc(size, mr);
}

void memory_region_init_ram_ptr(MemoryRegion *mr,
                                Object *owner,
                                const char *name,
                                uint64_t size,
                                void *ptr)
{
    memory_region_init(mr, owner, name, size);
    mr->ram = true;
    mr->terminates = true;
    mr->destructor = memory_region_destructor_ram_from_ptr;
    mr->ram_addr = qemu_ram_alloc_from_ptr(size, ptr, mr);
}

void memory_region_init_alias(MemoryRegion *mr,
                              Object *owner,
                              const char *name,
                              MemoryRegion *orig,
                              hwaddr offset,
                              uint64_t size)
{
    memory_region_init(mr, owner, name, size);
    memory_region_ref(orig);
    mr->destructor = memory_region_destructor_alias;
    mr->alias = orig;
    mr->alias_offset = offset;
}

void memory_region_init_rom_device(MemoryRegion *mr,
                                   Object *owner,
                                   const MemoryRegionOps *ops,
                                   void *opaque,
                                   const char *name,
                                   uint64_t size)
{
    memory_region_init(mr, owner, name, size);
    mr->ops = ops;
    mr->opaque = opaque;
    mr->terminates = true;
    mr->rom_device = true;
    mr->destructor = memory_region_destructor_rom_device;
    mr->ram_addr = qemu_ram_alloc(size, mr);
}

void memory_region_init_iommu(MemoryRegion *mr,
                              Object *owner,
                              const MemoryRegionIOMMUOps *ops,
                              const char *name,
                              uint64_t size)
{
    memory_region_init(mr, owner, name, size);
    mr->iommu_ops = ops,
    mr->terminates = true;  /* then re-forwards */
    notifier_list_init(&mr->iommu_notify);
}

void memory_region_init_reservation(MemoryRegion *mr,
                                    Object *owner,
                                    const char *name,
                                    uint64_t size)
{
    memory_region_init_io(mr, owner, &unassigned_mem_ops, mr, name, size);
}

void memory_region_destroy(MemoryRegion *mr)
{
    assert(QTAILQ_EMPTY(&mr->subregions));
    assert(memory_region_transaction_depth == 0);
    mr->destructor(mr);
    memory_region_clear_coalescing(mr);
    g_free((char *)mr->name);
    g_free(mr->ioeventfds);
}

Object *memory_region_owner(MemoryRegion *mr)
{
    return mr->owner;
}

void memory_region_ref(MemoryRegion *mr)
{
    if (mr && mr->owner) {
        object_ref(mr->owner);
    }
}

void memory_region_unref(MemoryRegion *mr)
{
    if (mr && mr->owner) {
        object_unref(mr->owner);
    }
}

uint64_t memory_region_size(MemoryRegion *mr)
{
    if (int128_eq(mr->size, int128_2_64())) {
        return UINT64_MAX;
    }
    return int128_get64(mr->size);
}

const char *memory_region_name(MemoryRegion *mr)
{
    return mr->name;
}

bool memory_region_is_ram(MemoryRegion *mr)
{
    return mr->ram;
}

bool memory_region_is_logging(MemoryRegion *mr)
{
    return mr->dirty_log_mask;
}

bool memory_region_is_rom(MemoryRegion *mr)
{
    return mr->ram && mr->readonly;
}

bool memory_region_is_iommu(MemoryRegion *mr)
{
    return mr->iommu_ops;
}

void memory_region_register_iommu_notifier(MemoryRegion *mr, Notifier *n)
{
    notifier_list_add(&mr->iommu_notify, n);
}

void memory_region_unregister_iommu_notifier(Notifier *n)
{
    notifier_remove(n);
}

void memory_region_notify_iommu(MemoryRegion *mr,
                                IOMMUTLBEntry entry)
{
    assert(memory_region_is_iommu(mr));
    notifier_list_notify(&mr->iommu_notify, &entry);
}

void memory_region_set_log(MemoryRegion *mr, bool log, unsigned client)
{
    uint8_t mask = 1 << client;

    memory_region_transaction_begin();
    mr->dirty_log_mask = (mr->dirty_log_mask & ~mask) | (log * mask);
    memory_region_update_pending |= mr->enabled;
    memory_region_transaction_commit();
}

bool memory_region_get_dirty(MemoryRegion *mr, hwaddr addr,
                             hwaddr size, unsigned client)
{
    assert(mr->terminates);
    return cpu_physical_memory_get_dirty(mr->ram_addr + addr, size,
                                         1 << client);
}

void memory_region_set_dirty(MemoryRegion *mr, hwaddr addr,
                             hwaddr size)
{
    assert(mr->terminates);
    return cpu_physical_memory_set_dirty_range(mr->ram_addr + addr, size, -1);
}

bool memory_region_test_and_clear_dirty(MemoryRegion *mr, hwaddr addr,
                                        hwaddr size, unsigned client)
{
    bool ret;
    assert(mr->terminates);
    ret = cpu_physical_memory_get_dirty(mr->ram_addr + addr, size,
                                        1 << client);
    if (ret) {
        cpu_physical_memory_reset_dirty(mr->ram_addr + addr,
                                        mr->ram_addr + addr + size,
                                        1 << client);
    }
    return ret;
}


void memory_region_sync_dirty_bitmap(MemoryRegion *mr)
{
    AddressSpace *as;
    FlatRange *fr;

    QTAILQ_FOREACH(as, &address_spaces, address_spaces_link) {
        FlatView *view = address_space_get_flatview(as);
        FOR_EACH_FLAT_RANGE(fr, view) {
            if (fr->mr == mr) {
                MEMORY_LISTENER_UPDATE_REGION(fr, as, Forward, log_sync);
            }
        }
        flatview_unref(view);
    }
}

void memory_region_set_readonly(MemoryRegion *mr, bool readonly)
{
    if (mr->readonly != readonly) {
        memory_region_transaction_begin();
        mr->readonly = readonly;
        memory_region_update_pending |= mr->enabled;
        memory_region_transaction_commit();
    }
}

void memory_region_rom_device_set_romd(MemoryRegion *mr, bool romd_mode)
{
    if (mr->romd_mode != romd_mode) {
        memory_region_transaction_begin();
        mr->romd_mode = romd_mode;
        memory_region_update_pending |= mr->enabled;
        memory_region_transaction_commit();
    }
}

void memory_region_reset_dirty(MemoryRegion *mr, hwaddr addr,
                               hwaddr size, unsigned client)
{
    assert(mr->terminates);
    cpu_physical_memory_reset_dirty(mr->ram_addr + addr,
                                    mr->ram_addr + addr + size,
                                    1 << client);
}

void *memory_region_get_ram_ptr(MemoryRegion *mr)
{
    if (mr->alias) {
        return memory_region_get_ram_ptr(mr->alias) + mr->alias_offset;
    }

    assert(mr->terminates);

    return qemu_get_ram_ptr(mr->ram_addr & TARGET_PAGE_MASK);
}

static void memory_region_update_coalesced_range_as(MemoryRegion *mr, AddressSpace *as)
{
    FlatView *view;
    FlatRange *fr;
    CoalescedMemoryRange *cmr;
    AddrRange tmp;
    MemoryRegionSection section;

    view = address_space_get_flatview(as);
    FOR_EACH_FLAT_RANGE(fr, view) {
        if (fr->mr == mr) {
            section = (MemoryRegionSection) {
                .address_space = as,
                .offset_within_address_space = int128_get64(fr->addr.start),
                .size = fr->addr.size,
            };

            MEMORY_LISTENER_CALL(coalesced_mmio_del, Reverse, &section,
                                 int128_get64(fr->addr.start),
                                 int128_get64(fr->addr.size));
            QTAILQ_FOREACH(cmr, &mr->coalesced, link) {
                tmp = addrrange_shift(cmr->addr,
                                      int128_sub(fr->addr.start,
                                                 int128_make64(fr->offset_in_region)));
                if (!addrrange_intersects(tmp, fr->addr)) {
                    continue;
                }
                tmp = addrrange_intersection(tmp, fr->addr);
                MEMORY_LISTENER_CALL(coalesced_mmio_add, Forward, &section,
                                     int128_get64(tmp.start),
                                     int128_get64(tmp.size));
            }
        }
    }
    flatview_unref(view);
}

static void memory_region_update_coalesced_range(MemoryRegion *mr)
{
    AddressSpace *as;

    QTAILQ_FOREACH(as, &address_spaces, address_spaces_link) {
        memory_region_update_coalesced_range_as(mr, as);
    }
}

void memory_region_set_coalescing(MemoryRegion *mr)
{
    memory_region_clear_coalescing(mr);
    memory_region_add_coalescing(mr, 0, int128_get64(mr->size));
}

void memory_region_add_coalescing(MemoryRegion *mr,
                                  hwaddr offset,
                                  uint64_t size)
{
    CoalescedMemoryRange *cmr = g_malloc(sizeof(*cmr));

    cmr->addr = addrrange_make(int128_make64(offset), int128_make64(size));
    QTAILQ_INSERT_TAIL(&mr->coalesced, cmr, link);
    memory_region_update_coalesced_range(mr);
    memory_region_set_flush_coalesced(mr);
}

void memory_region_clear_coalescing(MemoryRegion *mr)
{
    CoalescedMemoryRange *cmr;

    qemu_flush_coalesced_mmio_buffer();
    mr->flush_coalesced_mmio = false;

    while (!QTAILQ_EMPTY(&mr->coalesced)) {
        cmr = QTAILQ_FIRST(&mr->coalesced);
        QTAILQ_REMOVE(&mr->coalesced, cmr, link);
        g_free(cmr);
    }
    memory_region_update_coalesced_range(mr);
}

void memory_region_set_flush_coalesced(MemoryRegion *mr)
{
    mr->flush_coalesced_mmio = true;
}

void memory_region_clear_flush_coalesced(MemoryRegion *mr)
{
    qemu_flush_coalesced_mmio_buffer();
    if (QTAILQ_EMPTY(&mr->coalesced)) {
        mr->flush_coalesced_mmio = false;
    }
}

void memory_region_add_eventfd(MemoryRegion *mr,
                               hwaddr addr,
                               unsigned size,
                               bool match_data,
                               uint64_t data,
                               EventNotifier *e)
{
    MemoryRegionIoeventfd mrfd = {
        .addr.start = int128_make64(addr),
        .addr.size = int128_make64(size),
        .match_data = match_data,
        .data = data,
        .e = e,
    };
    unsigned i;

    adjust_endianness(mr, &mrfd.data, size);
    memory_region_transaction_begin();
    for (i = 0; i < mr->ioeventfd_nb; ++i) {
        if (memory_region_ioeventfd_before(mrfd, mr->ioeventfds[i])) {
            break;
        }
    }
    ++mr->ioeventfd_nb;
    mr->ioeventfds = g_realloc(mr->ioeventfds,
                                  sizeof(*mr->ioeventfds) * mr->ioeventfd_nb);
    memmove(&mr->ioeventfds[i+1], &mr->ioeventfds[i],
            sizeof(*mr->ioeventfds) * (mr->ioeventfd_nb-1 - i));
    mr->ioeventfds[i] = mrfd;
    memory_region_update_pending |= mr->enabled;
    memory_region_transaction_commit();
}

void memory_region_del_eventfd(MemoryRegion *mr,
                               hwaddr addr,
                               unsigned size,
                               bool match_data,
                               uint64_t data,
                               EventNotifier *e)
{
    MemoryRegionIoeventfd mrfd = {
        .addr.start = int128_make64(addr),
        .addr.size = int128_make64(size),
        .match_data = match_data,
        .data = data,
        .e = e,
    };
    unsigned i;

    adjust_endianness(mr, &mrfd.data, size);
    memory_region_transaction_begin();
    for (i = 0; i < mr->ioeventfd_nb; ++i) {
        if (memory_region_ioeventfd_equal(mrfd, mr->ioeventfds[i])) {
            break;
        }
    }
    assert(i != mr->ioeventfd_nb);
    memmove(&mr->ioeventfds[i], &mr->ioeventfds[i+1],
            sizeof(*mr->ioeventfds) * (mr->ioeventfd_nb - (i+1)));
    --mr->ioeventfd_nb;
    mr->ioeventfds = g_realloc(mr->ioeventfds,
                                  sizeof(*mr->ioeventfds)*mr->ioeventfd_nb + 1);
    memory_region_update_pending |= mr->enabled;
    memory_region_transaction_commit();
}

static void memory_region_add_subregion_common(MemoryRegion *mr,
                                               hwaddr offset,
                                               MemoryRegion *subregion)
{
    MemoryRegion *other;

    memory_region_transaction_begin();

    assert(!subregion->parent);
    memory_region_ref(subregion);
    subregion->parent = mr;
    subregion->addr = offset;
    QTAILQ_FOREACH(other, &mr->subregions, subregions_link) {
        if (subregion->may_overlap || other->may_overlap) {
            continue;
        }
        if (int128_ge(int128_make64(offset),
                      int128_add(int128_make64(other->addr), other->size))
            || int128_le(int128_add(int128_make64(offset), subregion->size),
                         int128_make64(other->addr))) {
            continue;
        }
#if 0
        printf("warning: subregion collision %llx/%llx (%s) "
               "vs %llx/%llx (%s)\n",
               (unsigned long long)offset,
               (unsigned long long)int128_get64(subregion->size),
               subregion->name,
               (unsigned long long)other->addr,
               (unsigned long long)int128_get64(other->size),
               other->name);
#endif
    }
    QTAILQ_FOREACH(other, &mr->subregions, subregions_link) {
        if (subregion->priority >= other->priority) {
            QTAILQ_INSERT_BEFORE(other, subregion, subregions_link);
            goto done;
        }
    }
    QTAILQ_INSERT_TAIL(&mr->subregions, subregion, subregions_link);
done:
    memory_region_update_pending |= mr->enabled && subregion->enabled;
    memory_region_transaction_commit();
}


void memory_region_add_subregion(MemoryRegion *mr,
                                 hwaddr offset,
                                 MemoryRegion *subregion)
{
    subregion->may_overlap = false;
    subregion->priority = 0;
    memory_region_add_subregion_common(mr, offset, subregion);
}

void memory_region_add_subregion_overlap(MemoryRegion *mr,
                                         hwaddr offset,
                                         MemoryRegion *subregion,
                                         unsigned priority)
{
    subregion->may_overlap = true;
    subregion->priority = priority;
    memory_region_add_subregion_common(mr, offset, subregion);
}

void memory_region_del_subregion(MemoryRegion *mr,
                                 MemoryRegion *subregion)
{
    memory_region_transaction_begin();
    assert(subregion->parent == mr);
    subregion->parent = NULL;
    QTAILQ_REMOVE(&mr->subregions, subregion, subregions_link);
    memory_region_unref(subregion);
    memory_region_update_pending |= mr->enabled && subregion->enabled;
    memory_region_transaction_commit();
}

void memory_region_set_enabled(MemoryRegion *mr, bool enabled)
{
    if (enabled == mr->enabled) {
        return;
    }
    memory_region_transaction_begin();
    mr->enabled = enabled;
    memory_region_update_pending = true;
    memory_region_transaction_commit();
}

void memory_region_set_address(MemoryRegion *mr, hwaddr addr)
{
    MemoryRegion *parent = mr->parent;
    unsigned priority = mr->priority;
    bool may_overlap = mr->may_overlap;

    if (addr == mr->addr || !parent) {
        mr->addr = addr;
        return;
    }

    memory_region_transaction_begin();
    memory_region_ref(mr);
    memory_region_del_subregion(parent, mr);
    if (may_overlap) {
        memory_region_add_subregion_overlap(parent, addr, mr, priority);
    } else {
        memory_region_add_subregion(parent, addr, mr);
    }
    memory_region_unref(mr);
    memory_region_transaction_commit();
}

void memory_region_set_alias_offset(MemoryRegion *mr, hwaddr offset)
{
    assert(mr->alias);

    if (offset == mr->alias_offset) {
        return;
    }

    memory_region_transaction_begin();
    mr->alias_offset = offset;
    memory_region_update_pending |= mr->enabled;
    memory_region_transaction_commit();
}

ram_addr_t memory_region_get_ram_addr(MemoryRegion *mr)
{
    return mr->ram_addr;
}

static int cmp_flatrange_addr(const void *addr_, const void *fr_)
{
    const AddrRange *addr = addr_;
    const FlatRange *fr = fr_;

    if (int128_le(addrrange_end(*addr), fr->addr.start)) {
        return -1;
    } else if (int128_ge(addr->start, addrrange_end(fr->addr))) {
        return 1;
    }
    return 0;
}

static FlatRange *flatview_lookup(FlatView *view, AddrRange addr)
{
    return bsearch(&addr, view->ranges, view->nr,
                   sizeof(FlatRange), cmp_flatrange_addr);
}

bool memory_region_present(MemoryRegion *parent, hwaddr addr)
{
    MemoryRegion *mr = memory_region_find(parent, addr, 1).mr;
    if (!mr) {
        return false;
    }
    memory_region_unref(mr);
    return true;
}

MemoryRegionSection memory_region_find(MemoryRegion *mr,
                                       hwaddr addr, uint64_t size)
{
    MemoryRegionSection ret = { .mr = NULL };
    MemoryRegion *root;
    AddressSpace *as;
    AddrRange range;
    FlatView *view;
    FlatRange *fr;

    addr += mr->addr;
    for (root = mr; root->parent; ) {
        root = root->parent;
        addr += root->addr;
    }

    as = memory_region_to_address_space(root);
    range = addrrange_make(int128_make64(addr), int128_make64(size));

    view = address_space_get_flatview(as);
    fr = flatview_lookup(view, range);
    if (!fr) {
        return ret;
    }

    while (fr > view->ranges && addrrange_intersects(fr[-1].addr, range)) {
        --fr;
    }

    ret.mr = fr->mr;
    ret.address_space = as;
    range = addrrange_intersection(range, fr->addr);
    ret.offset_within_region = fr->offset_in_region;
    ret.offset_within_region += int128_get64(int128_sub(range.start,
                                                        fr->addr.start));
    ret.size = range.size;
    ret.offset_within_address_space = int128_get64(range.start);
    ret.readonly = fr->readonly;
    memory_region_ref(ret.mr);

    flatview_unref(view);
    return ret;
}

void address_space_sync_dirty_bitmap(AddressSpace *as)
{
    FlatView *view;
    FlatRange *fr;

    view = address_space_get_flatview(as);
    FOR_EACH_FLAT_RANGE(fr, view) {
        MEMORY_LISTENER_UPDATE_REGION(fr, as, Forward, log_sync);
    }
    flatview_unref(view);
}

void memory_global_dirty_log_start(void)
{
    global_dirty_log = true;
    MEMORY_LISTENER_CALL_GLOBAL(log_global_start, Forward);
}

void memory_global_dirty_log_stop(void)
{
    global_dirty_log = false;
    MEMORY_LISTENER_CALL_GLOBAL(log_global_stop, Reverse);
}

static void listener_add_address_space(MemoryListener *listener,
                                       AddressSpace *as)
{
    FlatView *view;
    FlatRange *fr;

    if (listener->address_space_filter
        && listener->address_space_filter != as) {
        return;
    }

    if (global_dirty_log) {
        if (listener->log_global_start) {
            listener->log_global_start(listener);
        }
    }

    view = address_space_get_flatview(as);
    FOR_EACH_FLAT_RANGE(fr, view) {
        MemoryRegionSection section = {
            .mr = fr->mr,
            .address_space = as,
            .offset_within_region = fr->offset_in_region,
            .size = fr->addr.size,
            .offset_within_address_space = int128_get64(fr->addr.start),
            .readonly = fr->readonly,
        };
        if (listener->region_add) {
            listener->region_add(listener, &section);
        }
    }
    flatview_unref(view);
}

void memory_listener_register(MemoryListener *listener, AddressSpace *filter)
{
    MemoryListener *other = NULL;
    AddressSpace *as;

    listener->address_space_filter = filter;
    if (QTAILQ_EMPTY(&memory_listeners)
        || listener->priority >= QTAILQ_LAST(&memory_listeners,
                                             memory_listeners)->priority) {
        QTAILQ_INSERT_TAIL(&memory_listeners, listener, link);
    } else {
        QTAILQ_FOREACH(other, &memory_listeners, link) {
            if (listener->priority < other->priority) {
                break;
            }
        }
        QTAILQ_INSERT_BEFORE(other, listener, link);
    }

    QTAILQ_FOREACH(as, &address_spaces, address_spaces_link) {
        listener_add_address_space(listener, as);
    }
}

void memory_listener_unregister(MemoryListener *listener)
{
    QTAILQ_REMOVE(&memory_listeners, listener, link);
}

void address_space_init(AddressSpace *as, MemoryRegion *root, const char *name)
{
    if (QTAILQ_EMPTY(&address_spaces)) {
        memory_init();
    }

    memory_region_transaction_begin();
    as->root = root;
    as->current_map = g_new(FlatView, 1);
    flatview_init(as->current_map);
    as->ioeventfd_nb = 0;
    as->ioeventfds = NULL;
    QTAILQ_INSERT_TAIL(&address_spaces, as, address_spaces_link);
    as->name = g_strdup(name ? name : "anonymous");
    address_space_init_dispatch(as);
    memory_region_update_pending |= root->enabled;
    memory_region_transaction_commit();
}

void address_space_destroy(AddressSpace *as)
{
    /* Flush out anything from MemoryListeners listening in on this */
    memory_region_transaction_begin();
    as->root = NULL;
    memory_region_transaction_commit();
    QTAILQ_REMOVE(&address_spaces, as, address_spaces_link);
    address_space_destroy_dispatch(as);
    flatview_unref(as->current_map);
    g_free(as->name);
    g_free(as->ioeventfds);
}

bool io_mem_read(MemoryRegion *mr, hwaddr addr, uint64_t *pval, unsigned size)
{
    return memory_region_dispatch_read(mr, addr, pval, size);
}

bool io_mem_write(MemoryRegion *mr, hwaddr addr,
                  uint64_t val, unsigned size)
{
    return memory_region_dispatch_write(mr, addr, val, size);
}

typedef struct MemoryRegionList MemoryRegionList;

struct MemoryRegionList {
    const MemoryRegion *mr;
    bool printed;
    QTAILQ_ENTRY(MemoryRegionList) queue;
};

typedef QTAILQ_HEAD(queue, MemoryRegionList) MemoryRegionListHead;

static void mtree_print_mr(fprintf_function mon_printf, void *f,
                           const MemoryRegion *mr, unsigned int level,
                           hwaddr base,
                           MemoryRegionListHead *alias_print_queue)
{
    MemoryRegionList *new_ml, *ml, *next_ml;
    MemoryRegionListHead submr_print_queue;
    const MemoryRegion *submr;
    unsigned int i;

    if (!mr || !mr->enabled) {
        return;
    }

    for (i = 0; i < level; i++) {
        mon_printf(f, "  ");
    }

    if (mr->alias) {
        MemoryRegionList *ml;
        bool found = false;

        /* check if the alias is already in the queue */
        QTAILQ_FOREACH(ml, alias_print_queue, queue) {
            if (ml->mr == mr->alias && !ml->printed) {
                found = true;
            }
        }

        if (!found) {
            ml = g_new(MemoryRegionList, 1);
            ml->mr = mr->alias;
            ml->printed = false;
            QTAILQ_INSERT_TAIL(alias_print_queue, ml, queue);
        }
        mon_printf(f, TARGET_FMT_plx "-" TARGET_FMT_plx
                   " (prio %d, %c%c): alias %s @%s " TARGET_FMT_plx
                   "-" TARGET_FMT_plx "\n",
                   base + mr->addr,
                   base + mr->addr
                   + (hwaddr)int128_get64(int128_sub(mr->size, int128_make64(1))),
                   mr->priority,
                   mr->romd_mode ? 'R' : '-',
                   !mr->readonly && !(mr->rom_device && mr->romd_mode) ? 'W'
                                                                       : '-',
                   mr->name,
                   mr->alias->name,
                   mr->alias_offset,
                   mr->alias_offset
                   + (hwaddr)int128_get64(mr->size) - 1);
    } else {
        mon_printf(f,
                   TARGET_FMT_plx "-" TARGET_FMT_plx " (prio %d, %c%c): %s\n",
                   base + mr->addr,
                   base + mr->addr
                   + (hwaddr)int128_get64(int128_sub(mr->size, int128_make64(1))),
                   mr->priority,
                   mr->romd_mode ? 'R' : '-',
                   !mr->readonly && !(mr->rom_device && mr->romd_mode) ? 'W'
                                                                       : '-',
                   mr->name);
    }

    QTAILQ_INIT(&submr_print_queue);

    QTAILQ_FOREACH(submr, &mr->subregions, subregions_link) {
        new_ml = g_new(MemoryRegionList, 1);
        new_ml->mr = submr;
        QTAILQ_FOREACH(ml, &submr_print_queue, queue) {
            if (new_ml->mr->addr < ml->mr->addr ||
                (new_ml->mr->addr == ml->mr->addr &&
                 new_ml->mr->priority > ml->mr->priority)) {
                QTAILQ_INSERT_BEFORE(ml, new_ml, queue);
                new_ml = NULL;
                break;
            }
        }
        if (new_ml) {
            QTAILQ_INSERT_TAIL(&submr_print_queue, new_ml, queue);
        }
    }

    QTAILQ_FOREACH(ml, &submr_print_queue, queue) {
        mtree_print_mr(mon_printf, f, ml->mr, level + 1, base + mr->addr,
                       alias_print_queue);
    }

    QTAILQ_FOREACH_SAFE(ml, &submr_print_queue, queue, next_ml) {
        g_free(ml);
    }
}

void mtree_info(fprintf_function mon_printf, void *f)
{
    MemoryRegionListHead ml_head;
    MemoryRegionList *ml, *ml2;
    AddressSpace *as;

    QTAILQ_INIT(&ml_head);

    QTAILQ_FOREACH(as, &address_spaces, address_spaces_link) {
        mon_printf(f, "%s\n", as->name);
        mtree_print_mr(mon_printf, f, as->root, 0, 0, &ml_head);
    }

    mon_printf(f, "aliases\n");
    /* print aliased regions */
    QTAILQ_FOREACH(ml, &ml_head, queue) {
        if (!ml->printed) {
            mon_printf(f, "%s\n", ml->mr->name);
            mtree_print_mr(mon_printf, f, ml->mr, 0, 0, &ml_head);
        }
    }

    QTAILQ_FOREACH_SAFE(ml, &ml_head, queue, ml2) {
        g_free(ml);
    }
}<|MERGE_RESOLUTION|>--- conflicted
+++ resolved
@@ -835,11 +835,13 @@
     int n = 0;
     if (size >= 2) {
 #if defined(TARGET_ARM)
-        array[0] = cpu_single_env->regs[15];
-        array[1] = cpu_single_env->regs[14];
+        CPUArchState *env = current_cpu->env_ptr;
+        array[0] = env->regs[15];
+        array[1] = env->regs[14];
 #elif defined(TARGET_MIPS)
-        array[0] = cpu_single_env->active_tc.PC;
-        array[1] = cpu_single_env->active_tc.gpr[31];
+        CPUArchState *env = current_cpu->env_ptr;
+        array[0] = env->active_tc.PC;
+        array[1] = env->active_tc.gpr[31];
 #else
         array[0] = 0;
         array[1] = 0;
@@ -853,7 +855,7 @@
 const char *qemu_sprint_backtrace(char *buffer, size_t length)
 {
     char *p = buffer;
-    if (cpu_single_env) {
+    if (current_cpu) {
         target_ulong caller[2];
         const char *symbol;
         qemu_target_backtrace(caller, 2);
@@ -871,23 +873,14 @@
 static uint64_t unassigned_mem_read(void *opaque, hwaddr addr,
                                     unsigned size)
 {
-<<<<<<< HEAD
     if (trace_unassigned) {
         char buffer[256];
         fprintf(stderr, "Unassigned mem read " TARGET_FMT_plx " %s\n",
                 addr, qemu_sprint_backtrace(buffer, sizeof(buffer)));
     }
     //~ vm_stop(0);
-    if (cpu_single_env != NULL) {
-        cpu_unassigned_access(ENV_GET_CPU(cpu_single_env),
-                              addr, false, false, 0, size);
-=======
-#ifdef DEBUG_UNASSIGNED
-    printf("Unassigned mem read " TARGET_FMT_plx "\n", addr);
-#endif
     if (current_cpu != NULL) {
         cpu_unassigned_access(current_cpu, addr, false, false, 0, size);
->>>>>>> c170a23c
     }
     return 0;
 }
@@ -895,23 +888,14 @@
 static void unassigned_mem_write(void *opaque, hwaddr addr,
                                  uint64_t val, unsigned size)
 {
-<<<<<<< HEAD
     if (trace_unassigned) {
         char buffer[256];
         fprintf(stderr, "Unassigned mem write " TARGET_FMT_plx
                 " = 0x%" PRIx64 " %s\n",
                 addr, val, qemu_sprint_backtrace(buffer, sizeof(buffer)));
     }
-    if (cpu_single_env != NULL) {
-        cpu_unassigned_access(ENV_GET_CPU(cpu_single_env),
-                              addr, true, false, 0, size);
-=======
-#ifdef DEBUG_UNASSIGNED
-    printf("Unassigned mem write " TARGET_FMT_plx " = 0x%"PRIx64"\n", addr, val);
-#endif
     if (current_cpu != NULL) {
         cpu_unassigned_access(current_cpu, addr, true, false, 0, size);
->>>>>>> c170a23c
     }
 }
 
