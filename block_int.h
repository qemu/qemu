--- conflicted
+++ resolved
@@ -31,14 +31,9 @@
 #include "qemu-timer.h"
 #include "qapi-types.h"
 
-<<<<<<< HEAD
-#define BLOCK_FLAG_ENCRYPT        1
-#define BLOCK_FLAG_COMPAT6        4
-=======
 #define BLOCK_FLAG_ENCRYPT          1
 #define BLOCK_FLAG_COMPAT6          4
 #define BLOCK_FLAG_LAZY_REFCOUNTS   8
->>>>>>> c075a723
 
 #define BLOCK_IO_LIMIT_READ     0
 #define BLOCK_IO_LIMIT_WRITE    1
