--- conflicted
+++ resolved
@@ -1749,13 +1749,8 @@
     return walk_memory_regions_end(&data, 0, 0);
 }
 
-<<<<<<< HEAD
-static int dump_region(void *priv, abi_ulong start,
-    abi_ulong end, abi_ulong prot)
-=======
 static int dump_region(void *priv, target_ulong start,
     target_ulong end, unsigned long prot)
->>>>>>> 7a847fd1
 {
     FILE *f = (FILE *)priv;
 
