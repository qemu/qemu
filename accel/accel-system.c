--- conflicted
+++ resolved
@@ -59,8 +59,6 @@
     AccelClass *acc = ACCEL_GET_CLASS(accel);
     if (acc->setup_post) {
         acc->setup_post(accel);
-<<<<<<< HEAD
-=======
     }
 }
 
@@ -70,7 +68,6 @@
     AccelClass *acc = ACCEL_GET_CLASS(accel);
     if (acc->pre_resume_vm) {
         acc->pre_resume_vm(accel, step_pending);
->>>>>>> 431ac3b5
     }
 }
 
