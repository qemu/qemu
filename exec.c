/*
 *  Virtual page mapping
 *
 *  Copyright (c) 2003 Fabrice Bellard
 *
 * This library is free software; you can redistribute it and/or
 * modify it under the terms of the GNU Lesser General Public
 * License as published by the Free Software Foundation; either
 * version 2 of the License, or (at your option) any later version.
 *
 * This library is distributed in the hope that it will be useful,
 * but WITHOUT ANY WARRANTY; without even the implied warranty of
 * MERCHANTABILITY or FITNESS FOR A PARTICULAR PURPOSE.  See the GNU
 * Lesser General Public License for more details.
 *
 * You should have received a copy of the GNU Lesser General Public
 * License along with this library; if not, see <http://www.gnu.org/licenses/>.
 */
#include "config.h"
#ifdef _WIN32
#include <windows.h>
#else
#include <sys/types.h>
#include <sys/mman.h>
#endif

#include "qemu-common.h"
#include "cpu.h"
#include "tcg.h"
#include "hw/hw.h"
#include "hw/qdev.h"
#include "osdep.h"
#include "kvm.h"
#include "hw/xen.h"
#include "qemu-timer.h"
#include "memory.h"
#include "dma.h"
#include "exec-memory.h"
#if defined(CONFIG_USER_ONLY)
#include <qemu.h>
<<<<<<< HEAD
#if defined(TARGET_X86_64)
#include "vsyscall.h"
#endif
#if defined(__FreeBSD__) || defined(__FreeBSD_kernel__)
#include <sys/param.h>
#if __FreeBSD_version >= 700104
#define HAVE_KINFO_GETVMMAP
#define sigqueue sigqueue_freebsd  /* avoid redefinition */
#include <sys/time.h>
#include <sys/proc.h>
#include <machine/profile.h>
#define _KERNEL
#include <sys/user.h>
#undef _KERNEL
#undef sigqueue
#include <libutil.h>
#endif
#endif
=======
>>>>>>> a8a826a3
#else /* !CONFIG_USER_ONLY */
#include "xen-mapcache.h"
#include "trace.h"
#endif

#include "cputlb.h"
#include "translate-all.h"

#include "memory-internal.h"

//#define DEBUG_UNASSIGNED
<<<<<<< HEAD

/* make various TB consistency checks */
//#define DEBUG_TB_CHECK

=======
>>>>>>> a8a826a3
//#define DEBUG_SUBPAGE

#if !defined(CONFIG_USER_ONLY)
int phys_ram_fd;
static int in_migration;

RAMList ram_list = { .blocks = QLIST_HEAD_INITIALIZER(ram_list.blocks) };

static MemoryRegion *system_memory;
static MemoryRegion *system_io;

AddressSpace address_space_io;
AddressSpace address_space_memory;
DMAContext dma_context_memory;

MemoryRegion io_mem_ram, io_mem_rom, io_mem_unassigned, io_mem_notdirty;
static MemoryRegion io_mem_subpage_ram;

#endif

CPUArchState *first_cpu;
/* current CPU in the current thread. It is only valid inside
   cpu_exec() */
DEFINE_TLS(CPUArchState *,cpu_single_env);
/* 0 = Do not count executed instructions.
   1 = Precise instruction counting.
   2 = Adaptive rate instruction counting.  */
int use_icount = 0;

#if !defined(CONFIG_USER_ONLY)

static MemoryRegionSection *phys_sections;
static unsigned phys_sections_nb, phys_sections_nb_alloc;
static uint16_t phys_section_unassigned;
static uint16_t phys_section_notdirty;
static uint16_t phys_section_rom;
static uint16_t phys_section_watch;

/* Simple allocator for PhysPageEntry nodes */
static PhysPageEntry (*phys_map_nodes)[L2_SIZE];
static unsigned phys_map_nodes_nb, phys_map_nodes_nb_alloc;

#define PHYS_MAP_NODE_NIL (((uint16_t)~0) >> 1)

static void io_mem_init(void);
static void memory_map_init(void);
static void *qemu_safe_ram_ptr(ram_addr_t addr);

static MemoryRegion io_mem_watch;
#endif
<<<<<<< HEAD
static void tb_link_page(TranslationBlock *tb, tb_page_addr_t phys_pc,
                         tb_page_addr_t phys_page2);

/* statistics */
static int tb_flush_count;
static int tb_phys_invalidate_count;

#ifdef _WIN32
static inline void map_exec(void *addr, long size)
{
    DWORD old_protect;
    VirtualProtect(addr, size,
                   PAGE_EXECUTE_READWRITE, &old_protect);

}
#else
static inline void map_exec(void *addr, long size)
{
    uintptr_t start, end, page_size;

    page_size = getpagesize();
    start = (uintptr_t)addr;
    start &= ~(page_size - 1);

    end = (uintptr_t)addr + size;
    end += page_size - 1;
    end &= ~(page_size - 1);

    mprotect((void *)start, end - start,
             PROT_READ | PROT_WRITE | PROT_EXEC);
}
#endif

static void page_init(void)
{
    /* NOTE: we can always suppose that qemu_host_page_size >=
       TARGET_PAGE_SIZE */
#ifdef _WIN32
    {
        SYSTEM_INFO system_info;

        GetSystemInfo(&system_info);
        qemu_real_host_page_size = system_info.dwPageSize;
    }
#else
    qemu_real_host_page_size = getpagesize();
#endif
    if (qemu_host_page_size == 0)
        qemu_host_page_size = qemu_real_host_page_size;
    if (qemu_host_page_size < TARGET_PAGE_SIZE)
        qemu_host_page_size = TARGET_PAGE_SIZE;
    qemu_host_page_mask = ~(qemu_host_page_size - 1);

#if defined(CONFIG_BSD) && defined(CONFIG_USER_ONLY)
    {
#ifdef HAVE_KINFO_GETVMMAP
        struct kinfo_vmentry *freep;
        int i, cnt;

        freep = kinfo_getvmmap(getpid(), &cnt);
        if (freep) {
            mmap_lock();
            for (i = 0; i < cnt; i++) {
                uintptr_t startaddr, endaddr;

                startaddr = freep[i].kve_start;
                endaddr = freep[i].kve_end;
                if (h2g_valid(startaddr)) {
                    startaddr = h2g(startaddr) & TARGET_PAGE_MASK;

                    if (h2g_valid(endaddr)) {
                        endaddr = h2g(endaddr);
                        page_set_flags(startaddr, endaddr, PAGE_RESERVED);
                    } else {
#if TARGET_ABI_BITS <= L1_MAP_ADDR_SPACE_BITS
                        endaddr = ~0ul;
                        page_set_flags(startaddr, endaddr, PAGE_RESERVED);
#endif
                    }
                }
            }
            free(freep);
            mmap_unlock();
        }
#else
        FILE *f;

        last_brk = (uintptr_t)sbrk(0);

        f = fopen("/compat/linux/proc/self/maps", "r");
        if (f) {
            mmap_lock();

            do {
                uintptr_t startaddr, endaddr;
                int n;

                n = fscanf (f, "%lx-%lx %*[^\n]\n", &startaddr, &endaddr);

                if (n == 2 && h2g_valid(startaddr)) {
                    startaddr = h2g(startaddr) & TARGET_PAGE_MASK;

                    if (h2g_valid(endaddr)) {
                        endaddr = h2g(endaddr);
                    } else {
                        endaddr = ~0ul;
                    }
                    page_set_flags(startaddr, endaddr, PAGE_RESERVED);
                }
            } while (!feof(f));

            fclose(f);
            mmap_unlock();
        }
#endif
    }
#endif
}

static PageDesc *page_find_alloc(tb_page_addr_t index, int alloc)
{
    PageDesc *pd;
    void **lp;
    int i;

#if defined(CONFIG_USER_ONLY)
    /* We can't use g_malloc because it may recurse into a locked mutex. */
# define ALLOC(P, SIZE)                                 \
    do {                                                \
        P = mmap(NULL, SIZE, PROT_READ | PROT_WRITE,    \
                 MAP_PRIVATE | MAP_ANONYMOUS, -1, 0);   \
    } while (0)
#else
# define ALLOC(P, SIZE) \
    do { P = g_malloc0(SIZE); } while (0)
#endif

    /* Level 1.  Always allocated.  */
    lp = l1_map + ((index >> V_L1_SHIFT) & (V_L1_SIZE - 1));

    /* Level 2..N-1.  */
    for (i = V_L1_SHIFT / L2_BITS - 1; i > 0; i--) {
        void **p = *lp;

        if (p == NULL) {
            if (!alloc) {
                return NULL;
            }
            ALLOC(p, sizeof(void *) * L2_SIZE);
            *lp = p;
        }

        lp = p + ((index >> (i * L2_BITS)) & (L2_SIZE - 1));
    }

    pd = *lp;
    if (pd == NULL) {
        if (!alloc) {
            return NULL;
        }
        ALLOC(pd, sizeof(PageDesc) * L2_SIZE);
        *lp = pd;
    }

#undef ALLOC

    return pd + (index & (L2_SIZE - 1));
}

static inline PageDesc *page_find(tb_page_addr_t index)
{
    return page_find_alloc(index, 0);
}
=======
>>>>>>> a8a826a3

#if !defined(CONFIG_USER_ONLY)

static void phys_map_node_reserve(unsigned nodes)
{
    if (phys_map_nodes_nb + nodes > phys_map_nodes_nb_alloc) {
        typedef PhysPageEntry Node[L2_SIZE];
        phys_map_nodes_nb_alloc = MAX(phys_map_nodes_nb_alloc * 2, 16);
        phys_map_nodes_nb_alloc = MAX(phys_map_nodes_nb_alloc,
                                      phys_map_nodes_nb + nodes);
        phys_map_nodes = g_renew(Node, phys_map_nodes,
                                 phys_map_nodes_nb_alloc);
    }
}

static uint16_t phys_map_node_alloc(void)
{
    unsigned i;
    uint16_t ret;

    ret = phys_map_nodes_nb++;
    assert(ret != PHYS_MAP_NODE_NIL);
    assert(ret != phys_map_nodes_nb_alloc);
    for (i = 0; i < L2_SIZE; ++i) {
        phys_map_nodes[ret][i].is_leaf = 0;
        phys_map_nodes[ret][i].ptr = PHYS_MAP_NODE_NIL;
    }
    return ret;
}

static void phys_map_nodes_reset(void)
{
    phys_map_nodes_nb = 0;
}


static void phys_page_set_level(PhysPageEntry *lp, hwaddr *index,
                                hwaddr *nb, uint16_t leaf,
                                int level)
{
    PhysPageEntry *p;
    int i;
    hwaddr step = (hwaddr)1 << (level * L2_BITS);

    if (!lp->is_leaf && lp->ptr == PHYS_MAP_NODE_NIL) {
        lp->ptr = phys_map_node_alloc();
        p = phys_map_nodes[lp->ptr];
        if (level == 0) {
            for (i = 0; i < L2_SIZE; i++) {
                p[i].is_leaf = 1;
                p[i].ptr = phys_section_unassigned;
            }
        }
    } else {
        p = phys_map_nodes[lp->ptr];
    }
    lp = &p[(*index >> (level * L2_BITS)) & (L2_SIZE - 1)];

    while (*nb && lp < &p[L2_SIZE]) {
        if ((*index & (step - 1)) == 0 && *nb >= step) {
            lp->is_leaf = true;
            lp->ptr = leaf;
            *index += step;
            *nb -= step;
        } else {
            phys_page_set_level(lp, index, nb, leaf, level - 1);
        }
        ++lp;
    }
}

static void phys_page_set(AddressSpaceDispatch *d,
                          hwaddr index, hwaddr nb,
                          uint16_t leaf)
{
    /* Wildly overreserve - it doesn't matter much. */
    phys_map_node_reserve(3 * P_L2_LEVELS);

    phys_page_set_level(&d->phys_map, &index, &nb, leaf, P_L2_LEVELS - 1);
}

MemoryRegionSection *phys_page_find(AddressSpaceDispatch *d, hwaddr index)
{
    PhysPageEntry lp = d->phys_map;
    PhysPageEntry *p;
    int i;
    uint16_t s_index = phys_section_unassigned;

    for (i = P_L2_LEVELS - 1; i >= 0 && !lp.is_leaf; i--) {
        if (lp.ptr == PHYS_MAP_NODE_NIL) {
            goto not_found;
        }
        p = phys_map_nodes[lp.ptr];
        lp = p[(index >> (i * L2_BITS)) & (L2_SIZE - 1)];
    }

    s_index = lp.ptr;
not_found:
    return &phys_sections[s_index];
}

bool memory_region_is_unassigned(MemoryRegion *mr)
{
    return mr != &io_mem_ram && mr != &io_mem_rom
        && mr != &io_mem_notdirty && !mr->rom_device
        && mr != &io_mem_watch;
}
#endif

<<<<<<< HEAD
/* ??? Should configure for this, not list operating systems here.  */
#if (defined(__linux__) \
    || defined(__FreeBSD__) || defined(__FreeBSD_kernel__) \
    || defined(__DragonFly__) || defined(__OpenBSD__) \
    || defined(__NetBSD__))
# define USE_MMAP
#endif

/* Minimum size of the code gen buffer.  This number is randomly chosen,
   but not so small that we can't have a fair number of TB's live.  */
#define MIN_CODE_GEN_BUFFER_SIZE     (1024u * 1024)

/* Maximum size of the code gen buffer we'd like to use.  Unless otherwise
   indicated, this is constrained by the range of direct branches on the
   host cpu, as used by the TCG implementation of goto_tb.  */
#if defined(__x86_64__)
# define MAX_CODE_GEN_BUFFER_SIZE  (2ul * 1024 * 1024 * 1024)
#elif defined(__sparc__)
# define MAX_CODE_GEN_BUFFER_SIZE  (2ul * 1024 * 1024 * 1024)
#elif defined(__arm__)
# define MAX_CODE_GEN_BUFFER_SIZE  (16u * 1024 * 1024)
#elif defined(__s390x__)
  /* We have a +- 4GB range on the branches; leave some slop.  */
# define MAX_CODE_GEN_BUFFER_SIZE  (3ul * 1024 * 1024 * 1024)
#else
# define MAX_CODE_GEN_BUFFER_SIZE  ((size_t)-1)
#endif

#define DEFAULT_CODE_GEN_BUFFER_SIZE_1 (32u * 1024 * 1024)

#define DEFAULT_CODE_GEN_BUFFER_SIZE \
  (DEFAULT_CODE_GEN_BUFFER_SIZE_1 < MAX_CODE_GEN_BUFFER_SIZE \
   ? DEFAULT_CODE_GEN_BUFFER_SIZE_1 : MAX_CODE_GEN_BUFFER_SIZE)

static inline size_t size_code_gen_buffer(size_t tb_size)
{
    /* Size the buffer.  */
    if (tb_size == 0) {
#ifdef USE_STATIC_CODE_GEN_BUFFER
        tb_size = DEFAULT_CODE_GEN_BUFFER_SIZE;
#else
        /* ??? Needs adjustments.  */
        /* ??? If we relax the requirement that CONFIG_USER_ONLY use the
           static buffer, we could size this on RESERVED_VA, on the text
           segment size of the executable, or continue to use the default.  */
        tb_size = (unsigned long)(ram_size / 4);
#endif
    }
    if (tb_size < MIN_CODE_GEN_BUFFER_SIZE) {
        tb_size = MIN_CODE_GEN_BUFFER_SIZE;
    }
    if (tb_size > MAX_CODE_GEN_BUFFER_SIZE) {
        tb_size = MAX_CODE_GEN_BUFFER_SIZE;
    }
    code_gen_buffer_size = tb_size;
    return tb_size;
}

#ifdef USE_STATIC_CODE_GEN_BUFFER
static uint8_t static_code_gen_buffer[DEFAULT_CODE_GEN_BUFFER_SIZE]
    __attribute__((aligned(CODE_GEN_ALIGN)));

static inline void *alloc_code_gen_buffer(void)
{
    map_exec(static_code_gen_buffer, code_gen_buffer_size);
    return static_code_gen_buffer;
}
#elif defined(USE_MMAP)
static inline void *alloc_code_gen_buffer(void)
{
    int flags = MAP_PRIVATE | MAP_ANONYMOUS;
    uintptr_t start = 0;
    void *buf;

    /* Constrain the position of the buffer based on the host cpu.
       Note that these addresses are chosen in concert with the
       addresses assigned in the relevant linker script file.  */
# if defined(__PIE__) || defined(__PIC__)
    /* Don't bother setting a preferred location if we're building
       a position-independent executable.  We're more likely to get
       an address near the main executable if we let the kernel
       choose the address.  */
# elif defined(__x86_64__) && defined(MAP_32BIT)
    /* Force the memory down into low memory with the executable.
       Leave the choice of exact location with the kernel.  */
    flags |= MAP_32BIT;
    /* Cannot expect to map more than 800MB in low memory.  */
    if (code_gen_buffer_size > 800u * 1024 * 1024) {
        code_gen_buffer_size = 800u * 1024 * 1024;
    }
# elif defined(__sparc__)
    start = 0x40000000ul;
# elif defined(__s390x__)
    start = 0x90000000ul;
# endif

    buf = mmap((void *)start, code_gen_buffer_size,
               PROT_WRITE | PROT_READ | PROT_EXEC, flags, -1, 0);
    return buf == MAP_FAILED ? NULL : buf;
}
#else
static inline void *alloc_code_gen_buffer(void)
{
    void *buf = g_malloc(code_gen_buffer_size);
    if (buf) {
        map_exec(buf, code_gen_buffer_size);
    }
    return buf;
}
#endif /* USE_STATIC_CODE_GEN_BUFFER, USE_MMAP */

static inline void code_gen_alloc(size_t tb_size)
{
    code_gen_buffer_size = size_code_gen_buffer(tb_size);
    code_gen_buffer = alloc_code_gen_buffer();
    if (code_gen_buffer == NULL) {
        fprintf(stderr, "Could not allocate dynamic translator buffer\n");
        exit(1);
    }

    qemu_madvise(code_gen_buffer, code_gen_buffer_size, QEMU_MADV_HUGEPAGE);

    /* Steal room for the prologue at the end of the buffer.  This ensures
       (via the MAX_CODE_GEN_BUFFER_SIZE limits above) that direct branches
       from TB's to the prologue are going to be in range.  It also means
       that we don't need to mark (additional) portions of the data segment
       as executable.  */
    code_gen_prologue = code_gen_buffer + code_gen_buffer_size - 1024;
    code_gen_buffer_size -= 1024;

    code_gen_buffer_max_size = code_gen_buffer_size -
        (TCG_MAX_OP_SIZE * OPC_BUF_SIZE);
    code_gen_max_blocks = code_gen_buffer_size / CODE_GEN_AVG_BLOCK_SIZE;
    tbs = g_malloc(code_gen_max_blocks * sizeof(TranslationBlock));
}

/* Must be called before using the QEMU cpus. 'tb_size' is the size
   (in bytes) allocated to the translation buffer. Zero means default
   size. */
void tcg_exec_init(uintptr_t tb_size)
{
    cpu_gen_init();
    code_gen_alloc(tb_size);
    code_gen_ptr = code_gen_buffer;
    tcg_register_jit(code_gen_buffer, code_gen_buffer_size);
    page_init();
#if !defined(CONFIG_USER_ONLY) || !defined(CONFIG_USE_GUEST_BASE)
    /* There's no guest base to take into account, so go ahead and
       initialize the prologue now.  */
    tcg_prologue_init(&tcg_ctx);
#endif
}

bool tcg_enabled(void)
{
    return code_gen_buffer != NULL;
}

=======
>>>>>>> a8a826a3
void cpu_exec_init_all(void)
{
#if !defined(CONFIG_USER_ONLY)
    memory_map_init();
    io_mem_init();
#endif
}

#if defined(CPU_SAVE_VERSION) && !defined(CONFIG_USER_ONLY)

static int cpu_common_post_load(void *opaque, int version_id)
{
    CPUArchState *env = opaque;

    /* 0x01 was CPU_INTERRUPT_EXIT. This line can be removed when the
       version_id is increased. */
    env->interrupt_request &= ~0x01;
    tlb_flush(env, 1);

    return 0;
}

static const VMStateDescription vmstate_cpu_common = {
    .name = "cpu_common",
    .version_id = 1,
    .minimum_version_id = 1,
    .minimum_version_id_old = 1,
    .post_load = cpu_common_post_load,
    .fields      = (VMStateField []) {
        VMSTATE_UINT32(halted, CPUArchState),
        VMSTATE_UINT32(interrupt_request, CPUArchState),
        VMSTATE_END_OF_LIST()
    }
};
#endif

CPUArchState *qemu_get_cpu(int cpu)
{
    CPUArchState *env = first_cpu;

    while (env) {
        if (env->cpu_index == cpu)
            break;
        env = env->next_cpu;
    }

    return env;
}

void cpu_exec_init(CPUArchState *env)
{
#ifndef CONFIG_USER_ONLY
    CPUState *cpu = ENV_GET_CPU(env);
#endif
    CPUArchState **penv;
    int cpu_index;

#ifdef TARGET_WORDS_BIGENDIAN
    env->bigendian = 1;
#else
    env->bigendian = 0;
#endif

#if defined(CONFIG_USER_ONLY)
    cpu_list_lock();
#endif
    env->next_cpu = NULL;
    penv = &first_cpu;
    cpu_index = 0;
    while (*penv != NULL) {
        penv = &(*penv)->next_cpu;
        cpu_index++;
    }
    env->cpu_index = cpu_index;
    env->numa_node = 0;
    QTAILQ_INIT(&env->breakpoints);
    QTAILQ_INIT(&env->watchpoints);
#ifndef CONFIG_USER_ONLY
    cpu->thread_id = qemu_get_thread_id();
#endif
    *penv = env;
#if defined(CONFIG_USER_ONLY)
    cpu_list_unlock();
#endif
#if defined(CPU_SAVE_VERSION) && !defined(CONFIG_USER_ONLY)
    vmstate_register(NULL, cpu_index, &vmstate_cpu_common, env);
    register_savevm(NULL, "cpu", cpu_index, CPU_SAVE_VERSION,
                    cpu_save, cpu_load, env);
#endif
}

<<<<<<< HEAD
/* Allocate a new translation block. Flush the translation buffer if
   too many translation blocks or too much generated code. */
static TranslationBlock *tb_alloc(target_ulong pc)
{
    TranslationBlock *tb;

    if (nb_tbs >= code_gen_max_blocks ||
        (code_gen_ptr - code_gen_buffer) >= code_gen_buffer_max_size)
        return NULL;
    tb = &tbs[nb_tbs++];
    tb->pc = pc;
    tb->cflags = 0;
    return tb;
}

void tb_free(TranslationBlock *tb)
{
    /* In practice this is mostly used for single use temporary TB
       Ignore the hard cases and just back up if this TB happens to
       be the last one generated.  */
    if (nb_tbs > 0 && tb == &tbs[nb_tbs - 1]) {
        code_gen_ptr = tb->tc_ptr;
        nb_tbs--;
    }
}

static inline void invalidate_page_bitmap(PageDesc *p)
{
    if (p->code_bitmap) {
        g_free(p->code_bitmap);
        p->code_bitmap = NULL;
    }
    p->code_write_count = 0;
}

/* Set to NULL all the 'first_tb' fields in all PageDescs. */

static void page_flush_tb_1 (int level, void **lp)
{
    int i;

    if (*lp == NULL) {
        return;
    }
    if (level == 0) {
        PageDesc *pd = *lp;
        for (i = 0; i < L2_SIZE; ++i) {
            pd[i].first_tb = NULL;
            invalidate_page_bitmap(pd + i);
        }
    } else {
        void **pp = *lp;
        for (i = 0; i < L2_SIZE; ++i) {
            page_flush_tb_1 (level - 1, pp + i);
        }
    }
}

static void page_flush_tb(void)
{
    int i;
    for (i = 0; i < V_L1_SIZE; i++) {
        page_flush_tb_1(V_L1_SHIFT / L2_BITS - 1, l1_map + i);
    }
}

/* flush all the translation blocks */
/* XXX: tb_flush is currently not thread safe */
void tb_flush(CPUArchState *env1)
{
    CPUArchState *env;
#if defined(DEBUG_FLUSH)
    printf("qemu: flush code_size=%ld nb_tbs=%d avg_tb_size=%ld\n",
           (uintptr_t)(code_gen_ptr - code_gen_buffer),
           nb_tbs, nb_tbs > 0 ?
           ((uintptr_t)(code_gen_ptr - code_gen_buffer)) / nb_tbs : 0);
#endif
    if ((uintptr_t)(code_gen_ptr - code_gen_buffer) > code_gen_buffer_size)
        cpu_abort(env1, "Internal error: code buffer overflow\n");

    nb_tbs = 0;

    for(env = first_cpu; env != NULL; env = env->next_cpu) {
        memset (env->tb_jmp_cache, 0, TB_JMP_CACHE_SIZE * sizeof (void *));
    }

    memset (tb_phys_hash, 0, CODE_GEN_PHYS_HASH_SIZE * sizeof (void *));
    page_flush_tb();

    code_gen_ptr = code_gen_buffer;
    /* XXX: flush processor icache at this point if cache flush is
       expensive */
    tb_flush_count++;
}

#ifdef DEBUG_TB_CHECK

static void tb_invalidate_check(target_ulong address)
{
    TranslationBlock *tb;
    int i;
    address &= TARGET_PAGE_MASK;
    for(i = 0;i < CODE_GEN_PHYS_HASH_SIZE; i++) {
        for(tb = tb_phys_hash[i]; tb != NULL; tb = tb->phys_hash_next) {
            if (!(address + TARGET_PAGE_SIZE <= tb->pc ||
                  address >= tb->pc + tb->size)) {
                printf("ERROR invalidate: address=" TARGET_FMT_lx
                       " PC=%08lx size=%04x\n",
                       address, tb->pc, tb->size);
            }
        }
    }
}

/* verify that all the pages have correct rights for code */
static void tb_page_check(void)
{
    TranslationBlock *tb;
    int i, flags1, flags2;

    for(i = 0;i < CODE_GEN_PHYS_HASH_SIZE; i++) {
        for(tb = tb_phys_hash[i]; tb != NULL; tb = tb->phys_hash_next) {
            flags1 = page_get_flags(tb->pc);
            flags2 = page_get_flags(tb->pc + tb->size - 1);
            if ((flags1 & PAGE_WRITE) || (flags2 & PAGE_WRITE)) {
                printf("ERROR page flags: PC=%08lx size=%04x f1=%x f2=%x\n",
                       tb->pc, tb->size, flags1, flags2);
            }
        }
    }
}

#endif

/* invalidate one TB */
static inline void tb_remove(TranslationBlock **ptb, TranslationBlock *tb,
                             int next_offset)
{
    TranslationBlock *tb1;
    for(;;) {
        tb1 = *ptb;
        if (tb1 == tb) {
            *ptb = *(TranslationBlock **)((char *)tb1 + next_offset);
            break;
        }
        ptb = (TranslationBlock **)((char *)tb1 + next_offset);
    }
}

static inline void tb_page_remove(TranslationBlock **ptb, TranslationBlock *tb)
{
    TranslationBlock *tb1;
    unsigned int n1;

    for(;;) {
        tb1 = *ptb;
        n1 = (uintptr_t)tb1 & 3;
        tb1 = (TranslationBlock *)((uintptr_t)tb1 & ~3);
        if (tb1 == tb) {
            *ptb = tb1->page_next[n1];
            break;
        }
        ptb = &tb1->page_next[n1];
    }
}

static inline void tb_jmp_remove(TranslationBlock *tb, int n)
{
    TranslationBlock *tb1, **ptb;
    unsigned int n1;

    ptb = &tb->jmp_next[n];
    tb1 = *ptb;
    if (tb1) {
        /* find tb(n) in circular list */
        for(;;) {
            tb1 = *ptb;
            n1 = (uintptr_t)tb1 & 3;
            tb1 = (TranslationBlock *)((uintptr_t)tb1 & ~3);
            if (n1 == n && tb1 == tb)
                break;
            if (n1 == 2) {
                ptb = &tb1->jmp_first;
            } else {
                ptb = &tb1->jmp_next[n1];
            }
        }
        /* now we can suppress tb(n) from the list */
        *ptb = tb->jmp_next[n];

        tb->jmp_next[n] = NULL;
    }
}

/* reset the jump entry 'n' of a TB so that it is not chained to
   another TB */
static inline void tb_reset_jump(TranslationBlock *tb, int n)
{
    tb_set_jmp_target(tb, n, (uintptr_t)(tb->tc_ptr + tb->tb_next_offset[n]));
}

void tb_phys_invalidate(TranslationBlock *tb, tb_page_addr_t page_addr)
{
    CPUArchState *env;
    PageDesc *p;
    unsigned int h, n1;
    tb_page_addr_t phys_pc;
    TranslationBlock *tb1, *tb2;

    /* remove the TB from the hash list */
    phys_pc = tb->page_addr[0] + (tb->pc & ~TARGET_PAGE_MASK);
    h = tb_phys_hash_func(phys_pc);
    tb_remove(&tb_phys_hash[h], tb,
              offsetof(TranslationBlock, phys_hash_next));

    /* remove the TB from the page list */
    if (tb->page_addr[0] != page_addr) {
        p = page_find(tb->page_addr[0] >> TARGET_PAGE_BITS);
        tb_page_remove(&p->first_tb, tb);
        invalidate_page_bitmap(p);
    }
    if (tb->page_addr[1] != -1 && tb->page_addr[1] != page_addr) {
        p = page_find(tb->page_addr[1] >> TARGET_PAGE_BITS);
        tb_page_remove(&p->first_tb, tb);
        invalidate_page_bitmap(p);
    }

    tb_invalidated_flag = 1;

    /* remove the TB from the hash list */
    h = tb_jmp_cache_hash_func(tb->pc);
    for(env = first_cpu; env != NULL; env = env->next_cpu) {
        if (env->tb_jmp_cache[h] == tb)
            env->tb_jmp_cache[h] = NULL;
    }

    /* suppress this TB from the two jump lists */
    tb_jmp_remove(tb, 0);
    tb_jmp_remove(tb, 1);

    /* suppress any remaining jumps to this TB */
    tb1 = tb->jmp_first;
    for(;;) {
        n1 = (uintptr_t)tb1 & 3;
        if (n1 == 2)
            break;
        tb1 = (TranslationBlock *)((uintptr_t)tb1 & ~3);
        tb2 = tb1->jmp_next[n1];
        tb_reset_jump(tb1, n1);
        tb1->jmp_next[n1] = NULL;
        tb1 = tb2;
    }
    tb->jmp_first = (TranslationBlock *)((uintptr_t)tb | 2); /* fail safe */

    tb_phys_invalidate_count++;
}

static inline void set_bits(uint8_t *tab, int start, int len)
{
    int end, mask, end1;

    end = start + len;
    tab += start >> 3;
    mask = 0xff << (start & 7);
    if ((start & ~7) == (end & ~7)) {
        if (start < end) {
            mask &= ~(0xff << (end & 7));
            *tab |= mask;
        }
    } else {
        *tab++ |= mask;
        start = (start + 8) & ~7;
        end1 = end & ~7;
        while (start < end1) {
            *tab++ = 0xff;
            start += 8;
        }
        if (start < end) {
            mask = ~(0xff << (end & 7));
            *tab |= mask;
        }
    }
}

static void build_page_bitmap(PageDesc *p)
{
    int n, tb_start, tb_end;
    TranslationBlock *tb;

    p->code_bitmap = g_malloc0(TARGET_PAGE_SIZE / 8);

    tb = p->first_tb;
    while (tb != NULL) {
        n = (uintptr_t)tb & 3;
        tb = (TranslationBlock *)((uintptr_t)tb & ~3);
        /* NOTE: this is subtle as a TB may span two physical pages */
        if (n == 0) {
            /* NOTE: tb_end may be after the end of the page, but
               it is not a problem */
            tb_start = tb->pc & ~TARGET_PAGE_MASK;
            tb_end = tb_start + tb->size;
            if (tb_end > TARGET_PAGE_SIZE)
                tb_end = TARGET_PAGE_SIZE;
        } else {
            tb_start = 0;
            tb_end = ((tb->pc + tb->size) & ~TARGET_PAGE_MASK);
        }
        set_bits(p->code_bitmap, tb_start, tb_end - tb_start);
        tb = tb->page_next[n];
    }
}

TranslationBlock *tb_gen_code(CPUArchState *env,
                              target_ulong pc, target_ulong cs_base,
                              int flags, int cflags)
{
    TranslationBlock *tb;
    uint8_t *tc_ptr;
    tb_page_addr_t phys_pc, phys_page2;
    target_ulong virt_page2;
    int code_gen_size;

    phys_pc = get_page_addr_code(env, pc);
    tb = tb_alloc(pc);
    if (!tb) {
        /* flush must be done */
        tb_flush(env);
        /* cannot fail at this point */
        tb = tb_alloc(pc);
        /* Don't forget to invalidate previous TB info.  */
        tb_invalidated_flag = 1;
    }
    tc_ptr = code_gen_ptr;
    tb->tc_ptr = tc_ptr;
    tb->cs_base = cs_base;
    tb->flags = flags;
    tb->cflags = cflags;
    cpu_gen_code(env, tb, &code_gen_size);
    code_gen_ptr = (void *)(((uintptr_t)code_gen_ptr + code_gen_size +
                             CODE_GEN_ALIGN - 1) & ~(CODE_GEN_ALIGN - 1));

#if defined(CONFIG_USER_ONLY) && defined(TARGET_X86_64)
    /* if we are doing vsyscall don't link the page as it lies in high memory
       and tb_alloc_page will abort due to page_l1_map returning NULL */
    if (unlikely(phys_pc >= TARGET_VSYSCALL_START
                 && phys_pc < TARGET_VSYSCALL_END))
        return tb;
#endif
    /* check next page if needed */
    virt_page2 = (pc + tb->size - 1) & TARGET_PAGE_MASK;
    phys_page2 = -1;
    if ((pc & TARGET_PAGE_MASK) != virt_page2) {
        phys_page2 = get_page_addr_code(env, virt_page2);
    }
    tb_link_page(tb, phys_pc, phys_page2);
    return tb;
}

/*
 * Invalidate all TBs which intersect with the target physical address range
 * [start;end[. NOTE: start and end may refer to *different* physical pages.
 * 'is_cpu_write_access' should be true if called from a real cpu write
 * access: the virtual CPU will exit the current TB if code is modified inside
 * this TB.
 */
void tb_invalidate_phys_range(tb_page_addr_t start, tb_page_addr_t end,
                              int is_cpu_write_access)
{
    while (start < end) {
        tb_invalidate_phys_page_range(start, end, is_cpu_write_access);
        start &= TARGET_PAGE_MASK;
        start += TARGET_PAGE_SIZE;
    }
}

/*
 * Invalidate all TBs which intersect with the target physical address range
 * [start;end[. NOTE: start and end must refer to the *same* physical page.
 * 'is_cpu_write_access' should be true if called from a real cpu write
 * access: the virtual CPU will exit the current TB if code is modified inside
 * this TB.
 */
void tb_invalidate_phys_page_range(tb_page_addr_t start, tb_page_addr_t end,
                                   int is_cpu_write_access)
{
    TranslationBlock *tb, *tb_next, *saved_tb;
    CPUArchState *env = cpu_single_env;
    tb_page_addr_t tb_start, tb_end;
    PageDesc *p;
    int n;
#ifdef TARGET_HAS_PRECISE_SMC
    int current_tb_not_found = is_cpu_write_access;
    TranslationBlock *current_tb = NULL;
    int current_tb_modified = 0;
    target_ulong current_pc = 0;
    target_ulong current_cs_base = 0;
    int current_flags = 0;
#endif /* TARGET_HAS_PRECISE_SMC */

    p = page_find(start >> TARGET_PAGE_BITS);
    if (!p)
        return;
    if (!p->code_bitmap &&
        ++p->code_write_count >= SMC_BITMAP_USE_THRESHOLD &&
        is_cpu_write_access) {
        /* build code bitmap */
        build_page_bitmap(p);
    }

    /* we remove all the TBs in the range [start, end[ */
    /* XXX: see if in some cases it could be faster to invalidate all the code */
    tb = p->first_tb;
    while (tb != NULL) {
        n = (uintptr_t)tb & 3;
        tb = (TranslationBlock *)((uintptr_t)tb & ~3);
        tb_next = tb->page_next[n];
        /* NOTE: this is subtle as a TB may span two physical pages */
        if (n == 0) {
            /* NOTE: tb_end may be after the end of the page, but
               it is not a problem */
            tb_start = tb->page_addr[0] + (tb->pc & ~TARGET_PAGE_MASK);
            tb_end = tb_start + tb->size;
        } else {
            tb_start = tb->page_addr[1];
            tb_end = tb_start + ((tb->pc + tb->size) & ~TARGET_PAGE_MASK);
        }
        if (!(tb_end <= start || tb_start >= end)) {
#ifdef TARGET_HAS_PRECISE_SMC
            if (current_tb_not_found) {
                current_tb_not_found = 0;
                current_tb = NULL;
                if (env->mem_io_pc) {
                    /* now we have a real cpu fault */
                    current_tb = tb_find_pc(env->mem_io_pc);
                }
            }
            if (current_tb == tb &&
                (current_tb->cflags & CF_COUNT_MASK) != 1) {
                /* If we are modifying the current TB, we must stop
                its execution. We could be more precise by checking
                that the modification is after the current PC, but it
                would require a specialized function to partially
                restore the CPU state */

                current_tb_modified = 1;
                cpu_restore_state(current_tb, env, env->mem_io_pc);
                cpu_get_tb_cpu_state(env, &current_pc, &current_cs_base,
                                     &current_flags);
            }
#endif /* TARGET_HAS_PRECISE_SMC */
            /* we need to do that to handle the case where a signal
               occurs while doing tb_phys_invalidate() */
            saved_tb = NULL;
            if (env) {
                saved_tb = env->current_tb;
                env->current_tb = NULL;
            }
            tb_phys_invalidate(tb, -1);
            if (env) {
                env->current_tb = saved_tb;
                if (env->interrupt_request && env->current_tb)
                    cpu_interrupt(env, env->interrupt_request);
            }
        }
        tb = tb_next;
    }
#if !defined(CONFIG_USER_ONLY)
    /* if no code remaining, no need to continue to use slow writes */
    if (!p->first_tb) {
        invalidate_page_bitmap(p);
        if (is_cpu_write_access) {
            tlb_unprotect_code_phys(env, start, env->mem_io_vaddr);
        }
    }
#endif
#ifdef TARGET_HAS_PRECISE_SMC
    if (current_tb_modified) {
        /* we generate a block containing just the instruction
           modifying the memory. It will ensure that it cannot modify
           itself */
        env->current_tb = NULL;
        tb_gen_code(env, current_pc, current_cs_base, current_flags, 1);
        cpu_resume_from_signal(env, NULL);
    }
#endif
}

/* len must be <= 8 and start must be a multiple of len */
static inline void tb_invalidate_phys_page_fast(tb_page_addr_t start, int len)
{
    PageDesc *p;
    int offset, b;
#if 0
    if (1) {
        qemu_log("modifying code at 0x%x size=%d EIP=%x PC=%08x\n",
                  cpu_single_env->mem_io_vaddr, len,
                  cpu_single_env->eip,
                  cpu_single_env->eip +
                  (intptr_t)cpu_single_env->segs[R_CS].base);
    }
#endif
    p = page_find(start >> TARGET_PAGE_BITS);
    if (!p)
        return;
    if (p->code_bitmap) {
        offset = start & ~TARGET_PAGE_MASK;
        b = p->code_bitmap[offset >> 3] >> (offset & 7);
        if (b & ((1 << len) - 1))
            goto do_invalidate;
    } else {
    do_invalidate:
        tb_invalidate_phys_page_range(start, start + len, 1);
    }
}

#if !defined(CONFIG_SOFTMMU)
static void tb_invalidate_phys_page(tb_page_addr_t addr,
                                    uintptr_t pc, void *puc)
{
    TranslationBlock *tb;
    PageDesc *p;
#ifdef TARGET_HAS_PRECISE_SMC
    TranslationBlock *current_tb = NULL;
    CPUArchState *env = cpu_single_env;
    int current_tb_modified = 0;
    target_ulong current_pc = 0;
    target_ulong current_cs_base = 0;
    int current_flags = 0;
#endif

    addr &= TARGET_PAGE_MASK;
    p = page_find(addr >> TARGET_PAGE_BITS);
    if (!p)
        return;
    tb = p->first_tb;
#ifdef TARGET_HAS_PRECISE_SMC
    if (tb && pc != 0) {
        current_tb = tb_find_pc(pc);
    }
#endif
    while (tb != NULL) {
        unsigned n = (uintptr_t)tb & 3;
        tb = (TranslationBlock *)((uintptr_t)tb & ~3);
#ifdef TARGET_HAS_PRECISE_SMC
        if (current_tb == tb &&
            (current_tb->cflags & CF_COUNT_MASK) != 1) {
                /* If we are modifying the current TB, we must stop
                   its execution. We could be more precise by checking
                   that the modification is after the current PC, but it
                   would require a specialized function to partially
                   restore the CPU state */

            current_tb_modified = 1;
            cpu_restore_state(current_tb, env, pc);
            cpu_get_tb_cpu_state(env, &current_pc, &current_cs_base,
                                 &current_flags);
        }
#endif /* TARGET_HAS_PRECISE_SMC */
        tb_phys_invalidate(tb, addr);
        tb = tb->page_next[n];
    }
    p->first_tb = NULL;
#ifdef TARGET_HAS_PRECISE_SMC
    if (current_tb_modified) {
        /* we generate a block containing just the instruction
           modifying the memory. It will ensure that it cannot modify
           itself */
        env->current_tb = NULL;
        tb_gen_code(env, current_pc, current_cs_base, current_flags, 1);
        cpu_resume_from_signal(env, puc);
    }
#endif
}
#endif

/* add the tb in the target page and protect it if necessary */
static inline void tb_alloc_page(TranslationBlock *tb,
                                 unsigned int n, tb_page_addr_t page_addr)
{
    PageDesc *p;
#ifndef CONFIG_USER_ONLY
    bool page_already_protected;
#endif

    tb->page_addr[n] = page_addr;
    p = page_find_alloc(page_addr >> TARGET_PAGE_BITS, 1);
    tb->page_next[n] = p->first_tb;
#ifndef CONFIG_USER_ONLY
    page_already_protected = p->first_tb != NULL;
#endif
    p->first_tb = (TranslationBlock *)((uintptr_t)tb | n);
    invalidate_page_bitmap(p);

#if defined(TARGET_HAS_SMC) || 1

#if defined(CONFIG_USER_ONLY)
    if (p->flags & PAGE_WRITE) {
        target_ulong addr;
        PageDesc *p2;
        int prot;

        /* force the host page as non writable (writes will have a
           page fault + mprotect overhead) */
        page_addr &= qemu_host_page_mask;
        prot = 0;
        for(addr = page_addr; addr < page_addr + qemu_host_page_size;
            addr += TARGET_PAGE_SIZE) {

            p2 = page_find (addr >> TARGET_PAGE_BITS);
            if (!p2)
                continue;
            prot |= p2->flags;
            p2->flags &= ~PAGE_WRITE;
          }
        mprotect(g2h(page_addr), qemu_host_page_size,
                 (prot & PAGE_BITS) & ~PAGE_WRITE);
#ifdef DEBUG_TB_INVALIDATE
        printf("protecting code page: 0x" TARGET_FMT_lx "\n",
               page_addr);
#endif
    }
#else
    /* if some code is already present, then the pages are already
       protected. So we handle the case where only the first TB is
       allocated in a physical page */
    if (!page_already_protected) {
        tlb_protect_code(page_addr);
    }
#endif

#endif /* TARGET_HAS_SMC */
}

/* add a new TB and link it to the physical page tables. phys_page2 is
   (-1) to indicate that only one page contains the TB. */
static void tb_link_page(TranslationBlock *tb, tb_page_addr_t phys_pc,
                         tb_page_addr_t phys_page2)
{
    unsigned int h;
    TranslationBlock **ptb;

    /* Grab the mmap lock to stop another thread invalidating this TB
       before we are done.  */
    mmap_lock();
    /* add in the physical hash table */
    h = tb_phys_hash_func(phys_pc);
    ptb = &tb_phys_hash[h];
    tb->phys_hash_next = *ptb;
    *ptb = tb;

    /* add in the page list */
    tb_alloc_page(tb, 0, phys_pc & TARGET_PAGE_MASK);
    if (phys_page2 != -1)
        tb_alloc_page(tb, 1, phys_page2);
    else
        tb->page_addr[1] = -1;

    tb->jmp_first = (TranslationBlock *)((uintptr_t)tb | 2);
    tb->jmp_next[0] = NULL;
    tb->jmp_next[1] = NULL;

    /* init original jump addresses */
    if (tb->tb_next_offset[0] != 0xffff)
        tb_reset_jump(tb, 0);
    if (tb->tb_next_offset[1] != 0xffff)
        tb_reset_jump(tb, 1);

#ifdef DEBUG_TB_CHECK
    tb_page_check();
#endif
    mmap_unlock();
}

#if defined(CONFIG_QEMU_LDST_OPTIMIZATION) && defined(CONFIG_SOFTMMU)
/* check whether the given addr is in TCG generated code buffer or not */
bool is_tcg_gen_code(uintptr_t tc_ptr)
{
    /* This can be called during code generation, code_gen_buffer_max_size
       is used instead of code_gen_ptr for upper boundary checking */
    return (tc_ptr >= (uintptr_t)code_gen_buffer &&
            tc_ptr < (uintptr_t)(code_gen_buffer + code_gen_buffer_max_size));
}
#endif

/* find the TB 'tb' such that tb[0].tc_ptr <= tc_ptr <
   tb[1].tc_ptr. Return NULL if not found */
TranslationBlock *tb_find_pc(uintptr_t tc_ptr)
{
    int m_min, m_max, m;
    uintptr_t v;
    TranslationBlock *tb;

    if (nb_tbs <= 0)
        return NULL;
    if (tc_ptr < (uintptr_t)code_gen_buffer ||
        tc_ptr >= (uintptr_t)code_gen_ptr) {
        return NULL;
    }
    /* binary search (cf Knuth) */
    m_min = 0;
    m_max = nb_tbs - 1;
    while (m_min <= m_max) {
        m = (m_min + m_max) >> 1;
        tb = &tbs[m];
        v = (uintptr_t)tb->tc_ptr;
        if (v == tc_ptr)
            return tb;
        else if (tc_ptr < v) {
            m_max = m - 1;
        } else {
            m_min = m + 1;
        }
    }
    return &tbs[m_max];
}

static void tb_reset_jump_recursive(TranslationBlock *tb);

static inline void tb_reset_jump_recursive2(TranslationBlock *tb, int n)
{
    TranslationBlock *tb1, *tb_next, **ptb;
    unsigned int n1;

    tb1 = tb->jmp_next[n];
    if (tb1 != NULL) {
        /* find head of list */
        for(;;) {
            n1 = (uintptr_t)tb1 & 3;
            tb1 = (TranslationBlock *)((uintptr_t)tb1 & ~3);
            if (n1 == 2)
                break;
            tb1 = tb1->jmp_next[n1];
        }
        /* we are now sure now that tb jumps to tb1 */
        tb_next = tb1;

        /* remove tb from the jmp_first list */
        ptb = &tb_next->jmp_first;
        for(;;) {
            tb1 = *ptb;
            n1 = (uintptr_t)tb1 & 3;
            tb1 = (TranslationBlock *)((uintptr_t)tb1 & ~3);
            if (n1 == n && tb1 == tb)
                break;
            ptb = &tb1->jmp_next[n1];
        }
        *ptb = tb->jmp_next[n];
        tb->jmp_next[n] = NULL;

        /* suppress the jump to next tb in generated code */
        tb_reset_jump(tb, n);

        /* suppress jumps in the tb on which we could have jumped */
        tb_reset_jump_recursive(tb_next);
    }
}

static void tb_reset_jump_recursive(TranslationBlock *tb)
{
    tb_reset_jump_recursive2(tb, 0);
    tb_reset_jump_recursive2(tb, 1);
}

=======
>>>>>>> a8a826a3
#if defined(TARGET_HAS_ICE)
#if defined(CONFIG_USER_ONLY)
static void breakpoint_invalidate(CPUArchState *env, target_ulong pc)
{
    tb_invalidate_phys_page_range(pc, pc + 1, 0);
}
#else
static void breakpoint_invalidate(CPUArchState *env, target_ulong pc)
{
    tb_invalidate_phys_addr(cpu_get_phys_page_debug(env, pc) |
            (pc & ~TARGET_PAGE_MASK));
}
#endif
#endif /* TARGET_HAS_ICE */

#if defined(CONFIG_USER_ONLY)
void cpu_watchpoint_remove_all(CPUArchState *env, int mask)

{
}

int cpu_watchpoint_insert(CPUArchState *env, target_ulong addr, target_ulong len,
                          int flags, CPUWatchpoint **watchpoint)
{
    return -ENOSYS;
}
#else
/* Add a watchpoint.  */
int cpu_watchpoint_insert(CPUArchState *env, target_ulong addr, target_ulong len,
                          int flags, CPUWatchpoint **watchpoint)
{
    target_ulong len_mask = ~(len - 1);
    CPUWatchpoint *wp;

    /* sanity checks: allow power-of-2 lengths, deny unaligned watchpoints */
    if ((len & (len - 1)) || (addr & ~len_mask) ||
            len == 0 || len > TARGET_PAGE_SIZE) {
        fprintf(stderr, "qemu: tried to set invalid watchpoint at "
                TARGET_FMT_lx ", len=" TARGET_FMT_lu "\n", addr, len);
        return -EINVAL;
    }
    wp = g_malloc(sizeof(*wp));

    wp->vaddr = addr;
    wp->len_mask = len_mask;
    wp->flags = flags;

    /* keep all GDB-injected watchpoints in front */
    if (flags & BP_GDB)
        QTAILQ_INSERT_HEAD(&env->watchpoints, wp, entry);
    else
        QTAILQ_INSERT_TAIL(&env->watchpoints, wp, entry);

    tlb_flush_page(env, addr);

    if (watchpoint)
        *watchpoint = wp;
    return 0;
}

/* Remove a specific watchpoint.  */
int cpu_watchpoint_remove(CPUArchState *env, target_ulong addr, target_ulong len,
                          int flags)
{
    target_ulong len_mask = ~(len - 1);
    CPUWatchpoint *wp;

    QTAILQ_FOREACH(wp, &env->watchpoints, entry) {
        if (addr == wp->vaddr && len_mask == wp->len_mask
                && flags == (wp->flags & ~BP_WATCHPOINT_HIT)) {
            cpu_watchpoint_remove_by_ref(env, wp);
            return 0;
        }
    }
    return -ENOENT;
}

/* Remove a specific watchpoint by reference.  */
void cpu_watchpoint_remove_by_ref(CPUArchState *env, CPUWatchpoint *watchpoint)
{
    QTAILQ_REMOVE(&env->watchpoints, watchpoint, entry);

    tlb_flush_page(env, watchpoint->vaddr);

    g_free(watchpoint);
}

/* Remove all matching watchpoints.  */
void cpu_watchpoint_remove_all(CPUArchState *env, int mask)
{
    CPUWatchpoint *wp, *next;

    QTAILQ_FOREACH_SAFE(wp, &env->watchpoints, entry, next) {
        if (wp->flags & mask)
            cpu_watchpoint_remove_by_ref(env, wp);
    }
}
#endif

/* Add a breakpoint.  */
int cpu_breakpoint_insert(CPUArchState *env, target_ulong pc, int flags,
                          CPUBreakpoint **breakpoint)
{
#if defined(TARGET_HAS_ICE)
    CPUBreakpoint *bp;

    bp = g_malloc(sizeof(*bp));

    bp->pc = pc;
    bp->flags = flags;

    /* keep all GDB-injected breakpoints in front */
    if (flags & BP_GDB)
        QTAILQ_INSERT_HEAD(&env->breakpoints, bp, entry);
    else
        QTAILQ_INSERT_TAIL(&env->breakpoints, bp, entry);

    breakpoint_invalidate(env, pc);

    if (breakpoint)
        *breakpoint = bp;
    return 0;
#else
    return -ENOSYS;
#endif
}

/* Remove a specific breakpoint.  */
int cpu_breakpoint_remove(CPUArchState *env, target_ulong pc, int flags)
{
#if defined(TARGET_HAS_ICE)
    CPUBreakpoint *bp;

    QTAILQ_FOREACH(bp, &env->breakpoints, entry) {
        if (bp->pc == pc && bp->flags == flags) {
            cpu_breakpoint_remove_by_ref(env, bp);
            return 0;
        }
    }
    return -ENOENT;
#else
    return -ENOSYS;
#endif
}

/* Remove a specific breakpoint by reference.  */
void cpu_breakpoint_remove_by_ref(CPUArchState *env, CPUBreakpoint *breakpoint)
{
#if defined(TARGET_HAS_ICE)
    QTAILQ_REMOVE(&env->breakpoints, breakpoint, entry);

    breakpoint_invalidate(env, breakpoint->pc);

    g_free(breakpoint);
#endif
}

/* Remove all matching breakpoints. */
void cpu_breakpoint_remove_all(CPUArchState *env, int mask)
{
#if defined(TARGET_HAS_ICE)
    CPUBreakpoint *bp, *next;

    QTAILQ_FOREACH_SAFE(bp, &env->breakpoints, entry, next) {
        if (bp->flags & mask)
            cpu_breakpoint_remove_by_ref(env, bp);
    }
#endif
}

/* enable or disable single step mode. EXCP_DEBUG is returned by the
   CPU loop after each instruction */
void cpu_single_step(CPUArchState *env, int enabled)
{
#if defined(TARGET_HAS_ICE)
    if (env->singlestep_enabled != enabled) {
        env->singlestep_enabled = enabled;
        if (kvm_enabled())
            kvm_update_guest_debug(env, 0);
        else {
            /* must flush all the translated code to avoid inconsistencies */
            /* XXX: only flush what is necessary */
            tb_flush(env);
        }
    }
#endif
}

void cpu_reset_interrupt(CPUArchState *env, int mask)
{
    env->interrupt_request &= ~mask;
}

void cpu_exit(CPUArchState *env)
{
    env->exit_request = 1;
    cpu_unlink_tb(env);
}

void cpu_abort(CPUArchState *env, const char *fmt, ...)
{
    va_list ap;
    va_list ap2;

    va_start(ap, fmt);
    va_copy(ap2, ap);
    fprintf(stderr, "qemu: fatal: ");
    vfprintf(stderr, fmt, ap);
    fprintf(stderr, "\n");
    cpu_dump_state(env, stderr, fprintf, CPU_DUMP_FPU | CPU_DUMP_CCOP);
    if (qemu_log_enabled()) {
        qemu_log("qemu: fatal: ");
        qemu_log_vprintf(fmt, ap2);
        qemu_log("\n");
        log_cpu_state(env, CPU_DUMP_FPU | CPU_DUMP_CCOP);
        qemu_log_flush();
        qemu_log_close();
    }
    va_end(ap2);
    va_end(ap);
#if defined(CONFIG_USER_ONLY)
    {
        struct sigaction act;
        sigfillset(&act.sa_mask);
        act.sa_handler = SIG_DFL;
        sigaction(SIGABRT, &act, NULL);
    }
#endif
    abort();
}

CPUArchState *cpu_copy(CPUArchState *env)
{
    CPUArchState *new_env = cpu_init(env->cpu_model_str);
    CPUArchState *next_cpu = new_env->next_cpu;
    int cpu_index = new_env->cpu_index;
#if defined(TARGET_HAS_ICE)
    CPUBreakpoint *bp;
    CPUWatchpoint *wp;
#endif

    memcpy(new_env, env, sizeof(CPUArchState));

    /* Preserve chaining and index. */
    new_env->next_cpu = next_cpu;
    new_env->cpu_index = cpu_index;

    /* Clone all break/watchpoints.
       Note: Once we support ptrace with hw-debug register access, make sure
       BP_CPU break/watchpoints are handled correctly on clone. */
    QTAILQ_INIT(&env->breakpoints);
    QTAILQ_INIT(&env->watchpoints);
#if defined(TARGET_HAS_ICE)
    QTAILQ_FOREACH(bp, &env->breakpoints, entry) {
        cpu_breakpoint_insert(new_env, bp->pc, bp->flags, NULL);
    }
    QTAILQ_FOREACH(wp, &env->watchpoints, entry) {
        cpu_watchpoint_insert(new_env, wp->vaddr, (~wp->len_mask) + 1,
                              wp->flags, NULL);
    }
#endif

    return new_env;
}

#if !defined(CONFIG_USER_ONLY)
<<<<<<< HEAD
void tb_flush_jmp_cache(CPUArchState *env, target_ulong addr)
{
    unsigned int i;

    /* Discard jump cache entries for any tb which might potentially
       overlap the flushed page.  */
    i = tb_jmp_cache_hash_page(addr - TARGET_PAGE_SIZE);
    memset (&env->tb_jmp_cache[i], 0,
            TB_JMP_PAGE_SIZE * sizeof(TranslationBlock *));

    i = tb_jmp_cache_hash_page(addr);
    memset (&env->tb_jmp_cache[i], 0,
            TB_JMP_PAGE_SIZE * sizeof(TranslationBlock *));
}

=======
>>>>>>> a8a826a3
static void tlb_reset_dirty_range_all(ram_addr_t start, ram_addr_t end,
                                      uintptr_t length)
{
    uintptr_t start1;

    /* we modify the TLB cache so that the dirty bit will be set again
       when accessing the range */
    start1 = (uintptr_t)qemu_safe_ram_ptr(start);
    /* Check that we don't span multiple blocks - this breaks the
       address comparisons below.  */
    if ((uintptr_t)qemu_safe_ram_ptr(end - 1) - start1
            != (end - 1) - start) {
        abort();
    }
    cpu_tlb_reset_dirty_all(start1, length);

}

/* Note: start and end must be within the same ram block.  */
void cpu_physical_memory_reset_dirty(ram_addr_t start, ram_addr_t end,
                                     int dirty_flags)
{
    uintptr_t length;

    start &= TARGET_PAGE_MASK;
    end = TARGET_PAGE_ALIGN(end);

    length = end - start;
    if (length == 0)
        return;
    cpu_physical_memory_mask_dirty_range(start, length, dirty_flags);

    if (tcg_enabled()) {
        tlb_reset_dirty_range_all(start, end, length);
    }
}

static int cpu_physical_memory_set_dirty_tracking(int enable)
{
    int ret = 0;
    in_migration = enable;
    return ret;
}

hwaddr memory_region_section_get_iotlb(CPUArchState *env,
                                                   MemoryRegionSection *section,
                                                   target_ulong vaddr,
                                                   hwaddr paddr,
                                                   int prot,
                                                   target_ulong *address)
{
    hwaddr iotlb;
    CPUWatchpoint *wp;

    if (memory_region_is_ram(section->mr)) {
        /* Normal RAM.  */
        iotlb = (memory_region_get_ram_addr(section->mr) & TARGET_PAGE_MASK)
            + memory_region_section_addr(section, paddr);
        if (!section->readonly) {
            iotlb |= phys_section_notdirty;
        } else {
            iotlb |= phys_section_rom;
        }
    } else {
        /* IO handlers are currently passed a physical address.
           It would be nice to pass an offset from the base address
           of that region.  This would avoid having to special case RAM,
           and avoid full address decoding in every device.
           We can't use the high bits of pd for this because
           IO_MEM_ROMD uses these as a ram address.  */
        iotlb = section - phys_sections;
        iotlb += memory_region_section_addr(section, paddr);
    }

    /* Make accesses to pages with watchpoints go via the
       watchpoint trap routines.  */
    QTAILQ_FOREACH(wp, &env->watchpoints, entry) {
        if (vaddr == (wp->vaddr & TARGET_PAGE_MASK)) {
            /* Avoid trapping reads of pages with a write breakpoint. */
            if ((prot & PAGE_WRITE) || (wp->flags & BP_MEM_READ)) {
                iotlb = phys_section_watch + paddr;
                *address |= TLB_MMIO;
                break;
            }
        }
    }

    return iotlb;
}
<<<<<<< HEAD

#else
/*
 * Walks guest process memory "regions" one by one
 * and calls callback function 'fn' for each region.
 */

struct walk_memory_regions_data
{
    walk_memory_regions_fn fn;
    void *priv;
    uintptr_t start;
    int prot;
};

static int walk_memory_regions_end(struct walk_memory_regions_data *data,
                                   abi_ulong end, int new_prot)
{
    if (data->start != -1ul) {
        int rc = data->fn(data->priv, data->start, end, data->prot);
        if (rc != 0) {
            return rc;
        }
    }

    data->start = (new_prot ? end : -1ul);
    data->prot = new_prot;

    return 0;
}

static int walk_memory_regions_1(struct walk_memory_regions_data *data,
                                 abi_ulong base, int level, void **lp)
{
    abi_ulong pa;
    int i, rc;

    if (*lp == NULL) {
        return walk_memory_regions_end(data, base, 0);
    }

    if (level == 0) {
        PageDesc *pd = *lp;
        for (i = 0; i < L2_SIZE; ++i) {
            int prot = pd[i].flags;

            pa = base | (i << TARGET_PAGE_BITS);
            if (prot != data->prot) {
                rc = walk_memory_regions_end(data, pa, prot);
                if (rc != 0) {
                    return rc;
                }
            }
        }
    } else {
        void **pp = *lp;
        for (i = 0; i < L2_SIZE; ++i) {
            pa = base | ((abi_ulong)i <<
                (TARGET_PAGE_BITS + L2_BITS * level));
            rc = walk_memory_regions_1(data, pa, level - 1, pp + i);
            if (rc != 0) {
                return rc;
            }
        }
    }

    return 0;
}

int walk_memory_regions(void *priv, walk_memory_regions_fn fn)
{
    struct walk_memory_regions_data data;
    uintptr_t i;

    data.fn = fn;
    data.priv = priv;
    data.start = -1ul;
    data.prot = 0;

    for (i = 0; i < V_L1_SIZE; i++) {
        int rc = walk_memory_regions_1(&data, (abi_ulong)i << V_L1_SHIFT,
                                       V_L1_SHIFT / L2_BITS - 1, l1_map + i);
        if (rc != 0) {
            return rc;
        }
    }

    return walk_memory_regions_end(&data, 0, 0);
}

static int dump_region(void *priv, abi_ulong start, abi_ulong end,
                       abi_ulong prot)
{
    FILE *f = (FILE *)priv;

    (void) fprintf(f, TARGET_ABI_FMT_lx"-"TARGET_ABI_FMT_lx
        " "TARGET_ABI_FMT_lx" %c%c%c\n",
        start, end, end - start,
        ((prot & PAGE_READ) ? 'r' : '-'),
        ((prot & PAGE_WRITE) ? 'w' : '-'),
        ((prot & PAGE_EXEC) ? 'x' : '-'));

    return (0);
}

/* dump memory mappings */
void page_dump(FILE *f)
{
    (void) fprintf(f, "%-8s %-8s %-8s %s\n",
            "start", "end", "size", "prot");
    walk_memory_regions(f, dump_region);
}

int page_get_flags(target_ulong address)
{
    PageDesc *p;

    p = page_find(address >> TARGET_PAGE_BITS);
    if (!p)
        return 0;
    return p->flags;
}

/* Modify the flags of a page and invalidate the code if necessary.
   The flag PAGE_WRITE_ORG is positioned automatically depending
   on PAGE_WRITE.  The mmap_lock should already be held.  */
void page_set_flags(target_ulong start, target_ulong end, int flags)
{
    target_ulong addr, len;

    /* This function should never be called with addresses outside the
       guest address space.  If this assert fires, it probably indicates
       a missing call to h2g_valid.  */
#if TARGET_ABI_BITS > L1_MAP_ADDR_SPACE_BITS
    assert(end < ((abi_ulong)1 << L1_MAP_ADDR_SPACE_BITS));
#endif
    assert(start < end);

    start = start & TARGET_PAGE_MASK;
    end = TARGET_PAGE_ALIGN(end);

    if (flags & PAGE_WRITE) {
        flags |= PAGE_WRITE_ORG;
    }

    for (addr = start, len = end - start;
         len != 0;
         len -= TARGET_PAGE_SIZE, addr += TARGET_PAGE_SIZE) {
        PageDesc *p = page_find_alloc(addr >> TARGET_PAGE_BITS, 1);

        /* If the write protection bit is set, then we invalidate
           the code inside.  */
        if (!(p->flags & PAGE_WRITE) &&
            (flags & PAGE_WRITE) &&
            p->first_tb) {
            tb_invalidate_phys_page(addr, 0, NULL);
        }
        p->flags = flags;
    }
}

int page_check_range(target_ulong start, target_ulong len, int flags)
{
    PageDesc *p;
    target_ulong end;
    target_ulong addr;

    /* This function should never be called with addresses outside the
       guest address space.  If this assert fires, it probably indicates
       a missing call to h2g_valid.  */
#if TARGET_ABI_BITS > L1_MAP_ADDR_SPACE_BITS
    assert(start < ((abi_ulong)1 << L1_MAP_ADDR_SPACE_BITS));
#endif

    if (len == 0) {
        return 0;
    }
    if (start + len - 1 < start) {
        /* We've wrapped around.  */
        return -1;
    }

    end = TARGET_PAGE_ALIGN(start+len); /* must do before we loose bits in the next step */
    start = start & TARGET_PAGE_MASK;

    for (addr = start, len = end - start;
         len != 0;
         len -= TARGET_PAGE_SIZE, addr += TARGET_PAGE_SIZE) {
        p = page_find(addr >> TARGET_PAGE_BITS);
        if( !p )
            return -1;
        if( !(p->flags & PAGE_VALID) )
            return -1;

        if ((flags & PAGE_READ) && !(p->flags & PAGE_READ))
            return -1;
        if (flags & PAGE_WRITE) {
            if (!(p->flags & PAGE_WRITE_ORG))
                return -1;
            /* unprotect the page if it was put read-only because it
               contains translated code */
            if (!(p->flags & PAGE_WRITE)) {
                if (!page_unprotect(addr, 0, NULL))
                    return -1;
            }
            return 0;
        }
    }
    return 0;
}

/* called from signal handler: invalidate the code and unprotect the
   page. Return TRUE if the fault was successfully handled. */
int page_unprotect(target_ulong address, uintptr_t pc, void *puc)
{
    unsigned int prot;
    PageDesc *p;
    target_ulong host_start, host_end, addr;

    /* Technically this isn't safe inside a signal handler.  However we
       know this only ever happens in a synchronous SEGV handler, so in
       practice it seems to be ok.  */
    mmap_lock();

    p = page_find(address >> TARGET_PAGE_BITS);
    if (!p) {
        mmap_unlock();
        return 0;
    }

    /* if the page was really writable, then we change its
       protection back to writable */
    if ((p->flags & PAGE_WRITE_ORG) && !(p->flags & PAGE_WRITE)) {
        host_start = address & qemu_host_page_mask;
        host_end = host_start + qemu_host_page_size;

        prot = 0;
        for (addr = host_start ; addr < host_end ; addr += TARGET_PAGE_SIZE) {
            p = page_find(addr >> TARGET_PAGE_BITS);
            p->flags |= PAGE_WRITE;
            prot |= p->flags;

            /* and since the content will be modified, we must invalidate
               the corresponding translated code. */
            tb_invalidate_phys_page(addr, pc, puc);
#ifdef DEBUG_TB_CHECK
            tb_invalidate_check(addr);
#endif
        }
        mprotect((void *)g2h(host_start), qemu_host_page_size,
                 prot & PAGE_BITS);

        mmap_unlock();
        return 1;
    }
    mmap_unlock();
    return 0;
}
=======
>>>>>>> a8a826a3
#endif /* defined(CONFIG_USER_ONLY) */

#if !defined(CONFIG_USER_ONLY)

#define SUBPAGE_IDX(addr) ((addr) & ~TARGET_PAGE_MASK)
typedef struct subpage_t {
    MemoryRegion iomem;
    hwaddr base;
    uint16_t sub_section[TARGET_PAGE_SIZE];
} subpage_t;

static int subpage_register (subpage_t *mmio, uint32_t start, uint32_t end,
                             uint16_t section);
static subpage_t *subpage_init(hwaddr base);
static void destroy_page_desc(uint16_t section_index)
{
    MemoryRegionSection *section = &phys_sections[section_index];
    MemoryRegion *mr = section->mr;

    if (mr->subpage) {
        subpage_t *subpage = container_of(mr, subpage_t, iomem);
        memory_region_destroy(&subpage->iomem);
        g_free(subpage);
    }
}

static void destroy_l2_mapping(PhysPageEntry *lp, unsigned level)
{
    unsigned i;
    PhysPageEntry *p;

    if (lp->ptr == PHYS_MAP_NODE_NIL) {
        return;
    }

    p = phys_map_nodes[lp->ptr];
    for (i = 0; i < L2_SIZE; ++i) {
        if (!p[i].is_leaf) {
            destroy_l2_mapping(&p[i], level - 1);
        } else {
            destroy_page_desc(p[i].ptr);
        }
    }
    lp->is_leaf = 0;
    lp->ptr = PHYS_MAP_NODE_NIL;
}

static void destroy_all_mappings(AddressSpaceDispatch *d)
{
    destroy_l2_mapping(&d->phys_map, P_L2_LEVELS - 1);
    phys_map_nodes_reset();
}

static uint16_t phys_section_add(MemoryRegionSection *section)
{
    if (phys_sections_nb == phys_sections_nb_alloc) {
        phys_sections_nb_alloc = MAX(phys_sections_nb_alloc * 2, 16);
        phys_sections = g_renew(MemoryRegionSection, phys_sections,
                                phys_sections_nb_alloc);
    }
    phys_sections[phys_sections_nb] = *section;
    return phys_sections_nb++;
}

static void phys_sections_clear(void)
{
    phys_sections_nb = 0;
}

static void register_subpage(AddressSpaceDispatch *d, MemoryRegionSection *section)
{
    subpage_t *subpage;
    hwaddr base = section->offset_within_address_space
        & TARGET_PAGE_MASK;
    MemoryRegionSection *existing = phys_page_find(d, base >> TARGET_PAGE_BITS);
    MemoryRegionSection subsection = {
        .offset_within_address_space = base,
        .size = TARGET_PAGE_SIZE,
    };
    hwaddr start, end;

    assert(existing->mr->subpage || existing->mr == &io_mem_unassigned);

    if (!(existing->mr->subpage)) {
        subpage = subpage_init(base);
        subsection.mr = &subpage->iomem;
        phys_page_set(d, base >> TARGET_PAGE_BITS, 1,
                      phys_section_add(&subsection));
    } else {
        subpage = container_of(existing->mr, subpage_t, iomem);
    }
    start = section->offset_within_address_space & ~TARGET_PAGE_MASK;
    end = start + section->size - 1;
    subpage_register(subpage, start, end, phys_section_add(section));
}


static void register_multipage(AddressSpaceDispatch *d, MemoryRegionSection *section)
{
    hwaddr start_addr = section->offset_within_address_space;
    ram_addr_t size = section->size;
    hwaddr addr;
    uint16_t section_index = phys_section_add(section);

    assert(size);

    addr = start_addr;
    phys_page_set(d, addr >> TARGET_PAGE_BITS, size >> TARGET_PAGE_BITS,
                  section_index);
}

static void mem_add(MemoryListener *listener, MemoryRegionSection *section)
{
    AddressSpaceDispatch *d = container_of(listener, AddressSpaceDispatch, listener);
    MemoryRegionSection now = *section, remain = *section;

    if ((now.offset_within_address_space & ~TARGET_PAGE_MASK)
        || (now.size < TARGET_PAGE_SIZE)) {
        now.size = MIN(TARGET_PAGE_ALIGN(now.offset_within_address_space)
                       - now.offset_within_address_space,
                       now.size);
        register_subpage(d, &now);
        remain.size -= now.size;
        remain.offset_within_address_space += now.size;
        remain.offset_within_region += now.size;
    }
    while (remain.size >= TARGET_PAGE_SIZE) {
        now = remain;
        if (remain.offset_within_region & ~TARGET_PAGE_MASK) {
            now.size = TARGET_PAGE_SIZE;
            register_subpage(d, &now);
        } else {
            now.size &= TARGET_PAGE_MASK;
            register_multipage(d, &now);
        }
        remain.size -= now.size;
        remain.offset_within_address_space += now.size;
        remain.offset_within_region += now.size;
    }
    now = remain;
    if (now.size) {
        register_subpage(d, &now);
    }
}

static int qemu_target_backtrace(target_ulong *array, size_t size)
{
    int n = 0;
    if (size >= 2) {
#if defined(TARGET_ARM)
        array[0] = cpu_single_env->regs[15];
        array[1] = cpu_single_env->regs[14];
#elif defined(TARGET_MIPS)
        array[0] = cpu_single_env->active_tc.PC;
        array[1] = cpu_single_env->active_tc.gpr[31];
#else
        array[0] = 0;
        array[1] = 0;
#endif
        n = 2;
    }
    return n;
}

#include <disas.h>
const char *qemu_sprint_backtrace(char *buffer, size_t length)
{
    char *p = buffer;
    if (cpu_single_env) {
        target_ulong caller[2];
        const char *symbol;
        qemu_target_backtrace(caller, 2);
        symbol = lookup_symbol(caller[0]);
        p += sprintf(p, "[%s]", symbol);
        symbol = lookup_symbol(caller[1]);
        p += sprintf(p, "[%s]", symbol);
    } else {
        p += sprintf(p, "[cpu not running]");
    }
    assert((p - buffer) < length);
    return buffer;
}

void qemu_flush_coalesced_mmio_buffer(void)
{
    if (kvm_enabled())
        kvm_flush_coalesced_mmio_buffer();
}

#if defined(__linux__) && !defined(TARGET_S390X)

#include <sys/vfs.h>

#define HUGETLBFS_MAGIC       0x958458f6

static long gethugepagesize(const char *path)
{
    struct statfs fs;
    int ret;

    do {
        ret = statfs(path, &fs);
    } while (ret != 0 && errno == EINTR);

    if (ret != 0) {
        perror(path);
        return 0;
    }

    if (fs.f_type != HUGETLBFS_MAGIC)
        fprintf(stderr, "Warning: path not on HugeTLBFS: %s\n", path);

    return fs.f_bsize;
}

static void *file_ram_alloc(RAMBlock *block,
                            ram_addr_t memory,
                            const char *path)
{
    char *filename;
    void *area;
    int fd;
#ifdef MAP_POPULATE
    int flags;
#endif
    uintptr_t hpagesize;

    hpagesize = gethugepagesize(path);
    if (!hpagesize) {
        return NULL;
    }

    if (memory < hpagesize) {
        return NULL;
    }

    if (kvm_enabled() && !kvm_has_sync_mmu()) {
        fprintf(stderr, "host lacks kvm mmu notifiers, -mem-path unsupported\n");
        return NULL;
    }

    if (asprintf(&filename, "%s/qemu_back_mem.XXXXXX", path) == -1) {
        return NULL;
    }

    fd = mkstemp(filename);
    if (fd < 0) {
        perror("unable to create backing store for hugepages");
        free(filename);
        return NULL;
    }
    unlink(filename);
    free(filename);

    memory = (memory+hpagesize-1) & ~(hpagesize-1);

    /*
     * ftruncate is not supported by hugetlbfs in older
     * hosts, so don't bother bailing out on errors.
     * If anything goes wrong with it under other filesystems,
     * mmap will fail.
     */
    if (ftruncate(fd, memory))
        perror("ftruncate");

#ifdef MAP_POPULATE
    /* NB: MAP_POPULATE won't exhaustively alloc all phys pages in the case
     * MAP_PRIVATE is requested.  For mem_prealloc we mmap as MAP_SHARED
     * to sidestep this quirk.
     */
    flags = mem_prealloc ? MAP_POPULATE | MAP_SHARED : MAP_PRIVATE;
    area = mmap(0, memory, PROT_READ | PROT_WRITE, flags, fd, 0);
#else
    area = mmap(0, memory, PROT_READ | PROT_WRITE, MAP_PRIVATE, fd, 0);
#endif
    if (area == MAP_FAILED) {
        perror("file_ram_alloc: can't mmap RAM pages");
        close(fd);
        return (NULL);
    }
    block->fd = fd;
    return area;
}
#endif

static ram_addr_t find_ram_offset(ram_addr_t size)
{
    RAMBlock *block, *next_block;
    ram_addr_t offset = RAM_ADDR_MAX, mingap = RAM_ADDR_MAX;

    if (QLIST_EMPTY(&ram_list.blocks))
        return 0;

    QLIST_FOREACH(block, &ram_list.blocks, next) {
        ram_addr_t end, next = RAM_ADDR_MAX;

        end = block->offset + block->length;

        QLIST_FOREACH(next_block, &ram_list.blocks, next) {
            if (next_block->offset >= end) {
                next = MIN(next, next_block->offset);
            }
        }
        if (next - end >= size && next - end < mingap) {
            offset = end;
            mingap = next - end;
        }
    }

    if (offset == RAM_ADDR_MAX) {
        fprintf(stderr, "Failed to find gap of requested size: %" PRIu64 "\n",
                (uint64_t)size);
        abort();
    }

    return offset;
}

ram_addr_t last_ram_offset(void)
{
    RAMBlock *block;
    ram_addr_t last = 0;

    QLIST_FOREACH(block, &ram_list.blocks, next)
        last = MAX(last, block->offset + block->length);

    return last;
}

static void qemu_ram_setup_dump(void *addr, ram_addr_t size)
{
    int ret;
    QemuOpts *machine_opts;

    /* Use MADV_DONTDUMP, if user doesn't want the guest memory in the core */
    machine_opts = qemu_opts_find(qemu_find_opts("machine"), 0);
    if (machine_opts &&
        !qemu_opt_get_bool(machine_opts, "dump-guest-core", true)) {
        ret = qemu_madvise(addr, size, QEMU_MADV_DONTDUMP);
        if (ret) {
            perror("qemu_madvise");
            fprintf(stderr, "madvise doesn't support MADV_DONTDUMP, "
                            "but dump_guest_core=off specified\n");
        }
    }
}

void qemu_ram_set_idstr(ram_addr_t addr, const char *name, DeviceState *dev)
{
    RAMBlock *new_block, *block;

    new_block = NULL;
    QLIST_FOREACH(block, &ram_list.blocks, next) {
        if (block->offset == addr) {
            new_block = block;
            break;
        }
    }
    assert(new_block);
    assert(!new_block->idstr[0]);

    if (dev) {
        char *id = qdev_get_dev_path(dev);
        if (id) {
            snprintf(new_block->idstr, sizeof(new_block->idstr), "%s/", id);
            g_free(id);
        }
    }
    pstrcat(new_block->idstr, sizeof(new_block->idstr), name);

    QLIST_FOREACH(block, &ram_list.blocks, next) {
        if (block != new_block && !strcmp(block->idstr, new_block->idstr)) {
            fprintf(stderr, "RAMBlock \"%s\" already registered, abort!\n",
                    new_block->idstr);
            abort();
        }
    }
}

static int memory_try_enable_merging(void *addr, size_t len)
{
    QemuOpts *opts;

    opts = qemu_opts_find(qemu_find_opts("machine"), 0);
    if (opts && !qemu_opt_get_bool(opts, "mem-merge", true)) {
        /* disabled by the user */
        return 0;
    }

    return qemu_madvise(addr, len, QEMU_MADV_MERGEABLE);
}

ram_addr_t qemu_ram_alloc_from_ptr(ram_addr_t size, void *host,
                                   MemoryRegion *mr)
{
    RAMBlock *new_block;

    size = TARGET_PAGE_ALIGN(size);
    new_block = g_malloc0(sizeof(*new_block));

    new_block->mr = mr;
    new_block->offset = find_ram_offset(size);
    if (host) {
        new_block->host = host;
        new_block->flags |= RAM_PREALLOC_MASK;
    } else {
        if (mem_path) {
#if defined (__linux__) && !defined(TARGET_S390X)
            new_block->host = file_ram_alloc(new_block, size, mem_path);
            if (!new_block->host) {
                new_block->host = qemu_vmalloc(size);
                memory_try_enable_merging(new_block->host, size);
            }
#else
            fprintf(stderr, "-mem-path option unsupported\n");
            exit(1);
#endif
        } else {
            if (xen_enabled()) {
                xen_ram_alloc(new_block->offset, size, mr);
            } else if (kvm_enabled()) {
                /* some s390/kvm configurations have special constraints */
                new_block->host = kvm_vmalloc(size);
            } else {
                new_block->host = qemu_vmalloc(size);
            }
            memory_try_enable_merging(new_block->host, size);
        }
    }
    new_block->length = size;

    QLIST_INSERT_HEAD(&ram_list.blocks, new_block, next);

    ram_list.phys_dirty = g_realloc(ram_list.phys_dirty,
                                       last_ram_offset() >> TARGET_PAGE_BITS);
    memset(ram_list.phys_dirty + (new_block->offset >> TARGET_PAGE_BITS),
           0, size >> TARGET_PAGE_BITS);
    cpu_physical_memory_set_dirty_range(new_block->offset, size, 0xff);

    qemu_ram_setup_dump(new_block->host, size);
    qemu_madvise(new_block->host, size, QEMU_MADV_HUGEPAGE);

    if (kvm_enabled())
        kvm_setup_guest_memory(new_block->host, size);

    return new_block->offset;
}

ram_addr_t qemu_ram_alloc(ram_addr_t size, MemoryRegion *mr)
{
    return qemu_ram_alloc_from_ptr(size, NULL, mr);
}

void qemu_ram_free_from_ptr(ram_addr_t addr)
{
    RAMBlock *block;

    QLIST_FOREACH(block, &ram_list.blocks, next) {
        if (addr == block->offset) {
            QLIST_REMOVE(block, next);
            g_free(block);
            return;
        }
    }
}

void qemu_ram_free(ram_addr_t addr)
{
    RAMBlock *block;

    QLIST_FOREACH(block, &ram_list.blocks, next) {
        if (addr == block->offset) {
            QLIST_REMOVE(block, next);
            if (block->flags & RAM_PREALLOC_MASK) {
                ;
            } else if (mem_path) {
#if defined (__linux__) && !defined(TARGET_S390X)
                if (block->fd) {
                    munmap(block->host, block->length);
                    close(block->fd);
                } else {
                    qemu_vfree(block->host);
                }
#else
                abort();
#endif
            } else {
#if defined(TARGET_S390X) && defined(CONFIG_KVM)
                munmap(block->host, block->length);
#else
                if (xen_enabled()) {
                    xen_invalidate_map_cache_entry(block->host);
                } else {
                    qemu_vfree(block->host);
                }
#endif
            }
            g_free(block);
            return;
        }
    }

}

#ifndef _WIN32
void qemu_ram_remap(ram_addr_t addr, ram_addr_t length)
{
    RAMBlock *block;
    ram_addr_t offset;
    int flags;
    void *area, *vaddr;

    QLIST_FOREACH(block, &ram_list.blocks, next) {
        offset = addr - block->offset;
        if (offset < block->length) {
            vaddr = block->host + offset;
            if (block->flags & RAM_PREALLOC_MASK) {
                ;
            } else {
                flags = MAP_FIXED;
                munmap(vaddr, length);
                if (mem_path) {
#if defined(__linux__) && !defined(TARGET_S390X)
                    if (block->fd) {
#ifdef MAP_POPULATE
                        flags |= mem_prealloc ? MAP_POPULATE | MAP_SHARED :
                            MAP_PRIVATE;
#else
                        flags |= MAP_PRIVATE;
#endif
                        area = mmap(vaddr, length, PROT_READ | PROT_WRITE,
                                    flags, block->fd, offset);
                    } else {
                        flags |= MAP_PRIVATE | MAP_ANONYMOUS;
                        area = mmap(vaddr, length, PROT_READ | PROT_WRITE,
                                    flags, -1, 0);
                    }
#else
                    abort();
#endif
                } else {
#if defined(TARGET_S390X) && defined(CONFIG_KVM)
                    flags |= MAP_SHARED | MAP_ANONYMOUS;
                    area = mmap(vaddr, length, PROT_EXEC|PROT_READ|PROT_WRITE,
                                flags, -1, 0);
#else
                    flags |= MAP_PRIVATE | MAP_ANONYMOUS;
                    area = mmap(vaddr, length, PROT_READ | PROT_WRITE,
                                flags, -1, 0);
#endif
                }
                if (area != vaddr) {
                    fprintf(stderr, "Could not remap addr: "
                            RAM_ADDR_FMT "@" RAM_ADDR_FMT "\n",
                            length, addr);
                    exit(1);
                }
                memory_try_enable_merging(vaddr, length);
                qemu_ram_setup_dump(vaddr, length);
            }
            return;
        }
    }
}
#endif /* !_WIN32 */

/* Return a host pointer to ram allocated with qemu_ram_alloc.
   With the exception of the softmmu code in this file, this should
   only be used for local memory (e.g. video ram) that the device owns,
   and knows it isn't going to access beyond the end of the block.

   It should not be used for general purpose DMA.
   Use cpu_physical_memory_map/cpu_physical_memory_rw instead.
 */
void *qemu_get_ram_ptr(ram_addr_t addr)
{
    RAMBlock *block;

    QLIST_FOREACH(block, &ram_list.blocks, next) {
        if (addr - block->offset < block->length) {
            /* Move this entry to to start of the list.  */
            if (block != QLIST_FIRST(&ram_list.blocks)) {
                QLIST_REMOVE(block, next);
                QLIST_INSERT_HEAD(&ram_list.blocks, block, next);
            }
            if (xen_enabled()) {
                /* We need to check if the requested address is in the RAM
                 * because we don't want to map the entire memory in QEMU.
                 * In that case just map until the end of the page.
                 */
                if (block->offset == 0) {
                    return xen_map_cache(addr, 0, 0);
                } else if (block->host == NULL) {
                    block->host =
                        xen_map_cache(block->offset, block->length, 1);
                }
            }
            return block->host + (addr - block->offset);
        }
    }

    fprintf(stderr, "Bad ram offset %" PRIx64 "\n", (uint64_t)addr);
    abort();

    return NULL;
}

/* Return a host pointer to ram allocated with qemu_ram_alloc.
 * Same as qemu_get_ram_ptr but avoid reordering ramblocks.
 */
static void *qemu_safe_ram_ptr(ram_addr_t addr)
{
    RAMBlock *block;

    QLIST_FOREACH(block, &ram_list.blocks, next) {
        if (addr - block->offset < block->length) {
            if (xen_enabled()) {
                /* We need to check if the requested address is in the RAM
                 * because we don't want to map the entire memory in QEMU.
                 * In that case just map until the end of the page.
                 */
                if (block->offset == 0) {
                    return xen_map_cache(addr, 0, 0);
                } else if (block->host == NULL) {
                    block->host =
                        xen_map_cache(block->offset, block->length, 1);
                }
            }
            return block->host + (addr - block->offset);
        }
    }

    fprintf(stderr, "Bad ram offset %" PRIx64 "\n", (uint64_t)addr);
    abort();

    return NULL;
}

/* Return a host pointer to guest's ram. Similar to qemu_get_ram_ptr
 * but takes a size argument */
static void *qemu_ram_ptr_length(ram_addr_t addr, ram_addr_t *size)
{
    if (*size == 0) {
        return NULL;
    }
    if (xen_enabled()) {
        return xen_map_cache(addr, *size, 1);
    } else {
        RAMBlock *block;

        QLIST_FOREACH(block, &ram_list.blocks, next) {
            if (addr - block->offset < block->length) {
                if (addr - block->offset + *size > block->length)
                    *size = block->length - addr + block->offset;
                return block->host + (addr - block->offset);
            }
        }

        fprintf(stderr, "Bad ram offset %" PRIx64 "\n", (uint64_t)addr);
        abort();
    }
}

void qemu_put_ram_ptr(void *addr)
{
    trace_qemu_put_ram_ptr(addr);
}

int qemu_ram_addr_from_host(void *ptr, ram_addr_t *ram_addr)
{
    RAMBlock *block;
    uint8_t *host = ptr;

    if (xen_enabled()) {
        *ram_addr = xen_ram_addr_from_mapcache(ptr);
        return 0;
    }

    QLIST_FOREACH(block, &ram_list.blocks, next) {
        /* This case append when the block is not mapped. */
        if (block->host == NULL) {
            continue;
        }
        if (host - block->host < block->length) {
            *ram_addr = block->offset + (host - block->host);
            return 0;
        }
    }

    return -1;
}

/* Some of the softmmu routines need to translate from a host pointer
   (typically a TLB entry) back to a ram offset.  */
ram_addr_t qemu_ram_addr_from_host_nofail(void *ptr)
{
    ram_addr_t ram_addr;

    if (qemu_ram_addr_from_host(ptr, &ram_addr)) {
        fprintf(stderr, "Bad ram pointer %p\n", ptr);
        abort();
    }
    return ram_addr;
}

static uint64_t unassigned_mem_read(void *opaque, hwaddr addr,
                                    unsigned size)
{
    if (trace_unassigned) {
        char buffer[256];
        fprintf(stderr, "Unassigned mem read " TARGET_FMT_plx " %s\n",
                addr, qemu_sprint_backtrace(buffer, sizeof(buffer)));
    }
    //~ vm_stop(0);
#if defined(TARGET_ALPHA) || defined(TARGET_SPARC) || defined(TARGET_MICROBLAZE)
    cpu_unassigned_access(cpu_single_env, addr, 0, 0, 0, size);
#endif
    return 0;
}

static void unassigned_mem_write(void *opaque, hwaddr addr,
                                 uint64_t val, unsigned size)
{
    if (trace_unassigned) {
        char buffer[256];
        fprintf(stderr, "Unassigned mem write " TARGET_FMT_plx " = 0x%"PRIx64" %s\n",
                addr, val, qemu_sprint_backtrace(buffer, sizeof(buffer)));
    }
#if defined(TARGET_ALPHA) || defined(TARGET_SPARC) || defined(TARGET_MICROBLAZE)
    cpu_unassigned_access(cpu_single_env, addr, 1, 0, 0, size);
#endif
}

static const MemoryRegionOps unassigned_mem_ops = {
    .read = unassigned_mem_read,
    .write = unassigned_mem_write,
    .endianness = DEVICE_NATIVE_ENDIAN,
};

static uint64_t error_mem_read(void *opaque, hwaddr addr,
                               unsigned size)
{
    abort();
}

static void error_mem_write(void *opaque, hwaddr addr,
                            uint64_t value, unsigned size)
{
    abort();
}

static const MemoryRegionOps error_mem_ops = {
    .read = error_mem_read,
    .write = error_mem_write,
    .endianness = DEVICE_NATIVE_ENDIAN,
};

static const MemoryRegionOps rom_mem_ops = {
    .read = error_mem_read,
    .write = unassigned_mem_write,
    .endianness = DEVICE_NATIVE_ENDIAN,
};

static void notdirty_mem_write(void *opaque, hwaddr ram_addr,
                               uint64_t val, unsigned size)
{
    int dirty_flags;
    dirty_flags = cpu_physical_memory_get_dirty_flags(ram_addr);
    if (!(dirty_flags & CODE_DIRTY_FLAG)) {
#if !defined(CONFIG_USER_ONLY)
        tb_invalidate_phys_page_fast(ram_addr, size);
        dirty_flags = cpu_physical_memory_get_dirty_flags(ram_addr);
#endif
    }
    switch (size) {
    case 1:
        stb_p(qemu_get_ram_ptr(ram_addr), val);
        break;
    case 2:
        stw_p(qemu_get_ram_ptr(ram_addr), val);
        break;
    case 4:
        stl_p(qemu_get_ram_ptr(ram_addr), val);
        break;
    default:
        abort();
    }
    dirty_flags |= (0xff & ~CODE_DIRTY_FLAG);
    cpu_physical_memory_set_dirty_flags(ram_addr, dirty_flags);
    /* we remove the notdirty callback only if the code has been
       flushed */
    if (dirty_flags == 0xff)
        tlb_set_dirty(cpu_single_env, cpu_single_env->mem_io_vaddr);
}

static const MemoryRegionOps notdirty_mem_ops = {
    .read = error_mem_read,
    .write = notdirty_mem_write,
    .endianness = DEVICE_NATIVE_ENDIAN,
};

/* Generate a debug exception if a watchpoint has been hit.  */
static void check_watchpoint(int offset, int len_mask, int flags)
{
    CPUArchState *env = cpu_single_env;
    target_ulong pc, cs_base;
    target_ulong vaddr;
    CPUWatchpoint *wp;
    int cpu_flags;

    if (env->watchpoint_hit) {
        /* We re-entered the check after replacing the TB. Now raise
         * the debug interrupt so that is will trigger after the
         * current instruction. */
        cpu_interrupt(env, CPU_INTERRUPT_DEBUG);
        return;
    }
    vaddr = (env->mem_io_vaddr & TARGET_PAGE_MASK) + offset;
    QTAILQ_FOREACH(wp, &env->watchpoints, entry) {
        if ((vaddr == (wp->vaddr & len_mask) ||
             (vaddr & wp->len_mask) == wp->vaddr) && (wp->flags & flags)) {
            wp->flags |= BP_WATCHPOINT_HIT;
            if (!env->watchpoint_hit) {
                env->watchpoint_hit = wp;
                tb_check_watchpoint(env);
                if (wp->flags & BP_STOP_BEFORE_ACCESS) {
                    env->exception_index = EXCP_DEBUG;
                    cpu_loop_exit(env);
                } else {
                    cpu_get_tb_cpu_state(env, &pc, &cs_base, &cpu_flags);
                    tb_gen_code(env, pc, cs_base, cpu_flags, 1);
                    cpu_resume_from_signal(env, NULL);
                }
            }
        } else {
            wp->flags &= ~BP_WATCHPOINT_HIT;
        }
    }
}

/* Watchpoint access routines.  Watchpoints are inserted using TLB tricks,
   so these check for a hit then pass through to the normal out-of-line
   phys routines.  */
static uint64_t watch_mem_read(void *opaque, hwaddr addr,
                               unsigned size)
{
    check_watchpoint(addr & ~TARGET_PAGE_MASK, ~(size - 1), BP_MEM_READ);
    switch (size) {
    case 1: return ldub_phys(addr);
    case 2: return lduw_phys(addr);
    case 4: return ldl_phys(addr);
    default: abort();
    }
}

static void watch_mem_write(void *opaque, hwaddr addr,
                            uint64_t val, unsigned size)
{
    check_watchpoint(addr & ~TARGET_PAGE_MASK, ~(size - 1), BP_MEM_WRITE);
    switch (size) {
    case 1:
        stb_phys(addr, val);
        break;
    case 2:
        stw_phys(addr, val);
        break;
    case 4:
        stl_phys(addr, val);
        break;
    default: abort();
    }
}

static const MemoryRegionOps watch_mem_ops = {
    .read = watch_mem_read,
    .write = watch_mem_write,
    .endianness = DEVICE_NATIVE_ENDIAN,
};

static uint64_t subpage_read(void *opaque, hwaddr addr,
                             unsigned len)
{
    subpage_t *mmio = opaque;
    unsigned int idx = SUBPAGE_IDX(addr);
    MemoryRegionSection *section;
#if defined(DEBUG_SUBPAGE)
    printf("%s: subpage %p len %d addr " TARGET_FMT_plx " idx %d\n", __func__,
           mmio, len, addr, idx);
#endif

    section = &phys_sections[mmio->sub_section[idx]];
    addr += mmio->base;
    addr -= section->offset_within_address_space;
    addr += section->offset_within_region;
    return io_mem_read(section->mr, addr, len);
}

static void subpage_write(void *opaque, hwaddr addr,
                          uint64_t value, unsigned len)
{
    subpage_t *mmio = opaque;
    unsigned int idx = SUBPAGE_IDX(addr);
    MemoryRegionSection *section;
#if defined(DEBUG_SUBPAGE)
    printf("%s: subpage %p len %d addr " TARGET_FMT_plx
           " idx %d value %"PRIx64"\n",
           __func__, mmio, len, addr, idx, value);
#endif

    section = &phys_sections[mmio->sub_section[idx]];
    addr += mmio->base;
    addr -= section->offset_within_address_space;
    addr += section->offset_within_region;
    io_mem_write(section->mr, addr, value, len);
}

static const MemoryRegionOps subpage_ops = {
    .read = subpage_read,
    .write = subpage_write,
    .endianness = DEVICE_NATIVE_ENDIAN,
};

static uint64_t subpage_ram_read(void *opaque, hwaddr addr,
                                 unsigned size)
{
    ram_addr_t raddr = addr;
    void *ptr = qemu_get_ram_ptr(raddr);
    switch (size) {
    case 1: return ldub_p(ptr);
    case 2: return lduw_p(ptr);
    case 4: return ldl_p(ptr);
    default: abort();
    }
}

static void subpage_ram_write(void *opaque, hwaddr addr,
                              uint64_t value, unsigned size)
{
    ram_addr_t raddr = addr;
    void *ptr = qemu_get_ram_ptr(raddr);
    switch (size) {
    case 1: return stb_p(ptr, value);
    case 2: return stw_p(ptr, value);
    case 4: return stl_p(ptr, value);
    default: abort();
    }
}

static const MemoryRegionOps subpage_ram_ops = {
    .read = subpage_ram_read,
    .write = subpage_ram_write,
    .endianness = DEVICE_NATIVE_ENDIAN,
};

static int subpage_register (subpage_t *mmio, uint32_t start, uint32_t end,
                             uint16_t section)
{
    int idx, eidx;

    if (start >= TARGET_PAGE_SIZE || end >= TARGET_PAGE_SIZE)
        return -1;
    idx = SUBPAGE_IDX(start);
    eidx = SUBPAGE_IDX(end);
#if defined(DEBUG_SUBPAGE)
    printf("%s: %p start %08x end %08x idx %08x eidx %08x mem %ld\n", __func__,
           mmio, start, end, idx, eidx, memory);
#endif
    if (memory_region_is_ram(phys_sections[section].mr)) {
        MemoryRegionSection new_section = phys_sections[section];
        new_section.mr = &io_mem_subpage_ram;
        section = phys_section_add(&new_section);
    }
    for (; idx <= eidx; idx++) {
        mmio->sub_section[idx] = section;
    }

    return 0;
}

static subpage_t *subpage_init(hwaddr base)
{
    subpage_t *mmio;

    mmio = g_malloc0(sizeof(subpage_t));

    mmio->base = base;
    memory_region_init_io(&mmio->iomem, &subpage_ops, mmio,
                          "subpage", TARGET_PAGE_SIZE);
    mmio->iomem.subpage = true;
#if defined(DEBUG_SUBPAGE)
    printf("%s: %p base " TARGET_FMT_plx " len %08x %d\n", __func__,
           mmio, base, TARGET_PAGE_SIZE, subpage_memory);
#endif
    subpage_register(mmio, 0, TARGET_PAGE_SIZE-1, phys_section_unassigned);

    return mmio;
}

static uint16_t dummy_section(MemoryRegion *mr)
{
    MemoryRegionSection section = {
        .mr = mr,
        .offset_within_address_space = 0,
        .offset_within_region = 0,
        .size = UINT64_MAX,
    };

    return phys_section_add(&section);
}

MemoryRegion *iotlb_to_region(hwaddr index)
{
    return phys_sections[index & ~TARGET_PAGE_MASK].mr;
}

static void io_mem_init(void)
{
    memory_region_init_io(&io_mem_ram, &error_mem_ops, NULL, "ram", UINT64_MAX);
    memory_region_init_io(&io_mem_rom, &rom_mem_ops, NULL, "rom", UINT64_MAX);
    memory_region_init_io(&io_mem_unassigned, &unassigned_mem_ops, NULL,
                          "unassigned", UINT64_MAX);
    memory_region_init_io(&io_mem_notdirty, &notdirty_mem_ops, NULL,
                          "notdirty", UINT64_MAX);
    memory_region_init_io(&io_mem_subpage_ram, &subpage_ram_ops, NULL,
                          "subpage-ram", UINT64_MAX);
    memory_region_init_io(&io_mem_watch, &watch_mem_ops, NULL,
                          "watch", UINT64_MAX);
}

static void mem_begin(MemoryListener *listener)
{
    AddressSpaceDispatch *d = container_of(listener, AddressSpaceDispatch, listener);

    destroy_all_mappings(d);
    d->phys_map.ptr = PHYS_MAP_NODE_NIL;
}

static void core_begin(MemoryListener *listener)
{
    phys_sections_clear();
    phys_section_unassigned = dummy_section(&io_mem_unassigned);
    phys_section_notdirty = dummy_section(&io_mem_notdirty);
    phys_section_rom = dummy_section(&io_mem_rom);
    phys_section_watch = dummy_section(&io_mem_watch);
}

static void tcg_commit(MemoryListener *listener)
{
    CPUArchState *env;

    /* since each CPU stores ram addresses in its TLB cache, we must
       reset the modified entries */
    /* XXX: slow ! */
    for(env = first_cpu; env != NULL; env = env->next_cpu) {
        tlb_flush(env, 1);
    }
}

static void core_log_global_start(MemoryListener *listener)
{
    cpu_physical_memory_set_dirty_tracking(1);
}

static void core_log_global_stop(MemoryListener *listener)
{
    cpu_physical_memory_set_dirty_tracking(0);
}

static void io_region_add(MemoryListener *listener,
                          MemoryRegionSection *section)
{
    MemoryRegionIORange *mrio = g_new(MemoryRegionIORange, 1);

    mrio->mr = section->mr;
    mrio->offset = section->offset_within_region;
    iorange_init(&mrio->iorange, &memory_region_iorange_ops,
                 section->offset_within_address_space, section->size);
    ioport_register(&mrio->iorange);
}

static void io_region_del(MemoryListener *listener,
                          MemoryRegionSection *section)
{
    isa_unassign_ioport(section->offset_within_address_space, section->size);
}

static MemoryListener core_memory_listener = {
    .begin = core_begin,
    .log_global_start = core_log_global_start,
    .log_global_stop = core_log_global_stop,
    .priority = 1,
};

static MemoryListener io_memory_listener = {
    .region_add = io_region_add,
    .region_del = io_region_del,
    .priority = 0,
};

static MemoryListener tcg_memory_listener = {
    .commit = tcg_commit,
};

void address_space_init_dispatch(AddressSpace *as)
{
    AddressSpaceDispatch *d = g_new(AddressSpaceDispatch, 1);

    d->phys_map  = (PhysPageEntry) { .ptr = PHYS_MAP_NODE_NIL, .is_leaf = 0 };
    d->listener = (MemoryListener) {
        .begin = mem_begin,
        .region_add = mem_add,
        .region_nop = mem_add,
        .priority = 0,
    };
    as->dispatch = d;
    memory_listener_register(&d->listener, as);
}

void address_space_destroy_dispatch(AddressSpace *as)
{
    AddressSpaceDispatch *d = as->dispatch;

    memory_listener_unregister(&d->listener);
    destroy_l2_mapping(&d->phys_map, P_L2_LEVELS - 1);
    g_free(d);
    as->dispatch = NULL;
}

static void memory_map_init(void)
{
    system_memory = g_malloc(sizeof(*system_memory));
    memory_region_init(system_memory, "system", INT64_MAX);
    address_space_init(&address_space_memory, system_memory);
    address_space_memory.name = "memory";

    system_io = g_malloc(sizeof(*system_io));
    memory_region_init(system_io, "io", 65536);
    address_space_init(&address_space_io, system_io);
    address_space_io.name = "I/O";

    memory_listener_register(&core_memory_listener, &address_space_memory);
    memory_listener_register(&io_memory_listener, &address_space_io);
    memory_listener_register(&tcg_memory_listener, &address_space_memory);

    dma_context_init(&dma_context_memory, &address_space_memory,
                     NULL, NULL, NULL);
}

MemoryRegion *get_system_memory(void)
{
    return system_memory;
}

MemoryRegion *get_system_io(void)
{
    return system_io;
}

#endif /* !defined(CONFIG_USER_ONLY) */

/* physical memory access (slow version, mainly for debug) */
#if defined(CONFIG_USER_ONLY)
int cpu_memory_rw_debug(CPUArchState *env, target_ulong addr,
                        uint8_t *buf, int len, int is_write)
{
    int l, flags;
    target_ulong page;
    void * p;

    while (len > 0) {
        page = addr & TARGET_PAGE_MASK;
        l = (page + TARGET_PAGE_SIZE) - addr;
        if (l > len)
            l = len;
        flags = page_get_flags(page);
        if (!(flags & PAGE_VALID))
            return -1;
        if (is_write) {
            if (!(flags & PAGE_WRITE))
                return -1;
            /* XXX: this code should not depend on lock_user */
            if (!(p = lock_user(VERIFY_WRITE, addr, l, 0)))
                return -1;
            memcpy(p, buf, l);
            unlock_user(p, addr, l);
        } else {
            if (!(flags & PAGE_READ))
                return -1;
            /* XXX: this code should not depend on lock_user */
            if (!(p = lock_user(VERIFY_READ, addr, l, 1)))
                return -1;
            memcpy(buf, p, l);
            unlock_user(p, addr, 0);
        }
        len -= l;
        buf += l;
        addr += l;
    }
    return 0;
}

#else

static void invalidate_and_set_dirty(hwaddr addr,
                                     hwaddr length)
{
    if (!cpu_physical_memory_is_dirty(addr)) {
        /* invalidate code */
        tb_invalidate_phys_page_range(addr, addr + length, 0);
        /* set dirty bit */
        cpu_physical_memory_set_dirty_flags(addr, (0xff & ~CODE_DIRTY_FLAG));
    }
    xen_modified_memory(addr, length);
}

void address_space_rw(AddressSpace *as, hwaddr addr, uint8_t *buf,
                      int len, bool is_write)
{
    AddressSpaceDispatch *d = as->dispatch;
    int l;
    uint8_t *ptr;
    uint32_t val;
    hwaddr page;
    MemoryRegionSection *section;

    while (len > 0) {
        page = addr & TARGET_PAGE_MASK;
        l = (page + TARGET_PAGE_SIZE) - addr;
        if (l > len)
            l = len;
        section = phys_page_find(d, page >> TARGET_PAGE_BITS);

        if (is_write) {
            if (!memory_region_is_ram(section->mr)) {
                hwaddr addr1;
                addr1 = memory_region_section_addr(section, addr);
                /* XXX: could force cpu_single_env to NULL to avoid
                   potential bugs */
                if (l >= 4 && ((addr1 & 3) == 0)) {
                    /* 32 bit write access */
                    val = ldl_p(buf);
                    io_mem_write(section->mr, addr1, val, 4);
                    l = 4;
                } else if (l >= 2 && ((addr1 & 1) == 0)) {
                    /* 16 bit write access */
                    val = lduw_p(buf);
                    io_mem_write(section->mr, addr1, val, 2);
                    l = 2;
                } else {
                    /* 8 bit write access */
                    val = ldub_p(buf);
                    io_mem_write(section->mr, addr1, val, 1);
                    l = 1;
                }
            } else if (!section->readonly) {
                ram_addr_t addr1;
                addr1 = memory_region_get_ram_addr(section->mr)
                    + memory_region_section_addr(section, addr);
                /* RAM case */
                ptr = qemu_get_ram_ptr(addr1);
                memcpy(ptr, buf, l);
                invalidate_and_set_dirty(addr1, l);
                qemu_put_ram_ptr(ptr);
            }
        } else {
            if (!(memory_region_is_ram(section->mr) ||
                  memory_region_is_romd(section->mr))) {
                hwaddr addr1;
                /* I/O case */
                addr1 = memory_region_section_addr(section, addr);
                if (l >= 4 && ((addr1 & 3) == 0)) {
                    /* 32 bit read access */
                    val = io_mem_read(section->mr, addr1, 4);
                    stl_p(buf, val);
                    l = 4;
                } else if (l >= 2 && ((addr1 & 1) == 0)) {
                    /* 16 bit read access */
                    val = io_mem_read(section->mr, addr1, 2);
                    stw_p(buf, val);
                    l = 2;
                } else {
                    /* 8 bit read access */
                    val = io_mem_read(section->mr, addr1, 1);
                    stb_p(buf, val);
                    l = 1;
                }
            } else {
                /* RAM case */
                ptr = qemu_get_ram_ptr(section->mr->ram_addr
                                       + memory_region_section_addr(section,
                                                                    addr));
                memcpy(buf, ptr, l);
                qemu_put_ram_ptr(ptr);
            }
        }
        len -= l;
        buf += l;
        addr += l;
    }
}

void address_space_write(AddressSpace *as, hwaddr addr,
                         const uint8_t *buf, int len)
{
    address_space_rw(as, addr, (uint8_t *)buf, len, true);
}

/**
 * address_space_read: read from an address space.
 *
 * @as: #AddressSpace to be accessed
 * @addr: address within that address space
 * @buf: buffer with the data transferred
 */
void address_space_read(AddressSpace *as, hwaddr addr, uint8_t *buf, int len)
{
    address_space_rw(as, addr, buf, len, false);
}


void cpu_physical_memory_rw(hwaddr addr, uint8_t *buf,
                            int len, int is_write)
{
    return address_space_rw(&address_space_memory, addr, buf, len, is_write);
}

/* used for ROM loading : can write in RAM and ROM */
void cpu_physical_memory_write_rom(hwaddr addr,
                                   const uint8_t *buf, int len)
{
    AddressSpaceDispatch *d = address_space_memory.dispatch;
    int l;
    uint8_t *ptr;
    hwaddr page;
    MemoryRegionSection *section;

    while (len > 0) {
        page = addr & TARGET_PAGE_MASK;
        l = (page + TARGET_PAGE_SIZE) - addr;
        if (l > len)
            l = len;
        section = phys_page_find(d, page >> TARGET_PAGE_BITS);

        if (!(memory_region_is_ram(section->mr) ||
              memory_region_is_romd(section->mr))) {
            /* do nothing */
        } else {
            uintptr_t addr1 = memory_region_get_ram_addr(section->mr)
                + memory_region_section_addr(section, addr);
            /* ROM/RAM case */
            ptr = qemu_get_ram_ptr(addr1);
            memcpy(ptr, buf, l);
            invalidate_and_set_dirty(addr1, l);
            qemu_put_ram_ptr(ptr);
        }
        len -= l;
        buf += l;
        addr += l;
    }
}

typedef struct {
    void *buffer;
    hwaddr addr;
    hwaddr len;
} BounceBuffer;

static BounceBuffer bounce;

typedef struct MapClient {
    void *opaque;
    void (*callback)(void *opaque);
    QLIST_ENTRY(MapClient) link;
} MapClient;

static QLIST_HEAD(map_client_list, MapClient) map_client_list
    = QLIST_HEAD_INITIALIZER(map_client_list);

void *cpu_register_map_client(void *opaque, void (*callback)(void *opaque))
{
    MapClient *client = g_malloc(sizeof(*client));

    client->opaque = opaque;
    client->callback = callback;
    QLIST_INSERT_HEAD(&map_client_list, client, link);
    return client;
}

static void cpu_unregister_map_client(void *_client)
{
    MapClient *client = (MapClient *)_client;

    QLIST_REMOVE(client, link);
    g_free(client);
}

static void cpu_notify_map_clients(void)
{
    MapClient *client;

    while (!QLIST_EMPTY(&map_client_list)) {
        client = QLIST_FIRST(&map_client_list);
        client->callback(client->opaque);
        cpu_unregister_map_client(client);
    }
}

/* Map a physical memory region into a host virtual address.
 * May map a subset of the requested range, given by and returned in *plen.
 * May return NULL if resources needed to perform the mapping are exhausted.
 * Use only for reads OR writes - not for read-modify-write operations.
 * Use cpu_register_map_client() to know when retrying the map operation is
 * likely to succeed.
 */
void *address_space_map(AddressSpace *as,
                        hwaddr addr,
                        hwaddr *plen,
                        bool is_write)
{
    AddressSpaceDispatch *d = as->dispatch;
    hwaddr len = *plen;
    hwaddr todo = 0;
    int l;
    hwaddr page;
    MemoryRegionSection *section;
    ram_addr_t raddr = RAM_ADDR_MAX;
    ram_addr_t rlen;
    void *ret;

    while (len > 0) {
        page = addr & TARGET_PAGE_MASK;
        l = (page + TARGET_PAGE_SIZE) - addr;
        if (l > len)
            l = len;
        section = phys_page_find(d, page >> TARGET_PAGE_BITS);

        if (!(memory_region_is_ram(section->mr) && !section->readonly)) {
            if (todo || bounce.buffer) {
                break;
            }
            bounce.buffer = qemu_memalign(TARGET_PAGE_SIZE, TARGET_PAGE_SIZE);
            bounce.addr = addr;
            bounce.len = l;
            if (!is_write) {
                address_space_read(as, addr, bounce.buffer, l);
            }

            *plen = l;
            return bounce.buffer;
        }
        if (!todo) {
            raddr = memory_region_get_ram_addr(section->mr)
                + memory_region_section_addr(section, addr);
        }

        len -= l;
        addr += l;
        todo += l;
    }
    rlen = todo;
    ret = qemu_ram_ptr_length(raddr, &rlen);
    *plen = rlen;
    return ret;
}

/* Unmaps a memory region previously mapped by address_space_map().
 * Will also mark the memory as dirty if is_write == 1.  access_len gives
 * the amount of memory that was actually read or written by the caller.
 */
void address_space_unmap(AddressSpace *as, void *buffer, hwaddr len,
                         int is_write, hwaddr access_len)
{
    if (buffer != bounce.buffer) {
        if (is_write) {
            ram_addr_t addr1 = qemu_ram_addr_from_host_nofail(buffer);
            while (access_len) {
                unsigned l;
                l = TARGET_PAGE_SIZE;
                if (l > access_len)
                    l = access_len;
                invalidate_and_set_dirty(addr1, l);
                addr1 += l;
                access_len -= l;
            }
        }
        if (xen_enabled()) {
            xen_invalidate_map_cache_entry(buffer);
        }
        return;
    }
    if (is_write) {
        address_space_write(as, bounce.addr, bounce.buffer, access_len);
    }
    qemu_vfree(bounce.buffer);
    bounce.buffer = NULL;
    cpu_notify_map_clients();
}

void *cpu_physical_memory_map(hwaddr addr,
                              hwaddr *plen,
                              int is_write)
{
    return address_space_map(&address_space_memory, addr, plen, is_write);
}

void cpu_physical_memory_unmap(void *buffer, hwaddr len,
                               int is_write, hwaddr access_len)
{
    return address_space_unmap(&address_space_memory, buffer, len, is_write, access_len);
}

/* warning: addr must be aligned */
static inline uint32_t ldl_phys_internal(hwaddr addr,
                                         enum device_endian endian)
{
    uint8_t *ptr;
    uint32_t val;
    MemoryRegionSection *section;

    section = phys_page_find(address_space_memory.dispatch, addr >> TARGET_PAGE_BITS);

    if (!(memory_region_is_ram(section->mr) ||
          memory_region_is_romd(section->mr))) {
        /* I/O case */
        addr = memory_region_section_addr(section, addr);
        val = io_mem_read(section->mr, addr, 4);
#if defined(TARGET_WORDS_BIGENDIAN)
        if (endian == DEVICE_LITTLE_ENDIAN) {
            val = bswap32(val);
        }
#else
        if (endian == DEVICE_BIG_ENDIAN) {
            val = bswap32(val);
        }
#endif
    } else {
        /* RAM case */
        ptr = qemu_get_ram_ptr((memory_region_get_ram_addr(section->mr)
                                & TARGET_PAGE_MASK)
                               + memory_region_section_addr(section, addr));
        switch (endian) {
        case DEVICE_LITTLE_ENDIAN:
            val = ldl_le_p(ptr);
            break;
        case DEVICE_BIG_ENDIAN:
            val = ldl_be_p(ptr);
            break;
        default:
            val = ldl_p(ptr);
            break;
        }
    }
    return val;
}

uint32_t ldl_phys(hwaddr addr)
{
    return ldl_phys_internal(addr, DEVICE_NATIVE_ENDIAN);
}

uint32_t ldl_le_phys(hwaddr addr)
{
    return ldl_phys_internal(addr, DEVICE_LITTLE_ENDIAN);
}

uint32_t ldl_be_phys(hwaddr addr)
{
    return ldl_phys_internal(addr, DEVICE_BIG_ENDIAN);
}

/* warning: addr must be aligned */
static inline uint64_t ldq_phys_internal(hwaddr addr,
                                         enum device_endian endian)
{
    uint8_t *ptr;
    uint64_t val;
    MemoryRegionSection *section;

    section = phys_page_find(address_space_memory.dispatch, addr >> TARGET_PAGE_BITS);

    if (!(memory_region_is_ram(section->mr) ||
          memory_region_is_romd(section->mr))) {
        /* I/O case */
        addr = memory_region_section_addr(section, addr);

        /* XXX This is broken when device endian != cpu endian.
               Fix and add "endian" variable check */
#ifdef TARGET_WORDS_BIGENDIAN
        val = io_mem_read(section->mr, addr, 4) << 32;
        val |= io_mem_read(section->mr, addr + 4, 4);
#else
        val = io_mem_read(section->mr, addr, 4);
        val |= io_mem_read(section->mr, addr + 4, 4) << 32;
#endif
    } else {
        /* RAM case */
        ptr = qemu_get_ram_ptr((memory_region_get_ram_addr(section->mr)
                                & TARGET_PAGE_MASK)
                               + memory_region_section_addr(section, addr));
        switch (endian) {
        case DEVICE_LITTLE_ENDIAN:
            val = ldq_le_p(ptr);
            break;
        case DEVICE_BIG_ENDIAN:
            val = ldq_be_p(ptr);
            break;
        default:
            val = ldq_p(ptr);
            break;
        }
    }
    return val;
}

uint64_t ldq_phys(hwaddr addr)
{
    return ldq_phys_internal(addr, DEVICE_NATIVE_ENDIAN);
}

uint64_t ldq_le_phys(hwaddr addr)
{
    return ldq_phys_internal(addr, DEVICE_LITTLE_ENDIAN);
}

uint64_t ldq_be_phys(hwaddr addr)
{
    return ldq_phys_internal(addr, DEVICE_BIG_ENDIAN);
}

/* XXX: optimize */
uint32_t ldub_phys(hwaddr addr)
{
    uint8_t val;
    cpu_physical_memory_read(addr, &val, 1);
    return val;
}

/* warning: addr must be aligned */
static inline uint32_t lduw_phys_internal(hwaddr addr,
                                          enum device_endian endian)
{
    uint8_t *ptr;
    uint64_t val;
    MemoryRegionSection *section;

    section = phys_page_find(address_space_memory.dispatch, addr >> TARGET_PAGE_BITS);

    if (!(memory_region_is_ram(section->mr) ||
          memory_region_is_romd(section->mr))) {
        /* I/O case */
        addr = memory_region_section_addr(section, addr);
        val = io_mem_read(section->mr, addr, 2);
#if defined(TARGET_WORDS_BIGENDIAN)
        if (endian == DEVICE_LITTLE_ENDIAN) {
            val = bswap16(val);
        }
#else
        if (endian == DEVICE_BIG_ENDIAN) {
            val = bswap16(val);
        }
#endif
    } else {
        /* RAM case */
        ptr = qemu_get_ram_ptr((memory_region_get_ram_addr(section->mr)
                                & TARGET_PAGE_MASK)
                               + memory_region_section_addr(section, addr));
        switch (endian) {
        case DEVICE_LITTLE_ENDIAN:
            val = lduw_le_p(ptr);
            break;
        case DEVICE_BIG_ENDIAN:
            val = lduw_be_p(ptr);
            break;
        default:
            val = lduw_p(ptr);
            break;
        }
    }
    return val;
}

uint32_t lduw_phys(hwaddr addr)
{
    return lduw_phys_internal(addr, DEVICE_NATIVE_ENDIAN);
}

uint32_t lduw_le_phys(hwaddr addr)
{
    return lduw_phys_internal(addr, DEVICE_LITTLE_ENDIAN);
}

uint32_t lduw_be_phys(hwaddr addr)
{
    return lduw_phys_internal(addr, DEVICE_BIG_ENDIAN);
}

/* warning: addr must be aligned. The ram page is not masked as dirty
   and the code inside is not invalidated. It is useful if the dirty
   bits are used to track modified PTEs */
void stl_phys_notdirty(hwaddr addr, uint32_t val)
{
    uint8_t *ptr;
    MemoryRegionSection *section;

    section = phys_page_find(address_space_memory.dispatch, addr >> TARGET_PAGE_BITS);

    if (!memory_region_is_ram(section->mr) || section->readonly) {
        addr = memory_region_section_addr(section, addr);
        if (memory_region_is_ram(section->mr)) {
            section = &phys_sections[phys_section_rom];
        }
        io_mem_write(section->mr, addr, val, 4);
    } else {
        uintptr_t addr1 = (memory_region_get_ram_addr(section->mr)
                           & TARGET_PAGE_MASK)
            + memory_region_section_addr(section, addr);
        ptr = qemu_get_ram_ptr(addr1);
        stl_p(ptr, val);

        if (unlikely(in_migration)) {
            if (!cpu_physical_memory_is_dirty(addr1)) {
                /* invalidate code */
                tb_invalidate_phys_page_range(addr1, addr1 + 4, 0);
                /* set dirty bit */
                cpu_physical_memory_set_dirty_flags(
                    addr1, (0xff & ~CODE_DIRTY_FLAG));
            }
        }
    }
}

void stq_phys_notdirty(hwaddr addr, uint64_t val)
{
    uint8_t *ptr;
    MemoryRegionSection *section;

    section = phys_page_find(address_space_memory.dispatch, addr >> TARGET_PAGE_BITS);

    if (!memory_region_is_ram(section->mr) || section->readonly) {
        addr = memory_region_section_addr(section, addr);
        if (memory_region_is_ram(section->mr)) {
            section = &phys_sections[phys_section_rom];
        }
#ifdef TARGET_WORDS_BIGENDIAN
        io_mem_write(section->mr, addr, val >> 32, 4);
        io_mem_write(section->mr, addr + 4, (uint32_t)val, 4);
#else
        io_mem_write(section->mr, addr, (uint32_t)val, 4);
        io_mem_write(section->mr, addr + 4, val >> 32, 4);
#endif
    } else {
        ptr = qemu_get_ram_ptr((memory_region_get_ram_addr(section->mr)
                                & TARGET_PAGE_MASK)
                               + memory_region_section_addr(section, addr));
        stq_p(ptr, val);
    }
}

/* warning: addr must be aligned */
static inline void stl_phys_internal(hwaddr addr, uint32_t val,
                                     enum device_endian endian)
{
    uint8_t *ptr;
    MemoryRegionSection *section;

    section = phys_page_find(address_space_memory.dispatch, addr >> TARGET_PAGE_BITS);

    if (!memory_region_is_ram(section->mr) || section->readonly) {
        addr = memory_region_section_addr(section, addr);
        if (memory_region_is_ram(section->mr)) {
            section = &phys_sections[phys_section_rom];
        }
#if defined(TARGET_WORDS_BIGENDIAN)
        if (endian == DEVICE_LITTLE_ENDIAN) {
            val = bswap32(val);
        }
#else
        if (endian == DEVICE_BIG_ENDIAN) {
            val = bswap32(val);
        }
#endif
        io_mem_write(section->mr, addr, val, 4);
    } else {
        uintptr_t addr1;
        addr1 = (memory_region_get_ram_addr(section->mr) & TARGET_PAGE_MASK)
            + memory_region_section_addr(section, addr);
        /* RAM case */
        ptr = qemu_get_ram_ptr(addr1);
        switch (endian) {
        case DEVICE_LITTLE_ENDIAN:
            stl_le_p(ptr, val);
            break;
        case DEVICE_BIG_ENDIAN:
            stl_be_p(ptr, val);
            break;
        default:
            stl_p(ptr, val);
            break;
        }
        invalidate_and_set_dirty(addr1, 4);
    }
}

void stl_phys(hwaddr addr, uint32_t val)
{
    stl_phys_internal(addr, val, DEVICE_NATIVE_ENDIAN);
}

void stl_le_phys(hwaddr addr, uint32_t val)
{
    stl_phys_internal(addr, val, DEVICE_LITTLE_ENDIAN);
}

void stl_be_phys(hwaddr addr, uint32_t val)
{
    stl_phys_internal(addr, val, DEVICE_BIG_ENDIAN);
}

/* XXX: optimize */
void stb_phys(hwaddr addr, uint32_t val)
{
    uint8_t v = val;
    cpu_physical_memory_write(addr, &v, 1);
}

/* warning: addr must be aligned */
static inline void stw_phys_internal(hwaddr addr, uint32_t val,
                                     enum device_endian endian)
{
    uint8_t *ptr;
    MemoryRegionSection *section;

    section = phys_page_find(address_space_memory.dispatch, addr >> TARGET_PAGE_BITS);

    if (!memory_region_is_ram(section->mr) || section->readonly) {
        addr = memory_region_section_addr(section, addr);
        if (memory_region_is_ram(section->mr)) {
            section = &phys_sections[phys_section_rom];
        }
#if defined(TARGET_WORDS_BIGENDIAN)
        if (endian == DEVICE_LITTLE_ENDIAN) {
            val = bswap16(val);
        }
#else
        if (endian == DEVICE_BIG_ENDIAN) {
            val = bswap16(val);
        }
#endif
        io_mem_write(section->mr, addr, val, 2);
    } else {
        uintptr_t addr1;
        addr1 = (memory_region_get_ram_addr(section->mr) & TARGET_PAGE_MASK)
            + memory_region_section_addr(section, addr);
        /* RAM case */
        ptr = qemu_get_ram_ptr(addr1);
        switch (endian) {
        case DEVICE_LITTLE_ENDIAN:
            stw_le_p(ptr, val);
            break;
        case DEVICE_BIG_ENDIAN:
            stw_be_p(ptr, val);
            break;
        default:
            stw_p(ptr, val);
            break;
        }
        invalidate_and_set_dirty(addr1, 2);
    }
}

void stw_phys(hwaddr addr, uint32_t val)
{
    stw_phys_internal(addr, val, DEVICE_NATIVE_ENDIAN);
}

void stw_le_phys(hwaddr addr, uint32_t val)
{
    stw_phys_internal(addr, val, DEVICE_LITTLE_ENDIAN);
}

void stw_be_phys(hwaddr addr, uint32_t val)
{
    stw_phys_internal(addr, val, DEVICE_BIG_ENDIAN);
}

/* XXX: optimize */
void stq_phys(hwaddr addr, uint64_t val)
{
    val = tswap64(val);
    cpu_physical_memory_write(addr, &val, 8);
}

void stq_le_phys(hwaddr addr, uint64_t val)
{
    val = cpu_to_le64(val);
    cpu_physical_memory_write(addr, &val, 8);
}

void stq_be_phys(hwaddr addr, uint64_t val)
{
    val = cpu_to_be64(val);
    cpu_physical_memory_write(addr, &val, 8);
}

/* virtual memory access for debug (includes writing to ROM) */
int cpu_memory_rw_debug(CPUArchState *env, target_ulong addr,
                        uint8_t *buf, int len, int is_write)
{
    int l;
    hwaddr phys_addr;
    target_ulong page;

    while (len > 0) {
        page = addr & TARGET_PAGE_MASK;
        phys_addr = cpu_get_phys_page_debug(env, page);
        /* if no physical page mapped, return an error */
        if (phys_addr == -1)
            return -1;
        l = (page + TARGET_PAGE_SIZE) - addr;
        if (l > len)
            l = len;
        phys_addr += (addr & ~TARGET_PAGE_MASK);
        if (is_write)
            cpu_physical_memory_write_rom(phys_addr, buf, l);
        else
            cpu_physical_memory_rw(phys_addr, buf, l, is_write);
        len -= l;
        buf += l;
        addr += l;
    }
    return 0;
}
#endif

<<<<<<< HEAD
/* in deterministic execution mode, instructions doing device I/Os
   must be at the end of the TB */
void cpu_io_recompile(CPUArchState *env, uintptr_t retaddr)
{
    TranslationBlock *tb;
    uint32_t n, cflags;
    target_ulong pc, cs_base;
    uint64_t flags;

    tb = tb_find_pc(retaddr);
    if (!tb) {
        cpu_abort(env, "cpu_io_recompile: could not find TB for pc=%p",
                  (void *)retaddr);
    }
    n = env->icount_decr.u16.low + tb->icount;
    cpu_restore_state(tb, env, retaddr);
    /* Calculate how many instructions had been executed before the fault
       occurred.  */
    n = n - env->icount_decr.u16.low;
    /* Generate a new TB ending on the I/O insn.  */
    n++;
    /* On MIPS and SH, delay slot instructions can only be restarted if
       they were already the first instruction in the TB.  If this is not
       the first instruction in a TB then re-execute the preceding
       branch.  */
#if defined(TARGET_MIPS)
    if ((env->hflags & MIPS_HFLAG_BMASK) != 0 && n > 1) {
        env->active_tc.PC -= 4;
        env->icount_decr.u16.low++;
        env->hflags &= ~MIPS_HFLAG_BMASK;
    }
#elif defined(TARGET_SH4)
    if ((env->flags & ((DELAY_SLOT | DELAY_SLOT_CONDITIONAL))) != 0
            && n > 1) {
        env->pc -= 2;
        env->icount_decr.u16.low++;
        env->flags &= ~(DELAY_SLOT | DELAY_SLOT_CONDITIONAL);
    }
#endif
    /* This should never happen.  */
    if (n > CF_COUNT_MASK)
        cpu_abort(env, "TB too big during recompile");

    cflags = n | CF_LAST_IO;
    pc = tb->pc;
    cs_base = tb->cs_base;
    flags = tb->flags;
    tb_phys_invalidate(tb, -1);
    /* FIXME: In theory this could raise an exception.  In practice
       we have already translated the block once so it's probably ok.  */
    tb_gen_code(env, pc, cs_base, flags, cflags);
    /* TODO: If env->pc != tb->pc (i.e. the faulting instruction was not
       the first in the TB) then we end up generating a whole new TB and
       repeating the fault, which is horribly inefficient.
       Better would be to execute just this insn uncached, or generate a
       second new TB.  */
    cpu_resume_from_signal(env, NULL);
}

#if !defined(CONFIG_USER_ONLY)

void dump_exec_info(FILE *f, fprintf_function cpu_fprintf)
{
    int i, target_code_size, max_target_code_size;
    int direct_jmp_count, direct_jmp2_count, cross_page;
    TranslationBlock *tb;

    target_code_size = 0;
    max_target_code_size = 0;
    cross_page = 0;
    direct_jmp_count = 0;
    direct_jmp2_count = 0;
    for(i = 0; i < nb_tbs; i++) {
        tb = &tbs[i];
        target_code_size += tb->size;
        if (tb->size > max_target_code_size)
            max_target_code_size = tb->size;
        if (tb->page_addr[1] != -1)
            cross_page++;
        if (tb->tb_next_offset[0] != 0xffff) {
            direct_jmp_count++;
            if (tb->tb_next_offset[1] != 0xffff) {
                direct_jmp2_count++;
            }
        }
    }
    /* XXX: avoid using doubles ? */
    cpu_fprintf(f, "Translation buffer state:\n");
    cpu_fprintf(f, "gen code size       %td/%zd\n",
                code_gen_ptr - code_gen_buffer, code_gen_buffer_max_size);
    cpu_fprintf(f, "TB count            %d/%d\n",
                nb_tbs, code_gen_max_blocks);
    cpu_fprintf(f, "TB avg target size  %d max=%d bytes\n",
                nb_tbs ? target_code_size / nb_tbs : 0,
                max_target_code_size);
    cpu_fprintf(f, "TB avg host size    %td bytes (expansion ratio: %0.1f)\n",
                nb_tbs ? (code_gen_ptr - code_gen_buffer) / nb_tbs : 0,
                target_code_size ? (double) (code_gen_ptr - code_gen_buffer) / target_code_size : 0);
    cpu_fprintf(f, "cross page TB count %d (%d%%)\n",
            cross_page,
            nb_tbs ? (cross_page * 100) / nb_tbs : 0);
    cpu_fprintf(f, "direct jump count   %d (%d%%) (2 jumps=%d %d%%)\n",
                direct_jmp_count,
                nb_tbs ? (direct_jmp_count * 100) / nb_tbs : 0,
                direct_jmp2_count,
                nb_tbs ? (direct_jmp2_count * 100) / nb_tbs : 0);
    cpu_fprintf(f, "\nStatistics:\n");
    cpu_fprintf(f, "TB flush count      %d\n", tb_flush_count);
    cpu_fprintf(f, "TB invalidate count %d\n", tb_phys_invalidate_count);
    cpu_fprintf(f, "TLB flush count     %d\n", tlb_flush_count);
    tcg_dump_info(f, cpu_fprintf);
}

=======
#if !defined(CONFIG_USER_ONLY)

>>>>>>> a8a826a3
/*
 * A helper function for the _utterly broken_ virtio device model to find out if
 * it's running on a big endian machine. Don't do this at home kids!
 */
bool virtio_is_big_endian(void);
bool virtio_is_big_endian(void)
{
#if defined(TARGET_WORDS_BIGENDIAN)
    return true;
#else
    return false;
#endif
}

#endif

#ifndef CONFIG_USER_ONLY
bool cpu_physical_memory_is_io(hwaddr phys_addr)
{
    MemoryRegionSection *section;

    section = phys_page_find(address_space_memory.dispatch,
                             phys_addr >> TARGET_PAGE_BITS);

    return !(memory_region_is_ram(section->mr) ||
             memory_region_is_romd(section->mr));
}
#endif<|MERGE_RESOLUTION|>--- conflicted
+++ resolved
@@ -38,27 +38,6 @@
 #include "exec-memory.h"
 #if defined(CONFIG_USER_ONLY)
 #include <qemu.h>
-<<<<<<< HEAD
-#if defined(TARGET_X86_64)
-#include "vsyscall.h"
-#endif
-#if defined(__FreeBSD__) || defined(__FreeBSD_kernel__)
-#include <sys/param.h>
-#if __FreeBSD_version >= 700104
-#define HAVE_KINFO_GETVMMAP
-#define sigqueue sigqueue_freebsd  /* avoid redefinition */
-#include <sys/time.h>
-#include <sys/proc.h>
-#include <machine/profile.h>
-#define _KERNEL
-#include <sys/user.h>
-#undef _KERNEL
-#undef sigqueue
-#include <libutil.h>
-#endif
-#endif
-=======
->>>>>>> a8a826a3
 #else /* !CONFIG_USER_ONLY */
 #include "xen-mapcache.h"
 #include "trace.h"
@@ -70,13 +49,6 @@
 #include "memory-internal.h"
 
 //#define DEBUG_UNASSIGNED
-<<<<<<< HEAD
-
-/* make various TB consistency checks */
-//#define DEBUG_TB_CHECK
-
-=======
->>>>>>> a8a826a3
 //#define DEBUG_SUBPAGE
 
 #if !defined(CONFIG_USER_ONLY)
@@ -127,182 +99,6 @@
 
 static MemoryRegion io_mem_watch;
 #endif
-<<<<<<< HEAD
-static void tb_link_page(TranslationBlock *tb, tb_page_addr_t phys_pc,
-                         tb_page_addr_t phys_page2);
-
-/* statistics */
-static int tb_flush_count;
-static int tb_phys_invalidate_count;
-
-#ifdef _WIN32
-static inline void map_exec(void *addr, long size)
-{
-    DWORD old_protect;
-    VirtualProtect(addr, size,
-                   PAGE_EXECUTE_READWRITE, &old_protect);
-
-}
-#else
-static inline void map_exec(void *addr, long size)
-{
-    uintptr_t start, end, page_size;
-
-    page_size = getpagesize();
-    start = (uintptr_t)addr;
-    start &= ~(page_size - 1);
-
-    end = (uintptr_t)addr + size;
-    end += page_size - 1;
-    end &= ~(page_size - 1);
-
-    mprotect((void *)start, end - start,
-             PROT_READ | PROT_WRITE | PROT_EXEC);
-}
-#endif
-
-static void page_init(void)
-{
-    /* NOTE: we can always suppose that qemu_host_page_size >=
-       TARGET_PAGE_SIZE */
-#ifdef _WIN32
-    {
-        SYSTEM_INFO system_info;
-
-        GetSystemInfo(&system_info);
-        qemu_real_host_page_size = system_info.dwPageSize;
-    }
-#else
-    qemu_real_host_page_size = getpagesize();
-#endif
-    if (qemu_host_page_size == 0)
-        qemu_host_page_size = qemu_real_host_page_size;
-    if (qemu_host_page_size < TARGET_PAGE_SIZE)
-        qemu_host_page_size = TARGET_PAGE_SIZE;
-    qemu_host_page_mask = ~(qemu_host_page_size - 1);
-
-#if defined(CONFIG_BSD) && defined(CONFIG_USER_ONLY)
-    {
-#ifdef HAVE_KINFO_GETVMMAP
-        struct kinfo_vmentry *freep;
-        int i, cnt;
-
-        freep = kinfo_getvmmap(getpid(), &cnt);
-        if (freep) {
-            mmap_lock();
-            for (i = 0; i < cnt; i++) {
-                uintptr_t startaddr, endaddr;
-
-                startaddr = freep[i].kve_start;
-                endaddr = freep[i].kve_end;
-                if (h2g_valid(startaddr)) {
-                    startaddr = h2g(startaddr) & TARGET_PAGE_MASK;
-
-                    if (h2g_valid(endaddr)) {
-                        endaddr = h2g(endaddr);
-                        page_set_flags(startaddr, endaddr, PAGE_RESERVED);
-                    } else {
-#if TARGET_ABI_BITS <= L1_MAP_ADDR_SPACE_BITS
-                        endaddr = ~0ul;
-                        page_set_flags(startaddr, endaddr, PAGE_RESERVED);
-#endif
-                    }
-                }
-            }
-            free(freep);
-            mmap_unlock();
-        }
-#else
-        FILE *f;
-
-        last_brk = (uintptr_t)sbrk(0);
-
-        f = fopen("/compat/linux/proc/self/maps", "r");
-        if (f) {
-            mmap_lock();
-
-            do {
-                uintptr_t startaddr, endaddr;
-                int n;
-
-                n = fscanf (f, "%lx-%lx %*[^\n]\n", &startaddr, &endaddr);
-
-                if (n == 2 && h2g_valid(startaddr)) {
-                    startaddr = h2g(startaddr) & TARGET_PAGE_MASK;
-
-                    if (h2g_valid(endaddr)) {
-                        endaddr = h2g(endaddr);
-                    } else {
-                        endaddr = ~0ul;
-                    }
-                    page_set_flags(startaddr, endaddr, PAGE_RESERVED);
-                }
-            } while (!feof(f));
-
-            fclose(f);
-            mmap_unlock();
-        }
-#endif
-    }
-#endif
-}
-
-static PageDesc *page_find_alloc(tb_page_addr_t index, int alloc)
-{
-    PageDesc *pd;
-    void **lp;
-    int i;
-
-#if defined(CONFIG_USER_ONLY)
-    /* We can't use g_malloc because it may recurse into a locked mutex. */
-# define ALLOC(P, SIZE)                                 \
-    do {                                                \
-        P = mmap(NULL, SIZE, PROT_READ | PROT_WRITE,    \
-                 MAP_PRIVATE | MAP_ANONYMOUS, -1, 0);   \
-    } while (0)
-#else
-# define ALLOC(P, SIZE) \
-    do { P = g_malloc0(SIZE); } while (0)
-#endif
-
-    /* Level 1.  Always allocated.  */
-    lp = l1_map + ((index >> V_L1_SHIFT) & (V_L1_SIZE - 1));
-
-    /* Level 2..N-1.  */
-    for (i = V_L1_SHIFT / L2_BITS - 1; i > 0; i--) {
-        void **p = *lp;
-
-        if (p == NULL) {
-            if (!alloc) {
-                return NULL;
-            }
-            ALLOC(p, sizeof(void *) * L2_SIZE);
-            *lp = p;
-        }
-
-        lp = p + ((index >> (i * L2_BITS)) & (L2_SIZE - 1));
-    }
-
-    pd = *lp;
-    if (pd == NULL) {
-        if (!alloc) {
-            return NULL;
-        }
-        ALLOC(pd, sizeof(PageDesc) * L2_SIZE);
-        *lp = pd;
-    }
-
-#undef ALLOC
-
-    return pd + (index & (L2_SIZE - 1));
-}
-
-static inline PageDesc *page_find(tb_page_addr_t index)
-{
-    return page_find_alloc(index, 0);
-}
-=======
->>>>>>> a8a826a3
 
 #if !defined(CONFIG_USER_ONLY)
 
@@ -412,167 +208,6 @@
 }
 #endif
 
-<<<<<<< HEAD
-/* ??? Should configure for this, not list operating systems here.  */
-#if (defined(__linux__) \
-    || defined(__FreeBSD__) || defined(__FreeBSD_kernel__) \
-    || defined(__DragonFly__) || defined(__OpenBSD__) \
-    || defined(__NetBSD__))
-# define USE_MMAP
-#endif
-
-/* Minimum size of the code gen buffer.  This number is randomly chosen,
-   but not so small that we can't have a fair number of TB's live.  */
-#define MIN_CODE_GEN_BUFFER_SIZE     (1024u * 1024)
-
-/* Maximum size of the code gen buffer we'd like to use.  Unless otherwise
-   indicated, this is constrained by the range of direct branches on the
-   host cpu, as used by the TCG implementation of goto_tb.  */
-#if defined(__x86_64__)
-# define MAX_CODE_GEN_BUFFER_SIZE  (2ul * 1024 * 1024 * 1024)
-#elif defined(__sparc__)
-# define MAX_CODE_GEN_BUFFER_SIZE  (2ul * 1024 * 1024 * 1024)
-#elif defined(__arm__)
-# define MAX_CODE_GEN_BUFFER_SIZE  (16u * 1024 * 1024)
-#elif defined(__s390x__)
-  /* We have a +- 4GB range on the branches; leave some slop.  */
-# define MAX_CODE_GEN_BUFFER_SIZE  (3ul * 1024 * 1024 * 1024)
-#else
-# define MAX_CODE_GEN_BUFFER_SIZE  ((size_t)-1)
-#endif
-
-#define DEFAULT_CODE_GEN_BUFFER_SIZE_1 (32u * 1024 * 1024)
-
-#define DEFAULT_CODE_GEN_BUFFER_SIZE \
-  (DEFAULT_CODE_GEN_BUFFER_SIZE_1 < MAX_CODE_GEN_BUFFER_SIZE \
-   ? DEFAULT_CODE_GEN_BUFFER_SIZE_1 : MAX_CODE_GEN_BUFFER_SIZE)
-
-static inline size_t size_code_gen_buffer(size_t tb_size)
-{
-    /* Size the buffer.  */
-    if (tb_size == 0) {
-#ifdef USE_STATIC_CODE_GEN_BUFFER
-        tb_size = DEFAULT_CODE_GEN_BUFFER_SIZE;
-#else
-        /* ??? Needs adjustments.  */
-        /* ??? If we relax the requirement that CONFIG_USER_ONLY use the
-           static buffer, we could size this on RESERVED_VA, on the text
-           segment size of the executable, or continue to use the default.  */
-        tb_size = (unsigned long)(ram_size / 4);
-#endif
-    }
-    if (tb_size < MIN_CODE_GEN_BUFFER_SIZE) {
-        tb_size = MIN_CODE_GEN_BUFFER_SIZE;
-    }
-    if (tb_size > MAX_CODE_GEN_BUFFER_SIZE) {
-        tb_size = MAX_CODE_GEN_BUFFER_SIZE;
-    }
-    code_gen_buffer_size = tb_size;
-    return tb_size;
-}
-
-#ifdef USE_STATIC_CODE_GEN_BUFFER
-static uint8_t static_code_gen_buffer[DEFAULT_CODE_GEN_BUFFER_SIZE]
-    __attribute__((aligned(CODE_GEN_ALIGN)));
-
-static inline void *alloc_code_gen_buffer(void)
-{
-    map_exec(static_code_gen_buffer, code_gen_buffer_size);
-    return static_code_gen_buffer;
-}
-#elif defined(USE_MMAP)
-static inline void *alloc_code_gen_buffer(void)
-{
-    int flags = MAP_PRIVATE | MAP_ANONYMOUS;
-    uintptr_t start = 0;
-    void *buf;
-
-    /* Constrain the position of the buffer based on the host cpu.
-       Note that these addresses are chosen in concert with the
-       addresses assigned in the relevant linker script file.  */
-# if defined(__PIE__) || defined(__PIC__)
-    /* Don't bother setting a preferred location if we're building
-       a position-independent executable.  We're more likely to get
-       an address near the main executable if we let the kernel
-       choose the address.  */
-# elif defined(__x86_64__) && defined(MAP_32BIT)
-    /* Force the memory down into low memory with the executable.
-       Leave the choice of exact location with the kernel.  */
-    flags |= MAP_32BIT;
-    /* Cannot expect to map more than 800MB in low memory.  */
-    if (code_gen_buffer_size > 800u * 1024 * 1024) {
-        code_gen_buffer_size = 800u * 1024 * 1024;
-    }
-# elif defined(__sparc__)
-    start = 0x40000000ul;
-# elif defined(__s390x__)
-    start = 0x90000000ul;
-# endif
-
-    buf = mmap((void *)start, code_gen_buffer_size,
-               PROT_WRITE | PROT_READ | PROT_EXEC, flags, -1, 0);
-    return buf == MAP_FAILED ? NULL : buf;
-}
-#else
-static inline void *alloc_code_gen_buffer(void)
-{
-    void *buf = g_malloc(code_gen_buffer_size);
-    if (buf) {
-        map_exec(buf, code_gen_buffer_size);
-    }
-    return buf;
-}
-#endif /* USE_STATIC_CODE_GEN_BUFFER, USE_MMAP */
-
-static inline void code_gen_alloc(size_t tb_size)
-{
-    code_gen_buffer_size = size_code_gen_buffer(tb_size);
-    code_gen_buffer = alloc_code_gen_buffer();
-    if (code_gen_buffer == NULL) {
-        fprintf(stderr, "Could not allocate dynamic translator buffer\n");
-        exit(1);
-    }
-
-    qemu_madvise(code_gen_buffer, code_gen_buffer_size, QEMU_MADV_HUGEPAGE);
-
-    /* Steal room for the prologue at the end of the buffer.  This ensures
-       (via the MAX_CODE_GEN_BUFFER_SIZE limits above) that direct branches
-       from TB's to the prologue are going to be in range.  It also means
-       that we don't need to mark (additional) portions of the data segment
-       as executable.  */
-    code_gen_prologue = code_gen_buffer + code_gen_buffer_size - 1024;
-    code_gen_buffer_size -= 1024;
-
-    code_gen_buffer_max_size = code_gen_buffer_size -
-        (TCG_MAX_OP_SIZE * OPC_BUF_SIZE);
-    code_gen_max_blocks = code_gen_buffer_size / CODE_GEN_AVG_BLOCK_SIZE;
-    tbs = g_malloc(code_gen_max_blocks * sizeof(TranslationBlock));
-}
-
-/* Must be called before using the QEMU cpus. 'tb_size' is the size
-   (in bytes) allocated to the translation buffer. Zero means default
-   size. */
-void tcg_exec_init(uintptr_t tb_size)
-{
-    cpu_gen_init();
-    code_gen_alloc(tb_size);
-    code_gen_ptr = code_gen_buffer;
-    tcg_register_jit(code_gen_buffer, code_gen_buffer_size);
-    page_init();
-#if !defined(CONFIG_USER_ONLY) || !defined(CONFIG_USE_GUEST_BASE)
-    /* There's no guest base to take into account, so go ahead and
-       initialize the prologue now.  */
-    tcg_prologue_init(&tcg_ctx);
-#endif
-}
-
-bool tcg_enabled(void)
-{
-    return code_gen_buffer != NULL;
-}
-
-=======
->>>>>>> a8a826a3
 void cpu_exec_init_all(void)
 {
 #if !defined(CONFIG_USER_ONLY)
@@ -664,772 +299,6 @@
 #endif
 }
 
-<<<<<<< HEAD
-/* Allocate a new translation block. Flush the translation buffer if
-   too many translation blocks or too much generated code. */
-static TranslationBlock *tb_alloc(target_ulong pc)
-{
-    TranslationBlock *tb;
-
-    if (nb_tbs >= code_gen_max_blocks ||
-        (code_gen_ptr - code_gen_buffer) >= code_gen_buffer_max_size)
-        return NULL;
-    tb = &tbs[nb_tbs++];
-    tb->pc = pc;
-    tb->cflags = 0;
-    return tb;
-}
-
-void tb_free(TranslationBlock *tb)
-{
-    /* In practice this is mostly used for single use temporary TB
-       Ignore the hard cases and just back up if this TB happens to
-       be the last one generated.  */
-    if (nb_tbs > 0 && tb == &tbs[nb_tbs - 1]) {
-        code_gen_ptr = tb->tc_ptr;
-        nb_tbs--;
-    }
-}
-
-static inline void invalidate_page_bitmap(PageDesc *p)
-{
-    if (p->code_bitmap) {
-        g_free(p->code_bitmap);
-        p->code_bitmap = NULL;
-    }
-    p->code_write_count = 0;
-}
-
-/* Set to NULL all the 'first_tb' fields in all PageDescs. */
-
-static void page_flush_tb_1 (int level, void **lp)
-{
-    int i;
-
-    if (*lp == NULL) {
-        return;
-    }
-    if (level == 0) {
-        PageDesc *pd = *lp;
-        for (i = 0; i < L2_SIZE; ++i) {
-            pd[i].first_tb = NULL;
-            invalidate_page_bitmap(pd + i);
-        }
-    } else {
-        void **pp = *lp;
-        for (i = 0; i < L2_SIZE; ++i) {
-            page_flush_tb_1 (level - 1, pp + i);
-        }
-    }
-}
-
-static void page_flush_tb(void)
-{
-    int i;
-    for (i = 0; i < V_L1_SIZE; i++) {
-        page_flush_tb_1(V_L1_SHIFT / L2_BITS - 1, l1_map + i);
-    }
-}
-
-/* flush all the translation blocks */
-/* XXX: tb_flush is currently not thread safe */
-void tb_flush(CPUArchState *env1)
-{
-    CPUArchState *env;
-#if defined(DEBUG_FLUSH)
-    printf("qemu: flush code_size=%ld nb_tbs=%d avg_tb_size=%ld\n",
-           (uintptr_t)(code_gen_ptr - code_gen_buffer),
-           nb_tbs, nb_tbs > 0 ?
-           ((uintptr_t)(code_gen_ptr - code_gen_buffer)) / nb_tbs : 0);
-#endif
-    if ((uintptr_t)(code_gen_ptr - code_gen_buffer) > code_gen_buffer_size)
-        cpu_abort(env1, "Internal error: code buffer overflow\n");
-
-    nb_tbs = 0;
-
-    for(env = first_cpu; env != NULL; env = env->next_cpu) {
-        memset (env->tb_jmp_cache, 0, TB_JMP_CACHE_SIZE * sizeof (void *));
-    }
-
-    memset (tb_phys_hash, 0, CODE_GEN_PHYS_HASH_SIZE * sizeof (void *));
-    page_flush_tb();
-
-    code_gen_ptr = code_gen_buffer;
-    /* XXX: flush processor icache at this point if cache flush is
-       expensive */
-    tb_flush_count++;
-}
-
-#ifdef DEBUG_TB_CHECK
-
-static void tb_invalidate_check(target_ulong address)
-{
-    TranslationBlock *tb;
-    int i;
-    address &= TARGET_PAGE_MASK;
-    for(i = 0;i < CODE_GEN_PHYS_HASH_SIZE; i++) {
-        for(tb = tb_phys_hash[i]; tb != NULL; tb = tb->phys_hash_next) {
-            if (!(address + TARGET_PAGE_SIZE <= tb->pc ||
-                  address >= tb->pc + tb->size)) {
-                printf("ERROR invalidate: address=" TARGET_FMT_lx
-                       " PC=%08lx size=%04x\n",
-                       address, tb->pc, tb->size);
-            }
-        }
-    }
-}
-
-/* verify that all the pages have correct rights for code */
-static void tb_page_check(void)
-{
-    TranslationBlock *tb;
-    int i, flags1, flags2;
-
-    for(i = 0;i < CODE_GEN_PHYS_HASH_SIZE; i++) {
-        for(tb = tb_phys_hash[i]; tb != NULL; tb = tb->phys_hash_next) {
-            flags1 = page_get_flags(tb->pc);
-            flags2 = page_get_flags(tb->pc + tb->size - 1);
-            if ((flags1 & PAGE_WRITE) || (flags2 & PAGE_WRITE)) {
-                printf("ERROR page flags: PC=%08lx size=%04x f1=%x f2=%x\n",
-                       tb->pc, tb->size, flags1, flags2);
-            }
-        }
-    }
-}
-
-#endif
-
-/* invalidate one TB */
-static inline void tb_remove(TranslationBlock **ptb, TranslationBlock *tb,
-                             int next_offset)
-{
-    TranslationBlock *tb1;
-    for(;;) {
-        tb1 = *ptb;
-        if (tb1 == tb) {
-            *ptb = *(TranslationBlock **)((char *)tb1 + next_offset);
-            break;
-        }
-        ptb = (TranslationBlock **)((char *)tb1 + next_offset);
-    }
-}
-
-static inline void tb_page_remove(TranslationBlock **ptb, TranslationBlock *tb)
-{
-    TranslationBlock *tb1;
-    unsigned int n1;
-
-    for(;;) {
-        tb1 = *ptb;
-        n1 = (uintptr_t)tb1 & 3;
-        tb1 = (TranslationBlock *)((uintptr_t)tb1 & ~3);
-        if (tb1 == tb) {
-            *ptb = tb1->page_next[n1];
-            break;
-        }
-        ptb = &tb1->page_next[n1];
-    }
-}
-
-static inline void tb_jmp_remove(TranslationBlock *tb, int n)
-{
-    TranslationBlock *tb1, **ptb;
-    unsigned int n1;
-
-    ptb = &tb->jmp_next[n];
-    tb1 = *ptb;
-    if (tb1) {
-        /* find tb(n) in circular list */
-        for(;;) {
-            tb1 = *ptb;
-            n1 = (uintptr_t)tb1 & 3;
-            tb1 = (TranslationBlock *)((uintptr_t)tb1 & ~3);
-            if (n1 == n && tb1 == tb)
-                break;
-            if (n1 == 2) {
-                ptb = &tb1->jmp_first;
-            } else {
-                ptb = &tb1->jmp_next[n1];
-            }
-        }
-        /* now we can suppress tb(n) from the list */
-        *ptb = tb->jmp_next[n];
-
-        tb->jmp_next[n] = NULL;
-    }
-}
-
-/* reset the jump entry 'n' of a TB so that it is not chained to
-   another TB */
-static inline void tb_reset_jump(TranslationBlock *tb, int n)
-{
-    tb_set_jmp_target(tb, n, (uintptr_t)(tb->tc_ptr + tb->tb_next_offset[n]));
-}
-
-void tb_phys_invalidate(TranslationBlock *tb, tb_page_addr_t page_addr)
-{
-    CPUArchState *env;
-    PageDesc *p;
-    unsigned int h, n1;
-    tb_page_addr_t phys_pc;
-    TranslationBlock *tb1, *tb2;
-
-    /* remove the TB from the hash list */
-    phys_pc = tb->page_addr[0] + (tb->pc & ~TARGET_PAGE_MASK);
-    h = tb_phys_hash_func(phys_pc);
-    tb_remove(&tb_phys_hash[h], tb,
-              offsetof(TranslationBlock, phys_hash_next));
-
-    /* remove the TB from the page list */
-    if (tb->page_addr[0] != page_addr) {
-        p = page_find(tb->page_addr[0] >> TARGET_PAGE_BITS);
-        tb_page_remove(&p->first_tb, tb);
-        invalidate_page_bitmap(p);
-    }
-    if (tb->page_addr[1] != -1 && tb->page_addr[1] != page_addr) {
-        p = page_find(tb->page_addr[1] >> TARGET_PAGE_BITS);
-        tb_page_remove(&p->first_tb, tb);
-        invalidate_page_bitmap(p);
-    }
-
-    tb_invalidated_flag = 1;
-
-    /* remove the TB from the hash list */
-    h = tb_jmp_cache_hash_func(tb->pc);
-    for(env = first_cpu; env != NULL; env = env->next_cpu) {
-        if (env->tb_jmp_cache[h] == tb)
-            env->tb_jmp_cache[h] = NULL;
-    }
-
-    /* suppress this TB from the two jump lists */
-    tb_jmp_remove(tb, 0);
-    tb_jmp_remove(tb, 1);
-
-    /* suppress any remaining jumps to this TB */
-    tb1 = tb->jmp_first;
-    for(;;) {
-        n1 = (uintptr_t)tb1 & 3;
-        if (n1 == 2)
-            break;
-        tb1 = (TranslationBlock *)((uintptr_t)tb1 & ~3);
-        tb2 = tb1->jmp_next[n1];
-        tb_reset_jump(tb1, n1);
-        tb1->jmp_next[n1] = NULL;
-        tb1 = tb2;
-    }
-    tb->jmp_first = (TranslationBlock *)((uintptr_t)tb | 2); /* fail safe */
-
-    tb_phys_invalidate_count++;
-}
-
-static inline void set_bits(uint8_t *tab, int start, int len)
-{
-    int end, mask, end1;
-
-    end = start + len;
-    tab += start >> 3;
-    mask = 0xff << (start & 7);
-    if ((start & ~7) == (end & ~7)) {
-        if (start < end) {
-            mask &= ~(0xff << (end & 7));
-            *tab |= mask;
-        }
-    } else {
-        *tab++ |= mask;
-        start = (start + 8) & ~7;
-        end1 = end & ~7;
-        while (start < end1) {
-            *tab++ = 0xff;
-            start += 8;
-        }
-        if (start < end) {
-            mask = ~(0xff << (end & 7));
-            *tab |= mask;
-        }
-    }
-}
-
-static void build_page_bitmap(PageDesc *p)
-{
-    int n, tb_start, tb_end;
-    TranslationBlock *tb;
-
-    p->code_bitmap = g_malloc0(TARGET_PAGE_SIZE / 8);
-
-    tb = p->first_tb;
-    while (tb != NULL) {
-        n = (uintptr_t)tb & 3;
-        tb = (TranslationBlock *)((uintptr_t)tb & ~3);
-        /* NOTE: this is subtle as a TB may span two physical pages */
-        if (n == 0) {
-            /* NOTE: tb_end may be after the end of the page, but
-               it is not a problem */
-            tb_start = tb->pc & ~TARGET_PAGE_MASK;
-            tb_end = tb_start + tb->size;
-            if (tb_end > TARGET_PAGE_SIZE)
-                tb_end = TARGET_PAGE_SIZE;
-        } else {
-            tb_start = 0;
-            tb_end = ((tb->pc + tb->size) & ~TARGET_PAGE_MASK);
-        }
-        set_bits(p->code_bitmap, tb_start, tb_end - tb_start);
-        tb = tb->page_next[n];
-    }
-}
-
-TranslationBlock *tb_gen_code(CPUArchState *env,
-                              target_ulong pc, target_ulong cs_base,
-                              int flags, int cflags)
-{
-    TranslationBlock *tb;
-    uint8_t *tc_ptr;
-    tb_page_addr_t phys_pc, phys_page2;
-    target_ulong virt_page2;
-    int code_gen_size;
-
-    phys_pc = get_page_addr_code(env, pc);
-    tb = tb_alloc(pc);
-    if (!tb) {
-        /* flush must be done */
-        tb_flush(env);
-        /* cannot fail at this point */
-        tb = tb_alloc(pc);
-        /* Don't forget to invalidate previous TB info.  */
-        tb_invalidated_flag = 1;
-    }
-    tc_ptr = code_gen_ptr;
-    tb->tc_ptr = tc_ptr;
-    tb->cs_base = cs_base;
-    tb->flags = flags;
-    tb->cflags = cflags;
-    cpu_gen_code(env, tb, &code_gen_size);
-    code_gen_ptr = (void *)(((uintptr_t)code_gen_ptr + code_gen_size +
-                             CODE_GEN_ALIGN - 1) & ~(CODE_GEN_ALIGN - 1));
-
-#if defined(CONFIG_USER_ONLY) && defined(TARGET_X86_64)
-    /* if we are doing vsyscall don't link the page as it lies in high memory
-       and tb_alloc_page will abort due to page_l1_map returning NULL */
-    if (unlikely(phys_pc >= TARGET_VSYSCALL_START
-                 && phys_pc < TARGET_VSYSCALL_END))
-        return tb;
-#endif
-    /* check next page if needed */
-    virt_page2 = (pc + tb->size - 1) & TARGET_PAGE_MASK;
-    phys_page2 = -1;
-    if ((pc & TARGET_PAGE_MASK) != virt_page2) {
-        phys_page2 = get_page_addr_code(env, virt_page2);
-    }
-    tb_link_page(tb, phys_pc, phys_page2);
-    return tb;
-}
-
-/*
- * Invalidate all TBs which intersect with the target physical address range
- * [start;end[. NOTE: start and end may refer to *different* physical pages.
- * 'is_cpu_write_access' should be true if called from a real cpu write
- * access: the virtual CPU will exit the current TB if code is modified inside
- * this TB.
- */
-void tb_invalidate_phys_range(tb_page_addr_t start, tb_page_addr_t end,
-                              int is_cpu_write_access)
-{
-    while (start < end) {
-        tb_invalidate_phys_page_range(start, end, is_cpu_write_access);
-        start &= TARGET_PAGE_MASK;
-        start += TARGET_PAGE_SIZE;
-    }
-}
-
-/*
- * Invalidate all TBs which intersect with the target physical address range
- * [start;end[. NOTE: start and end must refer to the *same* physical page.
- * 'is_cpu_write_access' should be true if called from a real cpu write
- * access: the virtual CPU will exit the current TB if code is modified inside
- * this TB.
- */
-void tb_invalidate_phys_page_range(tb_page_addr_t start, tb_page_addr_t end,
-                                   int is_cpu_write_access)
-{
-    TranslationBlock *tb, *tb_next, *saved_tb;
-    CPUArchState *env = cpu_single_env;
-    tb_page_addr_t tb_start, tb_end;
-    PageDesc *p;
-    int n;
-#ifdef TARGET_HAS_PRECISE_SMC
-    int current_tb_not_found = is_cpu_write_access;
-    TranslationBlock *current_tb = NULL;
-    int current_tb_modified = 0;
-    target_ulong current_pc = 0;
-    target_ulong current_cs_base = 0;
-    int current_flags = 0;
-#endif /* TARGET_HAS_PRECISE_SMC */
-
-    p = page_find(start >> TARGET_PAGE_BITS);
-    if (!p)
-        return;
-    if (!p->code_bitmap &&
-        ++p->code_write_count >= SMC_BITMAP_USE_THRESHOLD &&
-        is_cpu_write_access) {
-        /* build code bitmap */
-        build_page_bitmap(p);
-    }
-
-    /* we remove all the TBs in the range [start, end[ */
-    /* XXX: see if in some cases it could be faster to invalidate all the code */
-    tb = p->first_tb;
-    while (tb != NULL) {
-        n = (uintptr_t)tb & 3;
-        tb = (TranslationBlock *)((uintptr_t)tb & ~3);
-        tb_next = tb->page_next[n];
-        /* NOTE: this is subtle as a TB may span two physical pages */
-        if (n == 0) {
-            /* NOTE: tb_end may be after the end of the page, but
-               it is not a problem */
-            tb_start = tb->page_addr[0] + (tb->pc & ~TARGET_PAGE_MASK);
-            tb_end = tb_start + tb->size;
-        } else {
-            tb_start = tb->page_addr[1];
-            tb_end = tb_start + ((tb->pc + tb->size) & ~TARGET_PAGE_MASK);
-        }
-        if (!(tb_end <= start || tb_start >= end)) {
-#ifdef TARGET_HAS_PRECISE_SMC
-            if (current_tb_not_found) {
-                current_tb_not_found = 0;
-                current_tb = NULL;
-                if (env->mem_io_pc) {
-                    /* now we have a real cpu fault */
-                    current_tb = tb_find_pc(env->mem_io_pc);
-                }
-            }
-            if (current_tb == tb &&
-                (current_tb->cflags & CF_COUNT_MASK) != 1) {
-                /* If we are modifying the current TB, we must stop
-                its execution. We could be more precise by checking
-                that the modification is after the current PC, but it
-                would require a specialized function to partially
-                restore the CPU state */
-
-                current_tb_modified = 1;
-                cpu_restore_state(current_tb, env, env->mem_io_pc);
-                cpu_get_tb_cpu_state(env, &current_pc, &current_cs_base,
-                                     &current_flags);
-            }
-#endif /* TARGET_HAS_PRECISE_SMC */
-            /* we need to do that to handle the case where a signal
-               occurs while doing tb_phys_invalidate() */
-            saved_tb = NULL;
-            if (env) {
-                saved_tb = env->current_tb;
-                env->current_tb = NULL;
-            }
-            tb_phys_invalidate(tb, -1);
-            if (env) {
-                env->current_tb = saved_tb;
-                if (env->interrupt_request && env->current_tb)
-                    cpu_interrupt(env, env->interrupt_request);
-            }
-        }
-        tb = tb_next;
-    }
-#if !defined(CONFIG_USER_ONLY)
-    /* if no code remaining, no need to continue to use slow writes */
-    if (!p->first_tb) {
-        invalidate_page_bitmap(p);
-        if (is_cpu_write_access) {
-            tlb_unprotect_code_phys(env, start, env->mem_io_vaddr);
-        }
-    }
-#endif
-#ifdef TARGET_HAS_PRECISE_SMC
-    if (current_tb_modified) {
-        /* we generate a block containing just the instruction
-           modifying the memory. It will ensure that it cannot modify
-           itself */
-        env->current_tb = NULL;
-        tb_gen_code(env, current_pc, current_cs_base, current_flags, 1);
-        cpu_resume_from_signal(env, NULL);
-    }
-#endif
-}
-
-/* len must be <= 8 and start must be a multiple of len */
-static inline void tb_invalidate_phys_page_fast(tb_page_addr_t start, int len)
-{
-    PageDesc *p;
-    int offset, b;
-#if 0
-    if (1) {
-        qemu_log("modifying code at 0x%x size=%d EIP=%x PC=%08x\n",
-                  cpu_single_env->mem_io_vaddr, len,
-                  cpu_single_env->eip,
-                  cpu_single_env->eip +
-                  (intptr_t)cpu_single_env->segs[R_CS].base);
-    }
-#endif
-    p = page_find(start >> TARGET_PAGE_BITS);
-    if (!p)
-        return;
-    if (p->code_bitmap) {
-        offset = start & ~TARGET_PAGE_MASK;
-        b = p->code_bitmap[offset >> 3] >> (offset & 7);
-        if (b & ((1 << len) - 1))
-            goto do_invalidate;
-    } else {
-    do_invalidate:
-        tb_invalidate_phys_page_range(start, start + len, 1);
-    }
-}
-
-#if !defined(CONFIG_SOFTMMU)
-static void tb_invalidate_phys_page(tb_page_addr_t addr,
-                                    uintptr_t pc, void *puc)
-{
-    TranslationBlock *tb;
-    PageDesc *p;
-#ifdef TARGET_HAS_PRECISE_SMC
-    TranslationBlock *current_tb = NULL;
-    CPUArchState *env = cpu_single_env;
-    int current_tb_modified = 0;
-    target_ulong current_pc = 0;
-    target_ulong current_cs_base = 0;
-    int current_flags = 0;
-#endif
-
-    addr &= TARGET_PAGE_MASK;
-    p = page_find(addr >> TARGET_PAGE_BITS);
-    if (!p)
-        return;
-    tb = p->first_tb;
-#ifdef TARGET_HAS_PRECISE_SMC
-    if (tb && pc != 0) {
-        current_tb = tb_find_pc(pc);
-    }
-#endif
-    while (tb != NULL) {
-        unsigned n = (uintptr_t)tb & 3;
-        tb = (TranslationBlock *)((uintptr_t)tb & ~3);
-#ifdef TARGET_HAS_PRECISE_SMC
-        if (current_tb == tb &&
-            (current_tb->cflags & CF_COUNT_MASK) != 1) {
-                /* If we are modifying the current TB, we must stop
-                   its execution. We could be more precise by checking
-                   that the modification is after the current PC, but it
-                   would require a specialized function to partially
-                   restore the CPU state */
-
-            current_tb_modified = 1;
-            cpu_restore_state(current_tb, env, pc);
-            cpu_get_tb_cpu_state(env, &current_pc, &current_cs_base,
-                                 &current_flags);
-        }
-#endif /* TARGET_HAS_PRECISE_SMC */
-        tb_phys_invalidate(tb, addr);
-        tb = tb->page_next[n];
-    }
-    p->first_tb = NULL;
-#ifdef TARGET_HAS_PRECISE_SMC
-    if (current_tb_modified) {
-        /* we generate a block containing just the instruction
-           modifying the memory. It will ensure that it cannot modify
-           itself */
-        env->current_tb = NULL;
-        tb_gen_code(env, current_pc, current_cs_base, current_flags, 1);
-        cpu_resume_from_signal(env, puc);
-    }
-#endif
-}
-#endif
-
-/* add the tb in the target page and protect it if necessary */
-static inline void tb_alloc_page(TranslationBlock *tb,
-                                 unsigned int n, tb_page_addr_t page_addr)
-{
-    PageDesc *p;
-#ifndef CONFIG_USER_ONLY
-    bool page_already_protected;
-#endif
-
-    tb->page_addr[n] = page_addr;
-    p = page_find_alloc(page_addr >> TARGET_PAGE_BITS, 1);
-    tb->page_next[n] = p->first_tb;
-#ifndef CONFIG_USER_ONLY
-    page_already_protected = p->first_tb != NULL;
-#endif
-    p->first_tb = (TranslationBlock *)((uintptr_t)tb | n);
-    invalidate_page_bitmap(p);
-
-#if defined(TARGET_HAS_SMC) || 1
-
-#if defined(CONFIG_USER_ONLY)
-    if (p->flags & PAGE_WRITE) {
-        target_ulong addr;
-        PageDesc *p2;
-        int prot;
-
-        /* force the host page as non writable (writes will have a
-           page fault + mprotect overhead) */
-        page_addr &= qemu_host_page_mask;
-        prot = 0;
-        for(addr = page_addr; addr < page_addr + qemu_host_page_size;
-            addr += TARGET_PAGE_SIZE) {
-
-            p2 = page_find (addr >> TARGET_PAGE_BITS);
-            if (!p2)
-                continue;
-            prot |= p2->flags;
-            p2->flags &= ~PAGE_WRITE;
-          }
-        mprotect(g2h(page_addr), qemu_host_page_size,
-                 (prot & PAGE_BITS) & ~PAGE_WRITE);
-#ifdef DEBUG_TB_INVALIDATE
-        printf("protecting code page: 0x" TARGET_FMT_lx "\n",
-               page_addr);
-#endif
-    }
-#else
-    /* if some code is already present, then the pages are already
-       protected. So we handle the case where only the first TB is
-       allocated in a physical page */
-    if (!page_already_protected) {
-        tlb_protect_code(page_addr);
-    }
-#endif
-
-#endif /* TARGET_HAS_SMC */
-}
-
-/* add a new TB and link it to the physical page tables. phys_page2 is
-   (-1) to indicate that only one page contains the TB. */
-static void tb_link_page(TranslationBlock *tb, tb_page_addr_t phys_pc,
-                         tb_page_addr_t phys_page2)
-{
-    unsigned int h;
-    TranslationBlock **ptb;
-
-    /* Grab the mmap lock to stop another thread invalidating this TB
-       before we are done.  */
-    mmap_lock();
-    /* add in the physical hash table */
-    h = tb_phys_hash_func(phys_pc);
-    ptb = &tb_phys_hash[h];
-    tb->phys_hash_next = *ptb;
-    *ptb = tb;
-
-    /* add in the page list */
-    tb_alloc_page(tb, 0, phys_pc & TARGET_PAGE_MASK);
-    if (phys_page2 != -1)
-        tb_alloc_page(tb, 1, phys_page2);
-    else
-        tb->page_addr[1] = -1;
-
-    tb->jmp_first = (TranslationBlock *)((uintptr_t)tb | 2);
-    tb->jmp_next[0] = NULL;
-    tb->jmp_next[1] = NULL;
-
-    /* init original jump addresses */
-    if (tb->tb_next_offset[0] != 0xffff)
-        tb_reset_jump(tb, 0);
-    if (tb->tb_next_offset[1] != 0xffff)
-        tb_reset_jump(tb, 1);
-
-#ifdef DEBUG_TB_CHECK
-    tb_page_check();
-#endif
-    mmap_unlock();
-}
-
-#if defined(CONFIG_QEMU_LDST_OPTIMIZATION) && defined(CONFIG_SOFTMMU)
-/* check whether the given addr is in TCG generated code buffer or not */
-bool is_tcg_gen_code(uintptr_t tc_ptr)
-{
-    /* This can be called during code generation, code_gen_buffer_max_size
-       is used instead of code_gen_ptr for upper boundary checking */
-    return (tc_ptr >= (uintptr_t)code_gen_buffer &&
-            tc_ptr < (uintptr_t)(code_gen_buffer + code_gen_buffer_max_size));
-}
-#endif
-
-/* find the TB 'tb' such that tb[0].tc_ptr <= tc_ptr <
-   tb[1].tc_ptr. Return NULL if not found */
-TranslationBlock *tb_find_pc(uintptr_t tc_ptr)
-{
-    int m_min, m_max, m;
-    uintptr_t v;
-    TranslationBlock *tb;
-
-    if (nb_tbs <= 0)
-        return NULL;
-    if (tc_ptr < (uintptr_t)code_gen_buffer ||
-        tc_ptr >= (uintptr_t)code_gen_ptr) {
-        return NULL;
-    }
-    /* binary search (cf Knuth) */
-    m_min = 0;
-    m_max = nb_tbs - 1;
-    while (m_min <= m_max) {
-        m = (m_min + m_max) >> 1;
-        tb = &tbs[m];
-        v = (uintptr_t)tb->tc_ptr;
-        if (v == tc_ptr)
-            return tb;
-        else if (tc_ptr < v) {
-            m_max = m - 1;
-        } else {
-            m_min = m + 1;
-        }
-    }
-    return &tbs[m_max];
-}
-
-static void tb_reset_jump_recursive(TranslationBlock *tb);
-
-static inline void tb_reset_jump_recursive2(TranslationBlock *tb, int n)
-{
-    TranslationBlock *tb1, *tb_next, **ptb;
-    unsigned int n1;
-
-    tb1 = tb->jmp_next[n];
-    if (tb1 != NULL) {
-        /* find head of list */
-        for(;;) {
-            n1 = (uintptr_t)tb1 & 3;
-            tb1 = (TranslationBlock *)((uintptr_t)tb1 & ~3);
-            if (n1 == 2)
-                break;
-            tb1 = tb1->jmp_next[n1];
-        }
-        /* we are now sure now that tb jumps to tb1 */
-        tb_next = tb1;
-
-        /* remove tb from the jmp_first list */
-        ptb = &tb_next->jmp_first;
-        for(;;) {
-            tb1 = *ptb;
-            n1 = (uintptr_t)tb1 & 3;
-            tb1 = (TranslationBlock *)((uintptr_t)tb1 & ~3);
-            if (n1 == n && tb1 == tb)
-                break;
-            ptb = &tb1->jmp_next[n1];
-        }
-        *ptb = tb->jmp_next[n];
-        tb->jmp_next[n] = NULL;
-
-        /* suppress the jump to next tb in generated code */
-        tb_reset_jump(tb, n);
-
-        /* suppress jumps in the tb on which we could have jumped */
-        tb_reset_jump_recursive(tb_next);
-    }
-}
-
-static void tb_reset_jump_recursive(TranslationBlock *tb)
-{
-    tb_reset_jump_recursive2(tb, 0);
-    tb_reset_jump_recursive2(tb, 1);
-}
-
-=======
->>>>>>> a8a826a3
 #if defined(TARGET_HAS_ICE)
 #if defined(CONFIG_USER_ONLY)
 static void breakpoint_invalidate(CPUArchState *env, target_ulong pc)
@@ -1696,24 +565,6 @@
 }
 
 #if !defined(CONFIG_USER_ONLY)
-<<<<<<< HEAD
-void tb_flush_jmp_cache(CPUArchState *env, target_ulong addr)
-{
-    unsigned int i;
-
-    /* Discard jump cache entries for any tb which might potentially
-       overlap the flushed page.  */
-    i = tb_jmp_cache_hash_page(addr - TARGET_PAGE_SIZE);
-    memset (&env->tb_jmp_cache[i], 0,
-            TB_JMP_PAGE_SIZE * sizeof(TranslationBlock *));
-
-    i = tb_jmp_cache_hash_page(addr);
-    memset (&env->tb_jmp_cache[i], 0,
-            TB_JMP_PAGE_SIZE * sizeof(TranslationBlock *));
-}
-
-=======
->>>>>>> a8a826a3
 static void tlb_reset_dirty_range_all(ram_addr_t start, ram_addr_t end,
                                       uintptr_t length)
 {
@@ -1803,267 +654,6 @@
 
     return iotlb;
 }
-<<<<<<< HEAD
-
-#else
-/*
- * Walks guest process memory "regions" one by one
- * and calls callback function 'fn' for each region.
- */
-
-struct walk_memory_regions_data
-{
-    walk_memory_regions_fn fn;
-    void *priv;
-    uintptr_t start;
-    int prot;
-};
-
-static int walk_memory_regions_end(struct walk_memory_regions_data *data,
-                                   abi_ulong end, int new_prot)
-{
-    if (data->start != -1ul) {
-        int rc = data->fn(data->priv, data->start, end, data->prot);
-        if (rc != 0) {
-            return rc;
-        }
-    }
-
-    data->start = (new_prot ? end : -1ul);
-    data->prot = new_prot;
-
-    return 0;
-}
-
-static int walk_memory_regions_1(struct walk_memory_regions_data *data,
-                                 abi_ulong base, int level, void **lp)
-{
-    abi_ulong pa;
-    int i, rc;
-
-    if (*lp == NULL) {
-        return walk_memory_regions_end(data, base, 0);
-    }
-
-    if (level == 0) {
-        PageDesc *pd = *lp;
-        for (i = 0; i < L2_SIZE; ++i) {
-            int prot = pd[i].flags;
-
-            pa = base | (i << TARGET_PAGE_BITS);
-            if (prot != data->prot) {
-                rc = walk_memory_regions_end(data, pa, prot);
-                if (rc != 0) {
-                    return rc;
-                }
-            }
-        }
-    } else {
-        void **pp = *lp;
-        for (i = 0; i < L2_SIZE; ++i) {
-            pa = base | ((abi_ulong)i <<
-                (TARGET_PAGE_BITS + L2_BITS * level));
-            rc = walk_memory_regions_1(data, pa, level - 1, pp + i);
-            if (rc != 0) {
-                return rc;
-            }
-        }
-    }
-
-    return 0;
-}
-
-int walk_memory_regions(void *priv, walk_memory_regions_fn fn)
-{
-    struct walk_memory_regions_data data;
-    uintptr_t i;
-
-    data.fn = fn;
-    data.priv = priv;
-    data.start = -1ul;
-    data.prot = 0;
-
-    for (i = 0; i < V_L1_SIZE; i++) {
-        int rc = walk_memory_regions_1(&data, (abi_ulong)i << V_L1_SHIFT,
-                                       V_L1_SHIFT / L2_BITS - 1, l1_map + i);
-        if (rc != 0) {
-            return rc;
-        }
-    }
-
-    return walk_memory_regions_end(&data, 0, 0);
-}
-
-static int dump_region(void *priv, abi_ulong start, abi_ulong end,
-                       abi_ulong prot)
-{
-    FILE *f = (FILE *)priv;
-
-    (void) fprintf(f, TARGET_ABI_FMT_lx"-"TARGET_ABI_FMT_lx
-        " "TARGET_ABI_FMT_lx" %c%c%c\n",
-        start, end, end - start,
-        ((prot & PAGE_READ) ? 'r' : '-'),
-        ((prot & PAGE_WRITE) ? 'w' : '-'),
-        ((prot & PAGE_EXEC) ? 'x' : '-'));
-
-    return (0);
-}
-
-/* dump memory mappings */
-void page_dump(FILE *f)
-{
-    (void) fprintf(f, "%-8s %-8s %-8s %s\n",
-            "start", "end", "size", "prot");
-    walk_memory_regions(f, dump_region);
-}
-
-int page_get_flags(target_ulong address)
-{
-    PageDesc *p;
-
-    p = page_find(address >> TARGET_PAGE_BITS);
-    if (!p)
-        return 0;
-    return p->flags;
-}
-
-/* Modify the flags of a page and invalidate the code if necessary.
-   The flag PAGE_WRITE_ORG is positioned automatically depending
-   on PAGE_WRITE.  The mmap_lock should already be held.  */
-void page_set_flags(target_ulong start, target_ulong end, int flags)
-{
-    target_ulong addr, len;
-
-    /* This function should never be called with addresses outside the
-       guest address space.  If this assert fires, it probably indicates
-       a missing call to h2g_valid.  */
-#if TARGET_ABI_BITS > L1_MAP_ADDR_SPACE_BITS
-    assert(end < ((abi_ulong)1 << L1_MAP_ADDR_SPACE_BITS));
-#endif
-    assert(start < end);
-
-    start = start & TARGET_PAGE_MASK;
-    end = TARGET_PAGE_ALIGN(end);
-
-    if (flags & PAGE_WRITE) {
-        flags |= PAGE_WRITE_ORG;
-    }
-
-    for (addr = start, len = end - start;
-         len != 0;
-         len -= TARGET_PAGE_SIZE, addr += TARGET_PAGE_SIZE) {
-        PageDesc *p = page_find_alloc(addr >> TARGET_PAGE_BITS, 1);
-
-        /* If the write protection bit is set, then we invalidate
-           the code inside.  */
-        if (!(p->flags & PAGE_WRITE) &&
-            (flags & PAGE_WRITE) &&
-            p->first_tb) {
-            tb_invalidate_phys_page(addr, 0, NULL);
-        }
-        p->flags = flags;
-    }
-}
-
-int page_check_range(target_ulong start, target_ulong len, int flags)
-{
-    PageDesc *p;
-    target_ulong end;
-    target_ulong addr;
-
-    /* This function should never be called with addresses outside the
-       guest address space.  If this assert fires, it probably indicates
-       a missing call to h2g_valid.  */
-#if TARGET_ABI_BITS > L1_MAP_ADDR_SPACE_BITS
-    assert(start < ((abi_ulong)1 << L1_MAP_ADDR_SPACE_BITS));
-#endif
-
-    if (len == 0) {
-        return 0;
-    }
-    if (start + len - 1 < start) {
-        /* We've wrapped around.  */
-        return -1;
-    }
-
-    end = TARGET_PAGE_ALIGN(start+len); /* must do before we loose bits in the next step */
-    start = start & TARGET_PAGE_MASK;
-
-    for (addr = start, len = end - start;
-         len != 0;
-         len -= TARGET_PAGE_SIZE, addr += TARGET_PAGE_SIZE) {
-        p = page_find(addr >> TARGET_PAGE_BITS);
-        if( !p )
-            return -1;
-        if( !(p->flags & PAGE_VALID) )
-            return -1;
-
-        if ((flags & PAGE_READ) && !(p->flags & PAGE_READ))
-            return -1;
-        if (flags & PAGE_WRITE) {
-            if (!(p->flags & PAGE_WRITE_ORG))
-                return -1;
-            /* unprotect the page if it was put read-only because it
-               contains translated code */
-            if (!(p->flags & PAGE_WRITE)) {
-                if (!page_unprotect(addr, 0, NULL))
-                    return -1;
-            }
-            return 0;
-        }
-    }
-    return 0;
-}
-
-/* called from signal handler: invalidate the code and unprotect the
-   page. Return TRUE if the fault was successfully handled. */
-int page_unprotect(target_ulong address, uintptr_t pc, void *puc)
-{
-    unsigned int prot;
-    PageDesc *p;
-    target_ulong host_start, host_end, addr;
-
-    /* Technically this isn't safe inside a signal handler.  However we
-       know this only ever happens in a synchronous SEGV handler, so in
-       practice it seems to be ok.  */
-    mmap_lock();
-
-    p = page_find(address >> TARGET_PAGE_BITS);
-    if (!p) {
-        mmap_unlock();
-        return 0;
-    }
-
-    /* if the page was really writable, then we change its
-       protection back to writable */
-    if ((p->flags & PAGE_WRITE_ORG) && !(p->flags & PAGE_WRITE)) {
-        host_start = address & qemu_host_page_mask;
-        host_end = host_start + qemu_host_page_size;
-
-        prot = 0;
-        for (addr = host_start ; addr < host_end ; addr += TARGET_PAGE_SIZE) {
-            p = page_find(addr >> TARGET_PAGE_BITS);
-            p->flags |= PAGE_WRITE;
-            prot |= p->flags;
-
-            /* and since the content will be modified, we must invalidate
-               the corresponding translated code. */
-            tb_invalidate_phys_page(addr, pc, puc);
-#ifdef DEBUG_TB_CHECK
-            tb_invalidate_check(addr);
-#endif
-        }
-        mprotect((void *)g2h(host_start), qemu_host_page_size,
-                 prot & PAGE_BITS);
-
-        mmap_unlock();
-        return 1;
-    }
-    mmap_unlock();
-    return 0;
-}
-=======
->>>>>>> a8a826a3
 #endif /* defined(CONFIG_USER_ONLY) */
 
 #if !defined(CONFIG_USER_ONLY)
@@ -3998,124 +2588,8 @@
 }
 #endif
 
-<<<<<<< HEAD
-/* in deterministic execution mode, instructions doing device I/Os
-   must be at the end of the TB */
-void cpu_io_recompile(CPUArchState *env, uintptr_t retaddr)
-{
-    TranslationBlock *tb;
-    uint32_t n, cflags;
-    target_ulong pc, cs_base;
-    uint64_t flags;
-
-    tb = tb_find_pc(retaddr);
-    if (!tb) {
-        cpu_abort(env, "cpu_io_recompile: could not find TB for pc=%p",
-                  (void *)retaddr);
-    }
-    n = env->icount_decr.u16.low + tb->icount;
-    cpu_restore_state(tb, env, retaddr);
-    /* Calculate how many instructions had been executed before the fault
-       occurred.  */
-    n = n - env->icount_decr.u16.low;
-    /* Generate a new TB ending on the I/O insn.  */
-    n++;
-    /* On MIPS and SH, delay slot instructions can only be restarted if
-       they were already the first instruction in the TB.  If this is not
-       the first instruction in a TB then re-execute the preceding
-       branch.  */
-#if defined(TARGET_MIPS)
-    if ((env->hflags & MIPS_HFLAG_BMASK) != 0 && n > 1) {
-        env->active_tc.PC -= 4;
-        env->icount_decr.u16.low++;
-        env->hflags &= ~MIPS_HFLAG_BMASK;
-    }
-#elif defined(TARGET_SH4)
-    if ((env->flags & ((DELAY_SLOT | DELAY_SLOT_CONDITIONAL))) != 0
-            && n > 1) {
-        env->pc -= 2;
-        env->icount_decr.u16.low++;
-        env->flags &= ~(DELAY_SLOT | DELAY_SLOT_CONDITIONAL);
-    }
-#endif
-    /* This should never happen.  */
-    if (n > CF_COUNT_MASK)
-        cpu_abort(env, "TB too big during recompile");
-
-    cflags = n | CF_LAST_IO;
-    pc = tb->pc;
-    cs_base = tb->cs_base;
-    flags = tb->flags;
-    tb_phys_invalidate(tb, -1);
-    /* FIXME: In theory this could raise an exception.  In practice
-       we have already translated the block once so it's probably ok.  */
-    tb_gen_code(env, pc, cs_base, flags, cflags);
-    /* TODO: If env->pc != tb->pc (i.e. the faulting instruction was not
-       the first in the TB) then we end up generating a whole new TB and
-       repeating the fault, which is horribly inefficient.
-       Better would be to execute just this insn uncached, or generate a
-       second new TB.  */
-    cpu_resume_from_signal(env, NULL);
-}
-
 #if !defined(CONFIG_USER_ONLY)
 
-void dump_exec_info(FILE *f, fprintf_function cpu_fprintf)
-{
-    int i, target_code_size, max_target_code_size;
-    int direct_jmp_count, direct_jmp2_count, cross_page;
-    TranslationBlock *tb;
-
-    target_code_size = 0;
-    max_target_code_size = 0;
-    cross_page = 0;
-    direct_jmp_count = 0;
-    direct_jmp2_count = 0;
-    for(i = 0; i < nb_tbs; i++) {
-        tb = &tbs[i];
-        target_code_size += tb->size;
-        if (tb->size > max_target_code_size)
-            max_target_code_size = tb->size;
-        if (tb->page_addr[1] != -1)
-            cross_page++;
-        if (tb->tb_next_offset[0] != 0xffff) {
-            direct_jmp_count++;
-            if (tb->tb_next_offset[1] != 0xffff) {
-                direct_jmp2_count++;
-            }
-        }
-    }
-    /* XXX: avoid using doubles ? */
-    cpu_fprintf(f, "Translation buffer state:\n");
-    cpu_fprintf(f, "gen code size       %td/%zd\n",
-                code_gen_ptr - code_gen_buffer, code_gen_buffer_max_size);
-    cpu_fprintf(f, "TB count            %d/%d\n",
-                nb_tbs, code_gen_max_blocks);
-    cpu_fprintf(f, "TB avg target size  %d max=%d bytes\n",
-                nb_tbs ? target_code_size / nb_tbs : 0,
-                max_target_code_size);
-    cpu_fprintf(f, "TB avg host size    %td bytes (expansion ratio: %0.1f)\n",
-                nb_tbs ? (code_gen_ptr - code_gen_buffer) / nb_tbs : 0,
-                target_code_size ? (double) (code_gen_ptr - code_gen_buffer) / target_code_size : 0);
-    cpu_fprintf(f, "cross page TB count %d (%d%%)\n",
-            cross_page,
-            nb_tbs ? (cross_page * 100) / nb_tbs : 0);
-    cpu_fprintf(f, "direct jump count   %d (%d%%) (2 jumps=%d %d%%)\n",
-                direct_jmp_count,
-                nb_tbs ? (direct_jmp_count * 100) / nb_tbs : 0,
-                direct_jmp2_count,
-                nb_tbs ? (direct_jmp2_count * 100) / nb_tbs : 0);
-    cpu_fprintf(f, "\nStatistics:\n");
-    cpu_fprintf(f, "TB flush count      %d\n", tb_flush_count);
-    cpu_fprintf(f, "TB invalidate count %d\n", tb_phys_invalidate_count);
-    cpu_fprintf(f, "TLB flush count     %d\n", tlb_flush_count);
-    tcg_dump_info(f, cpu_fprintf);
-}
-
-=======
-#if !defined(CONFIG_USER_ONLY)
-
->>>>>>> a8a826a3
 /*
  * A helper function for the _utterly broken_ virtio device model to find out if
  * it's running on a big endian machine. Don't do this at home kids!
