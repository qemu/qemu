--- conflicted
+++ resolved
@@ -558,11 +558,7 @@
 #endif /* !USE_STATIC_CODE_GEN_BUFFER */
     map_exec(code_gen_prologue, sizeof(code_gen_prologue));
     code_gen_buffer_max_size = code_gen_buffer_size -
-<<<<<<< HEAD
-        (TCG_MAX_OP_SIZE * OPC_MAX_SIZE);
-=======
         (TCG_MAX_OP_SIZE * OPC_BUF_SIZE);
->>>>>>> 89b9ba66
     code_gen_max_blocks = code_gen_buffer_size / CODE_GEN_AVG_BLOCK_SIZE;
     tbs = qemu_malloc(code_gen_max_blocks * sizeof(TranslationBlock));
 }
