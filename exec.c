--- conflicted
+++ resolved
@@ -3260,20 +3260,13 @@
 
 static uint32_t unassigned_mem_readb(void *opaque, target_phys_addr_t addr)
 {
-<<<<<<< HEAD
     if (trace_unassigned) {
         char buffer[256];
         fprintf(stderr, "Unassigned mem read " TARGET_FMT_plx " %s\n",
                 addr, backtrace(buffer, sizeof(buffer)));
     }
     //~ vm_stop(0);
-#if defined(TARGET_SPARC) || defined(TARGET_MICROBLAZE)
-=======
-#ifdef DEBUG_UNASSIGNED
-    printf("Unassigned mem read " TARGET_FMT_plx "\n", addr);
-#endif
 #if defined(TARGET_ALPHA) || defined(TARGET_SPARC) || defined(TARGET_MICROBLAZE)
->>>>>>> 44829396
     do_unassigned_access(addr, 0, 0, 0, 1);
 #endif
     return 0;
@@ -3281,19 +3274,12 @@
 
 static uint32_t unassigned_mem_readw(void *opaque, target_phys_addr_t addr)
 {
-<<<<<<< HEAD
     if (trace_unassigned) {
         char buffer[256];
         fprintf(stderr, "Unassigned mem read " TARGET_FMT_plx " %s\n",
                 addr, backtrace(buffer, sizeof(buffer)));
     }
-#if defined(TARGET_SPARC) || defined(TARGET_MICROBLAZE)
-=======
-#ifdef DEBUG_UNASSIGNED
-    printf("Unassigned mem read " TARGET_FMT_plx "\n", addr);
-#endif
 #if defined(TARGET_ALPHA) || defined(TARGET_SPARC) || defined(TARGET_MICROBLAZE)
->>>>>>> 44829396
     do_unassigned_access(addr, 0, 0, 0, 2);
 #endif
     return 0;
@@ -3301,19 +3287,12 @@
 
 static uint32_t unassigned_mem_readl(void *opaque, target_phys_addr_t addr)
 {
-<<<<<<< HEAD
     if (trace_unassigned) {
         char buffer[256];
         fprintf(stderr, "Unassigned mem read " TARGET_FMT_plx " %s\n",
                 addr, backtrace(buffer, sizeof(buffer)));
     }
-#if defined(TARGET_SPARC) || defined(TARGET_MICROBLAZE)
-=======
-#ifdef DEBUG_UNASSIGNED
-    printf("Unassigned mem read " TARGET_FMT_plx "\n", addr);
-#endif
 #if defined(TARGET_ALPHA) || defined(TARGET_SPARC) || defined(TARGET_MICROBLAZE)
->>>>>>> 44829396
     do_unassigned_access(addr, 0, 0, 0, 4);
 #endif
     return 0;
@@ -3321,57 +3300,36 @@
 
 static void unassigned_mem_writeb(void *opaque, target_phys_addr_t addr, uint32_t val)
 {
-<<<<<<< HEAD
     if (trace_unassigned) {
         char buffer[256];
         fprintf(stderr, "Unassigned mem write " TARGET_FMT_plx " = 0x%02x %s\n",
                 addr, val, backtrace(buffer, sizeof(buffer)));
     }
-#if defined(TARGET_SPARC) || defined(TARGET_MICROBLAZE)
-=======
-#ifdef DEBUG_UNASSIGNED
-    printf("Unassigned mem write " TARGET_FMT_plx " = 0x%x\n", addr, val);
-#endif
 #if defined(TARGET_ALPHA) || defined(TARGET_SPARC) || defined(TARGET_MICROBLAZE)
->>>>>>> 44829396
     do_unassigned_access(addr, 1, 0, 0, 1);
 #endif
 }
 
 static void unassigned_mem_writew(void *opaque, target_phys_addr_t addr, uint32_t val)
 {
-<<<<<<< HEAD
     if (trace_unassigned) {
         char buffer[256];
         fprintf(stderr, "Unassigned mem write " TARGET_FMT_plx " = 0x%04x %s\n",
                 addr, val, backtrace(buffer, sizeof(buffer)));
     }
-#if defined(TARGET_SPARC) || defined(TARGET_MICROBLAZE)
-=======
-#ifdef DEBUG_UNASSIGNED
-    printf("Unassigned mem write " TARGET_FMT_plx " = 0x%x\n", addr, val);
-#endif
 #if defined(TARGET_ALPHA) || defined(TARGET_SPARC) || defined(TARGET_MICROBLAZE)
->>>>>>> 44829396
     do_unassigned_access(addr, 1, 0, 0, 2);
 #endif
 }
 
 static void unassigned_mem_writel(void *opaque, target_phys_addr_t addr, uint32_t val)
 {
-<<<<<<< HEAD
     if (trace_unassigned) {
         char buffer[256];
         fprintf(stderr, "Unassigned mem write " TARGET_FMT_plx " = 0x%08x %s\n",
                 addr, val, backtrace(buffer, sizeof(buffer)));
     }
-#if defined(TARGET_SPARC) || defined(TARGET_MICROBLAZE)
-=======
-#ifdef DEBUG_UNASSIGNED
-    printf("Unassigned mem write " TARGET_FMT_plx " = 0x%x\n", addr, val);
-#endif
 #if defined(TARGET_ALPHA) || defined(TARGET_SPARC) || defined(TARGET_MICROBLAZE)
->>>>>>> 44829396
     do_unassigned_access(addr, 1, 0, 0, 4);
 #endif
 }
