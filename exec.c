/*
 *  virtual page mapping and translated block handling
 *
 *  Copyright (c) 2003 Fabrice Bellard
 *
 * This library is free software; you can redistribute it and/or
 * modify it under the terms of the GNU Lesser General Public
 * License as published by the Free Software Foundation; either
 * version 2 of the License, or (at your option) any later version.
 *
 * This library is distributed in the hope that it will be useful,
 * but WITHOUT ANY WARRANTY; without even the implied warranty of
 * MERCHANTABILITY or FITNESS FOR A PARTICULAR PURPOSE.  See the GNU
 * Lesser General Public License for more details.
 *
 * You should have received a copy of the GNU Lesser General Public
 * License along with this library; if not, see <http://www.gnu.org/licenses/>.
 */
#include "config.h"
#ifdef _WIN32
#include <windows.h>
#else
#include <sys/types.h>
#include <sys/mman.h>
#endif

#include "qemu-common.h"
#include "cpu.h"
#include "tcg.h"
#include "hw/hw.h"
#include "hw/qdev.h"
#include "osdep.h"
#include "trace.h"
#include "kvm.h"
#include "hw/xen.h"
#include "qemu-timer.h"
#if defined(CONFIG_USER_ONLY)
#include <qemu.h>
#if defined(TARGET_X86_64)
#include "vsyscall.h"
#endif
#if defined(__FreeBSD__) || defined(__FreeBSD_kernel__)
#include <sys/param.h>
#if __FreeBSD_version >= 700104
#define HAVE_KINFO_GETVMMAP
#define sigqueue sigqueue_freebsd  /* avoid redefinition */
#include <sys/time.h>
#include <sys/proc.h>
#include <machine/profile.h>
#define _KERNEL
#include <sys/user.h>
#undef _KERNEL
#undef sigqueue
#include <libutil.h>
#endif
#endif
#else /* !CONFIG_USER_ONLY */
#if defined(CONFIG_XEN_MAPCACHE)
#include "xen-mapcache.h"
#include "trace.h"
#endif
#endif

//#define DEBUG_TB_INVALIDATE
//#define DEBUG_FLUSH
//#define DEBUG_TLB

/* make various TB consistency checks */
//#define DEBUG_TB_CHECK
//#define DEBUG_TLB_CHECK

//#define DEBUG_IOPORT
//#define DEBUG_SUBPAGE

#if !defined(CONFIG_USER_ONLY)
/* TB consistency checks only implemented for usermode emulation.  */
#undef DEBUG_TB_CHECK
#endif

#define SMC_BITMAP_USE_THRESHOLD 10

static TranslationBlock *tbs;
static int code_gen_max_blocks;
TranslationBlock *tb_phys_hash[CODE_GEN_PHYS_HASH_SIZE];
static int nb_tbs;
/* any access to the tbs or the page table must use this lock */
spinlock_t tb_lock = SPIN_LOCK_UNLOCKED;

#if defined(__arm__) || defined(__sparc_v9__)
/* The prologue must be reachable with a direct jump. ARM and Sparc64
 have limited branch ranges (possibly also PPC) so place it in a
 section close to code segment. */
#define code_gen_section                                \
    __attribute__((__section__(".gen_code")))           \
    __attribute__((aligned (32)))
#elif defined(_WIN32)
/* Maximum alignment for Win32 is 16. */
#define code_gen_section                                \
    __attribute__((aligned (16)))
#else
#define code_gen_section                                \
    __attribute__((aligned (32)))
#endif

uint8_t code_gen_prologue[1024] code_gen_section;
static uint8_t *code_gen_buffer;
static unsigned long code_gen_buffer_size;
/* threshold to flush the translated code buffer */
static unsigned long code_gen_buffer_max_size;
static uint8_t *code_gen_ptr;

#if !defined(CONFIG_USER_ONLY)
int phys_ram_fd;
static int in_migration;

RAMList ram_list = { .blocks = QLIST_HEAD_INITIALIZER(ram_list) };
#endif

CPUState *first_cpu;
/* current CPU in the current thread. It is only valid inside
   cpu_exec() */
CPUState *cpu_single_env;
/* 0 = Do not count executed instructions.
   1 = Precise instruction counting.
   2 = Adaptive rate instruction counting.  */
int use_icount = 0;
/* Current instruction counter.  While executing translated code this may
   include some instructions that have not yet been executed.  */
int64_t qemu_icount;

typedef struct PageDesc {
    /* list of TBs intersecting this ram page */
    TranslationBlock *first_tb;
    /* in order to optimize self modifying code, we count the number
       of lookups we do to a given page to use a bitmap */
    unsigned int code_write_count;
    uint8_t *code_bitmap;
#if defined(CONFIG_USER_ONLY)
    unsigned long flags;
#endif
} PageDesc;

/* In system mode we want L1_MAP to be based on ram offsets,
   while in user mode we want it to be based on virtual addresses.  */
#if !defined(CONFIG_USER_ONLY)
#if HOST_LONG_BITS < TARGET_PHYS_ADDR_SPACE_BITS
# define L1_MAP_ADDR_SPACE_BITS  HOST_LONG_BITS
#else
# define L1_MAP_ADDR_SPACE_BITS  TARGET_PHYS_ADDR_SPACE_BITS
#endif
#else
# define L1_MAP_ADDR_SPACE_BITS  TARGET_VIRT_ADDR_SPACE_BITS
#endif

/* Size of the L2 (and L3, etc) page tables.  */
#define L2_BITS 10
#define L2_SIZE (1 << L2_BITS)

/* The bits remaining after N lower levels of page tables.  */
#define P_L1_BITS_REM \
    ((TARGET_PHYS_ADDR_SPACE_BITS - TARGET_PAGE_BITS) % L2_BITS)
#define V_L1_BITS_REM \
    ((L1_MAP_ADDR_SPACE_BITS - TARGET_PAGE_BITS) % L2_BITS)

/* Size of the L1 page table.  Avoid silly small sizes.  */
#if P_L1_BITS_REM < 4
#define P_L1_BITS  (P_L1_BITS_REM + L2_BITS)
#else
#define P_L1_BITS  P_L1_BITS_REM
#endif

#if V_L1_BITS_REM < 4
#define V_L1_BITS  (V_L1_BITS_REM + L2_BITS)
#else
#define V_L1_BITS  V_L1_BITS_REM
#endif

#define P_L1_SIZE  ((target_phys_addr_t)1 << P_L1_BITS)
#define V_L1_SIZE  ((target_ulong)1 << V_L1_BITS)

#define P_L1_SHIFT (TARGET_PHYS_ADDR_SPACE_BITS - TARGET_PAGE_BITS - P_L1_BITS)
#define V_L1_SHIFT (L1_MAP_ADDR_SPACE_BITS - TARGET_PAGE_BITS - V_L1_BITS)

unsigned long qemu_real_host_page_size;
unsigned long qemu_host_page_bits;
unsigned long qemu_host_page_size;
unsigned long qemu_host_page_mask;

/* This is a multi-level map on the virtual address space.
   The bottom level has pointers to PageDesc.  */
static void *l1_map[V_L1_SIZE];

#if !defined(CONFIG_USER_ONLY)
typedef struct PhysPageDesc {
    /* offset in host memory of the page + io_index in the low bits */
    ram_addr_t phys_offset;
    ram_addr_t region_offset;
} PhysPageDesc;

/* This is a multi-level map on the physical address space.
   The bottom level has pointers to PhysPageDesc.  */
static void *l1_phys_map[P_L1_SIZE];

static void io_mem_init(void);

/* io memory support */
CPUWriteMemoryFunc *io_mem_write[IO_MEM_NB_ENTRIES][4];
CPUReadMemoryFunc *io_mem_read[IO_MEM_NB_ENTRIES][4];
void *io_mem_opaque[IO_MEM_NB_ENTRIES];
static char io_mem_used[IO_MEM_NB_ENTRIES];
static int io_mem_watch;
#endif

/* log support */
#ifdef WIN32
static const char *logfilename = "qemu.log";
#else
static const char *logfilename = "/tmp/qemu.log";
#endif
FILE *logfile;
int loglevel;
static int log_append = 0;

/* statistics */
#if !defined(CONFIG_USER_ONLY)
static int tlb_flush_count;
#endif
static int tb_flush_count;
static int tb_phys_invalidate_count;

#ifdef _WIN32
static void map_exec(void *addr, long size)
{
    DWORD old_protect;
    VirtualProtect(addr, size,
                   PAGE_EXECUTE_READWRITE, &old_protect);

}
#else
static void map_exec(void *addr, long size)
{
    unsigned long start, end, page_size;

    page_size = getpagesize();
    start = (unsigned long)addr;
    start &= ~(page_size - 1);

    end = (unsigned long)addr + size;
    end += page_size - 1;
    end &= ~(page_size - 1);

    mprotect((void *)start, end - start,
             PROT_READ | PROT_WRITE | PROT_EXEC);
}
#endif

static void page_init(void)
{
    /* NOTE: we can always suppose that qemu_host_page_size >=
       TARGET_PAGE_SIZE */
#ifdef _WIN32
    {
        SYSTEM_INFO system_info;

        GetSystemInfo(&system_info);
        qemu_real_host_page_size = system_info.dwPageSize;
    }
#else
    qemu_real_host_page_size = getpagesize();
#endif
    if (qemu_host_page_size == 0)
        qemu_host_page_size = qemu_real_host_page_size;
    if (qemu_host_page_size < TARGET_PAGE_SIZE)
        qemu_host_page_size = TARGET_PAGE_SIZE;
    qemu_host_page_bits = 0;
    while ((1 << qemu_host_page_bits) < qemu_host_page_size)
        qemu_host_page_bits++;
    qemu_host_page_mask = ~(qemu_host_page_size - 1);

#if defined(CONFIG_BSD) && defined(CONFIG_USER_ONLY)
    {
#ifdef HAVE_KINFO_GETVMMAP
        struct kinfo_vmentry *freep;
        int i, cnt;

        freep = kinfo_getvmmap(getpid(), &cnt);
        if (freep) {
            mmap_lock();
            for (i = 0; i < cnt; i++) {
                unsigned long startaddr, endaddr;

                startaddr = freep[i].kve_start;
                endaddr = freep[i].kve_end;
                if (h2g_valid(startaddr)) {
                    startaddr = h2g(startaddr) & TARGET_PAGE_MASK;

                    if (h2g_valid(endaddr)) {
                        endaddr = h2g(endaddr);
                        page_set_flags(startaddr, endaddr, PAGE_RESERVED);
                    } else {
#if TARGET_ABI_BITS <= L1_MAP_ADDR_SPACE_BITS
                        endaddr = ~0ul;
                        page_set_flags(startaddr, endaddr, PAGE_RESERVED);
#endif
                    }
                }
            }
            free(freep);
            mmap_unlock();
        }
#else
        FILE *f;

        last_brk = (unsigned long)sbrk(0);

        f = fopen("/compat/linux/proc/self/maps", "r");
        if (f) {
            mmap_lock();

            do {
                unsigned long startaddr, endaddr;
                int n;

                n = fscanf (f, "%lx-%lx %*[^\n]\n", &startaddr, &endaddr);

                if (n == 2 && h2g_valid(startaddr)) {
                    startaddr = h2g(startaddr) & TARGET_PAGE_MASK;

                    if (h2g_valid(endaddr)) {
                        endaddr = h2g(endaddr);
                    } else {
                        endaddr = ~0ul;
                    }
                    page_set_flags(startaddr, endaddr, PAGE_RESERVED);
                }
            } while (!feof(f));

            fclose(f);
            mmap_unlock();
        }
#endif
    }
#endif
}

static PageDesc *page_find_alloc(tb_page_addr_t index, int alloc)
{
    PageDesc *pd;
    void **lp;
    int i;

#if defined(CONFIG_USER_ONLY)
    /* We can't use qemu_malloc because it may recurse into a locked mutex. */
# define ALLOC(P, SIZE)                                 \
    do {                                                \
        P = mmap(NULL, SIZE, PROT_READ | PROT_WRITE,    \
                 MAP_PRIVATE | MAP_ANONYMOUS, -1, 0);   \
    } while (0)
#else
# define ALLOC(P, SIZE) \
    do { P = qemu_mallocz(SIZE); } while (0)
#endif

    /* Level 1.  Always allocated.  */
    lp = l1_map + ((index >> V_L1_SHIFT) & (V_L1_SIZE - 1));

    /* Level 2..N-1.  */
    for (i = V_L1_SHIFT / L2_BITS - 1; i > 0; i--) {
        void **p = *lp;

        if (p == NULL) {
            if (!alloc) {
                return NULL;
            }
            ALLOC(p, sizeof(void *) * L2_SIZE);
            *lp = p;
        }

        lp = p + ((index >> (i * L2_BITS)) & (L2_SIZE - 1));
    }

    pd = *lp;
    if (pd == NULL) {
        if (!alloc) {
            return NULL;
        }
        ALLOC(pd, sizeof(PageDesc) * L2_SIZE);
        *lp = pd;
    }

#undef ALLOC

    return pd + (index & (L2_SIZE - 1));
}

static inline PageDesc *page_find(tb_page_addr_t index)
{
    return page_find_alloc(index, 0);
}

#if !defined(CONFIG_USER_ONLY)
static PhysPageDesc *phys_page_find_alloc(target_phys_addr_t index, int alloc)
{
    PhysPageDesc *pd;
    void **lp;
    int i;

    /* Level 1.  Always allocated.  */
    lp = l1_phys_map + ((index >> P_L1_SHIFT) & (P_L1_SIZE - 1));

    /* Level 2..N-1.  */
    for (i = P_L1_SHIFT / L2_BITS - 1; i > 0; i--) {
        void **p = *lp;
        if (p == NULL) {
            if (!alloc) {
                return NULL;
            }
            *lp = p = qemu_mallocz(sizeof(void *) * L2_SIZE);
        }
        lp = p + ((index >> (i * L2_BITS)) & (L2_SIZE - 1));
    }

    pd = *lp;
    if (pd == NULL) {
        int i;

        if (!alloc) {
            return NULL;
        }

        *lp = pd = qemu_malloc(sizeof(PhysPageDesc) * L2_SIZE);

        for (i = 0; i < L2_SIZE; i++) {
            pd[i].phys_offset = IO_MEM_UNASSIGNED;
            pd[i].region_offset = (index + i) << TARGET_PAGE_BITS;
        }
    }

    return pd + (index & (L2_SIZE - 1));
}

static inline PhysPageDesc *phys_page_find(target_phys_addr_t index)
{
    return phys_page_find_alloc(index, 0);
}

static void tlb_protect_code(ram_addr_t ram_addr);
static void tlb_unprotect_code_phys(CPUState *env, ram_addr_t ram_addr,
                                    target_ulong vaddr);
#define mmap_lock() do { } while(0)
#define mmap_unlock() do { } while(0)
#endif

#define DEFAULT_CODE_GEN_BUFFER_SIZE (32 * 1024 * 1024)

#if defined(CONFIG_USER_ONLY)
/* Currently it is not recommended to allocate big chunks of data in
   user mode. It will change when a dedicated libc will be used */
#define USE_STATIC_CODE_GEN_BUFFER
#endif

#ifdef USE_STATIC_CODE_GEN_BUFFER
static uint8_t static_code_gen_buffer[DEFAULT_CODE_GEN_BUFFER_SIZE]
               __attribute__((aligned (CODE_GEN_ALIGN)));
#endif

static void code_gen_alloc(unsigned long tb_size)
{
#ifdef USE_STATIC_CODE_GEN_BUFFER
    code_gen_buffer = static_code_gen_buffer;
    code_gen_buffer_size = DEFAULT_CODE_GEN_BUFFER_SIZE;
    map_exec(code_gen_buffer, code_gen_buffer_size);
#else
    code_gen_buffer_size = tb_size;
    if (code_gen_buffer_size == 0) {
#if defined(CONFIG_USER_ONLY)
        /* in user mode, phys_ram_size is not meaningful */
        code_gen_buffer_size = DEFAULT_CODE_GEN_BUFFER_SIZE;
#else
        /* XXX: needs adjustments */
        code_gen_buffer_size = (unsigned long)(ram_size / 4);
#endif
    }
    if (code_gen_buffer_size < MIN_CODE_GEN_BUFFER_SIZE)
        code_gen_buffer_size = MIN_CODE_GEN_BUFFER_SIZE;
    /* The code gen buffer location may have constraints depending on
       the host cpu and OS */
#if defined(__linux__)
    {
        int flags;
        void *start = NULL;

        flags = MAP_PRIVATE | MAP_ANONYMOUS;
#if defined(__x86_64__)
        flags |= MAP_32BIT;
        /* Cannot map more than that */
        if (code_gen_buffer_size > (800 * 1024 * 1024))
            code_gen_buffer_size = (800 * 1024 * 1024);
#elif defined(__sparc_v9__)
        // Map the buffer below 2G, so we can use direct calls and branches
        flags |= MAP_FIXED;
        start = (void *) 0x60000000UL;
        if (code_gen_buffer_size > (512 * 1024 * 1024))
            code_gen_buffer_size = (512 * 1024 * 1024);
#elif defined(__arm__)
        /* Map the buffer below 32M, so we can use direct calls and branches */
        flags |= MAP_FIXED;
        start = (void *) 0x01000000UL;
        if (code_gen_buffer_size > 16 * 1024 * 1024)
            code_gen_buffer_size = 16 * 1024 * 1024;
#elif defined(__s390x__)
        /* Map the buffer so that we can use direct calls and branches.  */
        /* We have a +- 4GB range on the branches; leave some slop.  */
        if (code_gen_buffer_size > (3ul * 1024 * 1024 * 1024)) {
            code_gen_buffer_size = 3ul * 1024 * 1024 * 1024;
        }
        start = (void *)0x90000000UL;
#endif
        code_gen_buffer = mmap(start, code_gen_buffer_size,
                               PROT_WRITE | PROT_READ | PROT_EXEC,
                               flags, -1, 0);
        if (code_gen_buffer == MAP_FAILED) {
            fprintf(stderr, "Could not allocate dynamic translator buffer\n");
            exit(1);
        }
    }
#elif defined(__FreeBSD__) || defined(__FreeBSD_kernel__) \
    || defined(__DragonFly__) || defined(__OpenBSD__)
    {
        int flags;
        void *addr = NULL;
        flags = MAP_PRIVATE | MAP_ANONYMOUS;
#if defined(__x86_64__)
        /* FreeBSD doesn't have MAP_32BIT, use MAP_FIXED and assume
         * 0x40000000 is free */
        flags |= MAP_FIXED;
        addr = (void *)0x40000000;
        /* Cannot map more than that */
        if (code_gen_buffer_size > (800 * 1024 * 1024))
            code_gen_buffer_size = (800 * 1024 * 1024);
#elif defined(__sparc_v9__)
        // Map the buffer below 2G, so we can use direct calls and branches
        flags |= MAP_FIXED;
        addr = (void *) 0x60000000UL;
        if (code_gen_buffer_size > (512 * 1024 * 1024)) {
            code_gen_buffer_size = (512 * 1024 * 1024);
        }
#endif
        code_gen_buffer = mmap(addr, code_gen_buffer_size,
                               PROT_WRITE | PROT_READ | PROT_EXEC,
                               flags, -1, 0);
        if (code_gen_buffer == MAP_FAILED) {
            fprintf(stderr, "Could not allocate dynamic translator buffer\n");
            exit(1);
        }
    }
#else
    code_gen_buffer = qemu_malloc(code_gen_buffer_size);
    map_exec(code_gen_buffer, code_gen_buffer_size);
#endif
#endif /* !USE_STATIC_CODE_GEN_BUFFER */
    map_exec(code_gen_prologue, sizeof(code_gen_prologue));
    code_gen_buffer_max_size = code_gen_buffer_size -
        (TCG_MAX_OP_SIZE * OPC_MAX_SIZE);
    code_gen_max_blocks = code_gen_buffer_size / CODE_GEN_AVG_BLOCK_SIZE;
    tbs = qemu_malloc(code_gen_max_blocks * sizeof(TranslationBlock));
}

/* Must be called before using the QEMU cpus. 'tb_size' is the size
   (in bytes) allocated to the translation buffer. Zero means default
   size. */
void cpu_exec_init_all(unsigned long tb_size)
{
    cpu_gen_init();
    code_gen_alloc(tb_size);
    code_gen_ptr = code_gen_buffer;
    page_init();
#if !defined(CONFIG_USER_ONLY)
    io_mem_init();
#endif
#if !defined(CONFIG_USER_ONLY) || !defined(CONFIG_USE_GUEST_BASE)
    /* There's no guest base to take into account, so go ahead and
       initialize the prologue now.  */
    tcg_prologue_init(&tcg_ctx);
#endif
}

#if defined(CPU_SAVE_VERSION) && !defined(CONFIG_USER_ONLY)

static int cpu_common_post_load(void *opaque, int version_id)
{
    CPUState *env = opaque;

    /* 0x01 was CPU_INTERRUPT_EXIT. This line can be removed when the
       version_id is increased. */
    env->interrupt_request &= ~0x01;
    tlb_flush(env, 1);

    return 0;
}

static const VMStateDescription vmstate_cpu_common = {
    .name = "cpu_common",
    .version_id = 1,
    .minimum_version_id = 1,
    .minimum_version_id_old = 1,
    .post_load = cpu_common_post_load,
    .fields      = (VMStateField []) {
        VMSTATE_UINT32(halted, CPUState),
        VMSTATE_UINT32(interrupt_request, CPUState),
        VMSTATE_END_OF_LIST()
    }
};
#endif

CPUState *qemu_get_cpu(int cpu)
{
    CPUState *env = first_cpu;

    while (env) {
        if (env->cpu_index == cpu)
            break;
        env = env->next_cpu;
    }

    return env;
}

void cpu_exec_init(CPUState *env)
{
    CPUState **penv;
    int cpu_index;

#ifdef TARGET_WORDS_BIGENDIAN
    env->bigendian = 1;
#else
    env->bigendian = 0;
#endif

#if defined(CONFIG_USER_ONLY)
    cpu_list_lock();
#endif
    env->next_cpu = NULL;
    penv = &first_cpu;
    cpu_index = 0;
    while (*penv != NULL) {
        penv = &(*penv)->next_cpu;
        cpu_index++;
    }
    env->cpu_index = cpu_index;
    env->numa_node = 0;
    QTAILQ_INIT(&env->breakpoints);
    QTAILQ_INIT(&env->watchpoints);
#ifndef CONFIG_USER_ONLY
    env->thread_id = qemu_get_thread_id();
#endif
    *penv = env;
#if defined(CONFIG_USER_ONLY)
    cpu_list_unlock();
#endif
#if defined(CPU_SAVE_VERSION) && !defined(CONFIG_USER_ONLY)
    vmstate_register(NULL, cpu_index, &vmstate_cpu_common, env);
    register_savevm(NULL, "cpu", cpu_index, CPU_SAVE_VERSION,
                    cpu_save, cpu_load, env);
#endif
}

/* Allocate a new translation block. Flush the translation buffer if
   too many translation blocks or too much generated code. */
static TranslationBlock *tb_alloc(target_ulong pc)
{
    TranslationBlock *tb;

    if (nb_tbs >= code_gen_max_blocks ||
        (code_gen_ptr - code_gen_buffer) >= code_gen_buffer_max_size)
        return NULL;
    tb = &tbs[nb_tbs++];
    tb->pc = pc;
    tb->cflags = 0;
    return tb;
}

void tb_free(TranslationBlock *tb)
{
    /* In practice this is mostly used for single use temporary TB
       Ignore the hard cases and just back up if this TB happens to
       be the last one generated.  */
    if (nb_tbs > 0 && tb == &tbs[nb_tbs - 1]) {
        code_gen_ptr = tb->tc_ptr;
        nb_tbs--;
    }
}

static inline void invalidate_page_bitmap(PageDesc *p)
{
    if (p->code_bitmap) {
        qemu_free(p->code_bitmap);
        p->code_bitmap = NULL;
    }
    p->code_write_count = 0;
}

/* Set to NULL all the 'first_tb' fields in all PageDescs. */

static void page_flush_tb_1 (int level, void **lp)
{
    int i;

    if (*lp == NULL) {
        return;
    }
    if (level == 0) {
        PageDesc *pd = *lp;
        for (i = 0; i < L2_SIZE; ++i) {
            pd[i].first_tb = NULL;
            invalidate_page_bitmap(pd + i);
        }
    } else {
        void **pp = *lp;
        for (i = 0; i < L2_SIZE; ++i) {
            page_flush_tb_1 (level - 1, pp + i);
        }
    }
}

static void page_flush_tb(void)
{
    int i;
    for (i = 0; i < V_L1_SIZE; i++) {
        page_flush_tb_1(V_L1_SHIFT / L2_BITS - 1, l1_map + i);
    }
}

/* flush all the translation blocks */
/* XXX: tb_flush is currently not thread safe */
void tb_flush(CPUState *env1)
{
    CPUState *env;
#if defined(DEBUG_FLUSH)
    printf("qemu: flush code_size=%ld nb_tbs=%d avg_tb_size=%ld\n",
           (unsigned long)(code_gen_ptr - code_gen_buffer),
           nb_tbs, nb_tbs > 0 ?
           ((unsigned long)(code_gen_ptr - code_gen_buffer)) / nb_tbs : 0);
#endif
    if ((unsigned long)(code_gen_ptr - code_gen_buffer) > code_gen_buffer_size)
        cpu_abort(env1, "Internal error: code buffer overflow\n");

    nb_tbs = 0;

    for(env = first_cpu; env != NULL; env = env->next_cpu) {
        memset (env->tb_jmp_cache, 0, TB_JMP_CACHE_SIZE * sizeof (void *));
    }

    memset (tb_phys_hash, 0, CODE_GEN_PHYS_HASH_SIZE * sizeof (void *));
    page_flush_tb();

    code_gen_ptr = code_gen_buffer;
    /* XXX: flush processor icache at this point if cache flush is
       expensive */
    tb_flush_count++;
}

#ifdef DEBUG_TB_CHECK

static void tb_invalidate_check(target_ulong address)
{
    TranslationBlock *tb;
    int i;
    address &= TARGET_PAGE_MASK;
    for(i = 0;i < CODE_GEN_PHYS_HASH_SIZE; i++) {
        for(tb = tb_phys_hash[i]; tb != NULL; tb = tb->phys_hash_next) {
            if (!(address + TARGET_PAGE_SIZE <= tb->pc ||
                  address >= tb->pc + tb->size)) {
                printf("ERROR invalidate: address=" TARGET_FMT_lx
                       " PC=%08lx size=%04x\n",
                       address, (long)tb->pc, tb->size);
            }
        }
    }
}

/* verify that all the pages have correct rights for code */
static void tb_page_check(void)
{
    TranslationBlock *tb;
    int i, flags1, flags2;

    for(i = 0;i < CODE_GEN_PHYS_HASH_SIZE; i++) {
        for(tb = tb_phys_hash[i]; tb != NULL; tb = tb->phys_hash_next) {
            flags1 = page_get_flags(tb->pc);
            flags2 = page_get_flags(tb->pc + tb->size - 1);
            if ((flags1 & PAGE_WRITE) || (flags2 & PAGE_WRITE)) {
                printf("ERROR page flags: PC=%08lx size=%04x f1=%x f2=%x\n",
                       (long)tb->pc, tb->size, flags1, flags2);
            }
        }
    }
}

#endif

/* invalidate one TB */
static inline void tb_remove(TranslationBlock **ptb, TranslationBlock *tb,
                             int next_offset)
{
    TranslationBlock *tb1;
    for(;;) {
        tb1 = *ptb;
        if (tb1 == tb) {
            *ptb = *(TranslationBlock **)((char *)tb1 + next_offset);
            break;
        }
        ptb = (TranslationBlock **)((char *)tb1 + next_offset);
    }
}

static inline void tb_page_remove(TranslationBlock **ptb, TranslationBlock *tb)
{
    TranslationBlock *tb1;
    unsigned int n1;

    for(;;) {
        tb1 = *ptb;
        n1 = (long)tb1 & 3;
        tb1 = (TranslationBlock *)((long)tb1 & ~3);
        if (tb1 == tb) {
            *ptb = tb1->page_next[n1];
            break;
        }
        ptb = &tb1->page_next[n1];
    }
}

static inline void tb_jmp_remove(TranslationBlock *tb, int n)
{
    TranslationBlock *tb1, **ptb;
    unsigned int n1;

    ptb = &tb->jmp_next[n];
    tb1 = *ptb;
    if (tb1) {
        /* find tb(n) in circular list */
        for(;;) {
            tb1 = *ptb;
            n1 = (long)tb1 & 3;
            tb1 = (TranslationBlock *)((long)tb1 & ~3);
            if (n1 == n && tb1 == tb)
                break;
            if (n1 == 2) {
                ptb = &tb1->jmp_first;
            } else {
                ptb = &tb1->jmp_next[n1];
            }
        }
        /* now we can suppress tb(n) from the list */
        *ptb = tb->jmp_next[n];

        tb->jmp_next[n] = NULL;
    }
}

/* reset the jump entry 'n' of a TB so that it is not chained to
   another TB */
static inline void tb_reset_jump(TranslationBlock *tb, int n)
{
    tb_set_jmp_target(tb, n, (unsigned long)(tb->tc_ptr + tb->tb_next_offset[n]));
}

void tb_phys_invalidate(TranslationBlock *tb, tb_page_addr_t page_addr)
{
    CPUState *env;
    PageDesc *p;
    unsigned int h, n1;
    tb_page_addr_t phys_pc;
    TranslationBlock *tb1, *tb2;

    /* remove the TB from the hash list */
    phys_pc = tb->page_addr[0] + (tb->pc & ~TARGET_PAGE_MASK);
    h = tb_phys_hash_func(phys_pc);
    tb_remove(&tb_phys_hash[h], tb,
              offsetof(TranslationBlock, phys_hash_next));

    /* remove the TB from the page list */
    if (tb->page_addr[0] != page_addr) {
        p = page_find(tb->page_addr[0] >> TARGET_PAGE_BITS);
        tb_page_remove(&p->first_tb, tb);
        invalidate_page_bitmap(p);
    }
    if (tb->page_addr[1] != -1 && tb->page_addr[1] != page_addr) {
        p = page_find(tb->page_addr[1] >> TARGET_PAGE_BITS);
        tb_page_remove(&p->first_tb, tb);
        invalidate_page_bitmap(p);
    }

    tb_invalidated_flag = 1;

    /* remove the TB from the hash list */
    h = tb_jmp_cache_hash_func(tb->pc);
    for(env = first_cpu; env != NULL; env = env->next_cpu) {
        if (env->tb_jmp_cache[h] == tb)
            env->tb_jmp_cache[h] = NULL;
    }

    /* suppress this TB from the two jump lists */
    tb_jmp_remove(tb, 0);
    tb_jmp_remove(tb, 1);

    /* suppress any remaining jumps to this TB */
    tb1 = tb->jmp_first;
    for(;;) {
        n1 = (long)tb1 & 3;
        if (n1 == 2)
            break;
        tb1 = (TranslationBlock *)((long)tb1 & ~3);
        tb2 = tb1->jmp_next[n1];
        tb_reset_jump(tb1, n1);
        tb1->jmp_next[n1] = NULL;
        tb1 = tb2;
    }
    tb->jmp_first = (TranslationBlock *)((long)tb | 2); /* fail safe */

    tb_phys_invalidate_count++;
}

static inline void set_bits(uint8_t *tab, int start, int len)
{
    int end, mask, end1;

    end = start + len;
    tab += start >> 3;
    mask = 0xff << (start & 7);
    if ((start & ~7) == (end & ~7)) {
        if (start < end) {
            mask &= ~(0xff << (end & 7));
            *tab |= mask;
        }
    } else {
        *tab++ |= mask;
        start = (start + 8) & ~7;
        end1 = end & ~7;
        while (start < end1) {
            *tab++ = 0xff;
            start += 8;
        }
        if (start < end) {
            mask = ~(0xff << (end & 7));
            *tab |= mask;
        }
    }
}

static void build_page_bitmap(PageDesc *p)
{
    int n, tb_start, tb_end;
    TranslationBlock *tb;

    p->code_bitmap = qemu_mallocz(TARGET_PAGE_SIZE / 8);

    tb = p->first_tb;
    while (tb != NULL) {
        n = (long)tb & 3;
        tb = (TranslationBlock *)((long)tb & ~3);
        /* NOTE: this is subtle as a TB may span two physical pages */
        if (n == 0) {
            /* NOTE: tb_end may be after the end of the page, but
               it is not a problem */
            tb_start = tb->pc & ~TARGET_PAGE_MASK;
            tb_end = tb_start + tb->size;
            if (tb_end > TARGET_PAGE_SIZE)
                tb_end = TARGET_PAGE_SIZE;
        } else {
            tb_start = 0;
            tb_end = ((tb->pc + tb->size) & ~TARGET_PAGE_MASK);
        }
        set_bits(p->code_bitmap, tb_start, tb_end - tb_start);
        tb = tb->page_next[n];
    }
}

TranslationBlock *tb_gen_code(CPUState *env,
                              target_ulong pc, target_ulong cs_base,
                              int flags, int cflags)
{
    TranslationBlock *tb;
    uint8_t *tc_ptr;
    tb_page_addr_t phys_pc, phys_page2;
    target_ulong virt_page2;
    int code_gen_size;

    phys_pc = get_page_addr_code(env, pc);
    tb = tb_alloc(pc);
    if (!tb) {
        /* flush must be done */
        tb_flush(env);
        /* cannot fail at this point */
        tb = tb_alloc(pc);
        /* Don't forget to invalidate previous TB info.  */
        tb_invalidated_flag = 1;
    }
    tc_ptr = code_gen_ptr;
    tb->tc_ptr = tc_ptr;
    tb->cs_base = cs_base;
    tb->flags = flags;
    tb->cflags = cflags;
    cpu_gen_code(env, tb, &code_gen_size);
    code_gen_ptr = (void *)(((unsigned long)code_gen_ptr + code_gen_size + CODE_GEN_ALIGN - 1) & ~(CODE_GEN_ALIGN - 1));

#if defined(CONFIG_USER_ONLY) && defined(TARGET_X86_64)
    /* if we are doing vsyscall don't link the page as it lies in high memory
       and tb_alloc_page will abort due to page_l1_map returning NULL */
    if (unlikely(phys_pc >= TARGET_VSYSCALL_START
                 && phys_pc < TARGET_VSYSCALL_END))
        return tb;
#endif
    /* check next page if needed */
    virt_page2 = (pc + tb->size - 1) & TARGET_PAGE_MASK;
    phys_page2 = -1;
    if ((pc & TARGET_PAGE_MASK) != virt_page2) {
        phys_page2 = get_page_addr_code(env, virt_page2);
    }
    tb_link_page(tb, phys_pc, phys_page2);
    return tb;
}

/* invalidate all TBs which intersect with the target physical page
   starting in range [start;end[. NOTE: start and end must refer to
   the same physical page. 'is_cpu_write_access' should be true if called
   from a real cpu write access: the virtual CPU will exit the current
   TB if code is modified inside this TB. */
void tb_invalidate_phys_page_range(tb_page_addr_t start, tb_page_addr_t end,
                                   int is_cpu_write_access)
{
    TranslationBlock *tb, *tb_next, *saved_tb;
    CPUState *env = cpu_single_env;
    tb_page_addr_t tb_start, tb_end;
    PageDesc *p;
    int n;
#ifdef TARGET_HAS_PRECISE_SMC
    int current_tb_not_found = is_cpu_write_access;
    TranslationBlock *current_tb = NULL;
    int current_tb_modified = 0;
    target_ulong current_pc = 0;
    target_ulong current_cs_base = 0;
    int current_flags = 0;
#endif /* TARGET_HAS_PRECISE_SMC */

    p = page_find(start >> TARGET_PAGE_BITS);
    if (!p)
        return;
    if (!p->code_bitmap &&
        ++p->code_write_count >= SMC_BITMAP_USE_THRESHOLD &&
        is_cpu_write_access) {
        /* build code bitmap */
        build_page_bitmap(p);
    }

    /* we remove all the TBs in the range [start, end[ */
    /* XXX: see if in some cases it could be faster to invalidate all the code */
    tb = p->first_tb;
    while (tb != NULL) {
        n = (long)tb & 3;
        tb = (TranslationBlock *)((long)tb & ~3);
        tb_next = tb->page_next[n];
        /* NOTE: this is subtle as a TB may span two physical pages */
        if (n == 0) {
            /* NOTE: tb_end may be after the end of the page, but
               it is not a problem */
            tb_start = tb->page_addr[0] + (tb->pc & ~TARGET_PAGE_MASK);
            tb_end = tb_start + tb->size;
        } else {
            tb_start = tb->page_addr[1];
            tb_end = tb_start + ((tb->pc + tb->size) & ~TARGET_PAGE_MASK);
        }
        if (!(tb_end <= start || tb_start >= end)) {
#ifdef TARGET_HAS_PRECISE_SMC
            if (current_tb_not_found) {
                current_tb_not_found = 0;
                current_tb = NULL;
                if (env->mem_io_pc) {
                    /* now we have a real cpu fault */
                    current_tb = tb_find_pc(env->mem_io_pc);
                }
            }
            if (current_tb == tb &&
                (current_tb->cflags & CF_COUNT_MASK) != 1) {
                /* If we are modifying the current TB, we must stop
                its execution. We could be more precise by checking
                that the modification is after the current PC, but it
                would require a specialized function to partially
                restore the CPU state */

                current_tb_modified = 1;
                cpu_restore_state(current_tb, env, env->mem_io_pc);
                cpu_get_tb_cpu_state(env, &current_pc, &current_cs_base,
                                     &current_flags);
            }
#endif /* TARGET_HAS_PRECISE_SMC */
            /* we need to do that to handle the case where a signal
               occurs while doing tb_phys_invalidate() */
            saved_tb = NULL;
            if (env) {
                saved_tb = env->current_tb;
                env->current_tb = NULL;
            }
            tb_phys_invalidate(tb, -1);
            if (env) {
                env->current_tb = saved_tb;
                if (env->interrupt_request && env->current_tb)
                    cpu_interrupt(env, env->interrupt_request);
            }
        }
        tb = tb_next;
    }
#if !defined(CONFIG_USER_ONLY)
    /* if no code remaining, no need to continue to use slow writes */
    if (!p->first_tb) {
        invalidate_page_bitmap(p);
        if (is_cpu_write_access) {
            tlb_unprotect_code_phys(env, start, env->mem_io_vaddr);
        }
    }
#endif
#ifdef TARGET_HAS_PRECISE_SMC
    if (current_tb_modified) {
        /* we generate a block containing just the instruction
           modifying the memory. It will ensure that it cannot modify
           itself */
        env->current_tb = NULL;
        tb_gen_code(env, current_pc, current_cs_base, current_flags, 1);
        cpu_resume_from_signal(env, NULL);
    }
#endif
}

/* len must be <= 8 and start must be a multiple of len */
static inline void tb_invalidate_phys_page_fast(tb_page_addr_t start, int len)
{
    PageDesc *p;
    int offset, b;
#if 0
    if (1) {
        qemu_log("modifying code at 0x%x size=%d EIP=%x PC=%08x\n",
                  cpu_single_env->mem_io_vaddr, len,
                  cpu_single_env->eip,
                  cpu_single_env->eip + (long)cpu_single_env->segs[R_CS].base);
    }
#endif
    p = page_find(start >> TARGET_PAGE_BITS);
    if (!p)
        return;
    if (p->code_bitmap) {
        offset = start & ~TARGET_PAGE_MASK;
        b = p->code_bitmap[offset >> 3] >> (offset & 7);
        if (b & ((1 << len) - 1))
            goto do_invalidate;
    } else {
    do_invalidate:
        tb_invalidate_phys_page_range(start, start + len, 1);
    }
}

#if !defined(CONFIG_SOFTMMU)
static void tb_invalidate_phys_page(tb_page_addr_t addr,
                                    unsigned long pc, void *puc)
{
    TranslationBlock *tb;
    PageDesc *p;
    int n;
#ifdef TARGET_HAS_PRECISE_SMC
    TranslationBlock *current_tb = NULL;
    CPUState *env = cpu_single_env;
    int current_tb_modified = 0;
    target_ulong current_pc = 0;
    target_ulong current_cs_base = 0;
    int current_flags = 0;
#endif

    addr &= TARGET_PAGE_MASK;
    p = page_find(addr >> TARGET_PAGE_BITS);
    if (!p)
        return;
    tb = p->first_tb;
#ifdef TARGET_HAS_PRECISE_SMC
    if (tb && pc != 0) {
        current_tb = tb_find_pc(pc);
    }
#endif
    while (tb != NULL) {
        n = (long)tb & 3;
        tb = (TranslationBlock *)((long)tb & ~3);
#ifdef TARGET_HAS_PRECISE_SMC
        if (current_tb == tb &&
            (current_tb->cflags & CF_COUNT_MASK) != 1) {
                /* If we are modifying the current TB, we must stop
                   its execution. We could be more precise by checking
                   that the modification is after the current PC, but it
                   would require a specialized function to partially
                   restore the CPU state */

            current_tb_modified = 1;
            cpu_restore_state(current_tb, env, pc);
            cpu_get_tb_cpu_state(env, &current_pc, &current_cs_base,
                                 &current_flags);
        }
#endif /* TARGET_HAS_PRECISE_SMC */
        tb_phys_invalidate(tb, addr);
        tb = tb->page_next[n];
    }
    p->first_tb = NULL;
#ifdef TARGET_HAS_PRECISE_SMC
    if (current_tb_modified) {
        /* we generate a block containing just the instruction
           modifying the memory. It will ensure that it cannot modify
           itself */
        env->current_tb = NULL;
        tb_gen_code(env, current_pc, current_cs_base, current_flags, 1);
        cpu_resume_from_signal(env, puc);
    }
#endif
}
#endif

/* add the tb in the target page and protect it if necessary */
static inline void tb_alloc_page(TranslationBlock *tb,
                                 unsigned int n, tb_page_addr_t page_addr)
{
    PageDesc *p;
#ifndef CONFIG_USER_ONLY
    bool page_already_protected;
#endif

    tb->page_addr[n] = page_addr;
    p = page_find_alloc(page_addr >> TARGET_PAGE_BITS, 1);
    tb->page_next[n] = p->first_tb;
#ifndef CONFIG_USER_ONLY
    page_already_protected = p->first_tb != NULL;
#endif
    p->first_tb = (TranslationBlock *)((long)tb | n);
    invalidate_page_bitmap(p);

#if defined(TARGET_HAS_SMC) || 1

#if defined(CONFIG_USER_ONLY)
    if (p->flags & PAGE_WRITE) {
        target_ulong addr;
        PageDesc *p2;
        int prot;

        /* force the host page as non writable (writes will have a
           page fault + mprotect overhead) */
        page_addr &= qemu_host_page_mask;
        prot = 0;
        for(addr = page_addr; addr < page_addr + qemu_host_page_size;
            addr += TARGET_PAGE_SIZE) {

            p2 = page_find (addr >> TARGET_PAGE_BITS);
            if (!p2)
                continue;
            prot |= p2->flags;
            p2->flags &= ~PAGE_WRITE;
          }
        mprotect(g2h(page_addr), qemu_host_page_size,
                 (prot & PAGE_BITS) & ~PAGE_WRITE);
#ifdef DEBUG_TB_INVALIDATE
        printf("protecting code page: 0x" TARGET_FMT_lx "\n",
               page_addr);
#endif
    }
#else
    /* if some code is already present, then the pages are already
       protected. So we handle the case where only the first TB is
       allocated in a physical page */
    if (!page_already_protected) {
        tlb_protect_code(page_addr);
    }
#endif

#endif /* TARGET_HAS_SMC */
}

/* add a new TB and link it to the physical page tables. phys_page2 is
   (-1) to indicate that only one page contains the TB. */
void tb_link_page(TranslationBlock *tb,
                  tb_page_addr_t phys_pc, tb_page_addr_t phys_page2)
{
    unsigned int h;
    TranslationBlock **ptb;

    /* Grab the mmap lock to stop another thread invalidating this TB
       before we are done.  */
    mmap_lock();
    /* add in the physical hash table */
    h = tb_phys_hash_func(phys_pc);
    ptb = &tb_phys_hash[h];
    tb->phys_hash_next = *ptb;
    *ptb = tb;

    /* add in the page list */
    tb_alloc_page(tb, 0, phys_pc & TARGET_PAGE_MASK);
    if (phys_page2 != -1)
        tb_alloc_page(tb, 1, phys_page2);
    else
        tb->page_addr[1] = -1;

    tb->jmp_first = (TranslationBlock *)((long)tb | 2);
    tb->jmp_next[0] = NULL;
    tb->jmp_next[1] = NULL;

    /* init original jump addresses */
    if (tb->tb_next_offset[0] != 0xffff)
        tb_reset_jump(tb, 0);
    if (tb->tb_next_offset[1] != 0xffff)
        tb_reset_jump(tb, 1);

#ifdef DEBUG_TB_CHECK
    tb_page_check();
#endif
    mmap_unlock();
}

/* find the TB 'tb' such that tb[0].tc_ptr <= tc_ptr <
   tb[1].tc_ptr. Return NULL if not found */
TranslationBlock *tb_find_pc(unsigned long tc_ptr)
{
    int m_min, m_max, m;
    unsigned long v;
    TranslationBlock *tb;

    if (nb_tbs <= 0)
        return NULL;
    if (tc_ptr < (unsigned long)code_gen_buffer ||
        tc_ptr >= (unsigned long)code_gen_ptr)
        return NULL;
    /* binary search (cf Knuth) */
    m_min = 0;
    m_max = nb_tbs - 1;
    while (m_min <= m_max) {
        m = (m_min + m_max) >> 1;
        tb = &tbs[m];
        v = (unsigned long)tb->tc_ptr;
        if (v == tc_ptr)
            return tb;
        else if (tc_ptr < v) {
            m_max = m - 1;
        } else {
            m_min = m + 1;
        }
    }
    return &tbs[m_max];
}

static void tb_reset_jump_recursive(TranslationBlock *tb);

static inline void tb_reset_jump_recursive2(TranslationBlock *tb, int n)
{
    TranslationBlock *tb1, *tb_next, **ptb;
    unsigned int n1;

    tb1 = tb->jmp_next[n];
    if (tb1 != NULL) {
        /* find head of list */
        for(;;) {
            n1 = (long)tb1 & 3;
            tb1 = (TranslationBlock *)((long)tb1 & ~3);
            if (n1 == 2)
                break;
            tb1 = tb1->jmp_next[n1];
        }
        /* we are now sure now that tb jumps to tb1 */
        tb_next = tb1;

        /* remove tb from the jmp_first list */
        ptb = &tb_next->jmp_first;
        for(;;) {
            tb1 = *ptb;
            n1 = (long)tb1 & 3;
            tb1 = (TranslationBlock *)((long)tb1 & ~3);
            if (n1 == n && tb1 == tb)
                break;
            ptb = &tb1->jmp_next[n1];
        }
        *ptb = tb->jmp_next[n];
        tb->jmp_next[n] = NULL;

        /* suppress the jump to next tb in generated code */
        tb_reset_jump(tb, n);

        /* suppress jumps in the tb on which we could have jumped */
        tb_reset_jump_recursive(tb_next);
    }
}

static void tb_reset_jump_recursive(TranslationBlock *tb)
{
    tb_reset_jump_recursive2(tb, 0);
    tb_reset_jump_recursive2(tb, 1);
}

#if defined(TARGET_HAS_ICE)
#if defined(CONFIG_USER_ONLY)
static void breakpoint_invalidate(CPUState *env, target_ulong pc)
{
    tb_invalidate_phys_page_range(pc, pc + 1, 0);
}
#else
static void breakpoint_invalidate(CPUState *env, target_ulong pc)
{
    target_phys_addr_t addr;
    target_ulong pd;
    ram_addr_t ram_addr;
    PhysPageDesc *p;

    addr = cpu_get_phys_page_debug(env, pc);
    p = phys_page_find(addr >> TARGET_PAGE_BITS);
    if (!p) {
        pd = IO_MEM_UNASSIGNED;
    } else {
        pd = p->phys_offset;
    }
    ram_addr = (pd & TARGET_PAGE_MASK) | (pc & ~TARGET_PAGE_MASK);
    tb_invalidate_phys_page_range(ram_addr, ram_addr + 1, 0);
}
#endif
#endif /* TARGET_HAS_ICE */

#if defined(CONFIG_USER_ONLY)
void cpu_watchpoint_remove_all(CPUState *env, int mask)

{
}

int cpu_watchpoint_insert(CPUState *env, target_ulong addr, target_ulong len,
                          int flags, CPUWatchpoint **watchpoint)
{
    return -ENOSYS;
}
#else
/* Add a watchpoint.  */
int cpu_watchpoint_insert(CPUState *env, target_ulong addr, target_ulong len,
                          int flags, CPUWatchpoint **watchpoint)
{
    target_ulong len_mask = ~(len - 1);
    CPUWatchpoint *wp;

    /* sanity checks: allow power-of-2 lengths, deny unaligned watchpoints */
    if ((len != 1 && len != 2 && len != 4 && len != 8) || (addr & ~len_mask)) {
        fprintf(stderr, "qemu: tried to set invalid watchpoint at "
                TARGET_FMT_lx ", len=" TARGET_FMT_lu "\n", addr, len);
        return -EINVAL;
    }
    wp = qemu_malloc(sizeof(*wp));

    wp->vaddr = addr;
    wp->len_mask = len_mask;
    wp->flags = flags;

    /* keep all GDB-injected watchpoints in front */
    if (flags & BP_GDB)
        QTAILQ_INSERT_HEAD(&env->watchpoints, wp, entry);
    else
        QTAILQ_INSERT_TAIL(&env->watchpoints, wp, entry);

    tlb_flush_page(env, addr);

    if (watchpoint)
        *watchpoint = wp;
    return 0;
}

/* Remove a specific watchpoint.  */
int cpu_watchpoint_remove(CPUState *env, target_ulong addr, target_ulong len,
                          int flags)
{
    target_ulong len_mask = ~(len - 1);
    CPUWatchpoint *wp;

    QTAILQ_FOREACH(wp, &env->watchpoints, entry) {
        if (addr == wp->vaddr && len_mask == wp->len_mask
                && flags == (wp->flags & ~BP_WATCHPOINT_HIT)) {
            cpu_watchpoint_remove_by_ref(env, wp);
            return 0;
        }
    }
    return -ENOENT;
}

/* Remove a specific watchpoint by reference.  */
void cpu_watchpoint_remove_by_ref(CPUState *env, CPUWatchpoint *watchpoint)
{
    QTAILQ_REMOVE(&env->watchpoints, watchpoint, entry);

    tlb_flush_page(env, watchpoint->vaddr);

    qemu_free(watchpoint);
}

/* Remove all matching watchpoints.  */
void cpu_watchpoint_remove_all(CPUState *env, int mask)
{
    CPUWatchpoint *wp, *next;

    QTAILQ_FOREACH_SAFE(wp, &env->watchpoints, entry, next) {
        if (wp->flags & mask)
            cpu_watchpoint_remove_by_ref(env, wp);
    }
}
#endif

/* Add a breakpoint.  */
int cpu_breakpoint_insert(CPUState *env, target_ulong pc, int flags,
                          CPUBreakpoint **breakpoint)
{
#if defined(TARGET_HAS_ICE)
    CPUBreakpoint *bp;

    bp = qemu_malloc(sizeof(*bp));

    bp->pc = pc;
    bp->flags = flags;

    /* keep all GDB-injected breakpoints in front */
    if (flags & BP_GDB)
        QTAILQ_INSERT_HEAD(&env->breakpoints, bp, entry);
    else
        QTAILQ_INSERT_TAIL(&env->breakpoints, bp, entry);

    breakpoint_invalidate(env, pc);

    if (breakpoint)
        *breakpoint = bp;
    return 0;
#else
    return -ENOSYS;
#endif
}

/* Remove a specific breakpoint.  */
int cpu_breakpoint_remove(CPUState *env, target_ulong pc, int flags)
{
#if defined(TARGET_HAS_ICE)
    CPUBreakpoint *bp;

    QTAILQ_FOREACH(bp, &env->breakpoints, entry) {
        if (bp->pc == pc && bp->flags == flags) {
            cpu_breakpoint_remove_by_ref(env, bp);
            return 0;
        }
    }
    return -ENOENT;
#else
    return -ENOSYS;
#endif
}

/* Remove a specific breakpoint by reference.  */
void cpu_breakpoint_remove_by_ref(CPUState *env, CPUBreakpoint *breakpoint)
{
#if defined(TARGET_HAS_ICE)
    QTAILQ_REMOVE(&env->breakpoints, breakpoint, entry);

    breakpoint_invalidate(env, breakpoint->pc);

    qemu_free(breakpoint);
#endif
}

/* Remove all matching breakpoints. */
void cpu_breakpoint_remove_all(CPUState *env, int mask)
{
#if defined(TARGET_HAS_ICE)
    CPUBreakpoint *bp, *next;

    QTAILQ_FOREACH_SAFE(bp, &env->breakpoints, entry, next) {
        if (bp->flags & mask)
            cpu_breakpoint_remove_by_ref(env, bp);
    }
#endif
}

/* enable or disable single step mode. EXCP_DEBUG is returned by the
   CPU loop after each instruction */
void cpu_single_step(CPUState *env, int enabled)
{
#if defined(TARGET_HAS_ICE)
    if (env->singlestep_enabled != enabled) {
        env->singlestep_enabled = enabled;
        if (kvm_enabled())
            kvm_update_guest_debug(env, 0);
        else {
            /* must flush all the translated code to avoid inconsistencies */
            /* XXX: only flush what is necessary */
            tb_flush(env);
        }
    }
#endif
}

/* enable or disable low levels log */
void cpu_set_log(int log_flags)
{
    loglevel = log_flags;
    if (loglevel && !logfile) {
        logfile = fopen(logfilename, log_append ? "a" : "w");
        if (!logfile) {
            perror(logfilename);
            _exit(1);
        }
#if !defined(CONFIG_SOFTMMU)
        /* must avoid mmap() usage of glibc by setting a buffer "by hand" */
        {
            static char logfile_buf[4096];
            setvbuf(logfile, logfile_buf, _IOLBF, sizeof(logfile_buf));
        }
#elif !defined(_WIN32)
        /* Win32 doesn't support line-buffering and requires size >= 2 */
        setvbuf(logfile, NULL, _IOLBF, 0);
#endif
        log_append = 1;
    }
    if (!loglevel && logfile) {
        fclose(logfile);
        logfile = NULL;
    }
}

void cpu_set_log_filename(const char *filename)
{
    logfilename = strdup(filename);
    if (logfile) {
        fclose(logfile);
        logfile = NULL;
    }
    cpu_set_log(loglevel);
}

static void cpu_unlink_tb(CPUState *env)
{
    /* FIXME: TB unchaining isn't SMP safe.  For now just ignore the
       problem and hope the cpu will stop of its own accord.  For userspace
       emulation this often isn't actually as bad as it sounds.  Often
       signals are used primarily to interrupt blocking syscalls.  */
    TranslationBlock *tb;
    static spinlock_t interrupt_lock = SPIN_LOCK_UNLOCKED;

    spin_lock(&interrupt_lock);
    tb = env->current_tb;
    /* if the cpu is currently executing code, we must unlink it and
       all the potentially executing TB */
    if (tb) {
        env->current_tb = NULL;
        tb_reset_jump_recursive(tb);
    }
    spin_unlock(&interrupt_lock);
}

#ifndef CONFIG_USER_ONLY
/* mask must never be zero, except for A20 change call */
static void tcg_handle_interrupt(CPUState *env, int mask)
{
    int old_mask;

    old_mask = env->interrupt_request;
    env->interrupt_request |= mask;

    /*
     * If called from iothread context, wake the target cpu in
     * case its halted.
     */
    if (!qemu_cpu_is_self(env)) {
        qemu_cpu_kick(env);
        return;
    }

    if (use_icount) {
        env->icount_decr.u16.high = 0xffff;
        if (!can_do_io(env)
            && (mask & ~old_mask) != 0) {
            cpu_abort(env, "Raised interrupt while not in I/O function");
        }
    } else {
        cpu_unlink_tb(env);
    }
}

CPUInterruptHandler cpu_interrupt_handler = tcg_handle_interrupt;

#else /* CONFIG_USER_ONLY */

void cpu_interrupt(CPUState *env, int mask)
{
    env->interrupt_request |= mask;
    cpu_unlink_tb(env);
}
#endif /* CONFIG_USER_ONLY */

void cpu_reset_interrupt(CPUState *env, int mask)
{
    env->interrupt_request &= ~mask;
}

void cpu_exit(CPUState *env)
{
    env->exit_request = 1;
    cpu_unlink_tb(env);
}

const CPULogItem cpu_log_items[] = {
    { CPU_LOG_TB_OUT_ASM, "out_asm",
      "show generated host assembly code for each compiled TB" },
    { CPU_LOG_TB_IN_ASM, "in_asm",
      "show target assembly code for each compiled TB" },
    { CPU_LOG_TB_OP, "op",
      "show micro ops for each compiled TB" },
    { CPU_LOG_TB_OP_OPT, "op_opt",
      "show micro ops "
#ifdef TARGET_I386
      "before eflags optimization and "
#endif
      "after liveness analysis" },
    { CPU_LOG_INT, "int",
      "show interrupts/exceptions in short format" },
    { CPU_LOG_EXEC, "exec",
      "show trace before each executed TB (lots of logs)" },
    { CPU_LOG_TB_CPU, "cpu",
      "show CPU state before block translation" },
#ifdef TARGET_I386
    { CPU_LOG_PCALL, "pcall",
      "show protected mode far calls/returns/exceptions" },
    { CPU_LOG_RESET, "cpu_reset",
      "show CPU state before CPU resets" },
#endif
#ifdef DEBUG_IOPORT
    { CPU_LOG_IOPORT, "ioport",
      "show all i/o ports accesses" },
#endif
    { 0, NULL, NULL },
};

#ifndef CONFIG_USER_ONLY
static QLIST_HEAD(memory_client_list, CPUPhysMemoryClient) memory_client_list
    = QLIST_HEAD_INITIALIZER(memory_client_list);

static void cpu_notify_set_memory(target_phys_addr_t start_addr,
                                  ram_addr_t size,
                                  ram_addr_t phys_offset,
                                  bool log_dirty)
{
    CPUPhysMemoryClient *client;
    QLIST_FOREACH(client, &memory_client_list, list) {
        client->set_memory(client, start_addr, size, phys_offset, log_dirty);
    }
}

static int cpu_notify_sync_dirty_bitmap(target_phys_addr_t start,
                                        target_phys_addr_t end)
{
    CPUPhysMemoryClient *client;
    QLIST_FOREACH(client, &memory_client_list, list) {
        int r = client->sync_dirty_bitmap(client, start, end);
        if (r < 0)
            return r;
    }
    return 0;
}

static int cpu_notify_migration_log(int enable)
{
    CPUPhysMemoryClient *client;
    QLIST_FOREACH(client, &memory_client_list, list) {
        int r = client->migration_log(client, enable);
        if (r < 0)
            return r;
    }
    return 0;
}

struct last_map {
    target_phys_addr_t start_addr;
    ram_addr_t size;
    ram_addr_t phys_offset;
};

/* The l1_phys_map provides the upper P_L1_BITs of the guest physical
 * address.  Each intermediate table provides the next L2_BITs of guest
 * physical address space.  The number of levels vary based on host and
 * guest configuration, making it efficient to build the final guest
 * physical address by seeding the L1 offset and shifting and adding in
 * each L2 offset as we recurse through them. */
static void phys_page_for_each_1(CPUPhysMemoryClient *client, int level,
                                 void **lp, target_phys_addr_t addr,
                                 struct last_map *map)
{
    int i;

    if (*lp == NULL) {
        return;
    }
    if (level == 0) {
        PhysPageDesc *pd = *lp;
        addr <<= L2_BITS + TARGET_PAGE_BITS;
        for (i = 0; i < L2_SIZE; ++i) {
            if (pd[i].phys_offset != IO_MEM_UNASSIGNED) {
                target_phys_addr_t start_addr = addr | i << TARGET_PAGE_BITS;

                if (map->size &&
                    start_addr == map->start_addr + map->size &&
                    pd[i].phys_offset == map->phys_offset + map->size) {

                    map->size += TARGET_PAGE_SIZE;
                    continue;
                } else if (map->size) {
                    client->set_memory(client, map->start_addr,
                                       map->size, map->phys_offset, false);
                }

                map->start_addr = start_addr;
                map->size = TARGET_PAGE_SIZE;
                map->phys_offset = pd[i].phys_offset;
            }
        }
    } else {
        void **pp = *lp;
        for (i = 0; i < L2_SIZE; ++i) {
            phys_page_for_each_1(client, level - 1, pp + i,
                                 (addr << L2_BITS) | i, map);
        }
    }
}

static void phys_page_for_each(CPUPhysMemoryClient *client)
{
    int i;
    struct last_map map = { };

    for (i = 0; i < P_L1_SIZE; ++i) {
        phys_page_for_each_1(client, P_L1_SHIFT / L2_BITS - 1,
                             l1_phys_map + i, i, &map);
    }
    if (map.size) {
        client->set_memory(client, map.start_addr, map.size, map.phys_offset,
                           false);
    }
}

void cpu_register_phys_memory_client(CPUPhysMemoryClient *client)
{
    QLIST_INSERT_HEAD(&memory_client_list, client, list);
    phys_page_for_each(client);
}

void cpu_unregister_phys_memory_client(CPUPhysMemoryClient *client)
{
    QLIST_REMOVE(client, list);
}
#endif

static int cmp1(const char *s1, int n, const char *s2)
{
    if (strlen(s2) != n)
        return 0;
    return memcmp(s1, s2, n) == 0;
}

/* takes a comma separated list of log masks. Return 0 if error. */
int cpu_str_to_log_mask(const char *str)
{
    const CPULogItem *item;
    int mask;
    const char *p, *p1;

    p = str;
    mask = 0;
    for(;;) {
        p1 = strchr(p, ',');
        if (!p1)
            p1 = p + strlen(p);
        if(cmp1(p,p1-p,"all")) {
            for(item = cpu_log_items; item->mask != 0; item++) {
                mask |= item->mask;
            }
        } else {
            for(item = cpu_log_items; item->mask != 0; item++) {
                if (cmp1(p, p1 - p, item->name))
                    goto found;
            }
            return 0;
        }
    found:
        mask |= item->mask;
        if (*p1 != ',')
            break;
        p = p1 + 1;
    }
    return mask;
}

void cpu_abort(CPUState *env, const char *fmt, ...)
{
    va_list ap;
    va_list ap2;

    va_start(ap, fmt);
    va_copy(ap2, ap);
    fprintf(stderr, "qemu: fatal: ");
    vfprintf(stderr, fmt, ap);
    fprintf(stderr, "\n");
#ifdef TARGET_I386
    cpu_dump_state(env, stderr, fprintf, X86_DUMP_FPU | X86_DUMP_CCOP);
#else
    cpu_dump_state(env, stderr, fprintf, 0);
#endif
    if (qemu_log_enabled()) {
        qemu_log("qemu: fatal: ");
        qemu_log_vprintf(fmt, ap2);
        qemu_log("\n");
#ifdef TARGET_I386
        log_cpu_state(env, X86_DUMP_FPU | X86_DUMP_CCOP);
#else
        log_cpu_state(env, 0);
#endif
        qemu_log_flush();
        qemu_log_close();
    }
    va_end(ap2);
    va_end(ap);
#if defined(CONFIG_USER_ONLY)
    {
        struct sigaction act;
        sigfillset(&act.sa_mask);
        act.sa_handler = SIG_DFL;
        sigaction(SIGABRT, &act, NULL);
    }
#endif
    abort();
}

CPUState *cpu_copy(CPUState *env)
{
    CPUState *new_env = cpu_init(env->cpu_model_str);
    CPUState *next_cpu = new_env->next_cpu;
    int cpu_index = new_env->cpu_index;
#if defined(TARGET_HAS_ICE)
    CPUBreakpoint *bp;
    CPUWatchpoint *wp;
#endif

    memcpy(new_env, env, sizeof(CPUState));

    /* Preserve chaining and index. */
    new_env->next_cpu = next_cpu;
    new_env->cpu_index = cpu_index;

    /* Clone all break/watchpoints.
       Note: Once we support ptrace with hw-debug register access, make sure
       BP_CPU break/watchpoints are handled correctly on clone. */
    QTAILQ_INIT(&env->breakpoints);
    QTAILQ_INIT(&env->watchpoints);
#if defined(TARGET_HAS_ICE)
    QTAILQ_FOREACH(bp, &env->breakpoints, entry) {
        cpu_breakpoint_insert(new_env, bp->pc, bp->flags, NULL);
    }
    QTAILQ_FOREACH(wp, &env->watchpoints, entry) {
        cpu_watchpoint_insert(new_env, wp->vaddr, (~wp->len_mask) + 1,
                              wp->flags, NULL);
    }
#endif

    return new_env;
}

#if !defined(CONFIG_USER_ONLY)

static inline void tlb_flush_jmp_cache(CPUState *env, target_ulong addr)
{
    unsigned int i;

    /* Discard jump cache entries for any tb which might potentially
       overlap the flushed page.  */
    i = tb_jmp_cache_hash_page(addr - TARGET_PAGE_SIZE);
    memset (&env->tb_jmp_cache[i], 0,
            TB_JMP_PAGE_SIZE * sizeof(TranslationBlock *));

    i = tb_jmp_cache_hash_page(addr);
    memset (&env->tb_jmp_cache[i], 0,
            TB_JMP_PAGE_SIZE * sizeof(TranslationBlock *));
}

static CPUTLBEntry s_cputlb_empty_entry = {
    .addr_read  = -1,
    .addr_write = -1,
    .addr_code  = -1,
    .addend     = -1,
};

/* NOTE: if flush_global is true, also flush global entries (not
   implemented yet) */
void tlb_flush(CPUState *env, int flush_global)
{
    int i;

#if defined(DEBUG_TLB)
    printf("tlb_flush:\n");
#endif
    /* must reset current TB so that interrupts cannot modify the
       links while we are modifying them */
    env->current_tb = NULL;

    for(i = 0; i < CPU_TLB_SIZE; i++) {
        int mmu_idx;
        for (mmu_idx = 0; mmu_idx < NB_MMU_MODES; mmu_idx++) {
            env->tlb_table[mmu_idx][i] = s_cputlb_empty_entry;
        }
    }

    memset (env->tb_jmp_cache, 0, TB_JMP_CACHE_SIZE * sizeof (void *));

    env->tlb_flush_addr = -1;
    env->tlb_flush_mask = 0;
    tlb_flush_count++;
}

static inline void tlb_flush_entry(CPUTLBEntry *tlb_entry, target_ulong addr)
{
    if (addr == (tlb_entry->addr_read &
                 (TARGET_PAGE_MASK | TLB_INVALID_MASK)) ||
        addr == (tlb_entry->addr_write &
                 (TARGET_PAGE_MASK | TLB_INVALID_MASK)) ||
        addr == (tlb_entry->addr_code &
                 (TARGET_PAGE_MASK | TLB_INVALID_MASK))) {
        *tlb_entry = s_cputlb_empty_entry;
    }
}

void tlb_flush_page(CPUState *env, target_ulong addr)
{
    int i;
    int mmu_idx;

#if defined(DEBUG_TLB)
    printf("tlb_flush_page: " TARGET_FMT_lx "\n", addr);
#endif
    /* Check if we need to flush due to large pages.  */
    if ((addr & env->tlb_flush_mask) == env->tlb_flush_addr) {
#if defined(DEBUG_TLB)
        printf("tlb_flush_page: forced full flush ("
               TARGET_FMT_lx "/" TARGET_FMT_lx ")\n",
               env->tlb_flush_addr, env->tlb_flush_mask);
#endif
        tlb_flush(env, 1);
        return;
    }
    /* must reset current TB so that interrupts cannot modify the
       links while we are modifying them */
    env->current_tb = NULL;

    addr &= TARGET_PAGE_MASK;
    i = (addr >> TARGET_PAGE_BITS) & (CPU_TLB_SIZE - 1);
    for (mmu_idx = 0; mmu_idx < NB_MMU_MODES; mmu_idx++)
        tlb_flush_entry(&env->tlb_table[mmu_idx][i], addr);

    tlb_flush_jmp_cache(env, addr);
}

/* update the TLBs so that writes to code in the virtual page 'addr'
   can be detected */
static void tlb_protect_code(ram_addr_t ram_addr)
{
    cpu_physical_memory_reset_dirty(ram_addr,
                                    ram_addr + TARGET_PAGE_SIZE,
                                    CODE_DIRTY_FLAG);
}

/* update the TLB so that writes in physical page 'phys_addr' are no longer
   tested for self modifying code */
static void tlb_unprotect_code_phys(CPUState *env, ram_addr_t ram_addr,
                                    target_ulong vaddr)
{
    cpu_physical_memory_set_dirty_flags(ram_addr, CODE_DIRTY_FLAG);
}

static inline void tlb_reset_dirty_range(CPUTLBEntry *tlb_entry,
                                         unsigned long start, unsigned long length)
{
    unsigned long addr;
    if ((tlb_entry->addr_write & ~TARGET_PAGE_MASK) == IO_MEM_RAM) {
        addr = (tlb_entry->addr_write & TARGET_PAGE_MASK) + tlb_entry->addend;
        if ((addr - start) < length) {
            tlb_entry->addr_write = (tlb_entry->addr_write & TARGET_PAGE_MASK) | TLB_NOTDIRTY;
        }
    }
}

/* Note: start and end must be within the same ram block.  */
void cpu_physical_memory_reset_dirty(ram_addr_t start, ram_addr_t end,
                                     int dirty_flags)
{
    CPUState *env;
    unsigned long length, start1;
    int i;

    start &= TARGET_PAGE_MASK;
    end = TARGET_PAGE_ALIGN(end);

    length = end - start;
    if (length == 0)
        return;
    cpu_physical_memory_mask_dirty_range(start, length, dirty_flags);

    /* we modify the TLB cache so that the dirty bit will be set again
       when accessing the range */
    start1 = (unsigned long)qemu_safe_ram_ptr(start);
    /* Check that we don't span multiple blocks - this breaks the
       address comparisons below.  */
    if ((unsigned long)qemu_safe_ram_ptr(end - 1) - start1
            != (end - 1) - start) {
        abort();
    }

    for(env = first_cpu; env != NULL; env = env->next_cpu) {
        int mmu_idx;
        for (mmu_idx = 0; mmu_idx < NB_MMU_MODES; mmu_idx++) {
            for(i = 0; i < CPU_TLB_SIZE; i++)
                tlb_reset_dirty_range(&env->tlb_table[mmu_idx][i],
                                      start1, length);
        }
    }
}

int cpu_physical_memory_set_dirty_tracking(int enable)
{
    int ret = 0;
    in_migration = enable;
    ret = cpu_notify_migration_log(!!enable);
    return ret;
}

int cpu_physical_memory_get_dirty_tracking(void)
{
    return in_migration;
}

int cpu_physical_sync_dirty_bitmap(target_phys_addr_t start_addr,
                                   target_phys_addr_t end_addr)
{
    int ret;

    ret = cpu_notify_sync_dirty_bitmap(start_addr, end_addr);
    return ret;
}

int cpu_physical_log_start(target_phys_addr_t start_addr,
                           ram_addr_t size)
{
    CPUPhysMemoryClient *client;
    QLIST_FOREACH(client, &memory_client_list, list) {
        if (client->log_start) {
            int r = client->log_start(client, start_addr, size);
            if (r < 0) {
                return r;
            }
        }
    }
    return 0;
}

int cpu_physical_log_stop(target_phys_addr_t start_addr,
                          ram_addr_t size)
{
    CPUPhysMemoryClient *client;
    QLIST_FOREACH(client, &memory_client_list, list) {
        if (client->log_stop) {
            int r = client->log_stop(client, start_addr, size);
            if (r < 0) {
                return r;
            }
        }
    }
    return 0;
}

static inline void tlb_update_dirty(CPUTLBEntry *tlb_entry)
{
    ram_addr_t ram_addr;
    void *p;

    if ((tlb_entry->addr_write & ~TARGET_PAGE_MASK) == IO_MEM_RAM) {
        p = (void *)(unsigned long)((tlb_entry->addr_write & TARGET_PAGE_MASK)
            + tlb_entry->addend);
        ram_addr = qemu_ram_addr_from_host_nofail(p);
        if (!cpu_physical_memory_is_dirty(ram_addr)) {
            tlb_entry->addr_write |= TLB_NOTDIRTY;
        }
    }
}

/* update the TLB according to the current state of the dirty bits */
void cpu_tlb_update_dirty(CPUState *env)
{
    int i;
    int mmu_idx;
    for (mmu_idx = 0; mmu_idx < NB_MMU_MODES; mmu_idx++) {
        for(i = 0; i < CPU_TLB_SIZE; i++)
            tlb_update_dirty(&env->tlb_table[mmu_idx][i]);
    }
}

static inline void tlb_set_dirty1(CPUTLBEntry *tlb_entry, target_ulong vaddr)
{
    if (tlb_entry->addr_write == (vaddr | TLB_NOTDIRTY))
        tlb_entry->addr_write = vaddr;
}

/* update the TLB corresponding to virtual page vaddr
   so that it is no longer dirty */
static inline void tlb_set_dirty(CPUState *env, target_ulong vaddr)
{
    int i;
    int mmu_idx;

    vaddr &= TARGET_PAGE_MASK;
    i = (vaddr >> TARGET_PAGE_BITS) & (CPU_TLB_SIZE - 1);
    for (mmu_idx = 0; mmu_idx < NB_MMU_MODES; mmu_idx++)
        tlb_set_dirty1(&env->tlb_table[mmu_idx][i], vaddr);
}

/* Our TLB does not support large pages, so remember the area covered by
   large pages and trigger a full TLB flush if these are invalidated.  */
static void tlb_add_large_page(CPUState *env, target_ulong vaddr,
                               target_ulong size)
{
    target_ulong mask = ~(size - 1);

    if (env->tlb_flush_addr == (target_ulong)-1) {
        env->tlb_flush_addr = vaddr & mask;
        env->tlb_flush_mask = mask;
        return;
    }
    /* Extend the existing region to include the new page.
       This is a compromise between unnecessary flushes and the cost
       of maintaining a full variable size TLB.  */
    mask &= env->tlb_flush_mask;
    while (((env->tlb_flush_addr ^ vaddr) & mask) != 0) {
        mask <<= 1;
    }
    env->tlb_flush_addr &= mask;
    env->tlb_flush_mask = mask;
}

/* Add a new TLB entry. At most one entry for a given virtual address
   is permitted. Only a single TARGET_PAGE_SIZE region is mapped, the
   supplied size is only used by tlb_flush_page.  */
void tlb_set_page(CPUState *env, target_ulong vaddr,
                  target_phys_addr_t paddr, int prot,
                  int mmu_idx, target_ulong size)
{
    PhysPageDesc *p;
    unsigned long pd;
    unsigned int index;
    target_ulong address;
    target_ulong code_address;
    unsigned long addend;
    CPUTLBEntry *te;
    CPUWatchpoint *wp;
    target_phys_addr_t iotlb;

    assert(size >= TARGET_PAGE_SIZE);
    if (size != TARGET_PAGE_SIZE) {
        tlb_add_large_page(env, vaddr, size);
    }
    p = phys_page_find(paddr >> TARGET_PAGE_BITS);
    if (!p) {
        pd = IO_MEM_UNASSIGNED;
    } else {
        pd = p->phys_offset;
    }
#if defined(DEBUG_TLB)
    printf("tlb_set_page: vaddr=" TARGET_FMT_lx " paddr=0x" TARGET_FMT_plx
           " prot=%x idx=%d pd=0x%08lx\n",
           vaddr, paddr, prot, mmu_idx, pd);
#endif

    address = vaddr;
    if ((pd & ~TARGET_PAGE_MASK) > IO_MEM_ROM && !(pd & IO_MEM_ROMD)) {
        /* IO memory case (romd handled later) */
        address |= TLB_MMIO;
    }
    addend = (unsigned long)qemu_get_ram_ptr(pd & TARGET_PAGE_MASK);
    if ((pd & ~TARGET_PAGE_MASK) <= IO_MEM_ROM) {
        /* Normal RAM.  */
        iotlb = pd & TARGET_PAGE_MASK;
        if ((pd & ~TARGET_PAGE_MASK) == IO_MEM_RAM)
            iotlb |= IO_MEM_NOTDIRTY;
        else
            iotlb |= IO_MEM_ROM;
    } else {
        /* IO handlers are currently passed a physical address.
           It would be nice to pass an offset from the base address
           of that region.  This would avoid having to special case RAM,
           and avoid full address decoding in every device.
           We can't use the high bits of pd for this because
           IO_MEM_ROMD uses these as a ram address.  */
        iotlb = (pd & ~TARGET_PAGE_MASK);
        if (p) {
            iotlb += p->region_offset;
        } else {
            iotlb += paddr;
        }
    }

    code_address = address;
    /* Make accesses to pages with watchpoints go via the
       watchpoint trap routines.  */
    QTAILQ_FOREACH(wp, &env->watchpoints, entry) {
        if (vaddr == (wp->vaddr & TARGET_PAGE_MASK)) {
            /* Avoid trapping reads of pages with a write breakpoint. */
            if ((prot & PAGE_WRITE) || (wp->flags & BP_MEM_READ)) {
                iotlb = io_mem_watch + paddr;
                address |= TLB_MMIO;
                break;
            }
        }
    }

    index = (vaddr >> TARGET_PAGE_BITS) & (CPU_TLB_SIZE - 1);
    env->iotlb[mmu_idx][index] = iotlb - vaddr;
    te = &env->tlb_table[mmu_idx][index];
    te->addend = addend - vaddr;
    if (prot & PAGE_READ) {
        te->addr_read = address;
    } else {
        te->addr_read = -1;
    }

    if (prot & PAGE_EXEC) {
        te->addr_code = code_address;
    } else {
        te->addr_code = -1;
    }
    if (prot & PAGE_WRITE) {
        if ((pd & ~TARGET_PAGE_MASK) == IO_MEM_ROM ||
            (pd & IO_MEM_ROMD)) {
            /* Write access calls the I/O callback.  */
            te->addr_write = address | TLB_MMIO;
        } else if ((pd & ~TARGET_PAGE_MASK) == IO_MEM_RAM &&
                   !cpu_physical_memory_is_dirty(pd)) {
            te->addr_write = address | TLB_NOTDIRTY;
        } else {
            te->addr_write = address;
        }
    } else {
        te->addr_write = -1;
    }
}

#else

void tlb_flush(CPUState *env, int flush_global)
{
}

void tlb_flush_page(CPUState *env, target_ulong addr)
{
}

/*
 * Walks guest process memory "regions" one by one
 * and calls callback function 'fn' for each region.
 */

struct walk_memory_regions_data
{
    walk_memory_regions_fn fn;
    void *priv;
    unsigned long start;
    int prot;
};

static int walk_memory_regions_end(struct walk_memory_regions_data *data,
                                   abi_ulong end, int new_prot)
{
    if (data->start != -1ul) {
        int rc = data->fn(data->priv, data->start, end, data->prot);
        if (rc != 0) {
            return rc;
        }
    }

    data->start = (new_prot ? end : -1ul);
    data->prot = new_prot;

    return 0;
}

static int walk_memory_regions_1(struct walk_memory_regions_data *data,
                                 abi_ulong base, int level, void **lp)
{
    abi_ulong pa;
    int i, rc;

    if (*lp == NULL) {
        return walk_memory_regions_end(data, base, 0);
    }

    if (level == 0) {
        PageDesc *pd = *lp;
        for (i = 0; i < L2_SIZE; ++i) {
            int prot = pd[i].flags;

            pa = base | (i << TARGET_PAGE_BITS);
            if (prot != data->prot) {
                rc = walk_memory_regions_end(data, pa, prot);
                if (rc != 0) {
                    return rc;
                }
            }
        }
    } else {
        void **pp = *lp;
        for (i = 0; i < L2_SIZE; ++i) {
            pa = base | ((abi_ulong)i <<
                (TARGET_PAGE_BITS + L2_BITS * level));
            rc = walk_memory_regions_1(data, pa, level - 1, pp + i);
            if (rc != 0) {
                return rc;
            }
        }
    }

    return 0;
}

int walk_memory_regions(void *priv, walk_memory_regions_fn fn)
{
    struct walk_memory_regions_data data;
    unsigned long i;

    data.fn = fn;
    data.priv = priv;
    data.start = -1ul;
    data.prot = 0;

    for (i = 0; i < V_L1_SIZE; i++) {
        int rc = walk_memory_regions_1(&data, (abi_ulong)i << V_L1_SHIFT,
                                       V_L1_SHIFT / L2_BITS - 1, l1_map + i);
        if (rc != 0) {
            return rc;
        }
    }

    return walk_memory_regions_end(&data, 0, 0);
}

static int dump_region(void *priv, abi_ulong start,
    abi_ulong end, unsigned long prot)
{
    FILE *f = (FILE *)priv;

    (void) fprintf(f, TARGET_ABI_FMT_lx"-"TARGET_ABI_FMT_lx
        " "TARGET_ABI_FMT_lx" %c%c%c\n",
        start, end, end - start,
        ((prot & PAGE_READ) ? 'r' : '-'),
        ((prot & PAGE_WRITE) ? 'w' : '-'),
        ((prot & PAGE_EXEC) ? 'x' : '-'));

    return (0);
}

/* dump memory mappings */
void page_dump(FILE *f)
{
    (void) fprintf(f, "%-8s %-8s %-8s %s\n",
            "start", "end", "size", "prot");
    walk_memory_regions(f, dump_region);
}

int page_get_flags(target_ulong address)
{
    PageDesc *p;

    p = page_find(address >> TARGET_PAGE_BITS);
    if (!p)
        return 0;
    return p->flags;
}

/* Modify the flags of a page and invalidate the code if necessary.
   The flag PAGE_WRITE_ORG is positioned automatically depending
   on PAGE_WRITE.  The mmap_lock should already be held.  */
void page_set_flags(target_ulong start, target_ulong end, int flags)
{
    target_ulong addr, len;

    /* This function should never be called with addresses outside the
       guest address space.  If this assert fires, it probably indicates
       a missing call to h2g_valid.  */
#if TARGET_ABI_BITS > L1_MAP_ADDR_SPACE_BITS
    assert(end < ((abi_ulong)1 << L1_MAP_ADDR_SPACE_BITS));
#endif
    assert(start < end);

    start = start & TARGET_PAGE_MASK;
    end = TARGET_PAGE_ALIGN(end);

    if (flags & PAGE_WRITE) {
        flags |= PAGE_WRITE_ORG;
    }

    for (addr = start, len = end - start;
         len != 0;
         len -= TARGET_PAGE_SIZE, addr += TARGET_PAGE_SIZE) {
        PageDesc *p = page_find_alloc(addr >> TARGET_PAGE_BITS, 1);

        /* If the write protection bit is set, then we invalidate
           the code inside.  */
        if (!(p->flags & PAGE_WRITE) &&
            (flags & PAGE_WRITE) &&
            p->first_tb) {
            tb_invalidate_phys_page(addr, 0, NULL);
        }
        p->flags = flags;
    }
}

int page_check_range(target_ulong start, target_ulong len, int flags)
{
    PageDesc *p;
    target_ulong end;
    target_ulong addr;

    /* This function should never be called with addresses outside the
       guest address space.  If this assert fires, it probably indicates
       a missing call to h2g_valid.  */
#if TARGET_ABI_BITS > L1_MAP_ADDR_SPACE_BITS
    assert(start < ((abi_ulong)1 << L1_MAP_ADDR_SPACE_BITS));
#endif

    if (len == 0) {
        return 0;
    }
    if (start + len - 1 < start) {
        /* We've wrapped around.  */
        return -1;
    }

    end = TARGET_PAGE_ALIGN(start+len); /* must do before we loose bits in the next step */
    start = start & TARGET_PAGE_MASK;

    for (addr = start, len = end - start;
         len != 0;
         len -= TARGET_PAGE_SIZE, addr += TARGET_PAGE_SIZE) {
        p = page_find(addr >> TARGET_PAGE_BITS);
        if( !p )
            return -1;
        if( !(p->flags & PAGE_VALID) )
            return -1;

        if ((flags & PAGE_READ) && !(p->flags & PAGE_READ))
            return -1;
        if (flags & PAGE_WRITE) {
            if (!(p->flags & PAGE_WRITE_ORG))
                return -1;
            /* unprotect the page if it was put read-only because it
               contains translated code */
            if (!(p->flags & PAGE_WRITE)) {
                if (!page_unprotect(addr, 0, NULL))
                    return -1;
            }
            return 0;
        }
    }
    return 0;
}

/* called from signal handler: invalidate the code and unprotect the
   page. Return TRUE if the fault was successfully handled. */
int page_unprotect(target_ulong address, unsigned long pc, void *puc)
{
    unsigned int prot;
    PageDesc *p;
    target_ulong host_start, host_end, addr;

    /* Technically this isn't safe inside a signal handler.  However we
       know this only ever happens in a synchronous SEGV handler, so in
       practice it seems to be ok.  */
    mmap_lock();

    p = page_find(address >> TARGET_PAGE_BITS);
    if (!p) {
        mmap_unlock();
        return 0;
    }

    /* if the page was really writable, then we change its
       protection back to writable */
    if ((p->flags & PAGE_WRITE_ORG) && !(p->flags & PAGE_WRITE)) {
        host_start = address & qemu_host_page_mask;
        host_end = host_start + qemu_host_page_size;

        prot = 0;
        for (addr = host_start ; addr < host_end ; addr += TARGET_PAGE_SIZE) {
            p = page_find(addr >> TARGET_PAGE_BITS);
            p->flags |= PAGE_WRITE;
            prot |= p->flags;

            /* and since the content will be modified, we must invalidate
               the corresponding translated code. */
            tb_invalidate_phys_page(addr, pc, puc);
#ifdef DEBUG_TB_CHECK
            tb_invalidate_check(addr);
#endif
        }
        mprotect((void *)g2h(host_start), qemu_host_page_size,
                 prot & PAGE_BITS);

        mmap_unlock();
        return 1;
    }
    mmap_unlock();
    return 0;
}

static inline void tlb_set_dirty(CPUState *env,
                                 unsigned long addr, target_ulong vaddr)
{
}
#endif /* defined(CONFIG_USER_ONLY) */

#if !defined(CONFIG_USER_ONLY)

#define SUBPAGE_IDX(addr) ((addr) & ~TARGET_PAGE_MASK)
typedef struct subpage_t {
    target_phys_addr_t base;
    ram_addr_t sub_io_index[TARGET_PAGE_SIZE];
    ram_addr_t region_offset[TARGET_PAGE_SIZE];
} subpage_t;

static int subpage_register (subpage_t *mmio, uint32_t start, uint32_t end,
                             ram_addr_t memory, ram_addr_t region_offset);
static subpage_t *subpage_init (target_phys_addr_t base, ram_addr_t *phys,
                                ram_addr_t orig_memory,
                                ram_addr_t region_offset);
#define CHECK_SUBPAGE(addr, start_addr, start_addr2, end_addr, end_addr2, \
                      need_subpage)                                     \
    do {                                                                \
        if (addr > start_addr)                                          \
            start_addr2 = 0;                                            \
        else {                                                          \
            start_addr2 = start_addr & ~TARGET_PAGE_MASK;               \
            if (start_addr2 > 0)                                        \
                need_subpage = 1;                                       \
        }                                                               \
                                                                        \
        if ((start_addr + orig_size) - addr >= TARGET_PAGE_SIZE)        \
            end_addr2 = TARGET_PAGE_SIZE - 1;                           \
        else {                                                          \
            end_addr2 = (start_addr + orig_size - 1) & ~TARGET_PAGE_MASK; \
            if (end_addr2 < TARGET_PAGE_SIZE - 1)                       \
                need_subpage = 1;                                       \
        }                                                               \
    } while (0)

/* register physical memory.
   For RAM, 'size' must be a multiple of the target page size.
   If (phys_offset & ~TARGET_PAGE_MASK) != 0, then it is an
   io memory page.  The address used when calling the IO function is
   the offset from the start of the region, plus region_offset.  Both
   start_addr and region_offset are rounded down to a page boundary
   before calculating this offset.  This should not be a problem unless
   the low bits of start_addr and region_offset differ.  */
void cpu_register_physical_memory_log(target_phys_addr_t start_addr,
                                         ram_addr_t size,
                                         ram_addr_t phys_offset,
                                         ram_addr_t region_offset,
                                         bool log_dirty)
{
    target_phys_addr_t addr, end_addr;
    PhysPageDesc *p;
    CPUState *env;
    ram_addr_t orig_size = size;
    subpage_t *subpage;

    assert(size);
    cpu_notify_set_memory(start_addr, size, phys_offset, log_dirty);

    if (phys_offset == IO_MEM_UNASSIGNED) {
        region_offset = start_addr;
    }
    region_offset &= TARGET_PAGE_MASK;
    size = (size + TARGET_PAGE_SIZE - 1) & TARGET_PAGE_MASK;
    end_addr = start_addr + (target_phys_addr_t)size;

    addr = start_addr;
    do {
        p = phys_page_find(addr >> TARGET_PAGE_BITS);
        if (p && p->phys_offset != IO_MEM_UNASSIGNED) {
            ram_addr_t orig_memory = p->phys_offset;
            target_phys_addr_t start_addr2, end_addr2;
            int need_subpage = 0;

            CHECK_SUBPAGE(addr, start_addr, start_addr2, end_addr, end_addr2,
                          need_subpage);
            if (need_subpage) {
                if (!(orig_memory & IO_MEM_SUBPAGE)) {
                    subpage = subpage_init((addr & TARGET_PAGE_MASK),
                                           &p->phys_offset, orig_memory,
                                           p->region_offset);
                } else {
                    subpage = io_mem_opaque[(orig_memory & ~TARGET_PAGE_MASK)
                                            >> IO_MEM_SHIFT];
                }
                subpage_register(subpage, start_addr2, end_addr2, phys_offset,
                                 region_offset);
                p->region_offset = 0;
            } else {
                p->phys_offset = phys_offset;
                if ((phys_offset & ~TARGET_PAGE_MASK) <= IO_MEM_ROM ||
                    (phys_offset & IO_MEM_ROMD))
                    phys_offset += TARGET_PAGE_SIZE;
            }
        } else {
            p = phys_page_find_alloc(addr >> TARGET_PAGE_BITS, 1);
            p->phys_offset = phys_offset;
            p->region_offset = region_offset;
            if ((phys_offset & ~TARGET_PAGE_MASK) <= IO_MEM_ROM ||
                (phys_offset & IO_MEM_ROMD)) {
                phys_offset += TARGET_PAGE_SIZE;
            } else {
                target_phys_addr_t start_addr2, end_addr2;
                int need_subpage = 0;

                CHECK_SUBPAGE(addr, start_addr, start_addr2, end_addr,
                              end_addr2, need_subpage);

                if (need_subpage) {
                    subpage = subpage_init((addr & TARGET_PAGE_MASK),
                                           &p->phys_offset, IO_MEM_UNASSIGNED,
                                           addr & TARGET_PAGE_MASK);
                    subpage_register(subpage, start_addr2, end_addr2,
                                     phys_offset, region_offset);
                    p->region_offset = 0;
                }
            }
        }
        region_offset += TARGET_PAGE_SIZE;
        addr += TARGET_PAGE_SIZE;
    } while (addr != end_addr);

    /* since each CPU stores ram addresses in its TLB cache, we must
       reset the modified entries */
    /* XXX: slow ! */
    for(env = first_cpu; env != NULL; env = env->next_cpu) {
        tlb_flush(env, 1);
    }
}

/* XXX: temporary until new memory mapping API */
ram_addr_t cpu_get_physical_page_desc(target_phys_addr_t addr)
{
    PhysPageDesc *p;

    p = phys_page_find(addr >> TARGET_PAGE_BITS);
    if (!p)
        return IO_MEM_UNASSIGNED;
    return p->phys_offset;
}

#if defined(TARGET_ARM)
#include <disas.h>
static const char *backtrace(char *buffer, size_t length)
{
    char *p = buffer;
    if (cpu_single_env) {
        const char *symbol;
        symbol = lookup_symbol(cpu_single_env->regs[15]);
        p += sprintf(p, "[%s]", symbol);
        symbol = lookup_symbol(cpu_single_env->regs[14]);
        p += sprintf(p, "[%s]", symbol);
    } else {
        p += sprintf(p, "[cpu not running]");
    }
    assert((p - buffer) < length);
    return buffer;
}
#elif defined(TARGET_MIPS)
#include <disas.h>
static const char *backtrace(char *buffer, size_t length)
{
    char *p = buffer;
    if (cpu_single_env) {
        const char *symbol;
        symbol = lookup_symbol(cpu_single_env->active_tc.PC);
        p += sprintf(p, "[%s]", symbol);
        symbol = lookup_symbol(cpu_single_env->active_tc.gpr[31]);
        p += sprintf(p, "[%s]", symbol);
    } else {
        p += sprintf(p, "[cpu not running]");
    }
    assert((p - buffer) < length);
    return buffer;
}
#else
static const char *backtrace(char *buffer, size_t length)
{
    return "unknown caller";
}
#endif /* TARGET_MIPS */

void qemu_register_coalesced_mmio(target_phys_addr_t addr, ram_addr_t size)
{
    if (kvm_enabled())
        kvm_coalesce_mmio_region(addr, size);
}

void qemu_unregister_coalesced_mmio(target_phys_addr_t addr, ram_addr_t size)
{
    if (kvm_enabled())
        kvm_uncoalesce_mmio_region(addr, size);
}

void qemu_flush_coalesced_mmio_buffer(void)
{
    if (kvm_enabled())
        kvm_flush_coalesced_mmio_buffer();
}

#if defined(__linux__) && !defined(TARGET_S390X)

#include <sys/vfs.h>

#define HUGETLBFS_MAGIC       0x958458f6

static long gethugepagesize(const char *path)
{
    struct statfs fs;
    int ret;

    do {
        ret = statfs(path, &fs);
    } while (ret != 0 && errno == EINTR);

    if (ret != 0) {
        perror(path);
        return 0;
    }

    if (fs.f_type != HUGETLBFS_MAGIC)
        fprintf(stderr, "Warning: path not on HugeTLBFS: %s\n", path);

    return fs.f_bsize;
}

static void *file_ram_alloc(RAMBlock *block,
                            ram_addr_t memory,
                            const char *path)
{
    char *filename;
    void *area;
    int fd;
#ifdef MAP_POPULATE
    int flags;
#endif
    unsigned long hpagesize;

    hpagesize = gethugepagesize(path);
    if (!hpagesize) {
        return NULL;
    }

    if (memory < hpagesize) {
        return NULL;
    }

    if (kvm_enabled() && !kvm_has_sync_mmu()) {
        fprintf(stderr, "host lacks kvm mmu notifiers, -mem-path unsupported\n");
        return NULL;
    }

    if (asprintf(&filename, "%s/qemu_back_mem.XXXXXX", path) == -1) {
        return NULL;
    }

    fd = mkstemp(filename);
    if (fd < 0) {
        perror("unable to create backing store for hugepages");
        free(filename);
        return NULL;
    }
    unlink(filename);
    free(filename);

    memory = (memory+hpagesize-1) & ~(hpagesize-1);

    /*
     * ftruncate is not supported by hugetlbfs in older
     * hosts, so don't bother bailing out on errors.
     * If anything goes wrong with it under other filesystems,
     * mmap will fail.
     */
    if (ftruncate(fd, memory))
        perror("ftruncate");

#ifdef MAP_POPULATE
    /* NB: MAP_POPULATE won't exhaustively alloc all phys pages in the case
     * MAP_PRIVATE is requested.  For mem_prealloc we mmap as MAP_SHARED
     * to sidestep this quirk.
     */
    flags = mem_prealloc ? MAP_POPULATE | MAP_SHARED : MAP_PRIVATE;
    area = mmap(0, memory, PROT_READ | PROT_WRITE, flags, fd, 0);
#else
    area = mmap(0, memory, PROT_READ | PROT_WRITE, MAP_PRIVATE, fd, 0);
#endif
    if (area == MAP_FAILED) {
        perror("file_ram_alloc: can't mmap RAM pages");
        close(fd);
        return (NULL);
    }
    block->fd = fd;
    return area;
}
#endif

static ram_addr_t find_ram_offset(ram_addr_t size)
{
    RAMBlock *block, *next_block;
    ram_addr_t offset = 0, mingap = ULONG_MAX;

    if (QLIST_EMPTY(&ram_list.blocks))
        return 0;

    QLIST_FOREACH(block, &ram_list.blocks, next) {
        ram_addr_t end, next = ULONG_MAX;

        end = block->offset + block->length;

        QLIST_FOREACH(next_block, &ram_list.blocks, next) {
            if (next_block->offset >= end) {
                next = MIN(next, next_block->offset);
            }
        }
        if (next - end >= size && next - end < mingap) {
            offset =  end;
            mingap = next - end;
        }
    }
    return offset;
}

static ram_addr_t last_ram_offset(void)
{
    RAMBlock *block;
    ram_addr_t last = 0;

    QLIST_FOREACH(block, &ram_list.blocks, next)
        last = MAX(last, block->offset + block->length);

    return last;
}

ram_addr_t qemu_ram_alloc_from_ptr(DeviceState *dev, const char *name,
                                   ram_addr_t size, void *host)
{
    RAMBlock *new_block, *block;

    size = TARGET_PAGE_ALIGN(size);
    new_block = qemu_mallocz(sizeof(*new_block));

    if (dev && dev->parent_bus && dev->parent_bus->info->get_dev_path) {
        char *id = dev->parent_bus->info->get_dev_path(dev);
        if (id) {
            snprintf(new_block->idstr, sizeof(new_block->idstr), "%s/", id);
            qemu_free(id);
        }
    }
    pstrcat(new_block->idstr, sizeof(new_block->idstr), name);

    QLIST_FOREACH(block, &ram_list.blocks, next) {
        if (!strcmp(block->idstr, new_block->idstr)) {
            fprintf(stderr, "RAMBlock \"%s\" already registered, abort!\n",
                    new_block->idstr);
            abort();
        }
    }

    new_block->offset = find_ram_offset(size);
    if (host) {
        new_block->host = host;
        new_block->flags |= RAM_PREALLOC_MASK;
    } else {
        if (mem_path) {
#if defined (__linux__) && !defined(TARGET_S390X)
            new_block->host = file_ram_alloc(new_block, size, mem_path);
            if (!new_block->host) {
                new_block->host = qemu_vmalloc(size);
                qemu_madvise(new_block->host, size, QEMU_MADV_MERGEABLE);
            }
#else
            fprintf(stderr, "-mem-path option unsupported\n");
            exit(1);
#endif
        } else {
#if defined(TARGET_S390X) && defined(CONFIG_KVM)
            /* S390 KVM requires the topmost vma of the RAM to be smaller than
               an system defined value, which is at least 256GB. Larger systems
               have larger values. We put the guest between the end of data
               segment (system break) and this value. We use 32GB as a base to
               have enough room for the system break to grow. */
            new_block->host = mmap((void*)0x800000000, size,
                                   PROT_EXEC|PROT_READ|PROT_WRITE,
                                   MAP_SHARED | MAP_ANONYMOUS | MAP_FIXED, -1, 0);
            if (new_block->host == MAP_FAILED) {
                fprintf(stderr, "Allocating RAM failed\n");
                abort();
            }
#elif defined(CONFIG_XEN_MAPCACHE)
            if (xen_mapcache_enabled()) {
                xen_ram_alloc(new_block->offset, size);
            } else {
                new_block->host = qemu_vmalloc(size);
            }
#else
            new_block->host = qemu_vmalloc(size);
#endif
            qemu_madvise(new_block->host, size, QEMU_MADV_MERGEABLE);
        }
    }
    new_block->length = size;

    QLIST_INSERT_HEAD(&ram_list.blocks, new_block, next);

    ram_list.phys_dirty = qemu_realloc(ram_list.phys_dirty,
                                       last_ram_offset() >> TARGET_PAGE_BITS);
    memset(ram_list.phys_dirty + (new_block->offset >> TARGET_PAGE_BITS),
           0xff, size >> TARGET_PAGE_BITS);

    if (kvm_enabled())
        kvm_setup_guest_memory(new_block->host, size);

    return new_block->offset;
}

ram_addr_t qemu_ram_alloc(DeviceState *dev, const char *name, ram_addr_t size)
{
    return qemu_ram_alloc_from_ptr(dev, name, size, NULL);
}

void qemu_ram_free_from_ptr(ram_addr_t addr)
{
    RAMBlock *block;

    QLIST_FOREACH(block, &ram_list.blocks, next) {
        if (addr == block->offset) {
            QLIST_REMOVE(block, next);
            qemu_free(block);
            return;
        }
    }
}

void qemu_ram_free(ram_addr_t addr)
{
    RAMBlock *block;

    QLIST_FOREACH(block, &ram_list.blocks, next) {
        if (addr == block->offset) {
            QLIST_REMOVE(block, next);
            if (block->flags & RAM_PREALLOC_MASK) {
                ;
            } else if (mem_path) {
#if defined (__linux__) && !defined(TARGET_S390X)
                if (block->fd) {
                    munmap(block->host, block->length);
                    close(block->fd);
                } else {
                    qemu_vfree(block->host);
                }
#else
                abort();
#endif
            } else {
#if defined(TARGET_S390X) && defined(CONFIG_KVM)
                munmap(block->host, block->length);
#elif defined(CONFIG_XEN_MAPCACHE)
                if (xen_mapcache_enabled()) {
                    qemu_invalidate_entry(block->host);
                } else {
                    qemu_vfree(block->host);
                }
#else
                qemu_vfree(block->host);
#endif
            }
            qemu_free(block);
            return;
        }
    }

}

#ifndef _WIN32
void qemu_ram_remap(ram_addr_t addr, ram_addr_t length)
{
    RAMBlock *block;
    ram_addr_t offset;
    int flags;
    void *area, *vaddr;

    QLIST_FOREACH(block, &ram_list.blocks, next) {
        offset = addr - block->offset;
        if (offset < block->length) {
            vaddr = block->host + offset;
            if (block->flags & RAM_PREALLOC_MASK) {
                ;
            } else {
                flags = MAP_FIXED;
                munmap(vaddr, length);
                if (mem_path) {
#if defined(__linux__) && !defined(TARGET_S390X)
                    if (block->fd) {
#ifdef MAP_POPULATE
                        flags |= mem_prealloc ? MAP_POPULATE | MAP_SHARED :
                            MAP_PRIVATE;
#else
                        flags |= MAP_PRIVATE;
#endif
                        area = mmap(vaddr, length, PROT_READ | PROT_WRITE,
                                    flags, block->fd, offset);
                    } else {
                        flags |= MAP_PRIVATE | MAP_ANONYMOUS;
                        area = mmap(vaddr, length, PROT_READ | PROT_WRITE,
                                    flags, -1, 0);
                    }
#else
                    abort();
#endif
                } else {
#if defined(TARGET_S390X) && defined(CONFIG_KVM)
                    flags |= MAP_SHARED | MAP_ANONYMOUS;
                    area = mmap(vaddr, length, PROT_EXEC|PROT_READ|PROT_WRITE,
                                flags, -1, 0);
#else
                    flags |= MAP_PRIVATE | MAP_ANONYMOUS;
                    area = mmap(vaddr, length, PROT_READ | PROT_WRITE,
                                flags, -1, 0);
#endif
                }
                if (area != vaddr) {
                    fprintf(stderr, "Could not remap addr: %lx@%lx\n",
                            length, addr);
                    exit(1);
                }
                qemu_madvise(vaddr, length, QEMU_MADV_MERGEABLE);
            }
            return;
        }
    }
}
#endif /* !_WIN32 */

/* Return a host pointer to ram allocated with qemu_ram_alloc.
   With the exception of the softmmu code in this file, this should
   only be used for local memory (e.g. video ram) that the device owns,
   and knows it isn't going to access beyond the end of the block.

   It should not be used for general purpose DMA.
   Use cpu_physical_memory_map/cpu_physical_memory_rw instead.
 */
void *qemu_get_ram_ptr(ram_addr_t addr)
{
    RAMBlock *block;

    QLIST_FOREACH(block, &ram_list.blocks, next) {
        if (addr - block->offset < block->length) {
            /* Move this entry to to start of the list.  */
            if (block != QLIST_FIRST(&ram_list.blocks)) {
                QLIST_REMOVE(block, next);
                QLIST_INSERT_HEAD(&ram_list.blocks, block, next);
            }
#if defined(CONFIG_XEN_MAPCACHE)
            if (xen_mapcache_enabled()) {
                /* We need to check if the requested address is in the RAM
                 * because we don't want to map the entire memory in QEMU.
                 * In that case just map until the end of the page.
                 */
                if (block->offset == 0) {
                    return qemu_map_cache(addr, 0, 0);
                } else if (block->host == NULL) {
                    block->host = qemu_map_cache(block->offset, block->length, 1);
                }
            }
#endif
            return block->host + (addr - block->offset);
        }
    }

    fprintf(stderr, "Bad ram offset %" PRIx64 "\n", (uint64_t)addr);
    abort();

    return NULL;
}

/* Return a host pointer to ram allocated with qemu_ram_alloc.
 * Same as qemu_get_ram_ptr but avoid reordering ramblocks.
 */
void *qemu_safe_ram_ptr(ram_addr_t addr)
{
    RAMBlock *block;

    QLIST_FOREACH(block, &ram_list.blocks, next) {
        if (addr - block->offset < block->length) {
#if defined(CONFIG_XEN_MAPCACHE)
            if (xen_mapcache_enabled()) {
                /* We need to check if the requested address is in the RAM
                 * because we don't want to map the entire memory in QEMU.
                 * In that case just map until the end of the page.
                 */
                if (block->offset == 0) {
                    return qemu_map_cache(addr, 0, 0);
                } else if (block->host == NULL) {
                    block->host = qemu_map_cache(block->offset, block->length, 1);
                }
            }
#endif
            return block->host + (addr - block->offset);
        }
    }

    fprintf(stderr, "Bad ram offset %" PRIx64 "\n", (uint64_t)addr);
    abort();

    return NULL;
}

/* Return a host pointer to guest's ram. Similar to qemu_get_ram_ptr
 * but takes a size argument */
void *qemu_ram_ptr_length(target_phys_addr_t addr, target_phys_addr_t *size)
{
<<<<<<< HEAD
    trace_qemu_put_ram_ptr(addr);
#if defined(CONFIG_XEN_MAPCACHE)
    if (xen_mapcache_enabled()) {
=======
    if (xen_mapcache_enabled())
        return qemu_map_cache(addr, *size, 1);
    else {
>>>>>>> 20be39de
        RAMBlock *block;

        QLIST_FOREACH(block, &ram_list.blocks, next) {
            if (addr - block->offset < block->length) {
                if (addr - block->offset + *size > block->length)
                    *size = block->length - addr + block->offset;
                return block->host + (addr - block->offset);
            }
        }

        fprintf(stderr, "Bad ram offset %" PRIx64 "\n", (uint64_t)addr);
        abort();

        *size = 0;
        return NULL;
    }
#endif
}

void qemu_put_ram_ptr(void *addr)
{
    trace_qemu_put_ram_ptr(addr);
}

int qemu_ram_addr_from_host(void *ptr, ram_addr_t *ram_addr)
{
    RAMBlock *block;
    uint8_t *host = ptr;

    if (xen_mapcache_enabled()) {
        *ram_addr = qemu_ram_addr_from_mapcache(ptr);
        return 0;
    }

    QLIST_FOREACH(block, &ram_list.blocks, next) {
        /* This case append when the block is not mapped. */
        if (block->host == NULL) {
            continue;
        }
        if (host - block->host < block->length) {
            *ram_addr = block->offset + (host - block->host);
            return 0;
        }
    }

<<<<<<< HEAD
#if defined(CONFIG_XEN_MAPCACHE)
    if (xen_mapcache_enabled()) {
        *ram_addr = qemu_ram_addr_from_mapcache(ptr);
        return 0;
    }
#endif

=======
>>>>>>> 20be39de
    return -1;
}

/* Some of the softmmu routines need to translate from a host pointer
   (typically a TLB entry) back to a ram offset.  */
ram_addr_t qemu_ram_addr_from_host_nofail(void *ptr)
{
    ram_addr_t ram_addr;

    if (qemu_ram_addr_from_host(ptr, &ram_addr)) {
        fprintf(stderr, "Bad ram pointer %p\n", ptr);
        abort();
    }
    return ram_addr;
}

static uint32_t unassigned_mem_readb(void *opaque, target_phys_addr_t addr)
{
    if (trace_unassigned) {
        char buffer[256];
        fprintf(stderr, "Unassigned mem read " TARGET_FMT_plx " %s\n",
                addr, backtrace(buffer, sizeof(buffer)));
    }
    //~ vm_stop(0);
#if defined(TARGET_ALPHA) || defined(TARGET_SPARC) || defined(TARGET_MICROBLAZE)
    do_unassigned_access(addr, 0, 0, 0, 1);
#endif
    return 0;
}

static uint32_t unassigned_mem_readw(void *opaque, target_phys_addr_t addr)
{
    if (trace_unassigned) {
        char buffer[256];
        fprintf(stderr, "Unassigned mem read " TARGET_FMT_plx " %s\n",
                addr, backtrace(buffer, sizeof(buffer)));
    }
#if defined(TARGET_ALPHA) || defined(TARGET_SPARC) || defined(TARGET_MICROBLAZE)
    do_unassigned_access(addr, 0, 0, 0, 2);
#endif
    return 0;
}

static uint32_t unassigned_mem_readl(void *opaque, target_phys_addr_t addr)
{
    if (trace_unassigned) {
        char buffer[256];
        fprintf(stderr, "Unassigned mem read " TARGET_FMT_plx " %s\n",
                addr, backtrace(buffer, sizeof(buffer)));
    }
#if defined(TARGET_ALPHA) || defined(TARGET_SPARC) || defined(TARGET_MICROBLAZE)
    do_unassigned_access(addr, 0, 0, 0, 4);
#endif
    return 0;
}

static void unassigned_mem_writeb(void *opaque, target_phys_addr_t addr, uint32_t val)
{
    if (trace_unassigned) {
        char buffer[256];
        fprintf(stderr, "Unassigned mem write " TARGET_FMT_plx " = 0x%02x %s\n",
                addr, val, backtrace(buffer, sizeof(buffer)));
    }
#if defined(TARGET_ALPHA) || defined(TARGET_SPARC) || defined(TARGET_MICROBLAZE)
    do_unassigned_access(addr, 1, 0, 0, 1);
#endif
}

static void unassigned_mem_writew(void *opaque, target_phys_addr_t addr, uint32_t val)
{
    if (trace_unassigned) {
        char buffer[256];
        fprintf(stderr, "Unassigned mem write " TARGET_FMT_plx " = 0x%04x %s\n",
                addr, val, backtrace(buffer, sizeof(buffer)));
    }
#if defined(TARGET_ALPHA) || defined(TARGET_SPARC) || defined(TARGET_MICROBLAZE)
    do_unassigned_access(addr, 1, 0, 0, 2);
#endif
}

static void unassigned_mem_writel(void *opaque, target_phys_addr_t addr, uint32_t val)
{
    if (trace_unassigned) {
        char buffer[256];
        fprintf(stderr, "Unassigned mem write " TARGET_FMT_plx " = 0x%08x %s\n",
                addr, val, backtrace(buffer, sizeof(buffer)));
    }
#if defined(TARGET_ALPHA) || defined(TARGET_SPARC) || defined(TARGET_MICROBLAZE)
    do_unassigned_access(addr, 1, 0, 0, 4);
#endif
}

static CPUReadMemoryFunc * const unassigned_mem_read[3] = {
    unassigned_mem_readb,
    unassigned_mem_readw,
    unassigned_mem_readl,
};

static CPUWriteMemoryFunc * const unassigned_mem_write[3] = {
    unassigned_mem_writeb,
    unassigned_mem_writew,
    unassigned_mem_writel,
};

static void notdirty_mem_writeb(void *opaque, target_phys_addr_t ram_addr,
                                uint32_t val)
{
    int dirty_flags;
    dirty_flags = cpu_physical_memory_get_dirty_flags(ram_addr);
    if (!(dirty_flags & CODE_DIRTY_FLAG)) {
#if !defined(CONFIG_USER_ONLY)
        tb_invalidate_phys_page_fast(ram_addr, 1);
        dirty_flags = cpu_physical_memory_get_dirty_flags(ram_addr);
#endif
    }
    stb_p(qemu_get_ram_ptr(ram_addr), val);
    dirty_flags |= (0xff & ~CODE_DIRTY_FLAG);
    cpu_physical_memory_set_dirty_flags(ram_addr, dirty_flags);
    /* we remove the notdirty callback only if the code has been
       flushed */
    if (dirty_flags == 0xff)
        tlb_set_dirty(cpu_single_env, cpu_single_env->mem_io_vaddr);
}

static void notdirty_mem_writew(void *opaque, target_phys_addr_t ram_addr,
                                uint32_t val)
{
    int dirty_flags;
    dirty_flags = cpu_physical_memory_get_dirty_flags(ram_addr);
    if (!(dirty_flags & CODE_DIRTY_FLAG)) {
#if !defined(CONFIG_USER_ONLY)
        tb_invalidate_phys_page_fast(ram_addr, 2);
        dirty_flags = cpu_physical_memory_get_dirty_flags(ram_addr);
#endif
    }
    stw_p(qemu_get_ram_ptr(ram_addr), val);
    dirty_flags |= (0xff & ~CODE_DIRTY_FLAG);
    cpu_physical_memory_set_dirty_flags(ram_addr, dirty_flags);
    /* we remove the notdirty callback only if the code has been
       flushed */
    if (dirty_flags == 0xff)
        tlb_set_dirty(cpu_single_env, cpu_single_env->mem_io_vaddr);
}

static void notdirty_mem_writel(void *opaque, target_phys_addr_t ram_addr,
                                uint32_t val)
{
    int dirty_flags;
    dirty_flags = cpu_physical_memory_get_dirty_flags(ram_addr);
    if (!(dirty_flags & CODE_DIRTY_FLAG)) {
#if !defined(CONFIG_USER_ONLY)
        tb_invalidate_phys_page_fast(ram_addr, 4);
        dirty_flags = cpu_physical_memory_get_dirty_flags(ram_addr);
#endif
    }
    stl_p(qemu_get_ram_ptr(ram_addr), val);
    dirty_flags |= (0xff & ~CODE_DIRTY_FLAG);
    cpu_physical_memory_set_dirty_flags(ram_addr, dirty_flags);
    /* we remove the notdirty callback only if the code has been
       flushed */
    if (dirty_flags == 0xff)
        tlb_set_dirty(cpu_single_env, cpu_single_env->mem_io_vaddr);
}

static CPUReadMemoryFunc * const error_mem_read[3] = {
    NULL, /* never used */
    NULL, /* never used */
    NULL, /* never used */
};

static CPUWriteMemoryFunc * const notdirty_mem_write[3] = {
    notdirty_mem_writeb,
    notdirty_mem_writew,
    notdirty_mem_writel,
};

/* Generate a debug exception if a watchpoint has been hit.  */
static void check_watchpoint(int offset, int len_mask, int flags)
{
    CPUState *env = cpu_single_env;
    target_ulong pc, cs_base;
    TranslationBlock *tb;
    target_ulong vaddr;
    CPUWatchpoint *wp;
    int cpu_flags;

    if (env->watchpoint_hit) {
        /* We re-entered the check after replacing the TB. Now raise
         * the debug interrupt so that is will trigger after the
         * current instruction. */
        cpu_interrupt(env, CPU_INTERRUPT_DEBUG);
        return;
    }
    vaddr = (env->mem_io_vaddr & TARGET_PAGE_MASK) + offset;
    QTAILQ_FOREACH(wp, &env->watchpoints, entry) {
        if ((vaddr == (wp->vaddr & len_mask) ||
             (vaddr & wp->len_mask) == wp->vaddr) && (wp->flags & flags)) {
            wp->flags |= BP_WATCHPOINT_HIT;
            if (!env->watchpoint_hit) {
                env->watchpoint_hit = wp;
                tb = tb_find_pc(env->mem_io_pc);
                if (!tb) {
                    cpu_abort(env, "check_watchpoint: could not find TB for "
                              "pc=%p", (void *)env->mem_io_pc);
                }
                cpu_restore_state(tb, env, env->mem_io_pc);
                tb_phys_invalidate(tb, -1);
                if (wp->flags & BP_STOP_BEFORE_ACCESS) {
                    env->exception_index = EXCP_DEBUG;
                } else {
                    cpu_get_tb_cpu_state(env, &pc, &cs_base, &cpu_flags);
                    tb_gen_code(env, pc, cs_base, cpu_flags, 1);
                }
                cpu_resume_from_signal(env, NULL);
            }
        } else {
            wp->flags &= ~BP_WATCHPOINT_HIT;
        }
    }
}

/* Watchpoint access routines.  Watchpoints are inserted using TLB tricks,
   so these check for a hit then pass through to the normal out-of-line
   phys routines.  */
static uint32_t watch_mem_readb(void *opaque, target_phys_addr_t addr)
{
    check_watchpoint(addr & ~TARGET_PAGE_MASK, ~0x0, BP_MEM_READ);
    return ldub_phys(addr);
}

static uint32_t watch_mem_readw(void *opaque, target_phys_addr_t addr)
{
    check_watchpoint(addr & ~TARGET_PAGE_MASK, ~0x1, BP_MEM_READ);
    return lduw_phys(addr);
}

static uint32_t watch_mem_readl(void *opaque, target_phys_addr_t addr)
{
    check_watchpoint(addr & ~TARGET_PAGE_MASK, ~0x3, BP_MEM_READ);
    return ldl_phys(addr);
}

static void watch_mem_writeb(void *opaque, target_phys_addr_t addr,
                             uint32_t val)
{
    check_watchpoint(addr & ~TARGET_PAGE_MASK, ~0x0, BP_MEM_WRITE);
    stb_phys(addr, val);
}

static void watch_mem_writew(void *opaque, target_phys_addr_t addr,
                             uint32_t val)
{
    check_watchpoint(addr & ~TARGET_PAGE_MASK, ~0x1, BP_MEM_WRITE);
    stw_phys(addr, val);
}

static void watch_mem_writel(void *opaque, target_phys_addr_t addr,
                             uint32_t val)
{
    check_watchpoint(addr & ~TARGET_PAGE_MASK, ~0x3, BP_MEM_WRITE);
    stl_phys(addr, val);
}

static CPUReadMemoryFunc * const watch_mem_read[3] = {
    watch_mem_readb,
    watch_mem_readw,
    watch_mem_readl,
};

static CPUWriteMemoryFunc * const watch_mem_write[3] = {
    watch_mem_writeb,
    watch_mem_writew,
    watch_mem_writel,
};

static inline uint32_t subpage_readlen (subpage_t *mmio,
                                        target_phys_addr_t addr,
                                        unsigned int len)
{
    unsigned int idx = SUBPAGE_IDX(addr);
#if defined(DEBUG_SUBPAGE)
    printf("%s: subpage %p len %d addr " TARGET_FMT_plx " idx %d\n", __func__,
           mmio, len, addr, idx);
#endif

    addr += mmio->region_offset[idx];
    idx = mmio->sub_io_index[idx];
    return io_mem_read[idx][len](io_mem_opaque[idx], addr);
}

static inline void subpage_writelen (subpage_t *mmio, target_phys_addr_t addr,
                                     uint32_t value, unsigned int len)
{
    unsigned int idx = SUBPAGE_IDX(addr);
#if defined(DEBUG_SUBPAGE)
    printf("%s: subpage %p len %d addr " TARGET_FMT_plx " idx %d value %08x\n",
           __func__, mmio, len, addr, idx, value);
#endif

    addr += mmio->region_offset[idx];
    idx = mmio->sub_io_index[idx];
    io_mem_write[idx][len](io_mem_opaque[idx], addr, value);
}

static uint32_t subpage_readb (void *opaque, target_phys_addr_t addr)
{
    return subpage_readlen(opaque, addr, 0);
}

static void subpage_writeb (void *opaque, target_phys_addr_t addr,
                            uint32_t value)
{
    subpage_writelen(opaque, addr, value, 0);
}

static uint32_t subpage_readw (void *opaque, target_phys_addr_t addr)
{
    return subpage_readlen(opaque, addr, 1);
}

static void subpage_writew (void *opaque, target_phys_addr_t addr,
                            uint32_t value)
{
    subpage_writelen(opaque, addr, value, 1);
}

static uint32_t subpage_readl (void *opaque, target_phys_addr_t addr)
{
    return subpage_readlen(opaque, addr, 2);
}

static void subpage_writel (void *opaque, target_phys_addr_t addr,
                            uint32_t value)
{
    subpage_writelen(opaque, addr, value, 2);
}

static CPUReadMemoryFunc * const subpage_read[] = {
    &subpage_readb,
    &subpage_readw,
    &subpage_readl,
};

static CPUWriteMemoryFunc * const subpage_write[] = {
    &subpage_writeb,
    &subpage_writew,
    &subpage_writel,
};

static int subpage_register (subpage_t *mmio, uint32_t start, uint32_t end,
                             ram_addr_t memory, ram_addr_t region_offset)
{
    int idx, eidx;

    if (start >= TARGET_PAGE_SIZE || end >= TARGET_PAGE_SIZE)
        return -1;
    idx = SUBPAGE_IDX(start);
    eidx = SUBPAGE_IDX(end);
#if defined(DEBUG_SUBPAGE)
    printf("%s: %p start %08x end %08x idx %08x eidx %08x mem %ld\n", __func__,
           mmio, start, end, idx, eidx, memory);
#endif
    if ((memory & ~TARGET_PAGE_MASK) == IO_MEM_RAM)
        memory = IO_MEM_UNASSIGNED;
    memory = (memory >> IO_MEM_SHIFT) & (IO_MEM_NB_ENTRIES - 1);
    for (; idx <= eidx; idx++) {
        mmio->sub_io_index[idx] = memory;
        mmio->region_offset[idx] = region_offset;
    }

    return 0;
}

static subpage_t *subpage_init (target_phys_addr_t base, ram_addr_t *phys,
                                ram_addr_t orig_memory,
                                ram_addr_t region_offset)
{
    subpage_t *mmio;
    int subpage_memory;

    mmio = qemu_mallocz(sizeof(subpage_t));

    mmio->base = base;
    subpage_memory = cpu_register_io_memory(subpage_read, subpage_write, mmio,
                                            DEVICE_NATIVE_ENDIAN);
#if defined(DEBUG_SUBPAGE)
    printf("%s: %p base " TARGET_FMT_plx " len %08x %d\n", __func__,
           mmio, base, TARGET_PAGE_SIZE, subpage_memory);
#endif
    *phys = subpage_memory | IO_MEM_SUBPAGE;
    subpage_register(mmio, 0, TARGET_PAGE_SIZE-1, orig_memory, region_offset);

    return mmio;
}

static int get_free_io_mem_idx(void)
{
    int i;

    for (i = 0; i<IO_MEM_NB_ENTRIES; i++)
        if (!io_mem_used[i]) {
            io_mem_used[i] = 1;
            return i;
        }
    fprintf(stderr, "RAN out out io_mem_idx, max %d !\n", IO_MEM_NB_ENTRIES);
    return -1;
}

/*
 * Usually, devices operate in little endian mode. There are devices out
 * there that operate in big endian too. Each device gets byte swapped
 * mmio if plugged onto a CPU that does the other endianness.
 *
 * CPU          Device           swap?
 *
 * little       little           no
 * little       big              yes
 * big          little           yes
 * big          big              no
 */

typedef struct SwapEndianContainer {
    CPUReadMemoryFunc *read[3];
    CPUWriteMemoryFunc *write[3];
    void *opaque;
} SwapEndianContainer;

static uint32_t swapendian_mem_readb (void *opaque, target_phys_addr_t addr)
{
    uint32_t val;
    SwapEndianContainer *c = opaque;
    val = c->read[0](c->opaque, addr);
    return val;
}

static uint32_t swapendian_mem_readw(void *opaque, target_phys_addr_t addr)
{
    uint32_t val;
    SwapEndianContainer *c = opaque;
    val = bswap16(c->read[1](c->opaque, addr));
    return val;
}

static uint32_t swapendian_mem_readl(void *opaque, target_phys_addr_t addr)
{
    uint32_t val;
    SwapEndianContainer *c = opaque;
    val = bswap32(c->read[2](c->opaque, addr));
    return val;
}

static CPUReadMemoryFunc * const swapendian_readfn[3]={
    swapendian_mem_readb,
    swapendian_mem_readw,
    swapendian_mem_readl
};

static void swapendian_mem_writeb(void *opaque, target_phys_addr_t addr,
                                  uint32_t val)
{
    SwapEndianContainer *c = opaque;
    c->write[0](c->opaque, addr, val);
}

static void swapendian_mem_writew(void *opaque, target_phys_addr_t addr,
                                  uint32_t val)
{
    SwapEndianContainer *c = opaque;
    c->write[1](c->opaque, addr, bswap16(val));
}

static void swapendian_mem_writel(void *opaque, target_phys_addr_t addr,
                                  uint32_t val)
{
    SwapEndianContainer *c = opaque;
    c->write[2](c->opaque, addr, bswap32(val));
}

static CPUWriteMemoryFunc * const swapendian_writefn[3]={
    swapendian_mem_writeb,
    swapendian_mem_writew,
    swapendian_mem_writel
};

static void swapendian_init(int io_index)
{
    SwapEndianContainer *c = qemu_malloc(sizeof(SwapEndianContainer));
    int i;

    /* Swap mmio for big endian targets */
    c->opaque = io_mem_opaque[io_index];
    for (i = 0; i < 3; i++) {
        c->read[i] = io_mem_read[io_index][i];
        c->write[i] = io_mem_write[io_index][i];

        io_mem_read[io_index][i] = swapendian_readfn[i];
        io_mem_write[io_index][i] = swapendian_writefn[i];
    }
    io_mem_opaque[io_index] = c;
}

static void swapendian_del(int io_index)
{
    if (io_mem_read[io_index][0] == swapendian_readfn[0]) {
        qemu_free(io_mem_opaque[io_index]);
    }
}

/* mem_read and mem_write are arrays of functions containing the
   function to access byte (index 0), word (index 1) and dword (index
   2). Functions can be omitted with a NULL function pointer.
   If io_index is non zero, the corresponding io zone is
   modified. If it is zero, a new io zone is allocated. The return
   value can be used with cpu_register_physical_memory(). (-1) is
   returned if error. */
static int cpu_register_io_memory_fixed(int io_index,
                                        CPUReadMemoryFunc * const *mem_read,
                                        CPUWriteMemoryFunc * const *mem_write,
                                        void *opaque, enum device_endian endian)
{
    int i;

    if (io_index <= 0) {
        io_index = get_free_io_mem_idx();
        if (io_index == -1)
            return io_index;
    } else {
        io_index >>= IO_MEM_SHIFT;
        if (io_index >= IO_MEM_NB_ENTRIES)
            return -1;
    }

    for (i = 0; i < 3; ++i) {
        io_mem_read[io_index][i]
            = (mem_read[i] ? mem_read[i] : unassigned_mem_read[i]);
    }
    for (i = 0; i < 3; ++i) {
        io_mem_write[io_index][i]
            = (mem_write[i] ? mem_write[i] : unassigned_mem_write[i]);
    }
    io_mem_opaque[io_index] = opaque;

    switch (endian) {
    case DEVICE_BIG_ENDIAN:
#ifndef TARGET_WORDS_BIGENDIAN
        swapendian_init(io_index);
#endif
        break;
    case DEVICE_LITTLE_ENDIAN:
#ifdef TARGET_WORDS_BIGENDIAN
        swapendian_init(io_index);
#endif
        break;
    case DEVICE_NATIVE_ENDIAN:
    default:
        break;
    }

    return (io_index << IO_MEM_SHIFT);
}

int cpu_register_io_memory(CPUReadMemoryFunc * const *mem_read,
                           CPUWriteMemoryFunc * const *mem_write,
                           void *opaque, enum device_endian endian)
{
    return cpu_register_io_memory_fixed(0, mem_read, mem_write, opaque, endian);
}

void cpu_unregister_io_memory(int io_table_address)
{
    int i;
    int io_index = io_table_address >> IO_MEM_SHIFT;

    swapendian_del(io_index);

    for (i=0;i < 3; i++) {
        io_mem_read[io_index][i] = unassigned_mem_read[i];
        io_mem_write[io_index][i] = unassigned_mem_write[i];
    }
    io_mem_opaque[io_index] = NULL;
    io_mem_used[io_index] = 0;
}

static void io_mem_init(void)
{
    int i;

    cpu_register_io_memory_fixed(IO_MEM_ROM, error_mem_read,
                                 unassigned_mem_write, NULL,
                                 DEVICE_NATIVE_ENDIAN);
    cpu_register_io_memory_fixed(IO_MEM_UNASSIGNED, unassigned_mem_read,
                                 unassigned_mem_write, NULL,
                                 DEVICE_NATIVE_ENDIAN);
    cpu_register_io_memory_fixed(IO_MEM_NOTDIRTY, error_mem_read,
                                 notdirty_mem_write, NULL,
                                 DEVICE_NATIVE_ENDIAN);
    for (i=0; i<5; i++)
        io_mem_used[i] = 1;

    io_mem_watch = cpu_register_io_memory(watch_mem_read,
                                          watch_mem_write, NULL,
                                          DEVICE_NATIVE_ENDIAN);
}

#endif /* !defined(CONFIG_USER_ONLY) */

/* physical memory access (slow version, mainly for debug) */
#if defined(CONFIG_USER_ONLY)
int cpu_memory_rw_debug(CPUState *env, target_ulong addr,
                        uint8_t *buf, int len, int is_write)
{
    int l, flags;
    target_ulong page;
    void * p;

    while (len > 0) {
        page = addr & TARGET_PAGE_MASK;
        l = (page + TARGET_PAGE_SIZE) - addr;
        if (l > len)
            l = len;
        flags = page_get_flags(page);
        if (!(flags & PAGE_VALID))
            return -1;
        if (is_write) {
            if (!(flags & PAGE_WRITE))
                return -1;
            /* XXX: this code should not depend on lock_user */
            if (!(p = lock_user(VERIFY_WRITE, addr, l, 0)))
                return -1;
            memcpy(p, buf, l);
            unlock_user(p, addr, l);
        } else {
            if (!(flags & PAGE_READ))
                return -1;
            /* XXX: this code should not depend on lock_user */
            if (!(p = lock_user(VERIFY_READ, addr, l, 1)))
                return -1;
            memcpy(buf, p, l);
            unlock_user(p, addr, 0);
        }
        len -= l;
        buf += l;
        addr += l;
    }
    return 0;
}

#else
void cpu_physical_memory_rw(target_phys_addr_t addr, uint8_t *buf,
                            int len, int is_write)
{
    int l, io_index;
    uint8_t *ptr;
    uint32_t val;
    target_phys_addr_t page;
    unsigned long pd;
    PhysPageDesc *p;

    while (len > 0) {
        page = addr & TARGET_PAGE_MASK;
        l = (page + TARGET_PAGE_SIZE) - addr;
        if (l > len)
            l = len;
        p = phys_page_find(page >> TARGET_PAGE_BITS);
        if (!p) {
            pd = IO_MEM_UNASSIGNED;
        } else {
            pd = p->phys_offset;
        }

        if (is_write) {
            if ((pd & ~TARGET_PAGE_MASK) != IO_MEM_RAM) {
                target_phys_addr_t addr1 = addr;
                io_index = (pd >> IO_MEM_SHIFT) & (IO_MEM_NB_ENTRIES - 1);
                if (p)
                    addr1 = (addr & ~TARGET_PAGE_MASK) + p->region_offset;
                /* XXX: could force cpu_single_env to NULL to avoid
                   potential bugs */
                if (l >= 4 && ((addr1 & 3) == 0)) {
                    /* 32 bit write access */
                    val = ldl_p(buf);
                    io_mem_write[io_index][2](io_mem_opaque[io_index], addr1, val);
                    l = 4;
                } else if (l >= 2 && ((addr1 & 1) == 0)) {
                    /* 16 bit write access */
                    val = lduw_p(buf);
                    io_mem_write[io_index][1](io_mem_opaque[io_index], addr1, val);
                    l = 2;
                } else {
                    /* 8 bit write access */
                    val = ldub_p(buf);
                    io_mem_write[io_index][0](io_mem_opaque[io_index], addr1, val);
                    l = 1;
                }
            } else {
                unsigned long addr1;
                addr1 = (pd & TARGET_PAGE_MASK) + (addr & ~TARGET_PAGE_MASK);
                /* RAM case */
                ptr = qemu_get_ram_ptr(addr1);
                memcpy(ptr, buf, l);
                if (!cpu_physical_memory_is_dirty(addr1)) {
                    /* invalidate code */
                    tb_invalidate_phys_page_range(addr1, addr1 + l, 0);
                    /* set dirty bit */
                    cpu_physical_memory_set_dirty_flags(
                        addr1, (0xff & ~CODE_DIRTY_FLAG));
                }
                qemu_put_ram_ptr(ptr);
            }
        } else {
            if ((pd & ~TARGET_PAGE_MASK) > IO_MEM_ROM &&
                !(pd & IO_MEM_ROMD)) {
                target_phys_addr_t addr1 = addr;
                /* I/O case */
                io_index = (pd >> IO_MEM_SHIFT) & (IO_MEM_NB_ENTRIES - 1);
                if (p)
                    addr1 = (addr & ~TARGET_PAGE_MASK) + p->region_offset;
                if (l >= 4 && ((addr1 & 3) == 0)) {
                    /* 32 bit read access */
                    val = io_mem_read[io_index][2](io_mem_opaque[io_index], addr1);
                    stl_p(buf, val);
                    l = 4;
                } else if (l >= 2 && ((addr1 & 1) == 0)) {
                    /* 16 bit read access */
                    val = io_mem_read[io_index][1](io_mem_opaque[io_index], addr1);
                    stw_p(buf, val);
                    l = 2;
                } else {
                    /* 8 bit read access */
                    val = io_mem_read[io_index][0](io_mem_opaque[io_index], addr1);
                    stb_p(buf, val);
                    l = 1;
                }
            } else {
                /* RAM case */
                ptr = qemu_get_ram_ptr(pd & TARGET_PAGE_MASK);
                memcpy(buf, ptr + (addr & ~TARGET_PAGE_MASK), l);
                qemu_put_ram_ptr(ptr);
            }
        }
        len -= l;
        buf += l;
        addr += l;
    }
}

/* used for ROM loading : can write in RAM and ROM */
void cpu_physical_memory_write_rom(target_phys_addr_t addr,
                                   const uint8_t *buf, int len)
{
    int l;
    uint8_t *ptr;
    target_phys_addr_t page;
    unsigned long pd;
    PhysPageDesc *p;

    while (len > 0) {
        page = addr & TARGET_PAGE_MASK;
        l = (page + TARGET_PAGE_SIZE) - addr;
        if (l > len)
            l = len;
        p = phys_page_find(page >> TARGET_PAGE_BITS);
        if (!p) {
            pd = IO_MEM_UNASSIGNED;
        } else {
            pd = p->phys_offset;
        }

        if ((pd & ~TARGET_PAGE_MASK) != IO_MEM_RAM &&
            (pd & ~TARGET_PAGE_MASK) != IO_MEM_ROM &&
            !(pd & IO_MEM_ROMD)) {
            /* do nothing */
        } else {
            unsigned long addr1;
            addr1 = (pd & TARGET_PAGE_MASK) + (addr & ~TARGET_PAGE_MASK);
            /* ROM/RAM case */
            ptr = qemu_get_ram_ptr(addr1);
            memcpy(ptr, buf, l);
            qemu_put_ram_ptr(ptr);
        }
        len -= l;
        buf += l;
        addr += l;
    }
}

typedef struct {
    void *buffer;
    target_phys_addr_t addr;
    target_phys_addr_t len;
} BounceBuffer;

static BounceBuffer bounce;

typedef struct MapClient {
    void *opaque;
    void (*callback)(void *opaque);
    QLIST_ENTRY(MapClient) link;
} MapClient;

static QLIST_HEAD(map_client_list, MapClient) map_client_list
    = QLIST_HEAD_INITIALIZER(map_client_list);

void *cpu_register_map_client(void *opaque, void (*callback)(void *opaque))
{
    MapClient *client = qemu_malloc(sizeof(*client));

    client->opaque = opaque;
    client->callback = callback;
    QLIST_INSERT_HEAD(&map_client_list, client, link);
    return client;
}

void cpu_unregister_map_client(void *_client)
{
    MapClient *client = (MapClient *)_client;

    QLIST_REMOVE(client, link);
    qemu_free(client);
}

static void cpu_notify_map_clients(void)
{
    MapClient *client;

    while (!QLIST_EMPTY(&map_client_list)) {
        client = QLIST_FIRST(&map_client_list);
        client->callback(client->opaque);
        cpu_unregister_map_client(client);
    }
}

/* Map a physical memory region into a host virtual address.
 * May map a subset of the requested range, given by and returned in *plen.
 * May return NULL if resources needed to perform the mapping are exhausted.
 * Use only for reads OR writes - not for read-modify-write operations.
 * Use cpu_register_map_client() to know when retrying the map operation is
 * likely to succeed.
 */
void *cpu_physical_memory_map(target_phys_addr_t addr,
                              target_phys_addr_t *plen,
                              int is_write)
{
    target_phys_addr_t len = *plen;
    target_phys_addr_t todo = 0;
    int l;
    target_phys_addr_t page;
    unsigned long pd;
    PhysPageDesc *p;
    target_phys_addr_t addr1 = addr;

    while (len > 0) {
        page = addr & TARGET_PAGE_MASK;
        l = (page + TARGET_PAGE_SIZE) - addr;
        if (l > len)
            l = len;
        p = phys_page_find(page >> TARGET_PAGE_BITS);
        if (!p) {
            pd = IO_MEM_UNASSIGNED;
        } else {
            pd = p->phys_offset;
        }

        if ((pd & ~TARGET_PAGE_MASK) != IO_MEM_RAM) {
            if (todo || bounce.buffer) {
                break;
            }
            bounce.buffer = qemu_memalign(TARGET_PAGE_SIZE, TARGET_PAGE_SIZE);
            bounce.addr = addr;
            bounce.len = l;
            if (!is_write) {
                cpu_physical_memory_read(addr, bounce.buffer, l);
            }

            *plen = l;
            return bounce.buffer;
        }

        len -= l;
        addr += l;
        todo += l;
    }
    *plen = todo;
    return qemu_ram_ptr_length(addr1, plen);
}

/* Unmaps a memory region previously mapped by cpu_physical_memory_map().
 * Will also mark the memory as dirty if is_write == 1.  access_len gives
 * the amount of memory that was actually read or written by the caller.
 */
void cpu_physical_memory_unmap(void *buffer, target_phys_addr_t len,
                               int is_write, target_phys_addr_t access_len)
{
    if (buffer != bounce.buffer) {
        if (is_write) {
            ram_addr_t addr1 = qemu_ram_addr_from_host_nofail(buffer);
            while (access_len) {
                unsigned l;
                l = TARGET_PAGE_SIZE;
                if (l > access_len)
                    l = access_len;
                if (!cpu_physical_memory_is_dirty(addr1)) {
                    /* invalidate code */
                    tb_invalidate_phys_page_range(addr1, addr1 + l, 0);
                    /* set dirty bit */
                    cpu_physical_memory_set_dirty_flags(
                        addr1, (0xff & ~CODE_DIRTY_FLAG));
                }
                addr1 += l;
                access_len -= l;
            }
        }
#if defined(CONFIG_XEN_MAPCACHE)
        if (xen_mapcache_enabled()) {
            qemu_invalidate_entry(buffer);
        }
#endif
        return;
    }
    if (is_write) {
        cpu_physical_memory_write(bounce.addr, bounce.buffer, access_len);
    }
    qemu_vfree(bounce.buffer);
    bounce.buffer = NULL;
    cpu_notify_map_clients();
}

/* warning: addr must be aligned */
uint32_t ldl_phys(target_phys_addr_t addr)
{
    int io_index;
    uint8_t *ptr;
    uint32_t val;
    unsigned long pd;
    PhysPageDesc *p;

    p = phys_page_find(addr >> TARGET_PAGE_BITS);
    if (!p) {
        pd = IO_MEM_UNASSIGNED;
    } else {
        pd = p->phys_offset;
    }

    if ((pd & ~TARGET_PAGE_MASK) > IO_MEM_ROM &&
        !(pd & IO_MEM_ROMD)) {
        /* I/O case */
        io_index = (pd >> IO_MEM_SHIFT) & (IO_MEM_NB_ENTRIES - 1);
        if (p)
            addr = (addr & ~TARGET_PAGE_MASK) + p->region_offset;
        val = io_mem_read[io_index][2](io_mem_opaque[io_index], addr);
    } else {
        /* RAM case */
        ptr = qemu_get_ram_ptr(pd & TARGET_PAGE_MASK) +
            (addr & ~TARGET_PAGE_MASK);
        val = ldl_p(ptr);
    }
    return val;
}

/* warning: addr must be aligned */
uint64_t ldq_phys(target_phys_addr_t addr)
{
    int io_index;
    uint8_t *ptr;
    uint64_t val;
    unsigned long pd;
    PhysPageDesc *p;

    p = phys_page_find(addr >> TARGET_PAGE_BITS);
    if (!p) {
        pd = IO_MEM_UNASSIGNED;
    } else {
        pd = p->phys_offset;
    }

    if ((pd & ~TARGET_PAGE_MASK) > IO_MEM_ROM &&
        !(pd & IO_MEM_ROMD)) {
        /* I/O case */
        io_index = (pd >> IO_MEM_SHIFT) & (IO_MEM_NB_ENTRIES - 1);
        if (p)
            addr = (addr & ~TARGET_PAGE_MASK) + p->region_offset;
#ifdef TARGET_WORDS_BIGENDIAN
        val = (uint64_t)io_mem_read[io_index][2](io_mem_opaque[io_index], addr) << 32;
        val |= io_mem_read[io_index][2](io_mem_opaque[io_index], addr + 4);
#else
        val = io_mem_read[io_index][2](io_mem_opaque[io_index], addr);
        val |= (uint64_t)io_mem_read[io_index][2](io_mem_opaque[io_index], addr + 4) << 32;
#endif
    } else {
        /* RAM case */
        ptr = qemu_get_ram_ptr(pd & TARGET_PAGE_MASK) +
            (addr & ~TARGET_PAGE_MASK);
        val = ldq_p(ptr);
    }
    return val;
}

/* XXX: optimize */
uint32_t ldub_phys(target_phys_addr_t addr)
{
    uint8_t val;
    cpu_physical_memory_read(addr, &val, 1);
    return val;
}

/* warning: addr must be aligned */
uint32_t lduw_phys(target_phys_addr_t addr)
{
    int io_index;
    uint8_t *ptr;
    uint64_t val;
    unsigned long pd;
    PhysPageDesc *p;

    p = phys_page_find(addr >> TARGET_PAGE_BITS);
    if (!p) {
        pd = IO_MEM_UNASSIGNED;
    } else {
        pd = p->phys_offset;
    }

    if ((pd & ~TARGET_PAGE_MASK) > IO_MEM_ROM &&
        !(pd & IO_MEM_ROMD)) {
        /* I/O case */
        io_index = (pd >> IO_MEM_SHIFT) & (IO_MEM_NB_ENTRIES - 1);
        if (p)
            addr = (addr & ~TARGET_PAGE_MASK) + p->region_offset;
        val = io_mem_read[io_index][1](io_mem_opaque[io_index], addr);
    } else {
        /* RAM case */
        ptr = qemu_get_ram_ptr(pd & TARGET_PAGE_MASK) +
            (addr & ~TARGET_PAGE_MASK);
        val = lduw_p(ptr);
    }
    return val;
}

/* warning: addr must be aligned. The ram page is not masked as dirty
   and the code inside is not invalidated. It is useful if the dirty
   bits are used to track modified PTEs */
void stl_phys_notdirty(target_phys_addr_t addr, uint32_t val)
{
    int io_index;
    uint8_t *ptr;
    unsigned long pd;
    PhysPageDesc *p;

    p = phys_page_find(addr >> TARGET_PAGE_BITS);
    if (!p) {
        pd = IO_MEM_UNASSIGNED;
    } else {
        pd = p->phys_offset;
    }

    if ((pd & ~TARGET_PAGE_MASK) != IO_MEM_RAM) {
        io_index = (pd >> IO_MEM_SHIFT) & (IO_MEM_NB_ENTRIES - 1);
        if (p)
            addr = (addr & ~TARGET_PAGE_MASK) + p->region_offset;
        io_mem_write[io_index][2](io_mem_opaque[io_index], addr, val);
    } else {
        unsigned long addr1 = (pd & TARGET_PAGE_MASK) + (addr & ~TARGET_PAGE_MASK);
        ptr = qemu_get_ram_ptr(addr1);
        stl_p(ptr, val);

        if (unlikely(in_migration)) {
            if (!cpu_physical_memory_is_dirty(addr1)) {
                /* invalidate code */
                tb_invalidate_phys_page_range(addr1, addr1 + 4, 0);
                /* set dirty bit */
                cpu_physical_memory_set_dirty_flags(
                    addr1, (0xff & ~CODE_DIRTY_FLAG));
            }
        }
    }
}

void stq_phys_notdirty(target_phys_addr_t addr, uint64_t val)
{
    int io_index;
    uint8_t *ptr;
    unsigned long pd;
    PhysPageDesc *p;

    p = phys_page_find(addr >> TARGET_PAGE_BITS);
    if (!p) {
        pd = IO_MEM_UNASSIGNED;
    } else {
        pd = p->phys_offset;
    }

    if ((pd & ~TARGET_PAGE_MASK) != IO_MEM_RAM) {
        io_index = (pd >> IO_MEM_SHIFT) & (IO_MEM_NB_ENTRIES - 1);
        if (p)
            addr = (addr & ~TARGET_PAGE_MASK) + p->region_offset;
#ifdef TARGET_WORDS_BIGENDIAN
        io_mem_write[io_index][2](io_mem_opaque[io_index], addr, val >> 32);
        io_mem_write[io_index][2](io_mem_opaque[io_index], addr + 4, val);
#else
        io_mem_write[io_index][2](io_mem_opaque[io_index], addr, val);
        io_mem_write[io_index][2](io_mem_opaque[io_index], addr + 4, val >> 32);
#endif
    } else {
        ptr = qemu_get_ram_ptr(pd & TARGET_PAGE_MASK) +
            (addr & ~TARGET_PAGE_MASK);
        stq_p(ptr, val);
    }
}

/* warning: addr must be aligned */
void stl_phys(target_phys_addr_t addr, uint32_t val)
{
    int io_index;
    uint8_t *ptr;
    unsigned long pd;
    PhysPageDesc *p;

    p = phys_page_find(addr >> TARGET_PAGE_BITS);
    if (!p) {
        pd = IO_MEM_UNASSIGNED;
    } else {
        pd = p->phys_offset;
    }

    if ((pd & ~TARGET_PAGE_MASK) != IO_MEM_RAM) {
        io_index = (pd >> IO_MEM_SHIFT) & (IO_MEM_NB_ENTRIES - 1);
        if (p)
            addr = (addr & ~TARGET_PAGE_MASK) + p->region_offset;
        io_mem_write[io_index][2](io_mem_opaque[io_index], addr, val);
    } else {
        unsigned long addr1;
        addr1 = (pd & TARGET_PAGE_MASK) + (addr & ~TARGET_PAGE_MASK);
        /* RAM case */
        ptr = qemu_get_ram_ptr(addr1);
        stl_p(ptr, val);
        if (!cpu_physical_memory_is_dirty(addr1)) {
            /* invalidate code */
            tb_invalidate_phys_page_range(addr1, addr1 + 4, 0);
            /* set dirty bit */
            cpu_physical_memory_set_dirty_flags(addr1,
                (0xff & ~CODE_DIRTY_FLAG));
        }
    }
}

/* XXX: optimize */
void stb_phys(target_phys_addr_t addr, uint32_t val)
{
    uint8_t v = val;
    cpu_physical_memory_write(addr, &v, 1);
}

/* warning: addr must be aligned */
void stw_phys(target_phys_addr_t addr, uint32_t val)
{
    int io_index;
    uint8_t *ptr;
    unsigned long pd;
    PhysPageDesc *p;

    p = phys_page_find(addr >> TARGET_PAGE_BITS);
    if (!p) {
        pd = IO_MEM_UNASSIGNED;
    } else {
        pd = p->phys_offset;
    }

    if ((pd & ~TARGET_PAGE_MASK) != IO_MEM_RAM) {
        io_index = (pd >> IO_MEM_SHIFT) & (IO_MEM_NB_ENTRIES - 1);
        if (p)
            addr = (addr & ~TARGET_PAGE_MASK) + p->region_offset;
        io_mem_write[io_index][1](io_mem_opaque[io_index], addr, val);
    } else {
        unsigned long addr1;
        addr1 = (pd & TARGET_PAGE_MASK) + (addr & ~TARGET_PAGE_MASK);
        /* RAM case */
        ptr = qemu_get_ram_ptr(addr1);
        stw_p(ptr, val);
        if (!cpu_physical_memory_is_dirty(addr1)) {
            /* invalidate code */
            tb_invalidate_phys_page_range(addr1, addr1 + 2, 0);
            /* set dirty bit */
            cpu_physical_memory_set_dirty_flags(addr1,
                (0xff & ~CODE_DIRTY_FLAG));
        }
    }
}

/* XXX: optimize */
void stq_phys(target_phys_addr_t addr, uint64_t val)
{
    val = tswap64(val);
    cpu_physical_memory_write(addr, &val, 8);
}

/* virtual memory access for debug (includes writing to ROM) */
int cpu_memory_rw_debug(CPUState *env, target_ulong addr,
                        uint8_t *buf, int len, int is_write)
{
    int l;
    target_phys_addr_t phys_addr;
    target_ulong page;

    while (len > 0) {
        page = addr & TARGET_PAGE_MASK;
        phys_addr = cpu_get_phys_page_debug(env, page);
        /* if no physical page mapped, return an error */
        if (phys_addr == -1)
            return -1;
        l = (page + TARGET_PAGE_SIZE) - addr;
        if (l > len)
            l = len;
        phys_addr += (addr & ~TARGET_PAGE_MASK);
        if (is_write)
            cpu_physical_memory_write_rom(phys_addr, buf, l);
        else
            cpu_physical_memory_rw(phys_addr, buf, l, is_write);
        len -= l;
        buf += l;
        addr += l;
    }
    return 0;
}
#endif

/* in deterministic execution mode, instructions doing device I/Os
   must be at the end of the TB */
void cpu_io_recompile(CPUState *env, void *retaddr)
{
    TranslationBlock *tb;
    uint32_t n, cflags;
    target_ulong pc, cs_base;
    uint64_t flags;

    tb = tb_find_pc((unsigned long)retaddr);
    if (!tb) {
        cpu_abort(env, "cpu_io_recompile: could not find TB for pc=%p",
                  retaddr);
    }
    n = env->icount_decr.u16.low + tb->icount;
    cpu_restore_state(tb, env, (unsigned long)retaddr);
    /* Calculate how many instructions had been executed before the fault
       occurred.  */
    n = n - env->icount_decr.u16.low;
    /* Generate a new TB ending on the I/O insn.  */
    n++;
    /* On MIPS and SH, delay slot instructions can only be restarted if
       they were already the first instruction in the TB.  If this is not
       the first instruction in a TB then re-execute the preceding
       branch.  */
#if defined(TARGET_MIPS)
    if ((env->hflags & MIPS_HFLAG_BMASK) != 0 && n > 1) {
        env->active_tc.PC -= 4;
        env->icount_decr.u16.low++;
        env->hflags &= ~MIPS_HFLAG_BMASK;
    }
#elif defined(TARGET_SH4)
    if ((env->flags & ((DELAY_SLOT | DELAY_SLOT_CONDITIONAL))) != 0
            && n > 1) {
        env->pc -= 2;
        env->icount_decr.u16.low++;
        env->flags &= ~(DELAY_SLOT | DELAY_SLOT_CONDITIONAL);
    }
#endif
    /* This should never happen.  */
    if (n > CF_COUNT_MASK)
        cpu_abort(env, "TB too big during recompile");

    cflags = n | CF_LAST_IO;
    pc = tb->pc;
    cs_base = tb->cs_base;
    flags = tb->flags;
    tb_phys_invalidate(tb, -1);
    /* FIXME: In theory this could raise an exception.  In practice
       we have already translated the block once so it's probably ok.  */
    tb_gen_code(env, pc, cs_base, flags, cflags);
    /* TODO: If env->pc != tb->pc (i.e. the faulting instruction was not
       the first in the TB) then we end up generating a whole new TB and
       repeating the fault, which is horribly inefficient.
       Better would be to execute just this insn uncached, or generate a
       second new TB.  */
    cpu_resume_from_signal(env, NULL);
}

#if !defined(CONFIG_USER_ONLY)

void dump_exec_info(FILE *f, fprintf_function cpu_fprintf)
{
    int i, target_code_size, max_target_code_size;
    int direct_jmp_count, direct_jmp2_count, cross_page;
    TranslationBlock *tb;

    target_code_size = 0;
    max_target_code_size = 0;
    cross_page = 0;
    direct_jmp_count = 0;
    direct_jmp2_count = 0;
    for(i = 0; i < nb_tbs; i++) {
        tb = &tbs[i];
        target_code_size += tb->size;
        if (tb->size > max_target_code_size)
            max_target_code_size = tb->size;
        if (tb->page_addr[1] != -1)
            cross_page++;
        if (tb->tb_next_offset[0] != 0xffff) {
            direct_jmp_count++;
            if (tb->tb_next_offset[1] != 0xffff) {
                direct_jmp2_count++;
            }
        }
    }
    /* XXX: avoid using doubles ? */
    cpu_fprintf(f, "Translation buffer state:\n");
    cpu_fprintf(f, "gen code size       %td/%ld\n",
                code_gen_ptr - code_gen_buffer, code_gen_buffer_max_size);
    cpu_fprintf(f, "TB count            %d/%d\n", 
                nb_tbs, code_gen_max_blocks);
    cpu_fprintf(f, "TB avg target size  %d max=%d bytes\n",
                nb_tbs ? target_code_size / nb_tbs : 0,
                max_target_code_size);
    cpu_fprintf(f, "TB avg host size    %td bytes (expansion ratio: %0.1f)\n",
                nb_tbs ? (code_gen_ptr - code_gen_buffer) / nb_tbs : 0,
                target_code_size ? (double) (code_gen_ptr - code_gen_buffer) / target_code_size : 0);
    cpu_fprintf(f, "cross page TB count %d (%d%%)\n",
            cross_page,
            nb_tbs ? (cross_page * 100) / nb_tbs : 0);
    cpu_fprintf(f, "direct jump count   %d (%d%%) (2 jumps=%d %d%%)\n",
                direct_jmp_count,
                nb_tbs ? (direct_jmp_count * 100) / nb_tbs : 0,
                direct_jmp2_count,
                nb_tbs ? (direct_jmp2_count * 100) / nb_tbs : 0);
    cpu_fprintf(f, "\nStatistics:\n");
    cpu_fprintf(f, "TB flush count      %d\n", tb_flush_count);
    cpu_fprintf(f, "TB invalidate count %d\n", tb_phys_invalidate_count);
    cpu_fprintf(f, "TLB flush count     %d\n", tlb_flush_count);
    tcg_dump_info(f, cpu_fprintf);
}

#define MMUSUFFIX _cmmu
#define GETPC() NULL
#define env cpu_single_env
#define SOFTMMU_CODE_ACCESS

#define SHIFT 0
#include "softmmu_template.h"

#define SHIFT 1
#include "softmmu_template.h"

#define SHIFT 2
#include "softmmu_template.h"

#define SHIFT 3
#include "softmmu_template.h"

#undef env

#endif<|MERGE_RESOLUTION|>--- conflicted
+++ resolved
@@ -30,7 +30,6 @@
 #include "hw/hw.h"
 #include "hw/qdev.h"
 #include "osdep.h"
-#include "trace.h"
 #include "kvm.h"
 #include "hw/xen.h"
 #include "qemu-timer.h"
@@ -55,10 +54,8 @@
 #endif
 #endif
 #else /* !CONFIG_USER_ONLY */
-#if defined(CONFIG_XEN_MAPCACHE)
 #include "xen-mapcache.h"
 #include "trace.h"
-#endif
 #endif
 
 //#define DEBUG_TB_INVALIDATE
@@ -3234,15 +3231,9 @@
  * but takes a size argument */
 void *qemu_ram_ptr_length(target_phys_addr_t addr, target_phys_addr_t *size)
 {
-<<<<<<< HEAD
-    trace_qemu_put_ram_ptr(addr);
-#if defined(CONFIG_XEN_MAPCACHE)
     if (xen_mapcache_enabled()) {
-=======
-    if (xen_mapcache_enabled())
         return qemu_map_cache(addr, *size, 1);
-    else {
->>>>>>> 20be39de
+    } else {
         RAMBlock *block;
 
         QLIST_FOREACH(block, &ram_list.blocks, next) {
@@ -3259,7 +3250,6 @@
         *size = 0;
         return NULL;
     }
-#endif
 }
 
 void qemu_put_ram_ptr(void *addr)
@@ -3288,16 +3278,6 @@
         }
     }
 
-<<<<<<< HEAD
-#if defined(CONFIG_XEN_MAPCACHE)
-    if (xen_mapcache_enabled()) {
-        *ram_addr = qemu_ram_addr_from_mapcache(ptr);
-        return 0;
-    }
-#endif
-
-=======
->>>>>>> 20be39de
     return -1;
 }
 
