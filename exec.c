--- conflicted
+++ resolved
@@ -4194,27 +4194,15 @@
     }
     /* XXX: avoid using doubles ? */
     cpu_fprintf(f, "Translation buffer state:\n");
-<<<<<<< HEAD
-    cpu_fprintf(f, "gen code size       %d/%ld\n",
-                (int)(code_gen_ptr - code_gen_buffer),
-                code_gen_buffer_max_size);
-    cpu_fprintf(f, "TB count            %d/%d\n",
-=======
     cpu_fprintf(f, "gen code size       %td/%ld\n",
                 code_gen_ptr - code_gen_buffer, code_gen_buffer_max_size);
     cpu_fprintf(f, "TB count            %d/%d\n", 
->>>>>>> 4f25ac5f
                 nb_tbs, code_gen_max_blocks);
     cpu_fprintf(f, "TB avg target size  %d max=%d bytes\n",
                 nb_tbs ? target_code_size / nb_tbs : 0,
                 max_target_code_size);
-<<<<<<< HEAD
-    cpu_fprintf(f, "TB avg host size    %d bytes (expansion ratio: %0.1f)\n",
-                (int)(nb_tbs ? (code_gen_ptr - code_gen_buffer) / nb_tbs : 0),
-=======
     cpu_fprintf(f, "TB avg host size    %td bytes (expansion ratio: %0.1f)\n",
                 nb_tbs ? (code_gen_ptr - code_gen_buffer) / nb_tbs : 0,
->>>>>>> 4f25ac5f
                 target_code_size ? (double) (code_gen_ptr - code_gen_buffer) / target_code_size : 0);
     cpu_fprintf(f, "cross page TB count %d (%d%%)\n",
             cross_page,
