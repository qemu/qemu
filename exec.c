/*
 *  virtual page mapping and translated block handling
 *
 *  Copyright (c) 2003 Fabrice Bellard
 *
 * This library is free software; you can redistribute it and/or
 * modify it under the terms of the GNU Lesser General Public
 * License as published by the Free Software Foundation; either
 * version 2 of the License, or (at your option) any later version.
 *
 * This library is distributed in the hope that it will be useful,
 * but WITHOUT ANY WARRANTY; without even the implied warranty of
 * MERCHANTABILITY or FITNESS FOR A PARTICULAR PURPOSE.  See the GNU
 * Lesser General Public License for more details.
 *
 * You should have received a copy of the GNU Lesser General Public
 * License along with this library; if not, see <http://www.gnu.org/licenses/>.
 */
#include "config.h"
#ifdef _WIN32
#include <windows.h>
#else
#include <sys/types.h>
#include <sys/mman.h>
#endif

#include "qemu-common.h"
#include "cpu.h"
#include "exec-all.h"
#include "tcg.h"
#include "hw/hw.h"
#include "hw/qdev.h"
#include "osdep.h"
#include "trace.h"
#include "kvm.h"
#include "hw/xen.h"
#include "qemu-timer.h"
#if defined(CONFIG_USER_ONLY)
#include <qemu.h>
#include <signal.h>
#if defined(TARGET_X86_64)
#include "vsyscall.h"
#endif
#if defined(__FreeBSD__) || defined(__FreeBSD_kernel__)
#include <sys/param.h>
#if __FreeBSD_version >= 700104
#define HAVE_KINFO_GETVMMAP
#define sigqueue sigqueue_freebsd  /* avoid redefinition */
#include <sys/time.h>
#include <sys/proc.h>
#include <machine/profile.h>
#define _KERNEL
#include <sys/user.h>
#undef _KERNEL
#undef sigqueue
#include <libutil.h>
#endif
#endif
#else /* !CONFIG_USER_ONLY */
#if defined(CONFIG_XEN_MAPCACHE)
#include "xen-mapcache.h"
#endif
#endif

//#define DEBUG_TB_INVALIDATE
//#define DEBUG_FLUSH
//#define DEBUG_TLB

/* make various TB consistency checks */
//#define DEBUG_TB_CHECK
//#define DEBUG_TLB_CHECK

//#define DEBUG_IOPORT
//#define DEBUG_SUBPAGE

#if !defined(CONFIG_USER_ONLY)
/* TB consistency checks only implemented for usermode emulation.  */
#undef DEBUG_TB_CHECK
#endif

#define SMC_BITMAP_USE_THRESHOLD 10

static TranslationBlock *tbs;
static int code_gen_max_blocks;
TranslationBlock *tb_phys_hash[CODE_GEN_PHYS_HASH_SIZE];
static int nb_tbs;
/* any access to the tbs or the page table must use this lock */
spinlock_t tb_lock = SPIN_LOCK_UNLOCKED;

#if defined(__arm__) || defined(__sparc_v9__)
/* The prologue must be reachable with a direct jump. ARM and Sparc64
 have limited branch ranges (possibly also PPC) so place it in a
 section close to code segment. */
#define code_gen_section                                \
    __attribute__((__section__(".gen_code")))           \
    __attribute__((aligned (32)))
#elif defined(_WIN32)
/* Maximum alignment for Win32 is 16. */
#define code_gen_section                                \
    __attribute__((aligned (16)))
#else
#define code_gen_section                                \
    __attribute__((aligned (32)))
#endif

uint8_t code_gen_prologue[1024] code_gen_section;
static uint8_t *code_gen_buffer;
static unsigned long code_gen_buffer_size;
/* threshold to flush the translated code buffer */
static unsigned long code_gen_buffer_max_size;
static uint8_t *code_gen_ptr;

#if !defined(CONFIG_USER_ONLY)
int phys_ram_fd;
static int in_migration;

RAMList ram_list = { .blocks = QLIST_HEAD_INITIALIZER(ram_list) };
#endif

CPUState *first_cpu;
/* current CPU in the current thread. It is only valid inside
   cpu_exec() */
CPUState *cpu_single_env;
/* 0 = Do not count executed instructions.
   1 = Precise instruction counting.
   2 = Adaptive rate instruction counting.  */
int use_icount = 0;
/* Current instruction counter.  While executing translated code this may
   include some instructions that have not yet been executed.  */
int64_t qemu_icount;

typedef struct PageDesc {
    /* list of TBs intersecting this ram page */
    TranslationBlock *first_tb;
    /* in order to optimize self modifying code, we count the number
       of lookups we do to a given page to use a bitmap */
    unsigned int code_write_count;
    uint8_t *code_bitmap;
#if defined(CONFIG_USER_ONLY)
    unsigned long flags;
#endif
} PageDesc;

/* In system mode we want L1_MAP to be based on ram offsets,
   while in user mode we want it to be based on virtual addresses.  */
#if !defined(CONFIG_USER_ONLY)
#if HOST_LONG_BITS < TARGET_PHYS_ADDR_SPACE_BITS
# define L1_MAP_ADDR_SPACE_BITS  HOST_LONG_BITS
#else
# define L1_MAP_ADDR_SPACE_BITS  TARGET_PHYS_ADDR_SPACE_BITS
#endif
#else
# define L1_MAP_ADDR_SPACE_BITS  TARGET_VIRT_ADDR_SPACE_BITS
#endif

/* Size of the L2 (and L3, etc) page tables.  */
#define L2_BITS 10
#define L2_SIZE (1 << L2_BITS)

/* The bits remaining after N lower levels of page tables.  */
#define P_L1_BITS_REM \
    ((TARGET_PHYS_ADDR_SPACE_BITS - TARGET_PAGE_BITS) % L2_BITS)
#define V_L1_BITS_REM \
    ((L1_MAP_ADDR_SPACE_BITS - TARGET_PAGE_BITS) % L2_BITS)

/* Size of the L1 page table.  Avoid silly small sizes.  */
#if P_L1_BITS_REM < 4
#define P_L1_BITS  (P_L1_BITS_REM + L2_BITS)
#else
#define P_L1_BITS  P_L1_BITS_REM
#endif

#if V_L1_BITS_REM < 4
#define V_L1_BITS  (V_L1_BITS_REM + L2_BITS)
#else
#define V_L1_BITS  V_L1_BITS_REM
#endif

#define P_L1_SIZE  ((target_phys_addr_t)1 << P_L1_BITS)
#define V_L1_SIZE  ((target_ulong)1 << V_L1_BITS)

#define P_L1_SHIFT (TARGET_PHYS_ADDR_SPACE_BITS - TARGET_PAGE_BITS - P_L1_BITS)
#define V_L1_SHIFT (L1_MAP_ADDR_SPACE_BITS - TARGET_PAGE_BITS - V_L1_BITS)

unsigned long qemu_real_host_page_size;
unsigned long qemu_host_page_bits;
unsigned long qemu_host_page_size;
unsigned long qemu_host_page_mask;

/* This is a multi-level map on the virtual address space.
   The bottom level has pointers to PageDesc.  */
static void *l1_map[V_L1_SIZE];

#if !defined(CONFIG_USER_ONLY)
typedef struct PhysPageDesc {
    /* offset in host memory of the page + io_index in the low bits */
    ram_addr_t phys_offset;
    ram_addr_t region_offset;
} PhysPageDesc;

/* This is a multi-level map on the physical address space.
   The bottom level has pointers to PhysPageDesc.  */
static void *l1_phys_map[P_L1_SIZE];

static void io_mem_init(void);

/* io memory support */
CPUWriteMemoryFunc *io_mem_write[IO_MEM_NB_ENTRIES][4];
CPUReadMemoryFunc *io_mem_read[IO_MEM_NB_ENTRIES][4];
void *io_mem_opaque[IO_MEM_NB_ENTRIES];
static char io_mem_used[IO_MEM_NB_ENTRIES];
static int io_mem_watch;
#endif

/* log support */
#ifdef WIN32
static const char *logfilename = "qemu.log";
#else
static const char *logfilename = "/tmp/qemu.log";
#endif
FILE *logfile;
int loglevel;
static int log_append = 0;

/* statistics */
#if !defined(CONFIG_USER_ONLY)
static int tlb_flush_count;
#endif
static int tb_flush_count;
static int tb_phys_invalidate_count;

#ifdef _WIN32
static void map_exec(void *addr, long size)
{
    DWORD old_protect;
    VirtualProtect(addr, size,
                   PAGE_EXECUTE_READWRITE, &old_protect);

}
#else
static void map_exec(void *addr, long size)
{
    unsigned long start, end, page_size;

    page_size = getpagesize();
    start = (unsigned long)addr;
    start &= ~(page_size - 1);

    end = (unsigned long)addr + size;
    end += page_size - 1;
    end &= ~(page_size - 1);

    mprotect((void *)start, end - start,
             PROT_READ | PROT_WRITE | PROT_EXEC);
}
#endif

static void page_init(void)
{
    /* NOTE: we can always suppose that qemu_host_page_size >=
       TARGET_PAGE_SIZE */
#ifdef _WIN32
    {
        SYSTEM_INFO system_info;

        GetSystemInfo(&system_info);
        qemu_real_host_page_size = system_info.dwPageSize;
    }
#else
    qemu_real_host_page_size = getpagesize();
#endif
    if (qemu_host_page_size == 0)
        qemu_host_page_size = qemu_real_host_page_size;
    if (qemu_host_page_size < TARGET_PAGE_SIZE)
        qemu_host_page_size = TARGET_PAGE_SIZE;
    qemu_host_page_bits = 0;
    while ((1 << qemu_host_page_bits) < qemu_host_page_size)
        qemu_host_page_bits++;
    qemu_host_page_mask = ~(qemu_host_page_size - 1);

#if defined(CONFIG_BSD) && defined(CONFIG_USER_ONLY)
    {
#ifdef HAVE_KINFO_GETVMMAP
        struct kinfo_vmentry *freep;
        int i, cnt;

        freep = kinfo_getvmmap(getpid(), &cnt);
        if (freep) {
            mmap_lock();
            for (i = 0; i < cnt; i++) {
                unsigned long startaddr, endaddr;

                startaddr = freep[i].kve_start;
                endaddr = freep[i].kve_end;
                if (h2g_valid(startaddr)) {
                    startaddr = h2g(startaddr) & TARGET_PAGE_MASK;

                    if (h2g_valid(endaddr)) {
                        endaddr = h2g(endaddr);
                        page_set_flags(startaddr, endaddr, PAGE_RESERVED);
                    } else {
#if TARGET_ABI_BITS <= L1_MAP_ADDR_SPACE_BITS
                        endaddr = ~0ul;
                        page_set_flags(startaddr, endaddr, PAGE_RESERVED);
#endif
                    }
                }
            }
            free(freep);
            mmap_unlock();
        }
#else
        FILE *f;

        last_brk = (unsigned long)sbrk(0);

        f = fopen("/compat/linux/proc/self/maps", "r");
        if (f) {
            mmap_lock();

            do {
                unsigned long startaddr, endaddr;
                int n;

                n = fscanf (f, "%lx-%lx %*[^\n]\n", &startaddr, &endaddr);

                if (n == 2 && h2g_valid(startaddr)) {
                    startaddr = h2g(startaddr) & TARGET_PAGE_MASK;

                    if (h2g_valid(endaddr)) {
                        endaddr = h2g(endaddr);
                    } else {
                        endaddr = ~0ul;
                    }
                    page_set_flags(startaddr, endaddr, PAGE_RESERVED);
                }
            } while (!feof(f));

            fclose(f);
            mmap_unlock();
        }
#endif
    }
#endif
}

static PageDesc *page_find_alloc(tb_page_addr_t index, int alloc)
{
    PageDesc *pd;
    void **lp;
    int i;

#if defined(CONFIG_USER_ONLY)
    /* We can't use qemu_malloc because it may recurse into a locked mutex. */
# define ALLOC(P, SIZE)                                 \
    do {                                                \
        P = mmap(NULL, SIZE, PROT_READ | PROT_WRITE,    \
                 MAP_PRIVATE | MAP_ANONYMOUS, -1, 0);   \
    } while (0)
#else
# define ALLOC(P, SIZE) \
    do { P = qemu_mallocz(SIZE); } while (0)
#endif

    /* Level 1.  Always allocated.  */
    lp = l1_map + ((index >> V_L1_SHIFT) & (V_L1_SIZE - 1));

    /* Level 2..N-1.  */
    for (i = V_L1_SHIFT / L2_BITS - 1; i > 0; i--) {
        void **p = *lp;

        if (p == NULL) {
            if (!alloc) {
                return NULL;
            }
            ALLOC(p, sizeof(void *) * L2_SIZE);
            *lp = p;
        }

        lp = p + ((index >> (i * L2_BITS)) & (L2_SIZE - 1));
    }

    pd = *lp;
    if (pd == NULL) {
        if (!alloc) {
            return NULL;
        }
        ALLOC(pd, sizeof(PageDesc) * L2_SIZE);
        *lp = pd;
    }

#undef ALLOC

    return pd + (index & (L2_SIZE - 1));
}

static inline PageDesc *page_find(tb_page_addr_t index)
{
    return page_find_alloc(index, 0);
}

#if !defined(CONFIG_USER_ONLY)
static PhysPageDesc *phys_page_find_alloc(target_phys_addr_t index, int alloc)
{
    PhysPageDesc *pd;
    void **lp;
    int i;

    /* Level 1.  Always allocated.  */
    lp = l1_phys_map + ((index >> P_L1_SHIFT) & (P_L1_SIZE - 1));

    /* Level 2..N-1.  */
    for (i = P_L1_SHIFT / L2_BITS - 1; i > 0; i--) {
        void **p = *lp;
        if (p == NULL) {
            if (!alloc) {
                return NULL;
            }
            *lp = p = qemu_mallocz(sizeof(void *) * L2_SIZE);
        }
        lp = p + ((index >> (i * L2_BITS)) & (L2_SIZE - 1));
    }

    pd = *lp;
    if (pd == NULL) {
        int i;

        if (!alloc) {
            return NULL;
        }

        *lp = pd = qemu_malloc(sizeof(PhysPageDesc) * L2_SIZE);

        for (i = 0; i < L2_SIZE; i++) {
            pd[i].phys_offset = IO_MEM_UNASSIGNED;
            pd[i].region_offset = (index + i) << TARGET_PAGE_BITS;
        }
    }

    return pd + (index & (L2_SIZE - 1));
}

static inline PhysPageDesc *phys_page_find(target_phys_addr_t index)
{
    return phys_page_find_alloc(index, 0);
}

static void tlb_protect_code(ram_addr_t ram_addr);
static void tlb_unprotect_code_phys(CPUState *env, ram_addr_t ram_addr,
                                    target_ulong vaddr);
#define mmap_lock() do { } while(0)
#define mmap_unlock() do { } while(0)
#endif

#define DEFAULT_CODE_GEN_BUFFER_SIZE (32 * 1024 * 1024)

#if defined(CONFIG_USER_ONLY)
/* Currently it is not recommended to allocate big chunks of data in
   user mode. It will change when a dedicated libc will be used */
#define USE_STATIC_CODE_GEN_BUFFER
#endif

#ifdef USE_STATIC_CODE_GEN_BUFFER
static uint8_t static_code_gen_buffer[DEFAULT_CODE_GEN_BUFFER_SIZE]
               __attribute__((aligned (CODE_GEN_ALIGN)));
#endif

static void code_gen_alloc(unsigned long tb_size)
{
#ifdef USE_STATIC_CODE_GEN_BUFFER
    code_gen_buffer = static_code_gen_buffer;
    code_gen_buffer_size = DEFAULT_CODE_GEN_BUFFER_SIZE;
    map_exec(code_gen_buffer, code_gen_buffer_size);
#else
    code_gen_buffer_size = tb_size;
    if (code_gen_buffer_size == 0) {
#if defined(CONFIG_USER_ONLY)
        /* in user mode, phys_ram_size is not meaningful */
        code_gen_buffer_size = DEFAULT_CODE_GEN_BUFFER_SIZE;
#else
        /* XXX: needs adjustments */
        code_gen_buffer_size = (unsigned long)(ram_size / 4);
#endif
    }
    if (code_gen_buffer_size < MIN_CODE_GEN_BUFFER_SIZE)
        code_gen_buffer_size = MIN_CODE_GEN_BUFFER_SIZE;
    /* The code gen buffer location may have constraints depending on
       the host cpu and OS */
#if defined(__linux__)
    {
        int flags;
        void *start = NULL;

        flags = MAP_PRIVATE | MAP_ANONYMOUS;
#if defined(__x86_64__)
        flags |= MAP_32BIT;
        /* Cannot map more than that */
        if (code_gen_buffer_size > (800 * 1024 * 1024))
            code_gen_buffer_size = (800 * 1024 * 1024);
#elif defined(__sparc_v9__)
        // Map the buffer below 2G, so we can use direct calls and branches
        flags |= MAP_FIXED;
        start = (void *) 0x60000000UL;
        if (code_gen_buffer_size > (512 * 1024 * 1024))
            code_gen_buffer_size = (512 * 1024 * 1024);
#elif defined(__arm__)
        /* Map the buffer below 32M, so we can use direct calls and branches */
        flags |= MAP_FIXED;
        start = (void *) 0x01000000UL;
        if (code_gen_buffer_size > 16 * 1024 * 1024)
            code_gen_buffer_size = 16 * 1024 * 1024;
#elif defined(__s390x__)
        /* Map the buffer so that we can use direct calls and branches.  */
        /* We have a +- 4GB range on the branches; leave some slop.  */
        if (code_gen_buffer_size > (3ul * 1024 * 1024 * 1024)) {
            code_gen_buffer_size = 3ul * 1024 * 1024 * 1024;
        }
        start = (void *)0x90000000UL;
#endif
        code_gen_buffer = mmap(start, code_gen_buffer_size,
                               PROT_WRITE | PROT_READ | PROT_EXEC,
                               flags, -1, 0);
        if (code_gen_buffer == MAP_FAILED) {
            fprintf(stderr, "Could not allocate dynamic translator buffer\n");
            exit(1);
        }
    }
#elif defined(__FreeBSD__) || defined(__FreeBSD_kernel__) \
    || defined(__DragonFly__) || defined(__OpenBSD__)
    {
        int flags;
        void *addr = NULL;
        flags = MAP_PRIVATE | MAP_ANONYMOUS;
#if defined(__x86_64__)
        /* FreeBSD doesn't have MAP_32BIT, use MAP_FIXED and assume
         * 0x40000000 is free */
        flags |= MAP_FIXED;
        addr = (void *)0x40000000;
        /* Cannot map more than that */
        if (code_gen_buffer_size > (800 * 1024 * 1024))
            code_gen_buffer_size = (800 * 1024 * 1024);
#elif defined(__sparc_v9__)
        // Map the buffer below 2G, so we can use direct calls and branches
        flags |= MAP_FIXED;
        addr = (void *) 0x60000000UL;
        if (code_gen_buffer_size > (512 * 1024 * 1024)) {
            code_gen_buffer_size = (512 * 1024 * 1024);
        }
#endif
        code_gen_buffer = mmap(addr, code_gen_buffer_size,
                               PROT_WRITE | PROT_READ | PROT_EXEC,
                               flags, -1, 0);
        if (code_gen_buffer == MAP_FAILED) {
            fprintf(stderr, "Could not allocate dynamic translator buffer\n");
            exit(1);
        }
    }
#else
    code_gen_buffer = qemu_malloc(code_gen_buffer_size);
    map_exec(code_gen_buffer, code_gen_buffer_size);
#endif
#endif /* !USE_STATIC_CODE_GEN_BUFFER */
    map_exec(code_gen_prologue, sizeof(code_gen_prologue));
    code_gen_buffer_max_size = code_gen_buffer_size -
        (TCG_MAX_OP_SIZE * OPC_MAX_SIZE);
    code_gen_max_blocks = code_gen_buffer_size / CODE_GEN_AVG_BLOCK_SIZE;
    tbs = qemu_malloc(code_gen_max_blocks * sizeof(TranslationBlock));
}

/* Must be called before using the QEMU cpus. 'tb_size' is the size
   (in bytes) allocated to the translation buffer. Zero means default
   size. */
void cpu_exec_init_all(unsigned long tb_size)
{
    cpu_gen_init();
    code_gen_alloc(tb_size);
    code_gen_ptr = code_gen_buffer;
    page_init();
#if !defined(CONFIG_USER_ONLY)
    io_mem_init();
#endif
#if !defined(CONFIG_USER_ONLY) || !defined(CONFIG_USE_GUEST_BASE)
    /* There's no guest base to take into account, so go ahead and
       initialize the prologue now.  */
    tcg_prologue_init(&tcg_ctx);
#endif
}

#if defined(CPU_SAVE_VERSION) && !defined(CONFIG_USER_ONLY)

static int cpu_common_post_load(void *opaque, int version_id)
{
    CPUState *env = opaque;

    /* 0x01 was CPU_INTERRUPT_EXIT. This line can be removed when the
       version_id is increased. */
    env->interrupt_request &= ~0x01;
    tlb_flush(env, 1);

    return 0;
}

static const VMStateDescription vmstate_cpu_common = {
    .name = "cpu_common",
    .version_id = 1,
    .minimum_version_id = 1,
    .minimum_version_id_old = 1,
    .post_load = cpu_common_post_load,
    .fields      = (VMStateField []) {
        VMSTATE_UINT32(halted, CPUState),
        VMSTATE_UINT32(interrupt_request, CPUState),
        VMSTATE_END_OF_LIST()
    }
};
#endif

CPUState *qemu_get_cpu(int cpu)
{
    CPUState *env = first_cpu;

    while (env) {
        if (env->cpu_index == cpu)
            break;
        env = env->next_cpu;
    }

    return env;
}

void cpu_exec_init(CPUState *env)
{
    CPUState **penv;
    int cpu_index;

#ifdef TARGET_WORDS_BIGENDIAN
    env->bigendian = 1;
#else
    env->bigendian = 0;
#endif

#if defined(CONFIG_USER_ONLY)
    cpu_list_lock();
#endif
    env->next_cpu = NULL;
    penv = &first_cpu;
    cpu_index = 0;
    while (*penv != NULL) {
        penv = &(*penv)->next_cpu;
        cpu_index++;
    }
    env->cpu_index = cpu_index;
    env->numa_node = 0;
    QTAILQ_INIT(&env->breakpoints);
    QTAILQ_INIT(&env->watchpoints);
#ifndef CONFIG_USER_ONLY
    env->thread_id = qemu_get_thread_id();
#endif
    *penv = env;
#if defined(CONFIG_USER_ONLY)
    cpu_list_unlock();
#endif
#if defined(CPU_SAVE_VERSION) && !defined(CONFIG_USER_ONLY)
    vmstate_register(NULL, cpu_index, &vmstate_cpu_common, env);
    register_savevm(NULL, "cpu", cpu_index, CPU_SAVE_VERSION,
                    cpu_save, cpu_load, env);
#endif
}

/* Allocate a new translation block. Flush the translation buffer if
   too many translation blocks or too much generated code. */
static TranslationBlock *tb_alloc(target_ulong pc)
{
    TranslationBlock *tb;

    if (nb_tbs >= code_gen_max_blocks ||
        (code_gen_ptr - code_gen_buffer) >= code_gen_buffer_max_size)
        return NULL;
    tb = &tbs[nb_tbs++];
    tb->pc = pc;
    tb->cflags = 0;
    return tb;
}

void tb_free(TranslationBlock *tb)
{
    /* In practice this is mostly used for single use temporary TB
       Ignore the hard cases and just back up if this TB happens to
       be the last one generated.  */
    if (nb_tbs > 0 && tb == &tbs[nb_tbs - 1]) {
        code_gen_ptr = tb->tc_ptr;
        nb_tbs--;
    }
}

static inline void invalidate_page_bitmap(PageDesc *p)
{
    if (p->code_bitmap) {
        qemu_free(p->code_bitmap);
        p->code_bitmap = NULL;
    }
    p->code_write_count = 0;
}

/* Set to NULL all the 'first_tb' fields in all PageDescs. */

static void page_flush_tb_1 (int level, void **lp)
{
    int i;

    if (*lp == NULL) {
        return;
    }
    if (level == 0) {
        PageDesc *pd = *lp;
        for (i = 0; i < L2_SIZE; ++i) {
            pd[i].first_tb = NULL;
            invalidate_page_bitmap(pd + i);
        }
    } else {
        void **pp = *lp;
        for (i = 0; i < L2_SIZE; ++i) {
            page_flush_tb_1 (level - 1, pp + i);
        }
    }
}

static void page_flush_tb(void)
{
    int i;
    for (i = 0; i < V_L1_SIZE; i++) {
        page_flush_tb_1(V_L1_SHIFT / L2_BITS - 1, l1_map + i);
    }
}

/* flush all the translation blocks */
/* XXX: tb_flush is currently not thread safe */
void tb_flush(CPUState *env1)
{
    CPUState *env;
#if defined(DEBUG_FLUSH)
    printf("qemu: flush code_size=%ld nb_tbs=%d avg_tb_size=%ld\n",
           (unsigned long)(code_gen_ptr - code_gen_buffer),
           nb_tbs, nb_tbs > 0 ?
           ((unsigned long)(code_gen_ptr - code_gen_buffer)) / nb_tbs : 0);
#endif
    if ((unsigned long)(code_gen_ptr - code_gen_buffer) > code_gen_buffer_size)
        cpu_abort(env1, "Internal error: code buffer overflow\n");

    nb_tbs = 0;

    for(env = first_cpu; env != NULL; env = env->next_cpu) {
        memset (env->tb_jmp_cache, 0, TB_JMP_CACHE_SIZE * sizeof (void *));
    }

    memset (tb_phys_hash, 0, CODE_GEN_PHYS_HASH_SIZE * sizeof (void *));
    page_flush_tb();

    code_gen_ptr = code_gen_buffer;
    /* XXX: flush processor icache at this point if cache flush is
       expensive */
    tb_flush_count++;
}

#ifdef DEBUG_TB_CHECK

static void tb_invalidate_check(target_ulong address)
{
    TranslationBlock *tb;
    int i;
    address &= TARGET_PAGE_MASK;
    for(i = 0;i < CODE_GEN_PHYS_HASH_SIZE; i++) {
        for(tb = tb_phys_hash[i]; tb != NULL; tb = tb->phys_hash_next) {
            if (!(address + TARGET_PAGE_SIZE <= tb->pc ||
                  address >= tb->pc + tb->size)) {
                printf("ERROR invalidate: address=" TARGET_FMT_lx
                       " PC=%08lx size=%04x\n",
                       address, (long)tb->pc, tb->size);
            }
        }
    }
}

/* verify that all the pages have correct rights for code */
static void tb_page_check(void)
{
    TranslationBlock *tb;
    int i, flags1, flags2;

    for(i = 0;i < CODE_GEN_PHYS_HASH_SIZE; i++) {
        for(tb = tb_phys_hash[i]; tb != NULL; tb = tb->phys_hash_next) {
            flags1 = page_get_flags(tb->pc);
            flags2 = page_get_flags(tb->pc + tb->size - 1);
            if ((flags1 & PAGE_WRITE) || (flags2 & PAGE_WRITE)) {
                printf("ERROR page flags: PC=%08lx size=%04x f1=%x f2=%x\n",
                       (long)tb->pc, tb->size, flags1, flags2);
            }
        }
    }
}

#endif

/* invalidate one TB */
static inline void tb_remove(TranslationBlock **ptb, TranslationBlock *tb,
                             int next_offset)
{
    TranslationBlock *tb1;
    for(;;) {
        tb1 = *ptb;
        if (tb1 == tb) {
            *ptb = *(TranslationBlock **)((char *)tb1 + next_offset);
            break;
        }
        ptb = (TranslationBlock **)((char *)tb1 + next_offset);
    }
}

static inline void tb_page_remove(TranslationBlock **ptb, TranslationBlock *tb)
{
    TranslationBlock *tb1;
    unsigned int n1;

    for(;;) {
        tb1 = *ptb;
        n1 = (long)tb1 & 3;
        tb1 = (TranslationBlock *)((long)tb1 & ~3);
        if (tb1 == tb) {
            *ptb = tb1->page_next[n1];
            break;
        }
        ptb = &tb1->page_next[n1];
    }
}

static inline void tb_jmp_remove(TranslationBlock *tb, int n)
{
    TranslationBlock *tb1, **ptb;
    unsigned int n1;

    ptb = &tb->jmp_next[n];
    tb1 = *ptb;
    if (tb1) {
        /* find tb(n) in circular list */
        for(;;) {
            tb1 = *ptb;
            n1 = (long)tb1 & 3;
            tb1 = (TranslationBlock *)((long)tb1 & ~3);
            if (n1 == n && tb1 == tb)
                break;
            if (n1 == 2) {
                ptb = &tb1->jmp_first;
            } else {
                ptb = &tb1->jmp_next[n1];
            }
        }
        /* now we can suppress tb(n) from the list */
        *ptb = tb->jmp_next[n];

        tb->jmp_next[n] = NULL;
    }
}

/* reset the jump entry 'n' of a TB so that it is not chained to
   another TB */
static inline void tb_reset_jump(TranslationBlock *tb, int n)
{
    tb_set_jmp_target(tb, n, (unsigned long)(tb->tc_ptr + tb->tb_next_offset[n]));
}

void tb_phys_invalidate(TranslationBlock *tb, tb_page_addr_t page_addr)
{
    CPUState *env;
    PageDesc *p;
    unsigned int h, n1;
    tb_page_addr_t phys_pc;
    TranslationBlock *tb1, *tb2;

    /* remove the TB from the hash list */
    phys_pc = tb->page_addr[0] + (tb->pc & ~TARGET_PAGE_MASK);
    h = tb_phys_hash_func(phys_pc);
    tb_remove(&tb_phys_hash[h], tb,
              offsetof(TranslationBlock, phys_hash_next));

    /* remove the TB from the page list */
    if (tb->page_addr[0] != page_addr) {
        p = page_find(tb->page_addr[0] >> TARGET_PAGE_BITS);
        tb_page_remove(&p->first_tb, tb);
        invalidate_page_bitmap(p);
    }
    if (tb->page_addr[1] != -1 && tb->page_addr[1] != page_addr) {
        p = page_find(tb->page_addr[1] >> TARGET_PAGE_BITS);
        tb_page_remove(&p->first_tb, tb);
        invalidate_page_bitmap(p);
    }

    tb_invalidated_flag = 1;

    /* remove the TB from the hash list */
    h = tb_jmp_cache_hash_func(tb->pc);
    for(env = first_cpu; env != NULL; env = env->next_cpu) {
        if (env->tb_jmp_cache[h] == tb)
            env->tb_jmp_cache[h] = NULL;
    }

    /* suppress this TB from the two jump lists */
    tb_jmp_remove(tb, 0);
    tb_jmp_remove(tb, 1);

    /* suppress any remaining jumps to this TB */
    tb1 = tb->jmp_first;
    for(;;) {
        n1 = (long)tb1 & 3;
        if (n1 == 2)
            break;
        tb1 = (TranslationBlock *)((long)tb1 & ~3);
        tb2 = tb1->jmp_next[n1];
        tb_reset_jump(tb1, n1);
        tb1->jmp_next[n1] = NULL;
        tb1 = tb2;
    }
    tb->jmp_first = (TranslationBlock *)((long)tb | 2); /* fail safe */

    tb_phys_invalidate_count++;
}

static inline void set_bits(uint8_t *tab, int start, int len)
{
    int end, mask, end1;

    end = start + len;
    tab += start >> 3;
    mask = 0xff << (start & 7);
    if ((start & ~7) == (end & ~7)) {
        if (start < end) {
            mask &= ~(0xff << (end & 7));
            *tab |= mask;
        }
    } else {
        *tab++ |= mask;
        start = (start + 8) & ~7;
        end1 = end & ~7;
        while (start < end1) {
            *tab++ = 0xff;
            start += 8;
        }
        if (start < end) {
            mask = ~(0xff << (end & 7));
            *tab |= mask;
        }
    }
}

static void build_page_bitmap(PageDesc *p)
{
    int n, tb_start, tb_end;
    TranslationBlock *tb;

    p->code_bitmap = qemu_mallocz(TARGET_PAGE_SIZE / 8);

    tb = p->first_tb;
    while (tb != NULL) {
        n = (long)tb & 3;
        tb = (TranslationBlock *)((long)tb & ~3);
        /* NOTE: this is subtle as a TB may span two physical pages */
        if (n == 0) {
            /* NOTE: tb_end may be after the end of the page, but
               it is not a problem */
            tb_start = tb->pc & ~TARGET_PAGE_MASK;
            tb_end = tb_start + tb->size;
            if (tb_end > TARGET_PAGE_SIZE)
                tb_end = TARGET_PAGE_SIZE;
        } else {
            tb_start = 0;
            tb_end = ((tb->pc + tb->size) & ~TARGET_PAGE_MASK);
        }
        set_bits(p->code_bitmap, tb_start, tb_end - tb_start);
        tb = tb->page_next[n];
    }
}

TranslationBlock *tb_gen_code(CPUState *env,
                              target_ulong pc, target_ulong cs_base,
                              int flags, int cflags)
{
    TranslationBlock *tb;
    uint8_t *tc_ptr;
    tb_page_addr_t phys_pc, phys_page2;
    target_ulong virt_page2;
    int code_gen_size;

    phys_pc = get_page_addr_code(env, pc);
    tb = tb_alloc(pc);
    if (!tb) {
        /* flush must be done */
        tb_flush(env);
        /* cannot fail at this point */
        tb = tb_alloc(pc);
        /* Don't forget to invalidate previous TB info.  */
        tb_invalidated_flag = 1;
    }
    tc_ptr = code_gen_ptr;
    tb->tc_ptr = tc_ptr;
    tb->cs_base = cs_base;
    tb->flags = flags;
    tb->cflags = cflags;
    cpu_gen_code(env, tb, &code_gen_size);
    code_gen_ptr = (void *)(((unsigned long)code_gen_ptr + code_gen_size + CODE_GEN_ALIGN - 1) & ~(CODE_GEN_ALIGN - 1));

#if defined(CONFIG_USER_ONLY) && defined(TARGET_X86_64)
    /* if we are doing vsyscall don't link the page as it lies in high memory
       and tb_alloc_page will abort due to page_l1_map returning NULL */
    if (unlikely(phys_pc >= TARGET_VSYSCALL_START
                 && phys_pc < TARGET_VSYSCALL_END))
        return tb;
#endif
    /* check next page if needed */
    virt_page2 = (pc + tb->size - 1) & TARGET_PAGE_MASK;
    phys_page2 = -1;
    if ((pc & TARGET_PAGE_MASK) != virt_page2) {
        phys_page2 = get_page_addr_code(env, virt_page2);
    }
    tb_link_page(tb, phys_pc, phys_page2);
    return tb;
}

/* invalidate all TBs which intersect with the target physical page
   starting in range [start;end[. NOTE: start and end must refer to
   the same physical page. 'is_cpu_write_access' should be true if called
   from a real cpu write access: the virtual CPU will exit the current
   TB if code is modified inside this TB. */
void tb_invalidate_phys_page_range(tb_page_addr_t start, tb_page_addr_t end,
                                   int is_cpu_write_access)
{
    TranslationBlock *tb, *tb_next, *saved_tb;
    CPUState *env = cpu_single_env;
    tb_page_addr_t tb_start, tb_end;
    PageDesc *p;
    int n;
#ifdef TARGET_HAS_PRECISE_SMC
    int current_tb_not_found = is_cpu_write_access;
    TranslationBlock *current_tb = NULL;
    int current_tb_modified = 0;
    target_ulong current_pc = 0;
    target_ulong current_cs_base = 0;
    int current_flags = 0;
#endif /* TARGET_HAS_PRECISE_SMC */

    p = page_find(start >> TARGET_PAGE_BITS);
    if (!p)
        return;
    if (!p->code_bitmap &&
        ++p->code_write_count >= SMC_BITMAP_USE_THRESHOLD &&
        is_cpu_write_access) {
        /* build code bitmap */
        build_page_bitmap(p);
    }

    /* we remove all the TBs in the range [start, end[ */
    /* XXX: see if in some cases it could be faster to invalidate all the code */
    tb = p->first_tb;
    while (tb != NULL) {
        n = (long)tb & 3;
        tb = (TranslationBlock *)((long)tb & ~3);
        tb_next = tb->page_next[n];
        /* NOTE: this is subtle as a TB may span two physical pages */
        if (n == 0) {
            /* NOTE: tb_end may be after the end of the page, but
               it is not a problem */
            tb_start = tb->page_addr[0] + (tb->pc & ~TARGET_PAGE_MASK);
            tb_end = tb_start + tb->size;
        } else {
            tb_start = tb->page_addr[1];
            tb_end = tb_start + ((tb->pc + tb->size) & ~TARGET_PAGE_MASK);
        }
        if (!(tb_end <= start || tb_start >= end)) {
#ifdef TARGET_HAS_PRECISE_SMC
            if (current_tb_not_found) {
                current_tb_not_found = 0;
                current_tb = NULL;
                if (env->mem_io_pc) {
                    /* now we have a real cpu fault */
                    current_tb = tb_find_pc(env->mem_io_pc);
                }
            }
            if (current_tb == tb &&
                (current_tb->cflags & CF_COUNT_MASK) != 1) {
                /* If we are modifying the current TB, we must stop
                its execution. We could be more precise by checking
                that the modification is after the current PC, but it
                would require a specialized function to partially
                restore the CPU state */

                current_tb_modified = 1;
                cpu_restore_state(current_tb, env, env->mem_io_pc);
                cpu_get_tb_cpu_state(env, &current_pc, &current_cs_base,
                                     &current_flags);
            }
#endif /* TARGET_HAS_PRECISE_SMC */
            /* we need to do that to handle the case where a signal
               occurs while doing tb_phys_invalidate() */
            saved_tb = NULL;
            if (env) {
                saved_tb = env->current_tb;
                env->current_tb = NULL;
            }
            tb_phys_invalidate(tb, -1);
            if (env) {
                env->current_tb = saved_tb;
                if (env->interrupt_request && env->current_tb)
                    cpu_interrupt(env, env->interrupt_request);
            }
        }
        tb = tb_next;
    }
#if !defined(CONFIG_USER_ONLY)
    /* if no code remaining, no need to continue to use slow writes */
    if (!p->first_tb) {
        invalidate_page_bitmap(p);
        if (is_cpu_write_access) {
            tlb_unprotect_code_phys(env, start, env->mem_io_vaddr);
        }
    }
#endif
#ifdef TARGET_HAS_PRECISE_SMC
    if (current_tb_modified) {
        /* we generate a block containing just the instruction
           modifying the memory. It will ensure that it cannot modify
           itself */
        env->current_tb = NULL;
        tb_gen_code(env, current_pc, current_cs_base, current_flags, 1);
        cpu_resume_from_signal(env, NULL);
    }
#endif
}

/* len must be <= 8 and start must be a multiple of len */
static inline void tb_invalidate_phys_page_fast(tb_page_addr_t start, int len)
{
    PageDesc *p;
    int offset, b;
#if 0
    if (1) {
        qemu_log("modifying code at 0x%x size=%d EIP=%x PC=%08x\n",
                  cpu_single_env->mem_io_vaddr, len,
                  cpu_single_env->eip,
                  cpu_single_env->eip + (long)cpu_single_env->segs[R_CS].base);
    }
#endif
    p = page_find(start >> TARGET_PAGE_BITS);
    if (!p)
        return;
    if (p->code_bitmap) {
        offset = start & ~TARGET_PAGE_MASK;
        b = p->code_bitmap[offset >> 3] >> (offset & 7);
        if (b & ((1 << len) - 1))
            goto do_invalidate;
    } else {
    do_invalidate:
        tb_invalidate_phys_page_range(start, start + len, 1);
    }
}

#if !defined(CONFIG_SOFTMMU)
static void tb_invalidate_phys_page(tb_page_addr_t addr,
                                    unsigned long pc, void *puc)
{
    TranslationBlock *tb;
    PageDesc *p;
    int n;
#ifdef TARGET_HAS_PRECISE_SMC
    TranslationBlock *current_tb = NULL;
    CPUState *env = cpu_single_env;
    int current_tb_modified = 0;
    target_ulong current_pc = 0;
    target_ulong current_cs_base = 0;
    int current_flags = 0;
#endif

    addr &= TARGET_PAGE_MASK;
    p = page_find(addr >> TARGET_PAGE_BITS);
    if (!p)
        return;
    tb = p->first_tb;
#ifdef TARGET_HAS_PRECISE_SMC
    if (tb && pc != 0) {
        current_tb = tb_find_pc(pc);
    }
#endif
    while (tb != NULL) {
        n = (long)tb & 3;
        tb = (TranslationBlock *)((long)tb & ~3);
#ifdef TARGET_HAS_PRECISE_SMC
        if (current_tb == tb &&
            (current_tb->cflags & CF_COUNT_MASK) != 1) {
                /* If we are modifying the current TB, we must stop
                   its execution. We could be more precise by checking
                   that the modification is after the current PC, but it
                   would require a specialized function to partially
                   restore the CPU state */

            current_tb_modified = 1;
            cpu_restore_state(current_tb, env, pc);
            cpu_get_tb_cpu_state(env, &current_pc, &current_cs_base,
                                 &current_flags);
        }
#endif /* TARGET_HAS_PRECISE_SMC */
        tb_phys_invalidate(tb, addr);
        tb = tb->page_next[n];
    }
    p->first_tb = NULL;
#ifdef TARGET_HAS_PRECISE_SMC
    if (current_tb_modified) {
        /* we generate a block containing just the instruction
           modifying the memory. It will ensure that it cannot modify
           itself */
        env->current_tb = NULL;
        tb_gen_code(env, current_pc, current_cs_base, current_flags, 1);
        cpu_resume_from_signal(env, puc);
    }
#endif
}
#endif

/* add the tb in the target page and protect it if necessary */
static inline void tb_alloc_page(TranslationBlock *tb,
                                 unsigned int n, tb_page_addr_t page_addr)
{
    PageDesc *p;
    TranslationBlock *last_first_tb;

    tb->page_addr[n] = page_addr;
    p = page_find_alloc(page_addr >> TARGET_PAGE_BITS, 1);
    tb->page_next[n] = p->first_tb;
    last_first_tb = p->first_tb;
    p->first_tb = (TranslationBlock *)((long)tb | n);
    invalidate_page_bitmap(p);

#if defined(TARGET_HAS_SMC) || 1

#if defined(CONFIG_USER_ONLY)
    if (p->flags & PAGE_WRITE) {
        target_ulong addr;
        PageDesc *p2;
        int prot;

        /* force the host page as non writable (writes will have a
           page fault + mprotect overhead) */
        page_addr &= qemu_host_page_mask;
        prot = 0;
        for(addr = page_addr; addr < page_addr + qemu_host_page_size;
            addr += TARGET_PAGE_SIZE) {

            p2 = page_find (addr >> TARGET_PAGE_BITS);
            if (!p2)
                continue;
            prot |= p2->flags;
            p2->flags &= ~PAGE_WRITE;
          }
        mprotect(g2h(page_addr), qemu_host_page_size,
                 (prot & PAGE_BITS) & ~PAGE_WRITE);
#ifdef DEBUG_TB_INVALIDATE
        printf("protecting code page: 0x" TARGET_FMT_lx "\n",
               page_addr);
#endif
    }
#else
    /* if some code is already present, then the pages are already
       protected. So we handle the case where only the first TB is
       allocated in a physical page */
    if (!last_first_tb) {
        tlb_protect_code(page_addr);
    }
#endif

#endif /* TARGET_HAS_SMC */
}

/* add a new TB and link it to the physical page tables. phys_page2 is
   (-1) to indicate that only one page contains the TB. */
void tb_link_page(TranslationBlock *tb,
                  tb_page_addr_t phys_pc, tb_page_addr_t phys_page2)
{
    unsigned int h;
    TranslationBlock **ptb;

    /* Grab the mmap lock to stop another thread invalidating this TB
       before we are done.  */
    mmap_lock();
    /* add in the physical hash table */
    h = tb_phys_hash_func(phys_pc);
    ptb = &tb_phys_hash[h];
    tb->phys_hash_next = *ptb;
    *ptb = tb;

    /* add in the page list */
    tb_alloc_page(tb, 0, phys_pc & TARGET_PAGE_MASK);
    if (phys_page2 != -1)
        tb_alloc_page(tb, 1, phys_page2);
    else
        tb->page_addr[1] = -1;

    tb->jmp_first = (TranslationBlock *)((long)tb | 2);
    tb->jmp_next[0] = NULL;
    tb->jmp_next[1] = NULL;

    /* init original jump addresses */
    if (tb->tb_next_offset[0] != 0xffff)
        tb_reset_jump(tb, 0);
    if (tb->tb_next_offset[1] != 0xffff)
        tb_reset_jump(tb, 1);

#ifdef DEBUG_TB_CHECK
    tb_page_check();
#endif
    mmap_unlock();
}

/* find the TB 'tb' such that tb[0].tc_ptr <= tc_ptr <
   tb[1].tc_ptr. Return NULL if not found */
TranslationBlock *tb_find_pc(unsigned long tc_ptr)
{
    int m_min, m_max, m;
    unsigned long v;
    TranslationBlock *tb;

    if (nb_tbs <= 0)
        return NULL;
    if (tc_ptr < (unsigned long)code_gen_buffer ||
        tc_ptr >= (unsigned long)code_gen_ptr)
        return NULL;
    /* binary search (cf Knuth) */
    m_min = 0;
    m_max = nb_tbs - 1;
    while (m_min <= m_max) {
        m = (m_min + m_max) >> 1;
        tb = &tbs[m];
        v = (unsigned long)tb->tc_ptr;
        if (v == tc_ptr)
            return tb;
        else if (tc_ptr < v) {
            m_max = m - 1;
        } else {
            m_min = m + 1;
        }
    }
    return &tbs[m_max];
}

static void tb_reset_jump_recursive(TranslationBlock *tb);

static inline void tb_reset_jump_recursive2(TranslationBlock *tb, int n)
{
    TranslationBlock *tb1, *tb_next, **ptb;
    unsigned int n1;

    tb1 = tb->jmp_next[n];
    if (tb1 != NULL) {
        /* find head of list */
        for(;;) {
            n1 = (long)tb1 & 3;
            tb1 = (TranslationBlock *)((long)tb1 & ~3);
            if (n1 == 2)
                break;
            tb1 = tb1->jmp_next[n1];
        }
        /* we are now sure now that tb jumps to tb1 */
        tb_next = tb1;

        /* remove tb from the jmp_first list */
        ptb = &tb_next->jmp_first;
        for(;;) {
            tb1 = *ptb;
            n1 = (long)tb1 & 3;
            tb1 = (TranslationBlock *)((long)tb1 & ~3);
            if (n1 == n && tb1 == tb)
                break;
            ptb = &tb1->jmp_next[n1];
        }
        *ptb = tb->jmp_next[n];
        tb->jmp_next[n] = NULL;

        /* suppress the jump to next tb in generated code */
        tb_reset_jump(tb, n);

        /* suppress jumps in the tb on which we could have jumped */
        tb_reset_jump_recursive(tb_next);
    }
}

static void tb_reset_jump_recursive(TranslationBlock *tb)
{
    tb_reset_jump_recursive2(tb, 0);
    tb_reset_jump_recursive2(tb, 1);
}

#if defined(TARGET_HAS_ICE)
#if defined(CONFIG_USER_ONLY)
static void breakpoint_invalidate(CPUState *env, target_ulong pc)
{
    tb_invalidate_phys_page_range(pc, pc + 1, 0);
}
#else
static void breakpoint_invalidate(CPUState *env, target_ulong pc)
{
    target_phys_addr_t addr;
    target_ulong pd;
    ram_addr_t ram_addr;
    PhysPageDesc *p;

    addr = cpu_get_phys_page_debug(env, pc);
    p = phys_page_find(addr >> TARGET_PAGE_BITS);
    if (!p) {
        pd = IO_MEM_UNASSIGNED;
    } else {
        pd = p->phys_offset;
    }
    ram_addr = (pd & TARGET_PAGE_MASK) | (pc & ~TARGET_PAGE_MASK);
    tb_invalidate_phys_page_range(ram_addr, ram_addr + 1, 0);
}
#endif
#endif /* TARGET_HAS_ICE */

#if defined(CONFIG_USER_ONLY)
void cpu_watchpoint_remove_all(CPUState *env, int mask)

{
}

int cpu_watchpoint_insert(CPUState *env, target_ulong addr, target_ulong len,
                          int flags, CPUWatchpoint **watchpoint)
{
    return -ENOSYS;
}
#else
/* Add a watchpoint.  */
int cpu_watchpoint_insert(CPUState *env, target_ulong addr, target_ulong len,
                          int flags, CPUWatchpoint **watchpoint)
{
    target_ulong len_mask = ~(len - 1);
    CPUWatchpoint *wp;

    /* sanity checks: allow power-of-2 lengths, deny unaligned watchpoints */
    if ((len != 1 && len != 2 && len != 4 && len != 8) || (addr & ~len_mask)) {
        fprintf(stderr, "qemu: tried to set invalid watchpoint at "
                TARGET_FMT_lx ", len=" TARGET_FMT_lu "\n", addr, len);
        return -EINVAL;
    }
    wp = qemu_malloc(sizeof(*wp));

    wp->vaddr = addr;
    wp->len_mask = len_mask;
    wp->flags = flags;

    /* keep all GDB-injected watchpoints in front */
    if (flags & BP_GDB)
        QTAILQ_INSERT_HEAD(&env->watchpoints, wp, entry);
    else
        QTAILQ_INSERT_TAIL(&env->watchpoints, wp, entry);

    tlb_flush_page(env, addr);

    if (watchpoint)
        *watchpoint = wp;
    return 0;
}

/* Remove a specific watchpoint.  */
int cpu_watchpoint_remove(CPUState *env, target_ulong addr, target_ulong len,
                          int flags)
{
    target_ulong len_mask = ~(len - 1);
    CPUWatchpoint *wp;

    QTAILQ_FOREACH(wp, &env->watchpoints, entry) {
        if (addr == wp->vaddr && len_mask == wp->len_mask
                && flags == (wp->flags & ~BP_WATCHPOINT_HIT)) {
            cpu_watchpoint_remove_by_ref(env, wp);
            return 0;
        }
    }
    return -ENOENT;
}

/* Remove a specific watchpoint by reference.  */
void cpu_watchpoint_remove_by_ref(CPUState *env, CPUWatchpoint *watchpoint)
{
    QTAILQ_REMOVE(&env->watchpoints, watchpoint, entry);

    tlb_flush_page(env, watchpoint->vaddr);

    qemu_free(watchpoint);
}

/* Remove all matching watchpoints.  */
void cpu_watchpoint_remove_all(CPUState *env, int mask)
{
    CPUWatchpoint *wp, *next;

    QTAILQ_FOREACH_SAFE(wp, &env->watchpoints, entry, next) {
        if (wp->flags & mask)
            cpu_watchpoint_remove_by_ref(env, wp);
    }
}
#endif

/* Add a breakpoint.  */
int cpu_breakpoint_insert(CPUState *env, target_ulong pc, int flags,
                          CPUBreakpoint **breakpoint)
{
#if defined(TARGET_HAS_ICE)
    CPUBreakpoint *bp;

    bp = qemu_malloc(sizeof(*bp));

    bp->pc = pc;
    bp->flags = flags;

    /* keep all GDB-injected breakpoints in front */
    if (flags & BP_GDB)
        QTAILQ_INSERT_HEAD(&env->breakpoints, bp, entry);
    else
        QTAILQ_INSERT_TAIL(&env->breakpoints, bp, entry);

    breakpoint_invalidate(env, pc);

    if (breakpoint)
        *breakpoint = bp;
    return 0;
#else
    return -ENOSYS;
#endif
}

/* Remove a specific breakpoint.  */
int cpu_breakpoint_remove(CPUState *env, target_ulong pc, int flags)
{
#if defined(TARGET_HAS_ICE)
    CPUBreakpoint *bp;

    QTAILQ_FOREACH(bp, &env->breakpoints, entry) {
        if (bp->pc == pc && bp->flags == flags) {
            cpu_breakpoint_remove_by_ref(env, bp);
            return 0;
        }
    }
    return -ENOENT;
#else
    return -ENOSYS;
#endif
}

/* Remove a specific breakpoint by reference.  */
void cpu_breakpoint_remove_by_ref(CPUState *env, CPUBreakpoint *breakpoint)
{
#if defined(TARGET_HAS_ICE)
    QTAILQ_REMOVE(&env->breakpoints, breakpoint, entry);

    breakpoint_invalidate(env, breakpoint->pc);

    qemu_free(breakpoint);
#endif
}

/* Remove all matching breakpoints. */
void cpu_breakpoint_remove_all(CPUState *env, int mask)
{
#if defined(TARGET_HAS_ICE)
    CPUBreakpoint *bp, *next;

    QTAILQ_FOREACH_SAFE(bp, &env->breakpoints, entry, next) {
        if (bp->flags & mask)
            cpu_breakpoint_remove_by_ref(env, bp);
    }
#endif
}

/* enable or disable single step mode. EXCP_DEBUG is returned by the
   CPU loop after each instruction */
void cpu_single_step(CPUState *env, int enabled)
{
#if defined(TARGET_HAS_ICE)
    if (env->singlestep_enabled != enabled) {
        env->singlestep_enabled = enabled;
        if (kvm_enabled())
            kvm_update_guest_debug(env, 0);
        else {
            /* must flush all the translated code to avoid inconsistencies */
            /* XXX: only flush what is necessary */
            tb_flush(env);
        }
    }
#endif
}

/* enable or disable low levels log */
void cpu_set_log(int log_flags)
{
    loglevel = log_flags;
    if (loglevel && !logfile) {
        logfile = fopen(logfilename, log_append ? "a" : "w");
        if (!logfile) {
            perror(logfilename);
            _exit(1);
        }
#if !defined(CONFIG_SOFTMMU)
        /* must avoid mmap() usage of glibc by setting a buffer "by hand" */
        {
            static char logfile_buf[4096];
            setvbuf(logfile, logfile_buf, _IOLBF, sizeof(logfile_buf));
        }
#elif !defined(_WIN32)
        /* Win32 doesn't support line-buffering and requires size >= 2 */
        setvbuf(logfile, NULL, _IOLBF, 0);
#endif
        log_append = 1;
    }
    if (!loglevel && logfile) {
        fclose(logfile);
        logfile = NULL;
    }
}

void cpu_set_log_filename(const char *filename)
{
    logfilename = strdup(filename);
    if (logfile) {
        fclose(logfile);
        logfile = NULL;
    }
    cpu_set_log(loglevel);
}

static void cpu_unlink_tb(CPUState *env)
{
    /* FIXME: TB unchaining isn't SMP safe.  For now just ignore the
       problem and hope the cpu will stop of its own accord.  For userspace
       emulation this often isn't actually as bad as it sounds.  Often
       signals are used primarily to interrupt blocking syscalls.  */
    TranslationBlock *tb;
    static spinlock_t interrupt_lock = SPIN_LOCK_UNLOCKED;

    spin_lock(&interrupt_lock);
    tb = env->current_tb;
    /* if the cpu is currently executing code, we must unlink it and
       all the potentially executing TB */
    if (tb) {
        env->current_tb = NULL;
        tb_reset_jump_recursive(tb);
    }
    spin_unlock(&interrupt_lock);
}

#ifndef CONFIG_USER_ONLY
/* mask must never be zero, except for A20 change call */
static void tcg_handle_interrupt(CPUState *env, int mask)
{
    int old_mask;

    old_mask = env->interrupt_request;
    env->interrupt_request |= mask;

    /*
     * If called from iothread context, wake the target cpu in
     * case its halted.
     */
    if (!qemu_cpu_is_self(env)) {
        qemu_cpu_kick(env);
        return;
    }

    if (use_icount) {
        env->icount_decr.u16.high = 0xffff;
        if (!can_do_io(env)
            && (mask & ~old_mask) != 0) {
            cpu_abort(env, "Raised interrupt while not in I/O function");
        }
    } else {
        cpu_unlink_tb(env);
    }
}

CPUInterruptHandler cpu_interrupt_handler = tcg_handle_interrupt;

#else /* CONFIG_USER_ONLY */

void cpu_interrupt(CPUState *env, int mask)
{
    env->interrupt_request |= mask;
    cpu_unlink_tb(env);
}
#endif /* CONFIG_USER_ONLY */

void cpu_reset_interrupt(CPUState *env, int mask)
{
    env->interrupt_request &= ~mask;
}

void cpu_exit(CPUState *env)
{
    env->exit_request = 1;
    cpu_unlink_tb(env);
}

const CPULogItem cpu_log_items[] = {
    { CPU_LOG_TB_OUT_ASM, "out_asm",
      "show generated host assembly code for each compiled TB" },
    { CPU_LOG_TB_IN_ASM, "in_asm",
      "show target assembly code for each compiled TB" },
    { CPU_LOG_TB_OP, "op",
      "show micro ops for each compiled TB" },
    { CPU_LOG_TB_OP_OPT, "op_opt",
      "show micro ops "
#ifdef TARGET_I386
      "before eflags optimization and "
#endif
      "after liveness analysis" },
    { CPU_LOG_INT, "int",
      "show interrupts/exceptions in short format" },
    { CPU_LOG_EXEC, "exec",
      "show trace before each executed TB (lots of logs)" },
    { CPU_LOG_TB_CPU, "cpu",
      "show CPU state before block translation" },
#ifdef TARGET_I386
    { CPU_LOG_PCALL, "pcall",
      "show protected mode far calls/returns/exceptions" },
    { CPU_LOG_RESET, "cpu_reset",
      "show CPU state before CPU resets" },
#endif
#ifdef DEBUG_IOPORT
    { CPU_LOG_IOPORT, "ioport",
      "show all i/o ports accesses" },
#endif
    { 0, NULL, NULL },
};

#ifndef CONFIG_USER_ONLY
static QLIST_HEAD(memory_client_list, CPUPhysMemoryClient) memory_client_list
    = QLIST_HEAD_INITIALIZER(memory_client_list);

static void cpu_notify_set_memory(target_phys_addr_t start_addr,
                                  ram_addr_t size,
                                  ram_addr_t phys_offset,
                                  bool log_dirty)
{
    CPUPhysMemoryClient *client;
    QLIST_FOREACH(client, &memory_client_list, list) {
        client->set_memory(client, start_addr, size, phys_offset, log_dirty);
    }
}

static int cpu_notify_sync_dirty_bitmap(target_phys_addr_t start,
                                        target_phys_addr_t end)
{
    CPUPhysMemoryClient *client;
    QLIST_FOREACH(client, &memory_client_list, list) {
        int r = client->sync_dirty_bitmap(client, start, end);
        if (r < 0)
            return r;
    }
    return 0;
}

static int cpu_notify_migration_log(int enable)
{
    CPUPhysMemoryClient *client;
    QLIST_FOREACH(client, &memory_client_list, list) {
        int r = client->migration_log(client, enable);
        if (r < 0)
            return r;
    }
    return 0;
}

/* The l1_phys_map provides the upper P_L1_BITs of the guest physical
 * address.  Each intermediate table provides the next L2_BITs of guest
 * physical address space.  The number of levels vary based on host and
 * guest configuration, making it efficient to build the final guest
 * physical address by seeding the L1 offset and shifting and adding in
 * each L2 offset as we recurse through them. */
static void phys_page_for_each_1(CPUPhysMemoryClient *client,
                                 int level, void **lp, target_phys_addr_t addr)
{
    int i;

    if (*lp == NULL) {
        return;
    }
    if (level == 0) {
        PhysPageDesc *pd = *lp;
        addr <<= L2_BITS + TARGET_PAGE_BITS;
        for (i = 0; i < L2_SIZE; ++i) {
            if (pd[i].phys_offset != IO_MEM_UNASSIGNED) {
                client->set_memory(client, addr | i << TARGET_PAGE_BITS,
                                   TARGET_PAGE_SIZE, pd[i].phys_offset, false);
            }
        }
    } else {
        void **pp = *lp;
        for (i = 0; i < L2_SIZE; ++i) {
            phys_page_for_each_1(client, level - 1, pp + i,
                                 (addr << L2_BITS) | i);
        }
    }
}

static void phys_page_for_each(CPUPhysMemoryClient *client)
{
    int i;
    for (i = 0; i < P_L1_SIZE; ++i) {
        phys_page_for_each_1(client, P_L1_SHIFT / L2_BITS - 1,
                             l1_phys_map + i, i);
    }
}

void cpu_register_phys_memory_client(CPUPhysMemoryClient *client)
{
    QLIST_INSERT_HEAD(&memory_client_list, client, list);
    phys_page_for_each(client);
}

void cpu_unregister_phys_memory_client(CPUPhysMemoryClient *client)
{
    QLIST_REMOVE(client, list);
}
#endif

static int cmp1(const char *s1, int n, const char *s2)
{
    if (strlen(s2) != n)
        return 0;
    return memcmp(s1, s2, n) == 0;
}

/* takes a comma separated list of log masks. Return 0 if error. */
int cpu_str_to_log_mask(const char *str)
{
    const CPULogItem *item;
    int mask;
    const char *p, *p1;

    p = str;
    mask = 0;
    for(;;) {
        p1 = strchr(p, ',');
        if (!p1)
            p1 = p + strlen(p);
        if(cmp1(p,p1-p,"all")) {
            for(item = cpu_log_items; item->mask != 0; item++) {
                mask |= item->mask;
            }
        } else {
            for(item = cpu_log_items; item->mask != 0; item++) {
                if (cmp1(p, p1 - p, item->name))
                    goto found;
            }
            return 0;
        }
    found:
        mask |= item->mask;
        if (*p1 != ',')
            break;
        p = p1 + 1;
    }
    return mask;
}

void cpu_abort(CPUState *env, const char *fmt, ...)
{
    va_list ap;
    va_list ap2;

    va_start(ap, fmt);
    va_copy(ap2, ap);
    fprintf(stderr, "qemu: fatal: ");
    vfprintf(stderr, fmt, ap);
    fprintf(stderr, "\n");
#ifdef TARGET_I386
    cpu_dump_state(env, stderr, fprintf, X86_DUMP_FPU | X86_DUMP_CCOP);
#else
    cpu_dump_state(env, stderr, fprintf, 0);
#endif
    if (qemu_log_enabled()) {
        qemu_log("qemu: fatal: ");
        qemu_log_vprintf(fmt, ap2);
        qemu_log("\n");
#ifdef TARGET_I386
        log_cpu_state(env, X86_DUMP_FPU | X86_DUMP_CCOP);
#else
        log_cpu_state(env, 0);
#endif
        qemu_log_flush();
        qemu_log_close();
    }
    va_end(ap2);
    va_end(ap);
#if defined(CONFIG_USER_ONLY)
    {
        struct sigaction act;
        sigfillset(&act.sa_mask);
        act.sa_handler = SIG_DFL;
        sigaction(SIGABRT, &act, NULL);
    }
#endif
    abort();
}

CPUState *cpu_copy(CPUState *env)
{
    CPUState *new_env = cpu_init(env->cpu_model_str);
    CPUState *next_cpu = new_env->next_cpu;
    int cpu_index = new_env->cpu_index;
#if defined(TARGET_HAS_ICE)
    CPUBreakpoint *bp;
    CPUWatchpoint *wp;
#endif

    memcpy(new_env, env, sizeof(CPUState));

    /* Preserve chaining and index. */
    new_env->next_cpu = next_cpu;
    new_env->cpu_index = cpu_index;

    /* Clone all break/watchpoints.
       Note: Once we support ptrace with hw-debug register access, make sure
       BP_CPU break/watchpoints are handled correctly on clone. */
    QTAILQ_INIT(&env->breakpoints);
    QTAILQ_INIT(&env->watchpoints);
#if defined(TARGET_HAS_ICE)
    QTAILQ_FOREACH(bp, &env->breakpoints, entry) {
        cpu_breakpoint_insert(new_env, bp->pc, bp->flags, NULL);
    }
    QTAILQ_FOREACH(wp, &env->watchpoints, entry) {
        cpu_watchpoint_insert(new_env, wp->vaddr, (~wp->len_mask) + 1,
                              wp->flags, NULL);
    }
#endif

    return new_env;
}

#if !defined(CONFIG_USER_ONLY)

static inline void tlb_flush_jmp_cache(CPUState *env, target_ulong addr)
{
    unsigned int i;

    /* Discard jump cache entries for any tb which might potentially
       overlap the flushed page.  */
    i = tb_jmp_cache_hash_page(addr - TARGET_PAGE_SIZE);
    memset (&env->tb_jmp_cache[i], 0,
            TB_JMP_PAGE_SIZE * sizeof(TranslationBlock *));

    i = tb_jmp_cache_hash_page(addr);
    memset (&env->tb_jmp_cache[i], 0,
            TB_JMP_PAGE_SIZE * sizeof(TranslationBlock *));
}

static CPUTLBEntry s_cputlb_empty_entry = {
    .addr_read  = -1,
    .addr_write = -1,
    .addr_code  = -1,
    .addend     = -1,
};

/* NOTE: if flush_global is true, also flush global entries (not
   implemented yet) */
void tlb_flush(CPUState *env, int flush_global)
{
    int i;

#if defined(DEBUG_TLB)
    printf("tlb_flush:\n");
#endif
    /* must reset current TB so that interrupts cannot modify the
       links while we are modifying them */
    env->current_tb = NULL;

    for(i = 0; i < CPU_TLB_SIZE; i++) {
        int mmu_idx;
        for (mmu_idx = 0; mmu_idx < NB_MMU_MODES; mmu_idx++) {
            env->tlb_table[mmu_idx][i] = s_cputlb_empty_entry;
        }
    }

    memset (env->tb_jmp_cache, 0, TB_JMP_CACHE_SIZE * sizeof (void *));

    env->tlb_flush_addr = -1;
    env->tlb_flush_mask = 0;
    tlb_flush_count++;
}

static inline void tlb_flush_entry(CPUTLBEntry *tlb_entry, target_ulong addr)
{
    if (addr == (tlb_entry->addr_read &
                 (TARGET_PAGE_MASK | TLB_INVALID_MASK)) ||
        addr == (tlb_entry->addr_write &
                 (TARGET_PAGE_MASK | TLB_INVALID_MASK)) ||
        addr == (tlb_entry->addr_code &
                 (TARGET_PAGE_MASK | TLB_INVALID_MASK))) {
        *tlb_entry = s_cputlb_empty_entry;
    }
}

void tlb_flush_page(CPUState *env, target_ulong addr)
{
    int i;
    int mmu_idx;

#if defined(DEBUG_TLB)
    printf("tlb_flush_page: " TARGET_FMT_lx "\n", addr);
#endif
    /* Check if we need to flush due to large pages.  */
    if ((addr & env->tlb_flush_mask) == env->tlb_flush_addr) {
#if defined(DEBUG_TLB)
        printf("tlb_flush_page: forced full flush ("
               TARGET_FMT_lx "/" TARGET_FMT_lx ")\n",
               env->tlb_flush_addr, env->tlb_flush_mask);
#endif
        tlb_flush(env, 1);
        return;
    }
    /* must reset current TB so that interrupts cannot modify the
       links while we are modifying them */
    env->current_tb = NULL;

    addr &= TARGET_PAGE_MASK;
    i = (addr >> TARGET_PAGE_BITS) & (CPU_TLB_SIZE - 1);
    for (mmu_idx = 0; mmu_idx < NB_MMU_MODES; mmu_idx++)
        tlb_flush_entry(&env->tlb_table[mmu_idx][i], addr);

    tlb_flush_jmp_cache(env, addr);
}

/* update the TLBs so that writes to code in the virtual page 'addr'
   can be detected */
static void tlb_protect_code(ram_addr_t ram_addr)
{
    cpu_physical_memory_reset_dirty(ram_addr,
                                    ram_addr + TARGET_PAGE_SIZE,
                                    CODE_DIRTY_FLAG);
}

/* update the TLB so that writes in physical page 'phys_addr' are no longer
   tested for self modifying code */
static void tlb_unprotect_code_phys(CPUState *env, ram_addr_t ram_addr,
                                    target_ulong vaddr)
{
    cpu_physical_memory_set_dirty_flags(ram_addr, CODE_DIRTY_FLAG);
}

static inline void tlb_reset_dirty_range(CPUTLBEntry *tlb_entry,
                                         unsigned long start, unsigned long length)
{
    unsigned long addr;
    if ((tlb_entry->addr_write & ~TARGET_PAGE_MASK) == IO_MEM_RAM) {
        addr = (tlb_entry->addr_write & TARGET_PAGE_MASK) + tlb_entry->addend;
        if ((addr - start) < length) {
            tlb_entry->addr_write = (tlb_entry->addr_write & TARGET_PAGE_MASK) | TLB_NOTDIRTY;
        }
    }
}

/* Note: start and end must be within the same ram block.  */
void cpu_physical_memory_reset_dirty(ram_addr_t start, ram_addr_t end,
                                     int dirty_flags)
{
    CPUState *env;
    unsigned long length, start1;
    int i;

    start &= TARGET_PAGE_MASK;
    end = TARGET_PAGE_ALIGN(end);

    length = end - start;
    if (length == 0)
        return;
    cpu_physical_memory_mask_dirty_range(start, length, dirty_flags);

    /* we modify the TLB cache so that the dirty bit will be set again
       when accessing the range */
    start1 = (unsigned long)qemu_safe_ram_ptr(start);
    /* Check that we don't span multiple blocks - this breaks the
       address comparisons below.  */
    if ((unsigned long)qemu_safe_ram_ptr(end - 1) - start1
            != (end - 1) - start) {
        abort();
    }

    for(env = first_cpu; env != NULL; env = env->next_cpu) {
        int mmu_idx;
        for (mmu_idx = 0; mmu_idx < NB_MMU_MODES; mmu_idx++) {
            for(i = 0; i < CPU_TLB_SIZE; i++)
                tlb_reset_dirty_range(&env->tlb_table[mmu_idx][i],
                                      start1, length);
        }
    }
}

int cpu_physical_memory_set_dirty_tracking(int enable)
{
    int ret = 0;
    in_migration = enable;
    ret = cpu_notify_migration_log(!!enable);
    return ret;
}

int cpu_physical_memory_get_dirty_tracking(void)
{
    return in_migration;
}

int cpu_physical_sync_dirty_bitmap(target_phys_addr_t start_addr,
                                   target_phys_addr_t end_addr)
{
    int ret;

    ret = cpu_notify_sync_dirty_bitmap(start_addr, end_addr);
    return ret;
}

int cpu_physical_log_start(target_phys_addr_t start_addr,
                           ram_addr_t size)
{
    CPUPhysMemoryClient *client;
    QLIST_FOREACH(client, &memory_client_list, list) {
        if (client->log_start) {
            int r = client->log_start(client, start_addr, size);
            if (r < 0) {
                return r;
            }
        }
    }
    return 0;
}

int cpu_physical_log_stop(target_phys_addr_t start_addr,
                          ram_addr_t size)
{
    CPUPhysMemoryClient *client;
    QLIST_FOREACH(client, &memory_client_list, list) {
        if (client->log_stop) {
            int r = client->log_stop(client, start_addr, size);
            if (r < 0) {
                return r;
            }
        }
    }
    return 0;
}

static inline void tlb_update_dirty(CPUTLBEntry *tlb_entry)
{
    ram_addr_t ram_addr;
    void *p;

    if ((tlb_entry->addr_write & ~TARGET_PAGE_MASK) == IO_MEM_RAM) {
        p = (void *)(unsigned long)((tlb_entry->addr_write & TARGET_PAGE_MASK)
            + tlb_entry->addend);
        ram_addr = qemu_ram_addr_from_host_nofail(p);
        if (!cpu_physical_memory_is_dirty(ram_addr)) {
            tlb_entry->addr_write |= TLB_NOTDIRTY;
        }
    }
}

/* update the TLB according to the current state of the dirty bits */
void cpu_tlb_update_dirty(CPUState *env)
{
    int i;
    int mmu_idx;
    for (mmu_idx = 0; mmu_idx < NB_MMU_MODES; mmu_idx++) {
        for(i = 0; i < CPU_TLB_SIZE; i++)
            tlb_update_dirty(&env->tlb_table[mmu_idx][i]);
    }
}

static inline void tlb_set_dirty1(CPUTLBEntry *tlb_entry, target_ulong vaddr)
{
    if (tlb_entry->addr_write == (vaddr | TLB_NOTDIRTY))
        tlb_entry->addr_write = vaddr;
}

/* update the TLB corresponding to virtual page vaddr
   so that it is no longer dirty */
static inline void tlb_set_dirty(CPUState *env, target_ulong vaddr)
{
    int i;
    int mmu_idx;

    vaddr &= TARGET_PAGE_MASK;
    i = (vaddr >> TARGET_PAGE_BITS) & (CPU_TLB_SIZE - 1);
    for (mmu_idx = 0; mmu_idx < NB_MMU_MODES; mmu_idx++)
        tlb_set_dirty1(&env->tlb_table[mmu_idx][i], vaddr);
}

/* Our TLB does not support large pages, so remember the area covered by
   large pages and trigger a full TLB flush if these are invalidated.  */
static void tlb_add_large_page(CPUState *env, target_ulong vaddr,
                               target_ulong size)
{
    target_ulong mask = ~(size - 1);

    if (env->tlb_flush_addr == (target_ulong)-1) {
        env->tlb_flush_addr = vaddr & mask;
        env->tlb_flush_mask = mask;
        return;
    }
    /* Extend the existing region to include the new page.
       This is a compromise between unnecessary flushes and the cost
       of maintaining a full variable size TLB.  */
    mask &= env->tlb_flush_mask;
    while (((env->tlb_flush_addr ^ vaddr) & mask) != 0) {
        mask <<= 1;
    }
    env->tlb_flush_addr &= mask;
    env->tlb_flush_mask = mask;
}

/* Add a new TLB entry. At most one entry for a given virtual address
   is permitted. Only a single TARGET_PAGE_SIZE region is mapped, the
   supplied size is only used by tlb_flush_page.  */
void tlb_set_page(CPUState *env, target_ulong vaddr,
                  target_phys_addr_t paddr, int prot,
                  int mmu_idx, target_ulong size)
{
    PhysPageDesc *p;
    unsigned long pd;
    unsigned int index;
    target_ulong address;
    target_ulong code_address;
    unsigned long addend;
    CPUTLBEntry *te;
    CPUWatchpoint *wp;
    target_phys_addr_t iotlb;

    assert(size >= TARGET_PAGE_SIZE);
    if (size != TARGET_PAGE_SIZE) {
        tlb_add_large_page(env, vaddr, size);
    }
    p = phys_page_find(paddr >> TARGET_PAGE_BITS);
    if (!p) {
        pd = IO_MEM_UNASSIGNED;
    } else {
        pd = p->phys_offset;
    }
#if defined(DEBUG_TLB)
    printf("tlb_set_page: vaddr=" TARGET_FMT_lx " paddr=0x" TARGET_FMT_plx
           " prot=%x idx=%d pd=0x%08lx\n",
           vaddr, paddr, prot, mmu_idx, pd);
#endif

    address = vaddr;
    if ((pd & ~TARGET_PAGE_MASK) > IO_MEM_ROM && !(pd & IO_MEM_ROMD)) {
        /* IO memory case (romd handled later) */
        address |= TLB_MMIO;
    }
    addend = (unsigned long)qemu_get_ram_ptr(pd & TARGET_PAGE_MASK);
    if ((pd & ~TARGET_PAGE_MASK) <= IO_MEM_ROM) {
        /* Normal RAM.  */
        iotlb = pd & TARGET_PAGE_MASK;
        if ((pd & ~TARGET_PAGE_MASK) == IO_MEM_RAM)
            iotlb |= IO_MEM_NOTDIRTY;
        else
            iotlb |= IO_MEM_ROM;
    } else {
        /* IO handlers are currently passed a physical address.
           It would be nice to pass an offset from the base address
           of that region.  This would avoid having to special case RAM,
           and avoid full address decoding in every device.
           We can't use the high bits of pd for this because
           IO_MEM_ROMD uses these as a ram address.  */
        iotlb = (pd & ~TARGET_PAGE_MASK);
        if (p) {
            iotlb += p->region_offset;
        } else {
            iotlb += paddr;
        }
    }

    code_address = address;
    /* Make accesses to pages with watchpoints go via the
       watchpoint trap routines.  */
    QTAILQ_FOREACH(wp, &env->watchpoints, entry) {
        if (vaddr == (wp->vaddr & TARGET_PAGE_MASK)) {
            /* Avoid trapping reads of pages with a write breakpoint. */
            if ((prot & PAGE_WRITE) || (wp->flags & BP_MEM_READ)) {
                iotlb = io_mem_watch + paddr;
                address |= TLB_MMIO;
                break;
            }
        }
    }

    index = (vaddr >> TARGET_PAGE_BITS) & (CPU_TLB_SIZE - 1);
    env->iotlb[mmu_idx][index] = iotlb - vaddr;
    te = &env->tlb_table[mmu_idx][index];
    te->addend = addend - vaddr;
    if (prot & PAGE_READ) {
        te->addr_read = address;
    } else {
        te->addr_read = -1;
    }

    if (prot & PAGE_EXEC) {
        te->addr_code = code_address;
    } else {
        te->addr_code = -1;
    }
    if (prot & PAGE_WRITE) {
        if ((pd & ~TARGET_PAGE_MASK) == IO_MEM_ROM ||
            (pd & IO_MEM_ROMD)) {
            /* Write access calls the I/O callback.  */
            te->addr_write = address | TLB_MMIO;
        } else if ((pd & ~TARGET_PAGE_MASK) == IO_MEM_RAM &&
                   !cpu_physical_memory_is_dirty(pd)) {
            te->addr_write = address | TLB_NOTDIRTY;
        } else {
            te->addr_write = address;
        }
    } else {
        te->addr_write = -1;
    }
}

#else

void tlb_flush(CPUState *env, int flush_global)
{
}

void tlb_flush_page(CPUState *env, target_ulong addr)
{
}

/*
 * Walks guest process memory "regions" one by one
 * and calls callback function 'fn' for each region.
 */

struct walk_memory_regions_data
{
    walk_memory_regions_fn fn;
    void *priv;
    unsigned long start;
    int prot;
};

static int walk_memory_regions_end(struct walk_memory_regions_data *data,
                                   abi_ulong end, int new_prot)
{
    if (data->start != -1ul) {
        int rc = data->fn(data->priv, data->start, end, data->prot);
        if (rc != 0) {
            return rc;
        }
    }

    data->start = (new_prot ? end : -1ul);
    data->prot = new_prot;

    return 0;
}

static int walk_memory_regions_1(struct walk_memory_regions_data *data,
                                 abi_ulong base, int level, void **lp)
{
    abi_ulong pa;
    int i, rc;

    if (*lp == NULL) {
        return walk_memory_regions_end(data, base, 0);
    }

    if (level == 0) {
        PageDesc *pd = *lp;
        for (i = 0; i < L2_SIZE; ++i) {
            int prot = pd[i].flags;

            pa = base | (i << TARGET_PAGE_BITS);
            if (prot != data->prot) {
                rc = walk_memory_regions_end(data, pa, prot);
                if (rc != 0) {
                    return rc;
                }
            }
        }
    } else {
        void **pp = *lp;
        for (i = 0; i < L2_SIZE; ++i) {
            pa = base | ((abi_ulong)i <<
                (TARGET_PAGE_BITS + L2_BITS * level));
            rc = walk_memory_regions_1(data, pa, level - 1, pp + i);
            if (rc != 0) {
                return rc;
            }
        }
    }

    return 0;
}

int walk_memory_regions(void *priv, walk_memory_regions_fn fn)
{
    struct walk_memory_regions_data data;
    unsigned long i;

    data.fn = fn;
    data.priv = priv;
    data.start = -1ul;
    data.prot = 0;

    for (i = 0; i < V_L1_SIZE; i++) {
        int rc = walk_memory_regions_1(&data, (abi_ulong)i << V_L1_SHIFT,
                                       V_L1_SHIFT / L2_BITS - 1, l1_map + i);
        if (rc != 0) {
            return rc;
        }
    }

    return walk_memory_regions_end(&data, 0, 0);
}

static int dump_region(void *priv, abi_ulong start,
    abi_ulong end, unsigned long prot)
{
    FILE *f = (FILE *)priv;

    (void) fprintf(f, TARGET_ABI_FMT_lx"-"TARGET_ABI_FMT_lx
        " "TARGET_ABI_FMT_lx" %c%c%c\n",
        start, end, end - start,
        ((prot & PAGE_READ) ? 'r' : '-'),
        ((prot & PAGE_WRITE) ? 'w' : '-'),
        ((prot & PAGE_EXEC) ? 'x' : '-'));

    return (0);
}

/* dump memory mappings */
void page_dump(FILE *f)
{
    (void) fprintf(f, "%-8s %-8s %-8s %s\n",
            "start", "end", "size", "prot");
    walk_memory_regions(f, dump_region);
}

int page_get_flags(target_ulong address)
{
    PageDesc *p;

    p = page_find(address >> TARGET_PAGE_BITS);
    if (!p)
        return 0;
    return p->flags;
}

/* Modify the flags of a page and invalidate the code if necessary.
   The flag PAGE_WRITE_ORG is positioned automatically depending
   on PAGE_WRITE.  The mmap_lock should already be held.  */
void page_set_flags(target_ulong start, target_ulong end, int flags)
{
    target_ulong addr, len;

    /* This function should never be called with addresses outside the
       guest address space.  If this assert fires, it probably indicates
       a missing call to h2g_valid.  */
#if TARGET_ABI_BITS > L1_MAP_ADDR_SPACE_BITS
    assert(end < ((abi_ulong)1 << L1_MAP_ADDR_SPACE_BITS));
#endif
    assert(start < end);

    start = start & TARGET_PAGE_MASK;
    end = TARGET_PAGE_ALIGN(end);

    if (flags & PAGE_WRITE) {
        flags |= PAGE_WRITE_ORG;
    }

    for (addr = start, len = end - start;
         len != 0;
         len -= TARGET_PAGE_SIZE, addr += TARGET_PAGE_SIZE) {
        PageDesc *p = page_find_alloc(addr >> TARGET_PAGE_BITS, 1);

        /* If the write protection bit is set, then we invalidate
           the code inside.  */
        if (!(p->flags & PAGE_WRITE) &&
            (flags & PAGE_WRITE) &&
            p->first_tb) {
            tb_invalidate_phys_page(addr, 0, NULL);
        }
        p->flags = flags;
    }
}

int page_check_range(target_ulong start, target_ulong len, int flags)
{
    PageDesc *p;
    target_ulong end;
    target_ulong addr;

    /* This function should never be called with addresses outside the
       guest address space.  If this assert fires, it probably indicates
       a missing call to h2g_valid.  */
#if TARGET_ABI_BITS > L1_MAP_ADDR_SPACE_BITS
    assert(start < ((abi_ulong)1 << L1_MAP_ADDR_SPACE_BITS));
#endif

    if (len == 0) {
        return 0;
    }
    if (start + len - 1 < start) {
        /* We've wrapped around.  */
        return -1;
    }

    end = TARGET_PAGE_ALIGN(start+len); /* must do before we loose bits in the next step */
    start = start & TARGET_PAGE_MASK;

    for (addr = start, len = end - start;
         len != 0;
         len -= TARGET_PAGE_SIZE, addr += TARGET_PAGE_SIZE) {
        p = page_find(addr >> TARGET_PAGE_BITS);
        if( !p )
            return -1;
        if( !(p->flags & PAGE_VALID) )
            return -1;

        if ((flags & PAGE_READ) && !(p->flags & PAGE_READ))
            return -1;
        if (flags & PAGE_WRITE) {
            if (!(p->flags & PAGE_WRITE_ORG))
                return -1;
            /* unprotect the page if it was put read-only because it
               contains translated code */
            if (!(p->flags & PAGE_WRITE)) {
                if (!page_unprotect(addr, 0, NULL))
                    return -1;
            }
            return 0;
        }
    }
    return 0;
}

/* called from signal handler: invalidate the code and unprotect the
   page. Return TRUE if the fault was successfully handled. */
int page_unprotect(target_ulong address, unsigned long pc, void *puc)
{
    unsigned int prot;
    PageDesc *p;
    target_ulong host_start, host_end, addr;

    /* Technically this isn't safe inside a signal handler.  However we
       know this only ever happens in a synchronous SEGV handler, so in
       practice it seems to be ok.  */
    mmap_lock();

    p = page_find(address >> TARGET_PAGE_BITS);
    if (!p) {
        mmap_unlock();
        return 0;
    }

    /* if the page was really writable, then we change its
       protection back to writable */
    if ((p->flags & PAGE_WRITE_ORG) && !(p->flags & PAGE_WRITE)) {
        host_start = address & qemu_host_page_mask;
        host_end = host_start + qemu_host_page_size;

        prot = 0;
        for (addr = host_start ; addr < host_end ; addr += TARGET_PAGE_SIZE) {
            p = page_find(addr >> TARGET_PAGE_BITS);
            p->flags |= PAGE_WRITE;
            prot |= p->flags;

            /* and since the content will be modified, we must invalidate
               the corresponding translated code. */
            tb_invalidate_phys_page(addr, pc, puc);
#ifdef DEBUG_TB_CHECK
            tb_invalidate_check(addr);
#endif
        }
        mprotect((void *)g2h(host_start), qemu_host_page_size,
                 prot & PAGE_BITS);

        mmap_unlock();
        return 1;
    }
    mmap_unlock();
    return 0;
}

static inline void tlb_set_dirty(CPUState *env,
                                 unsigned long addr, target_ulong vaddr)
{
}
#endif /* defined(CONFIG_USER_ONLY) */

#if !defined(CONFIG_USER_ONLY)

#define SUBPAGE_IDX(addr) ((addr) & ~TARGET_PAGE_MASK)
typedef struct subpage_t {
    target_phys_addr_t base;
    ram_addr_t sub_io_index[TARGET_PAGE_SIZE];
    ram_addr_t region_offset[TARGET_PAGE_SIZE];
} subpage_t;

static int subpage_register (subpage_t *mmio, uint32_t start, uint32_t end,
                             ram_addr_t memory, ram_addr_t region_offset);
static subpage_t *subpage_init (target_phys_addr_t base, ram_addr_t *phys,
                                ram_addr_t orig_memory,
                                ram_addr_t region_offset);
#define CHECK_SUBPAGE(addr, start_addr, start_addr2, end_addr, end_addr2, \
                      need_subpage)                                     \
    do {                                                                \
        if (addr > start_addr)                                          \
            start_addr2 = 0;                                            \
        else {                                                          \
            start_addr2 = start_addr & ~TARGET_PAGE_MASK;               \
            if (start_addr2 > 0)                                        \
                need_subpage = 1;                                       \
        }                                                               \
                                                                        \
        if ((start_addr + orig_size) - addr >= TARGET_PAGE_SIZE)        \
            end_addr2 = TARGET_PAGE_SIZE - 1;                           \
        else {                                                          \
            end_addr2 = (start_addr + orig_size - 1) & ~TARGET_PAGE_MASK; \
            if (end_addr2 < TARGET_PAGE_SIZE - 1)                       \
                need_subpage = 1;                                       \
        }                                                               \
    } while (0)

/* register physical memory.
   For RAM, 'size' must be a multiple of the target page size.
   If (phys_offset & ~TARGET_PAGE_MASK) != 0, then it is an
   io memory page.  The address used when calling the IO function is
   the offset from the start of the region, plus region_offset.  Both
   start_addr and region_offset are rounded down to a page boundary
   before calculating this offset.  This should not be a problem unless
   the low bits of start_addr and region_offset differ.  */
void cpu_register_physical_memory_log(target_phys_addr_t start_addr,
                                         ram_addr_t size,
                                         ram_addr_t phys_offset,
                                         ram_addr_t region_offset,
                                         bool log_dirty)
{
    target_phys_addr_t addr, end_addr;
    PhysPageDesc *p;
    CPUState *env;
    ram_addr_t orig_size = size;
    subpage_t *subpage;

    assert(size);
    cpu_notify_set_memory(start_addr, size, phys_offset, log_dirty);

    if (phys_offset == IO_MEM_UNASSIGNED) {
        region_offset = start_addr;
    }
    region_offset &= TARGET_PAGE_MASK;
    size = (size + TARGET_PAGE_SIZE - 1) & TARGET_PAGE_MASK;
    end_addr = start_addr + (target_phys_addr_t)size;

    addr = start_addr;
    do {
        p = phys_page_find(addr >> TARGET_PAGE_BITS);
        if (p && p->phys_offset != IO_MEM_UNASSIGNED) {
            ram_addr_t orig_memory = p->phys_offset;
            target_phys_addr_t start_addr2, end_addr2;
            int need_subpage = 0;

            CHECK_SUBPAGE(addr, start_addr, start_addr2, end_addr, end_addr2,
                          need_subpage);
            if (need_subpage) {
                if (!(orig_memory & IO_MEM_SUBPAGE)) {
                    subpage = subpage_init((addr & TARGET_PAGE_MASK),
                                           &p->phys_offset, orig_memory,
                                           p->region_offset);
                } else {
                    subpage = io_mem_opaque[(orig_memory & ~TARGET_PAGE_MASK)
                                            >> IO_MEM_SHIFT];
                }
                subpage_register(subpage, start_addr2, end_addr2, phys_offset,
                                 region_offset);
                p->region_offset = 0;
            } else {
                p->phys_offset = phys_offset;
                if ((phys_offset & ~TARGET_PAGE_MASK) <= IO_MEM_ROM ||
                    (phys_offset & IO_MEM_ROMD))
                    phys_offset += TARGET_PAGE_SIZE;
            }
        } else {
            p = phys_page_find_alloc(addr >> TARGET_PAGE_BITS, 1);
            p->phys_offset = phys_offset;
            p->region_offset = region_offset;
            if ((phys_offset & ~TARGET_PAGE_MASK) <= IO_MEM_ROM ||
                (phys_offset & IO_MEM_ROMD)) {
                phys_offset += TARGET_PAGE_SIZE;
            } else {
                target_phys_addr_t start_addr2, end_addr2;
                int need_subpage = 0;

                CHECK_SUBPAGE(addr, start_addr, start_addr2, end_addr,
                              end_addr2, need_subpage);

                if (need_subpage) {
                    subpage = subpage_init((addr & TARGET_PAGE_MASK),
                                           &p->phys_offset, IO_MEM_UNASSIGNED,
                                           addr & TARGET_PAGE_MASK);
                    subpage_register(subpage, start_addr2, end_addr2,
                                     phys_offset, region_offset);
                    p->region_offset = 0;
                }
            }
        }
        region_offset += TARGET_PAGE_SIZE;
        addr += TARGET_PAGE_SIZE;
    } while (addr != end_addr);

    /* since each CPU stores ram addresses in its TLB cache, we must
       reset the modified entries */
    /* XXX: slow ! */
    for(env = first_cpu; env != NULL; env = env->next_cpu) {
        tlb_flush(env, 1);
    }
}

/* XXX: temporary until new memory mapping API */
ram_addr_t cpu_get_physical_page_desc(target_phys_addr_t addr)
{
    PhysPageDesc *p;

    p = phys_page_find(addr >> TARGET_PAGE_BITS);
    if (!p)
        return IO_MEM_UNASSIGNED;
    return p->phys_offset;
}

#if defined(TARGET_ARM)
#include <disas.h>
static const char *backtrace(char *buffer, size_t length)
{
    char *p = buffer;
    if (cpu_single_env) {
        const char *symbol;
        symbol = lookup_symbol(cpu_single_env->regs[15]);
        p += sprintf(p, "[%s]", symbol);
        symbol = lookup_symbol(cpu_single_env->regs[14]);
        p += sprintf(p, "[%s]", symbol);
    } else {
        p += sprintf(p, "[cpu not running]");
    }
    assert((p - buffer) < length);
    return buffer;
}
#elif defined(TARGET_MIPS)
#include <disas.h>
static const char *backtrace(char *buffer, size_t length)
{
    char *p = buffer;
    if (cpu_single_env) {
        const char *symbol;
        symbol = lookup_symbol(cpu_single_env->active_tc.PC);
        p += sprintf(p, "[%s]", symbol);
        symbol = lookup_symbol(cpu_single_env->active_tc.gpr[31]);
        p += sprintf(p, "[%s]", symbol);
    } else {
        p += sprintf(p, "[cpu not running]");
    }
    assert((p - buffer) < length);
    return buffer;
}
#else
static const char *backtrace(char *buffer, size_t length)
{
    return "unknown caller";
}
#endif /* TARGET_MIPS */

void qemu_register_coalesced_mmio(target_phys_addr_t addr, ram_addr_t size)
{
    if (kvm_enabled())
        kvm_coalesce_mmio_region(addr, size);
}

void qemu_unregister_coalesced_mmio(target_phys_addr_t addr, ram_addr_t size)
{
    if (kvm_enabled())
        kvm_uncoalesce_mmio_region(addr, size);
}

void qemu_flush_coalesced_mmio_buffer(void)
{
    if (kvm_enabled())
        kvm_flush_coalesced_mmio_buffer();
}

#if defined(__linux__) && !defined(TARGET_S390X)

#include <sys/vfs.h>

#define HUGETLBFS_MAGIC       0x958458f6

static long gethugepagesize(const char *path)
{
    struct statfs fs;
    int ret;

    do {
        ret = statfs(path, &fs);
    } while (ret != 0 && errno == EINTR);

    if (ret != 0) {
        perror(path);
        return 0;
    }

    if (fs.f_type != HUGETLBFS_MAGIC)
        fprintf(stderr, "Warning: path not on HugeTLBFS: %s\n", path);

    return fs.f_bsize;
}

static void *file_ram_alloc(RAMBlock *block,
                            ram_addr_t memory,
                            const char *path)
{
    char *filename;
    void *area;
    int fd;
#ifdef MAP_POPULATE
    int flags;
#endif
    unsigned long hpagesize;

    hpagesize = gethugepagesize(path);
    if (!hpagesize) {
        return NULL;
    }

    if (memory < hpagesize) {
        return NULL;
    }

    if (kvm_enabled() && !kvm_has_sync_mmu()) {
        fprintf(stderr, "host lacks kvm mmu notifiers, -mem-path unsupported\n");
        return NULL;
    }

    if (asprintf(&filename, "%s/qemu_back_mem.XXXXXX", path) == -1) {
        return NULL;
    }

    fd = mkstemp(filename);
    if (fd < 0) {
        perror("unable to create backing store for hugepages");
        free(filename);
        return NULL;
    }
    unlink(filename);
    free(filename);

    memory = (memory+hpagesize-1) & ~(hpagesize-1);

    /*
     * ftruncate is not supported by hugetlbfs in older
     * hosts, so don't bother bailing out on errors.
     * If anything goes wrong with it under other filesystems,
     * mmap will fail.
     */
    if (ftruncate(fd, memory))
        perror("ftruncate");

#ifdef MAP_POPULATE
    /* NB: MAP_POPULATE won't exhaustively alloc all phys pages in the case
     * MAP_PRIVATE is requested.  For mem_prealloc we mmap as MAP_SHARED
     * to sidestep this quirk.
     */
    flags = mem_prealloc ? MAP_POPULATE | MAP_SHARED : MAP_PRIVATE;
    area = mmap(0, memory, PROT_READ | PROT_WRITE, flags, fd, 0);
#else
    area = mmap(0, memory, PROT_READ | PROT_WRITE, MAP_PRIVATE, fd, 0);
#endif
    if (area == MAP_FAILED) {
        perror("file_ram_alloc: can't mmap RAM pages");
        close(fd);
        return (NULL);
    }
    block->fd = fd;
    return area;
}
#endif

static ram_addr_t find_ram_offset(ram_addr_t size)
{
    RAMBlock *block, *next_block;
    ram_addr_t offset = 0, mingap = ULONG_MAX;

    if (QLIST_EMPTY(&ram_list.blocks))
        return 0;

    QLIST_FOREACH(block, &ram_list.blocks, next) {
        ram_addr_t end, next = ULONG_MAX;

        end = block->offset + block->length;

        QLIST_FOREACH(next_block, &ram_list.blocks, next) {
            if (next_block->offset >= end) {
                next = MIN(next, next_block->offset);
            }
        }
        if (next - end >= size && next - end < mingap) {
            offset =  end;
            mingap = next - end;
        }
    }
    return offset;
}

static ram_addr_t last_ram_offset(void)
{
    RAMBlock *block;
    ram_addr_t last = 0;

    QLIST_FOREACH(block, &ram_list.blocks, next)
        last = MAX(last, block->offset + block->length);

    return last;
}

ram_addr_t qemu_ram_alloc_from_ptr(DeviceState *dev, const char *name,
                                   ram_addr_t size, void *host)
{
    RAMBlock *new_block, *block;

    size = TARGET_PAGE_ALIGN(size);
    new_block = qemu_mallocz(sizeof(*new_block));

    if (dev && dev->parent_bus && dev->parent_bus->info->get_dev_path) {
        char *id = dev->parent_bus->info->get_dev_path(dev);
        if (id) {
            snprintf(new_block->idstr, sizeof(new_block->idstr), "%s/", id);
            qemu_free(id);
        }
    }
    pstrcat(new_block->idstr, sizeof(new_block->idstr), name);

    QLIST_FOREACH(block, &ram_list.blocks, next) {
        if (!strcmp(block->idstr, new_block->idstr)) {
            fprintf(stderr, "RAMBlock \"%s\" already registered, abort!\n",
                    new_block->idstr);
            abort();
        }
    }

    new_block->offset = find_ram_offset(size);
    if (host) {
        new_block->host = host;
        new_block->flags |= RAM_PREALLOC_MASK;
    } else {
        if (mem_path) {
#if defined (__linux__) && !defined(TARGET_S390X)
            new_block->host = file_ram_alloc(new_block, size, mem_path);
            if (!new_block->host) {
                new_block->host = qemu_vmalloc(size);
                qemu_madvise(new_block->host, size, QEMU_MADV_MERGEABLE);
            }
#else
            fprintf(stderr, "-mem-path option unsupported\n");
            exit(1);
#endif
        } else {
#if defined(TARGET_S390X) && defined(CONFIG_KVM)
            /* S390 KVM requires the topmost vma of the RAM to be smaller than
               an system defined value, which is at least 256GB. Larger systems
               have larger values. We put the guest between the end of data
               segment (system break) and this value. We use 32GB as a base to
               have enough room for the system break to grow. */
            new_block->host = mmap((void*)0x800000000, size,
                                   PROT_EXEC|PROT_READ|PROT_WRITE,
<<<<<<< HEAD
                                   MAP_SHARED | MAP_ANONYMOUS, -1, 0);
#elif defined(CONFIG_XEN_MAPCACHE)
=======
                                   MAP_SHARED | MAP_ANONYMOUS | MAP_FIXED, -1, 0);
            if (new_block->host == MAP_FAILED) {
                fprintf(stderr, "Allocating RAM failed\n");
                abort();
            }
#else
>>>>>>> 6093d3d4
            if (xen_mapcache_enabled()) {
                xen_ram_alloc(new_block->offset, size);
            } else {
                new_block->host = qemu_vmalloc(size);
            }
#else
            new_block->host = qemu_vmalloc(size);
#endif
            qemu_madvise(new_block->host, size, QEMU_MADV_MERGEABLE);
        }
    }
    new_block->length = size;

    QLIST_INSERT_HEAD(&ram_list.blocks, new_block, next);

    ram_list.phys_dirty = qemu_realloc(ram_list.phys_dirty,
                                       last_ram_offset() >> TARGET_PAGE_BITS);
    memset(ram_list.phys_dirty + (new_block->offset >> TARGET_PAGE_BITS),
           0xff, size >> TARGET_PAGE_BITS);

    if (kvm_enabled())
        kvm_setup_guest_memory(new_block->host, size);

    return new_block->offset;
}

ram_addr_t qemu_ram_alloc(DeviceState *dev, const char *name, ram_addr_t size)
{
    return qemu_ram_alloc_from_ptr(dev, name, size, NULL);
}

void qemu_ram_free(ram_addr_t addr)
{
    RAMBlock *block;

    QLIST_FOREACH(block, &ram_list.blocks, next) {
        if (addr == block->offset) {
            QLIST_REMOVE(block, next);
            if (block->flags & RAM_PREALLOC_MASK) {
                ;
            } else if (mem_path) {
#if defined (__linux__) && !defined(TARGET_S390X)
                if (block->fd) {
                    munmap(block->host, block->length);
                    close(block->fd);
                } else {
                    qemu_vfree(block->host);
                }
#else
                abort();
#endif
            } else {
#if defined(TARGET_S390X) && defined(CONFIG_KVM)
                munmap(block->host, block->length);
#elif defined(CONFIG_XEN_MAPCACHE)
                if (xen_mapcache_enabled()) {
                    qemu_invalidate_entry(block->host);
                } else {
                    qemu_vfree(block->host);
                }
#else
                qemu_vfree(block->host);
#endif
            }
            qemu_free(block);
            return;
        }
    }

}

#ifndef _WIN32
void qemu_ram_remap(ram_addr_t addr, ram_addr_t length)
{
    RAMBlock *block;
    ram_addr_t offset;
    int flags;
    void *area, *vaddr;

    QLIST_FOREACH(block, &ram_list.blocks, next) {
        offset = addr - block->offset;
        if (offset < block->length) {
            vaddr = block->host + offset;
            if (block->flags & RAM_PREALLOC_MASK) {
                ;
            } else {
                flags = MAP_FIXED;
                munmap(vaddr, length);
                if (mem_path) {
#if defined(__linux__) && !defined(TARGET_S390X)
                    if (block->fd) {
#ifdef MAP_POPULATE
                        flags |= mem_prealloc ? MAP_POPULATE | MAP_SHARED :
                            MAP_PRIVATE;
#else
                        flags |= MAP_PRIVATE;
#endif
                        area = mmap(vaddr, length, PROT_READ | PROT_WRITE,
                                    flags, block->fd, offset);
                    } else {
                        flags |= MAP_PRIVATE | MAP_ANONYMOUS;
                        area = mmap(vaddr, length, PROT_READ | PROT_WRITE,
                                    flags, -1, 0);
                    }
#else
                    abort();
#endif
                } else {
#if defined(TARGET_S390X) && defined(CONFIG_KVM)
                    flags |= MAP_SHARED | MAP_ANONYMOUS;
                    area = mmap(vaddr, length, PROT_EXEC|PROT_READ|PROT_WRITE,
                                flags, -1, 0);
#else
                    flags |= MAP_PRIVATE | MAP_ANONYMOUS;
                    area = mmap(vaddr, length, PROT_READ | PROT_WRITE,
                                flags, -1, 0);
#endif
                }
                if (area != vaddr) {
                    fprintf(stderr, "Could not remap addr: %lx@%lx\n",
                            length, addr);
                    exit(1);
                }
                qemu_madvise(vaddr, length, QEMU_MADV_MERGEABLE);
            }
            return;
        }
    }
}
#endif /* !_WIN32 */

/* Return a host pointer to ram allocated with qemu_ram_alloc.
   With the exception of the softmmu code in this file, this should
   only be used for local memory (e.g. video ram) that the device owns,
   and knows it isn't going to access beyond the end of the block.

   It should not be used for general purpose DMA.
   Use cpu_physical_memory_map/cpu_physical_memory_rw instead.
 */
void *qemu_get_ram_ptr(ram_addr_t addr)
{
    RAMBlock *block;

    QLIST_FOREACH(block, &ram_list.blocks, next) {
        if (addr - block->offset < block->length) {
            /* Move this entry to to start of the list.  */
            if (block != QLIST_FIRST(&ram_list.blocks)) {
                QLIST_REMOVE(block, next);
                QLIST_INSERT_HEAD(&ram_list.blocks, block, next);
            }
#if defined(CONFIG_XEN_MAPCACHE)
            if (xen_mapcache_enabled()) {
                /* We need to check if the requested address is in the RAM
                 * because we don't want to map the entire memory in QEMU.
                 */
                if (block->offset == 0) {
                    return qemu_map_cache(addr, 0, 1);
                } else if (block->host == NULL) {
                    block->host = xen_map_block(block->offset, block->length);
                }
            }
#endif
            return block->host + (addr - block->offset);
        }
    }

    fprintf(stderr, "Bad ram offset %" PRIx64 "\n", (uint64_t)addr);
    abort();

    return NULL;
}

/* Return a host pointer to ram allocated with qemu_ram_alloc.
 * Same as qemu_get_ram_ptr but avoid reordering ramblocks.
 */
void *qemu_safe_ram_ptr(ram_addr_t addr)
{
    RAMBlock *block;

    QLIST_FOREACH(block, &ram_list.blocks, next) {
        if (addr - block->offset < block->length) {
#if defined(CONFIG_XEN_MAPCACHE)
            if (xen_mapcache_enabled()) {
                /* We need to check if the requested address is in the RAM
                 * because we don't want to map the entire memory in QEMU.
                 */
                if (block->offset == 0) {
                    return qemu_map_cache(addr, 0, 1);
                } else if (block->host == NULL) {
                    block->host = xen_map_block(block->offset, block->length);
                }
            }
#endif
            return block->host + (addr - block->offset);
        }
    }

    fprintf(stderr, "Bad ram offset %" PRIx64 "\n", (uint64_t)addr);
    abort();

    return NULL;
}

void qemu_put_ram_ptr(void *addr)
{
    trace_qemu_put_ram_ptr(addr);
#if defined(CONFIG_XEN_MAPCACHE)
    if (xen_mapcache_enabled()) {
        RAMBlock *block;

        QLIST_FOREACH(block, &ram_list.blocks, next) {
            if (addr == block->host) {
                break;
            }
        }
        if (block && block->host) {
            xen_unmap_block(block->host, block->length);
            block->host = NULL;
        } else {
            qemu_map_cache_unlock(addr);
        }
    }
#endif
}

int qemu_ram_addr_from_host(void *ptr, ram_addr_t *ram_addr)
{
    RAMBlock *block;
    uint8_t *host = ptr;

    QLIST_FOREACH(block, &ram_list.blocks, next) {
        /* This case append when the block is not mapped. */
        if (block->host == NULL) {
            continue;
        }
        if (host - block->host < block->length) {
            *ram_addr = block->offset + (host - block->host);
            return 0;
        }
    }

#if defined(CONFIG_XEN_MAPCACHE)
    if (xen_mapcache_enabled()) {
        *ram_addr = qemu_ram_addr_from_mapcache(ptr);
        return 0;
    }
#endif

    return -1;
}

/* Some of the softmmu routines need to translate from a host pointer
   (typically a TLB entry) back to a ram offset.  */
ram_addr_t qemu_ram_addr_from_host_nofail(void *ptr)
{
    ram_addr_t ram_addr;

    if (qemu_ram_addr_from_host(ptr, &ram_addr)) {
        fprintf(stderr, "Bad ram pointer %p\n", ptr);
        abort();
    }
    return ram_addr;
}

static uint32_t unassigned_mem_readb(void *opaque, target_phys_addr_t addr)
{
    if (trace_unassigned) {
        char buffer[256];
        fprintf(stderr, "Unassigned mem read " TARGET_FMT_plx " %s\n",
                addr, backtrace(buffer, sizeof(buffer)));
    }
    //~ vm_stop(0);
#if defined(TARGET_SPARC) || defined(TARGET_MICROBLAZE)
    do_unassigned_access(addr, 0, 0, 0, 1);
#endif
    return 0;
}

static uint32_t unassigned_mem_readw(void *opaque, target_phys_addr_t addr)
{
    if (trace_unassigned) {
        char buffer[256];
        fprintf(stderr, "Unassigned mem read " TARGET_FMT_plx " %s\n",
                addr, backtrace(buffer, sizeof(buffer)));
    }
#if defined(TARGET_SPARC) || defined(TARGET_MICROBLAZE)
    do_unassigned_access(addr, 0, 0, 0, 2);
#endif
    return 0;
}

static uint32_t unassigned_mem_readl(void *opaque, target_phys_addr_t addr)
{
    if (trace_unassigned) {
        char buffer[256];
        fprintf(stderr, "Unassigned mem read " TARGET_FMT_plx " %s\n",
                addr, backtrace(buffer, sizeof(buffer)));
    }
#if defined(TARGET_SPARC) || defined(TARGET_MICROBLAZE)
    do_unassigned_access(addr, 0, 0, 0, 4);
#endif
    return 0;
}

static void unassigned_mem_writeb(void *opaque, target_phys_addr_t addr, uint32_t val)
{
    if (trace_unassigned) {
        char buffer[256];
        fprintf(stderr, "Unassigned mem write " TARGET_FMT_plx " = 0x%02x %s\n",
                addr, val, backtrace(buffer, sizeof(buffer)));
    }
#if defined(TARGET_SPARC) || defined(TARGET_MICROBLAZE)
    do_unassigned_access(addr, 1, 0, 0, 1);
#endif
}

static void unassigned_mem_writew(void *opaque, target_phys_addr_t addr, uint32_t val)
{
    if (trace_unassigned) {
        char buffer[256];
        fprintf(stderr, "Unassigned mem write " TARGET_FMT_plx " = 0x%04x %s\n",
                addr, val, backtrace(buffer, sizeof(buffer)));
    }
#if defined(TARGET_SPARC) || defined(TARGET_MICROBLAZE)
    do_unassigned_access(addr, 1, 0, 0, 2);
#endif
}

static void unassigned_mem_writel(void *opaque, target_phys_addr_t addr, uint32_t val)
{
    if (trace_unassigned) {
        char buffer[256];
        fprintf(stderr, "Unassigned mem write " TARGET_FMT_plx " = 0x%08x %s\n",
                addr, val, backtrace(buffer, sizeof(buffer)));
    }
#if defined(TARGET_SPARC) || defined(TARGET_MICROBLAZE)
    do_unassigned_access(addr, 1, 0, 0, 4);
#endif
}

static CPUReadMemoryFunc * const unassigned_mem_read[3] = {
    unassigned_mem_readb,
    unassigned_mem_readw,
    unassigned_mem_readl,
};

static CPUWriteMemoryFunc * const unassigned_mem_write[3] = {
    unassigned_mem_writeb,
    unassigned_mem_writew,
    unassigned_mem_writel,
};

static void notdirty_mem_writeb(void *opaque, target_phys_addr_t ram_addr,
                                uint32_t val)
{
    int dirty_flags;
    dirty_flags = cpu_physical_memory_get_dirty_flags(ram_addr);
    if (!(dirty_flags & CODE_DIRTY_FLAG)) {
#if !defined(CONFIG_USER_ONLY)
        tb_invalidate_phys_page_fast(ram_addr, 1);
        dirty_flags = cpu_physical_memory_get_dirty_flags(ram_addr);
#endif
    }
    stb_p(qemu_get_ram_ptr(ram_addr), val);
    dirty_flags |= (0xff & ~CODE_DIRTY_FLAG);
    cpu_physical_memory_set_dirty_flags(ram_addr, dirty_flags);
    /* we remove the notdirty callback only if the code has been
       flushed */
    if (dirty_flags == 0xff)
        tlb_set_dirty(cpu_single_env, cpu_single_env->mem_io_vaddr);
}

static void notdirty_mem_writew(void *opaque, target_phys_addr_t ram_addr,
                                uint32_t val)
{
    int dirty_flags;
    dirty_flags = cpu_physical_memory_get_dirty_flags(ram_addr);
    if (!(dirty_flags & CODE_DIRTY_FLAG)) {
#if !defined(CONFIG_USER_ONLY)
        tb_invalidate_phys_page_fast(ram_addr, 2);
        dirty_flags = cpu_physical_memory_get_dirty_flags(ram_addr);
#endif
    }
    stw_p(qemu_get_ram_ptr(ram_addr), val);
    dirty_flags |= (0xff & ~CODE_DIRTY_FLAG);
    cpu_physical_memory_set_dirty_flags(ram_addr, dirty_flags);
    /* we remove the notdirty callback only if the code has been
       flushed */
    if (dirty_flags == 0xff)
        tlb_set_dirty(cpu_single_env, cpu_single_env->mem_io_vaddr);
}

static void notdirty_mem_writel(void *opaque, target_phys_addr_t ram_addr,
                                uint32_t val)
{
    int dirty_flags;
    dirty_flags = cpu_physical_memory_get_dirty_flags(ram_addr);
    if (!(dirty_flags & CODE_DIRTY_FLAG)) {
#if !defined(CONFIG_USER_ONLY)
        tb_invalidate_phys_page_fast(ram_addr, 4);
        dirty_flags = cpu_physical_memory_get_dirty_flags(ram_addr);
#endif
    }
    stl_p(qemu_get_ram_ptr(ram_addr), val);
    dirty_flags |= (0xff & ~CODE_DIRTY_FLAG);
    cpu_physical_memory_set_dirty_flags(ram_addr, dirty_flags);
    /* we remove the notdirty callback only if the code has been
       flushed */
    if (dirty_flags == 0xff)
        tlb_set_dirty(cpu_single_env, cpu_single_env->mem_io_vaddr);
}

static CPUReadMemoryFunc * const error_mem_read[3] = {
    NULL, /* never used */
    NULL, /* never used */
    NULL, /* never used */
};

static CPUWriteMemoryFunc * const notdirty_mem_write[3] = {
    notdirty_mem_writeb,
    notdirty_mem_writew,
    notdirty_mem_writel,
};

/* Generate a debug exception if a watchpoint has been hit.  */
static void check_watchpoint(int offset, int len_mask, int flags)
{
    CPUState *env = cpu_single_env;
    target_ulong pc, cs_base;
    TranslationBlock *tb;
    target_ulong vaddr;
    CPUWatchpoint *wp;
    int cpu_flags;

    if (env->watchpoint_hit) {
        /* We re-entered the check after replacing the TB. Now raise
         * the debug interrupt so that is will trigger after the
         * current instruction. */
        cpu_interrupt(env, CPU_INTERRUPT_DEBUG);
        return;
    }
    vaddr = (env->mem_io_vaddr & TARGET_PAGE_MASK) + offset;
    QTAILQ_FOREACH(wp, &env->watchpoints, entry) {
        if ((vaddr == (wp->vaddr & len_mask) ||
             (vaddr & wp->len_mask) == wp->vaddr) && (wp->flags & flags)) {
            wp->flags |= BP_WATCHPOINT_HIT;
            if (!env->watchpoint_hit) {
                env->watchpoint_hit = wp;
                tb = tb_find_pc(env->mem_io_pc);
                if (!tb) {
                    cpu_abort(env, "check_watchpoint: could not find TB for "
                              "pc=%p", (void *)env->mem_io_pc);
                }
                cpu_restore_state(tb, env, env->mem_io_pc);
                tb_phys_invalidate(tb, -1);
                if (wp->flags & BP_STOP_BEFORE_ACCESS) {
                    env->exception_index = EXCP_DEBUG;
                } else {
                    cpu_get_tb_cpu_state(env, &pc, &cs_base, &cpu_flags);
                    tb_gen_code(env, pc, cs_base, cpu_flags, 1);
                }
                cpu_resume_from_signal(env, NULL);
            }
        } else {
            wp->flags &= ~BP_WATCHPOINT_HIT;
        }
    }
}

/* Watchpoint access routines.  Watchpoints are inserted using TLB tricks,
   so these check for a hit then pass through to the normal out-of-line
   phys routines.  */
static uint32_t watch_mem_readb(void *opaque, target_phys_addr_t addr)
{
    check_watchpoint(addr & ~TARGET_PAGE_MASK, ~0x0, BP_MEM_READ);
    return ldub_phys(addr);
}

static uint32_t watch_mem_readw(void *opaque, target_phys_addr_t addr)
{
    check_watchpoint(addr & ~TARGET_PAGE_MASK, ~0x1, BP_MEM_READ);
    return lduw_phys(addr);
}

static uint32_t watch_mem_readl(void *opaque, target_phys_addr_t addr)
{
    check_watchpoint(addr & ~TARGET_PAGE_MASK, ~0x3, BP_MEM_READ);
    return ldl_phys(addr);
}

static void watch_mem_writeb(void *opaque, target_phys_addr_t addr,
                             uint32_t val)
{
    check_watchpoint(addr & ~TARGET_PAGE_MASK, ~0x0, BP_MEM_WRITE);
    stb_phys(addr, val);
}

static void watch_mem_writew(void *opaque, target_phys_addr_t addr,
                             uint32_t val)
{
    check_watchpoint(addr & ~TARGET_PAGE_MASK, ~0x1, BP_MEM_WRITE);
    stw_phys(addr, val);
}

static void watch_mem_writel(void *opaque, target_phys_addr_t addr,
                             uint32_t val)
{
    check_watchpoint(addr & ~TARGET_PAGE_MASK, ~0x3, BP_MEM_WRITE);
    stl_phys(addr, val);
}

static CPUReadMemoryFunc * const watch_mem_read[3] = {
    watch_mem_readb,
    watch_mem_readw,
    watch_mem_readl,
};

static CPUWriteMemoryFunc * const watch_mem_write[3] = {
    watch_mem_writeb,
    watch_mem_writew,
    watch_mem_writel,
};

static inline uint32_t subpage_readlen (subpage_t *mmio,
                                        target_phys_addr_t addr,
                                        unsigned int len)
{
    unsigned int idx = SUBPAGE_IDX(addr);
#if defined(DEBUG_SUBPAGE)
    printf("%s: subpage %p len %d addr " TARGET_FMT_plx " idx %d\n", __func__,
           mmio, len, addr, idx);
#endif

    addr += mmio->region_offset[idx];
    idx = mmio->sub_io_index[idx];
    return io_mem_read[idx][len](io_mem_opaque[idx], addr);
}

static inline void subpage_writelen (subpage_t *mmio, target_phys_addr_t addr,
                                     uint32_t value, unsigned int len)
{
    unsigned int idx = SUBPAGE_IDX(addr);
#if defined(DEBUG_SUBPAGE)
    printf("%s: subpage %p len %d addr " TARGET_FMT_plx " idx %d value %08x\n",
           __func__, mmio, len, addr, idx, value);
#endif

    addr += mmio->region_offset[idx];
    idx = mmio->sub_io_index[idx];
    io_mem_write[idx][len](io_mem_opaque[idx], addr, value);
}

static uint32_t subpage_readb (void *opaque, target_phys_addr_t addr)
{
    return subpage_readlen(opaque, addr, 0);
}

static void subpage_writeb (void *opaque, target_phys_addr_t addr,
                            uint32_t value)
{
    subpage_writelen(opaque, addr, value, 0);
}

static uint32_t subpage_readw (void *opaque, target_phys_addr_t addr)
{
    return subpage_readlen(opaque, addr, 1);
}

static void subpage_writew (void *opaque, target_phys_addr_t addr,
                            uint32_t value)
{
    subpage_writelen(opaque, addr, value, 1);
}

static uint32_t subpage_readl (void *opaque, target_phys_addr_t addr)
{
    return subpage_readlen(opaque, addr, 2);
}

static void subpage_writel (void *opaque, target_phys_addr_t addr,
                            uint32_t value)
{
    subpage_writelen(opaque, addr, value, 2);
}

static CPUReadMemoryFunc * const subpage_read[] = {
    &subpage_readb,
    &subpage_readw,
    &subpage_readl,
};

static CPUWriteMemoryFunc * const subpage_write[] = {
    &subpage_writeb,
    &subpage_writew,
    &subpage_writel,
};

static int subpage_register (subpage_t *mmio, uint32_t start, uint32_t end,
                             ram_addr_t memory, ram_addr_t region_offset)
{
    int idx, eidx;

    if (start >= TARGET_PAGE_SIZE || end >= TARGET_PAGE_SIZE)
        return -1;
    idx = SUBPAGE_IDX(start);
    eidx = SUBPAGE_IDX(end);
#if defined(DEBUG_SUBPAGE)
    printf("%s: %p start %08x end %08x idx %08x eidx %08x mem %ld\n", __func__,
           mmio, start, end, idx, eidx, memory);
#endif
    if ((memory & ~TARGET_PAGE_MASK) == IO_MEM_RAM)
        memory = IO_MEM_UNASSIGNED;
    memory = (memory >> IO_MEM_SHIFT) & (IO_MEM_NB_ENTRIES - 1);
    for (; idx <= eidx; idx++) {
        mmio->sub_io_index[idx] = memory;
        mmio->region_offset[idx] = region_offset;
    }

    return 0;
}

static subpage_t *subpage_init (target_phys_addr_t base, ram_addr_t *phys,
                                ram_addr_t orig_memory,
                                ram_addr_t region_offset)
{
    subpage_t *mmio;
    int subpage_memory;

    mmio = qemu_mallocz(sizeof(subpage_t));

    mmio->base = base;
    subpage_memory = cpu_register_io_memory(subpage_read, subpage_write, mmio,
                                            DEVICE_NATIVE_ENDIAN);
#if defined(DEBUG_SUBPAGE)
    printf("%s: %p base " TARGET_FMT_plx " len %08x %d\n", __func__,
           mmio, base, TARGET_PAGE_SIZE, subpage_memory);
#endif
    *phys = subpage_memory | IO_MEM_SUBPAGE;
    subpage_register(mmio, 0, TARGET_PAGE_SIZE-1, orig_memory, region_offset);

    return mmio;
}

static int get_free_io_mem_idx(void)
{
    int i;

    for (i = 0; i<IO_MEM_NB_ENTRIES; i++)
        if (!io_mem_used[i]) {
            io_mem_used[i] = 1;
            return i;
        }
    fprintf(stderr, "RAN out out io_mem_idx, max %d !\n", IO_MEM_NB_ENTRIES);
    return -1;
}

/*
 * Usually, devices operate in little endian mode. There are devices out
 * there that operate in big endian too. Each device gets byte swapped
 * mmio if plugged onto a CPU that does the other endianness.
 *
 * CPU          Device           swap?
 *
 * little       little           no
 * little       big              yes
 * big          little           yes
 * big          big              no
 */

typedef struct SwapEndianContainer {
    CPUReadMemoryFunc *read[3];
    CPUWriteMemoryFunc *write[3];
    void *opaque;
} SwapEndianContainer;

static uint32_t swapendian_mem_readb (void *opaque, target_phys_addr_t addr)
{
    uint32_t val;
    SwapEndianContainer *c = opaque;
    val = c->read[0](c->opaque, addr);
    return val;
}

static uint32_t swapendian_mem_readw(void *opaque, target_phys_addr_t addr)
{
    uint32_t val;
    SwapEndianContainer *c = opaque;
    val = bswap16(c->read[1](c->opaque, addr));
    return val;
}

static uint32_t swapendian_mem_readl(void *opaque, target_phys_addr_t addr)
{
    uint32_t val;
    SwapEndianContainer *c = opaque;
    val = bswap32(c->read[2](c->opaque, addr));
    return val;
}

static CPUReadMemoryFunc * const swapendian_readfn[3]={
    swapendian_mem_readb,
    swapendian_mem_readw,
    swapendian_mem_readl
};

static void swapendian_mem_writeb(void *opaque, target_phys_addr_t addr,
                                  uint32_t val)
{
    SwapEndianContainer *c = opaque;
    c->write[0](c->opaque, addr, val);
}

static void swapendian_mem_writew(void *opaque, target_phys_addr_t addr,
                                  uint32_t val)
{
    SwapEndianContainer *c = opaque;
    c->write[1](c->opaque, addr, bswap16(val));
}

static void swapendian_mem_writel(void *opaque, target_phys_addr_t addr,
                                  uint32_t val)
{
    SwapEndianContainer *c = opaque;
    c->write[2](c->opaque, addr, bswap32(val));
}

static CPUWriteMemoryFunc * const swapendian_writefn[3]={
    swapendian_mem_writeb,
    swapendian_mem_writew,
    swapendian_mem_writel
};

static void swapendian_init(int io_index)
{
    SwapEndianContainer *c = qemu_malloc(sizeof(SwapEndianContainer));
    int i;

    /* Swap mmio for big endian targets */
    c->opaque = io_mem_opaque[io_index];
    for (i = 0; i < 3; i++) {
        c->read[i] = io_mem_read[io_index][i];
        c->write[i] = io_mem_write[io_index][i];

        io_mem_read[io_index][i] = swapendian_readfn[i];
        io_mem_write[io_index][i] = swapendian_writefn[i];
    }
    io_mem_opaque[io_index] = c;
}

static void swapendian_del(int io_index)
{
    if (io_mem_read[io_index][0] == swapendian_readfn[0]) {
        qemu_free(io_mem_opaque[io_index]);
    }
}

/* mem_read and mem_write are arrays of functions containing the
   function to access byte (index 0), word (index 1) and dword (index
   2). Functions can be omitted with a NULL function pointer.
   If io_index is non zero, the corresponding io zone is
   modified. If it is zero, a new io zone is allocated. The return
   value can be used with cpu_register_physical_memory(). (-1) is
   returned if error. */
static int cpu_register_io_memory_fixed(int io_index,
                                        CPUReadMemoryFunc * const *mem_read,
                                        CPUWriteMemoryFunc * const *mem_write,
                                        void *opaque, enum device_endian endian)
{
    int i;

    if (io_index <= 0) {
        io_index = get_free_io_mem_idx();
        if (io_index == -1)
            return io_index;
    } else {
        io_index >>= IO_MEM_SHIFT;
        if (io_index >= IO_MEM_NB_ENTRIES)
            return -1;
    }

    for (i = 0; i < 3; ++i) {
        io_mem_read[io_index][i]
            = (mem_read[i] ? mem_read[i] : unassigned_mem_read[i]);
    }
    for (i = 0; i < 3; ++i) {
        io_mem_write[io_index][i]
            = (mem_write[i] ? mem_write[i] : unassigned_mem_write[i]);
    }
    io_mem_opaque[io_index] = opaque;

    switch (endian) {
    case DEVICE_BIG_ENDIAN:
#ifndef TARGET_WORDS_BIGENDIAN
        swapendian_init(io_index);
#endif
        break;
    case DEVICE_LITTLE_ENDIAN:
#ifdef TARGET_WORDS_BIGENDIAN
        swapendian_init(io_index);
#endif
        break;
    case DEVICE_NATIVE_ENDIAN:
    default:
        break;
    }

    return (io_index << IO_MEM_SHIFT);
}

int cpu_register_io_memory(CPUReadMemoryFunc * const *mem_read,
                           CPUWriteMemoryFunc * const *mem_write,
                           void *opaque, enum device_endian endian)
{
    return cpu_register_io_memory_fixed(0, mem_read, mem_write, opaque, endian);
}

void cpu_unregister_io_memory(int io_table_address)
{
    int i;
    int io_index = io_table_address >> IO_MEM_SHIFT;

    swapendian_del(io_index);

    for (i=0;i < 3; i++) {
        io_mem_read[io_index][i] = unassigned_mem_read[i];
        io_mem_write[io_index][i] = unassigned_mem_write[i];
    }
    io_mem_opaque[io_index] = NULL;
    io_mem_used[io_index] = 0;
}

static void io_mem_init(void)
{
    int i;

    cpu_register_io_memory_fixed(IO_MEM_ROM, error_mem_read,
                                 unassigned_mem_write, NULL,
                                 DEVICE_NATIVE_ENDIAN);
    cpu_register_io_memory_fixed(IO_MEM_UNASSIGNED, unassigned_mem_read,
                                 unassigned_mem_write, NULL,
                                 DEVICE_NATIVE_ENDIAN);
    cpu_register_io_memory_fixed(IO_MEM_NOTDIRTY, error_mem_read,
                                 notdirty_mem_write, NULL,
                                 DEVICE_NATIVE_ENDIAN);
    for (i=0; i<5; i++)
        io_mem_used[i] = 1;

    io_mem_watch = cpu_register_io_memory(watch_mem_read,
                                          watch_mem_write, NULL,
                                          DEVICE_NATIVE_ENDIAN);
}

#endif /* !defined(CONFIG_USER_ONLY) */

/* physical memory access (slow version, mainly for debug) */
#if defined(CONFIG_USER_ONLY)
int cpu_memory_rw_debug(CPUState *env, target_ulong addr,
                        uint8_t *buf, int len, int is_write)
{
    int l, flags;
    target_ulong page;
    void * p;

    while (len > 0) {
        page = addr & TARGET_PAGE_MASK;
        l = (page + TARGET_PAGE_SIZE) - addr;
        if (l > len)
            l = len;
        flags = page_get_flags(page);
        if (!(flags & PAGE_VALID))
            return -1;
        if (is_write) {
            if (!(flags & PAGE_WRITE))
                return -1;
            /* XXX: this code should not depend on lock_user */
            if (!(p = lock_user(VERIFY_WRITE, addr, l, 0)))
                return -1;
            memcpy(p, buf, l);
            unlock_user(p, addr, l);
        } else {
            if (!(flags & PAGE_READ))
                return -1;
            /* XXX: this code should not depend on lock_user */
            if (!(p = lock_user(VERIFY_READ, addr, l, 1)))
                return -1;
            memcpy(buf, p, l);
            unlock_user(p, addr, 0);
        }
        len -= l;
        buf += l;
        addr += l;
    }
    return 0;
}

#else
void cpu_physical_memory_rw(target_phys_addr_t addr, uint8_t *buf,
                            int len, int is_write)
{
    int l, io_index;
    uint8_t *ptr;
    uint32_t val;
    target_phys_addr_t page;
    unsigned long pd;
    PhysPageDesc *p;

    while (len > 0) {
        page = addr & TARGET_PAGE_MASK;
        l = (page + TARGET_PAGE_SIZE) - addr;
        if (l > len)
            l = len;
        p = phys_page_find(page >> TARGET_PAGE_BITS);
        if (!p) {
            pd = IO_MEM_UNASSIGNED;
        } else {
            pd = p->phys_offset;
        }

        if (is_write) {
            if ((pd & ~TARGET_PAGE_MASK) != IO_MEM_RAM) {
                target_phys_addr_t addr1 = addr;
                io_index = (pd >> IO_MEM_SHIFT) & (IO_MEM_NB_ENTRIES - 1);
                if (p)
                    addr1 = (addr & ~TARGET_PAGE_MASK) + p->region_offset;
                /* XXX: could force cpu_single_env to NULL to avoid
                   potential bugs */
                if (l >= 4 && ((addr1 & 3) == 0)) {
                    /* 32 bit write access */
                    val = ldl_p(buf);
                    io_mem_write[io_index][2](io_mem_opaque[io_index], addr1, val);
                    l = 4;
                } else if (l >= 2 && ((addr1 & 1) == 0)) {
                    /* 16 bit write access */
                    val = lduw_p(buf);
                    io_mem_write[io_index][1](io_mem_opaque[io_index], addr1, val);
                    l = 2;
                } else {
                    /* 8 bit write access */
                    val = ldub_p(buf);
                    io_mem_write[io_index][0](io_mem_opaque[io_index], addr1, val);
                    l = 1;
                }
            } else {
                unsigned long addr1;
                addr1 = (pd & TARGET_PAGE_MASK) + (addr & ~TARGET_PAGE_MASK);
                /* RAM case */
                ptr = qemu_get_ram_ptr(addr1);
                memcpy(ptr, buf, l);
                if (!cpu_physical_memory_is_dirty(addr1)) {
                    /* invalidate code */
                    tb_invalidate_phys_page_range(addr1, addr1 + l, 0);
                    /* set dirty bit */
                    cpu_physical_memory_set_dirty_flags(
                        addr1, (0xff & ~CODE_DIRTY_FLAG));
                }
                qemu_put_ram_ptr(ptr);
            }
        } else {
            if ((pd & ~TARGET_PAGE_MASK) > IO_MEM_ROM &&
                !(pd & IO_MEM_ROMD)) {
                target_phys_addr_t addr1 = addr;
                /* I/O case */
                io_index = (pd >> IO_MEM_SHIFT) & (IO_MEM_NB_ENTRIES - 1);
                if (p)
                    addr1 = (addr & ~TARGET_PAGE_MASK) + p->region_offset;
                if (l >= 4 && ((addr1 & 3) == 0)) {
                    /* 32 bit read access */
                    val = io_mem_read[io_index][2](io_mem_opaque[io_index], addr1);
                    stl_p(buf, val);
                    l = 4;
                } else if (l >= 2 && ((addr1 & 1) == 0)) {
                    /* 16 bit read access */
                    val = io_mem_read[io_index][1](io_mem_opaque[io_index], addr1);
                    stw_p(buf, val);
                    l = 2;
                } else {
                    /* 8 bit read access */
                    val = io_mem_read[io_index][0](io_mem_opaque[io_index], addr1);
                    stb_p(buf, val);
                    l = 1;
                }
            } else {
                /* RAM case */
                ptr = qemu_get_ram_ptr(pd & TARGET_PAGE_MASK);
                memcpy(buf, ptr + (addr & ~TARGET_PAGE_MASK), l);
                qemu_put_ram_ptr(ptr);
            }
        }
        len -= l;
        buf += l;
        addr += l;
    }
}

/* used for ROM loading : can write in RAM and ROM */
void cpu_physical_memory_write_rom(target_phys_addr_t addr,
                                   const uint8_t *buf, int len)
{
    int l;
    uint8_t *ptr;
    target_phys_addr_t page;
    unsigned long pd;
    PhysPageDesc *p;

    while (len > 0) {
        page = addr & TARGET_PAGE_MASK;
        l = (page + TARGET_PAGE_SIZE) - addr;
        if (l > len)
            l = len;
        p = phys_page_find(page >> TARGET_PAGE_BITS);
        if (!p) {
            pd = IO_MEM_UNASSIGNED;
        } else {
            pd = p->phys_offset;
        }

        if ((pd & ~TARGET_PAGE_MASK) != IO_MEM_RAM &&
            (pd & ~TARGET_PAGE_MASK) != IO_MEM_ROM &&
            !(pd & IO_MEM_ROMD)) {
            /* do nothing */
        } else {
            unsigned long addr1;
            addr1 = (pd & TARGET_PAGE_MASK) + (addr & ~TARGET_PAGE_MASK);
            /* ROM/RAM case */
            ptr = qemu_get_ram_ptr(addr1);
            memcpy(ptr, buf, l);
            qemu_put_ram_ptr(ptr);
        }
        len -= l;
        buf += l;
        addr += l;
    }
}

typedef struct {
    void *buffer;
    target_phys_addr_t addr;
    target_phys_addr_t len;
} BounceBuffer;

static BounceBuffer bounce;

typedef struct MapClient {
    void *opaque;
    void (*callback)(void *opaque);
    QLIST_ENTRY(MapClient) link;
} MapClient;

static QLIST_HEAD(map_client_list, MapClient) map_client_list
    = QLIST_HEAD_INITIALIZER(map_client_list);

void *cpu_register_map_client(void *opaque, void (*callback)(void *opaque))
{
    MapClient *client = qemu_malloc(sizeof(*client));

    client->opaque = opaque;
    client->callback = callback;
    QLIST_INSERT_HEAD(&map_client_list, client, link);
    return client;
}

void cpu_unregister_map_client(void *_client)
{
    MapClient *client = (MapClient *)_client;

    QLIST_REMOVE(client, link);
    qemu_free(client);
}

static void cpu_notify_map_clients(void)
{
    MapClient *client;

    while (!QLIST_EMPTY(&map_client_list)) {
        client = QLIST_FIRST(&map_client_list);
        client->callback(client->opaque);
        cpu_unregister_map_client(client);
    }
}

/* Map a physical memory region into a host virtual address.
 * May map a subset of the requested range, given by and returned in *plen.
 * May return NULL if resources needed to perform the mapping are exhausted.
 * Use only for reads OR writes - not for read-modify-write operations.
 * Use cpu_register_map_client() to know when retrying the map operation is
 * likely to succeed.
 */
void *cpu_physical_memory_map(target_phys_addr_t addr,
                              target_phys_addr_t *plen,
                              int is_write)
{
    target_phys_addr_t len = *plen;
    target_phys_addr_t done = 0;
    int l;
    uint8_t *ret = NULL;
    uint8_t *ptr;
    target_phys_addr_t page;
    unsigned long pd;
    PhysPageDesc *p;
    unsigned long addr1;

    while (len > 0) {
        page = addr & TARGET_PAGE_MASK;
        l = (page + TARGET_PAGE_SIZE) - addr;
        if (l > len)
            l = len;
        p = phys_page_find(page >> TARGET_PAGE_BITS);
        if (!p) {
            pd = IO_MEM_UNASSIGNED;
        } else {
            pd = p->phys_offset;
        }

        if ((pd & ~TARGET_PAGE_MASK) != IO_MEM_RAM) {
            if (done || bounce.buffer) {
                break;
            }
            bounce.buffer = qemu_memalign(TARGET_PAGE_SIZE, TARGET_PAGE_SIZE);
            bounce.addr = addr;
            bounce.len = l;
            if (!is_write) {
                cpu_physical_memory_read(addr, bounce.buffer, l);
            }
            ptr = bounce.buffer;
        } else {
            addr1 = (pd & TARGET_PAGE_MASK) + (addr & ~TARGET_PAGE_MASK);
            ptr = qemu_get_ram_ptr(addr1);
        }
        if (!done) {
            ret = ptr;
        } else if (ret + done != ptr) {
            break;
        }

        len -= l;
        addr += l;
        done += l;
    }
    *plen = done;
    return ret;
}

/* Unmaps a memory region previously mapped by cpu_physical_memory_map().
 * Will also mark the memory as dirty if is_write == 1.  access_len gives
 * the amount of memory that was actually read or written by the caller.
 */
void cpu_physical_memory_unmap(void *buffer, target_phys_addr_t len,
                               int is_write, target_phys_addr_t access_len)
{
    if (buffer != bounce.buffer) {
        if (is_write) {
            ram_addr_t addr1 = qemu_ram_addr_from_host_nofail(buffer);
            while (access_len) {
                unsigned l;
                l = TARGET_PAGE_SIZE;
                if (l > access_len)
                    l = access_len;
                if (!cpu_physical_memory_is_dirty(addr1)) {
                    /* invalidate code */
                    tb_invalidate_phys_page_range(addr1, addr1 + l, 0);
                    /* set dirty bit */
                    cpu_physical_memory_set_dirty_flags(
                        addr1, (0xff & ~CODE_DIRTY_FLAG));
                }
                addr1 += l;
                access_len -= l;
            }
        }
#if defined(CONFIG_XEN_MAPCACHE)
        if (xen_mapcache_enabled()) {
            uint8_t *buffer1 = buffer;
            uint8_t *end_buffer = buffer + len;

            while (buffer1 < end_buffer) {
                qemu_put_ram_ptr(buffer1);
                buffer1 += TARGET_PAGE_SIZE;
            }
        }
#endif
        return;
    }
    if (is_write) {
        cpu_physical_memory_write(bounce.addr, bounce.buffer, access_len);
    }
    qemu_vfree(bounce.buffer);
    bounce.buffer = NULL;
    cpu_notify_map_clients();
}

/* warning: addr must be aligned */
uint32_t ldl_phys(target_phys_addr_t addr)
{
    int io_index;
    uint8_t *ptr;
    uint32_t val;
    unsigned long pd;
    PhysPageDesc *p;

    p = phys_page_find(addr >> TARGET_PAGE_BITS);
    if (!p) {
        pd = IO_MEM_UNASSIGNED;
    } else {
        pd = p->phys_offset;
    }

    if ((pd & ~TARGET_PAGE_MASK) > IO_MEM_ROM &&
        !(pd & IO_MEM_ROMD)) {
        /* I/O case */
        io_index = (pd >> IO_MEM_SHIFT) & (IO_MEM_NB_ENTRIES - 1);
        if (p)
            addr = (addr & ~TARGET_PAGE_MASK) + p->region_offset;
        val = io_mem_read[io_index][2](io_mem_opaque[io_index], addr);
    } else {
        /* RAM case */
        ptr = qemu_get_ram_ptr(pd & TARGET_PAGE_MASK) +
            (addr & ~TARGET_PAGE_MASK);
        val = ldl_p(ptr);
    }
    return val;
}

/* warning: addr must be aligned */
uint64_t ldq_phys(target_phys_addr_t addr)
{
    int io_index;
    uint8_t *ptr;
    uint64_t val;
    unsigned long pd;
    PhysPageDesc *p;

    p = phys_page_find(addr >> TARGET_PAGE_BITS);
    if (!p) {
        pd = IO_MEM_UNASSIGNED;
    } else {
        pd = p->phys_offset;
    }

    if ((pd & ~TARGET_PAGE_MASK) > IO_MEM_ROM &&
        !(pd & IO_MEM_ROMD)) {
        /* I/O case */
        io_index = (pd >> IO_MEM_SHIFT) & (IO_MEM_NB_ENTRIES - 1);
        if (p)
            addr = (addr & ~TARGET_PAGE_MASK) + p->region_offset;
#ifdef TARGET_WORDS_BIGENDIAN
        val = (uint64_t)io_mem_read[io_index][2](io_mem_opaque[io_index], addr) << 32;
        val |= io_mem_read[io_index][2](io_mem_opaque[io_index], addr + 4);
#else
        val = io_mem_read[io_index][2](io_mem_opaque[io_index], addr);
        val |= (uint64_t)io_mem_read[io_index][2](io_mem_opaque[io_index], addr + 4) << 32;
#endif
    } else {
        /* RAM case */
        ptr = qemu_get_ram_ptr(pd & TARGET_PAGE_MASK) +
            (addr & ~TARGET_PAGE_MASK);
        val = ldq_p(ptr);
    }
    return val;
}

/* XXX: optimize */
uint32_t ldub_phys(target_phys_addr_t addr)
{
    uint8_t val;
    cpu_physical_memory_read(addr, &val, 1);
    return val;
}

/* warning: addr must be aligned */
uint32_t lduw_phys(target_phys_addr_t addr)
{
    int io_index;
    uint8_t *ptr;
    uint64_t val;
    unsigned long pd;
    PhysPageDesc *p;

    p = phys_page_find(addr >> TARGET_PAGE_BITS);
    if (!p) {
        pd = IO_MEM_UNASSIGNED;
    } else {
        pd = p->phys_offset;
    }

    if ((pd & ~TARGET_PAGE_MASK) > IO_MEM_ROM &&
        !(pd & IO_MEM_ROMD)) {
        /* I/O case */
        io_index = (pd >> IO_MEM_SHIFT) & (IO_MEM_NB_ENTRIES - 1);
        if (p)
            addr = (addr & ~TARGET_PAGE_MASK) + p->region_offset;
        val = io_mem_read[io_index][1](io_mem_opaque[io_index], addr);
    } else {
        /* RAM case */
        ptr = qemu_get_ram_ptr(pd & TARGET_PAGE_MASK) +
            (addr & ~TARGET_PAGE_MASK);
        val = lduw_p(ptr);
    }
    return val;
}

/* warning: addr must be aligned. The ram page is not masked as dirty
   and the code inside is not invalidated. It is useful if the dirty
   bits are used to track modified PTEs */
void stl_phys_notdirty(target_phys_addr_t addr, uint32_t val)
{
    int io_index;
    uint8_t *ptr;
    unsigned long pd;
    PhysPageDesc *p;

    p = phys_page_find(addr >> TARGET_PAGE_BITS);
    if (!p) {
        pd = IO_MEM_UNASSIGNED;
    } else {
        pd = p->phys_offset;
    }

    if ((pd & ~TARGET_PAGE_MASK) != IO_MEM_RAM) {
        io_index = (pd >> IO_MEM_SHIFT) & (IO_MEM_NB_ENTRIES - 1);
        if (p)
            addr = (addr & ~TARGET_PAGE_MASK) + p->region_offset;
        io_mem_write[io_index][2](io_mem_opaque[io_index], addr, val);
    } else {
        unsigned long addr1 = (pd & TARGET_PAGE_MASK) + (addr & ~TARGET_PAGE_MASK);
        ptr = qemu_get_ram_ptr(addr1);
        stl_p(ptr, val);

        if (unlikely(in_migration)) {
            if (!cpu_physical_memory_is_dirty(addr1)) {
                /* invalidate code */
                tb_invalidate_phys_page_range(addr1, addr1 + 4, 0);
                /* set dirty bit */
                cpu_physical_memory_set_dirty_flags(
                    addr1, (0xff & ~CODE_DIRTY_FLAG));
            }
        }
    }
}

void stq_phys_notdirty(target_phys_addr_t addr, uint64_t val)
{
    int io_index;
    uint8_t *ptr;
    unsigned long pd;
    PhysPageDesc *p;

    p = phys_page_find(addr >> TARGET_PAGE_BITS);
    if (!p) {
        pd = IO_MEM_UNASSIGNED;
    } else {
        pd = p->phys_offset;
    }

    if ((pd & ~TARGET_PAGE_MASK) != IO_MEM_RAM) {
        io_index = (pd >> IO_MEM_SHIFT) & (IO_MEM_NB_ENTRIES - 1);
        if (p)
            addr = (addr & ~TARGET_PAGE_MASK) + p->region_offset;
#ifdef TARGET_WORDS_BIGENDIAN
        io_mem_write[io_index][2](io_mem_opaque[io_index], addr, val >> 32);
        io_mem_write[io_index][2](io_mem_opaque[io_index], addr + 4, val);
#else
        io_mem_write[io_index][2](io_mem_opaque[io_index], addr, val);
        io_mem_write[io_index][2](io_mem_opaque[io_index], addr + 4, val >> 32);
#endif
    } else {
        ptr = qemu_get_ram_ptr(pd & TARGET_PAGE_MASK) +
            (addr & ~TARGET_PAGE_MASK);
        stq_p(ptr, val);
    }
}

/* warning: addr must be aligned */
void stl_phys(target_phys_addr_t addr, uint32_t val)
{
    int io_index;
    uint8_t *ptr;
    unsigned long pd;
    PhysPageDesc *p;

    p = phys_page_find(addr >> TARGET_PAGE_BITS);
    if (!p) {
        pd = IO_MEM_UNASSIGNED;
    } else {
        pd = p->phys_offset;
    }

    if ((pd & ~TARGET_PAGE_MASK) != IO_MEM_RAM) {
        io_index = (pd >> IO_MEM_SHIFT) & (IO_MEM_NB_ENTRIES - 1);
        if (p)
            addr = (addr & ~TARGET_PAGE_MASK) + p->region_offset;
        io_mem_write[io_index][2](io_mem_opaque[io_index], addr, val);
    } else {
        unsigned long addr1;
        addr1 = (pd & TARGET_PAGE_MASK) + (addr & ~TARGET_PAGE_MASK);
        /* RAM case */
        ptr = qemu_get_ram_ptr(addr1);
        stl_p(ptr, val);
        if (!cpu_physical_memory_is_dirty(addr1)) {
            /* invalidate code */
            tb_invalidate_phys_page_range(addr1, addr1 + 4, 0);
            /* set dirty bit */
            cpu_physical_memory_set_dirty_flags(addr1,
                (0xff & ~CODE_DIRTY_FLAG));
        }
    }
}

/* XXX: optimize */
void stb_phys(target_phys_addr_t addr, uint32_t val)
{
    uint8_t v = val;
    cpu_physical_memory_write(addr, &v, 1);
}

/* warning: addr must be aligned */
void stw_phys(target_phys_addr_t addr, uint32_t val)
{
    int io_index;
    uint8_t *ptr;
    unsigned long pd;
    PhysPageDesc *p;

    p = phys_page_find(addr >> TARGET_PAGE_BITS);
    if (!p) {
        pd = IO_MEM_UNASSIGNED;
    } else {
        pd = p->phys_offset;
    }

    if ((pd & ~TARGET_PAGE_MASK) != IO_MEM_RAM) {
        io_index = (pd >> IO_MEM_SHIFT) & (IO_MEM_NB_ENTRIES - 1);
        if (p)
            addr = (addr & ~TARGET_PAGE_MASK) + p->region_offset;
        io_mem_write[io_index][1](io_mem_opaque[io_index], addr, val);
    } else {
        unsigned long addr1;
        addr1 = (pd & TARGET_PAGE_MASK) + (addr & ~TARGET_PAGE_MASK);
        /* RAM case */
        ptr = qemu_get_ram_ptr(addr1);
        stw_p(ptr, val);
        if (!cpu_physical_memory_is_dirty(addr1)) {
            /* invalidate code */
            tb_invalidate_phys_page_range(addr1, addr1 + 2, 0);
            /* set dirty bit */
            cpu_physical_memory_set_dirty_flags(addr1,
                (0xff & ~CODE_DIRTY_FLAG));
        }
    }
}

/* XXX: optimize */
void stq_phys(target_phys_addr_t addr, uint64_t val)
{
    val = tswap64(val);
    cpu_physical_memory_write(addr, &val, 8);
}

/* virtual memory access for debug (includes writing to ROM) */
int cpu_memory_rw_debug(CPUState *env, target_ulong addr,
                        uint8_t *buf, int len, int is_write)
{
    int l;
    target_phys_addr_t phys_addr;
    target_ulong page;

    while (len > 0) {
        page = addr & TARGET_PAGE_MASK;
        phys_addr = cpu_get_phys_page_debug(env, page);
        /* if no physical page mapped, return an error */
        if (phys_addr == -1)
            return -1;
        l = (page + TARGET_PAGE_SIZE) - addr;
        if (l > len)
            l = len;
        phys_addr += (addr & ~TARGET_PAGE_MASK);
        if (is_write)
            cpu_physical_memory_write_rom(phys_addr, buf, l);
        else
            cpu_physical_memory_rw(phys_addr, buf, l, is_write);
        len -= l;
        buf += l;
        addr += l;
    }
    return 0;
}
#endif

/* in deterministic execution mode, instructions doing device I/Os
   must be at the end of the TB */
void cpu_io_recompile(CPUState *env, void *retaddr)
{
    TranslationBlock *tb;
    uint32_t n, cflags;
    target_ulong pc, cs_base;
    uint64_t flags;

    tb = tb_find_pc((unsigned long)retaddr);
    if (!tb) {
        cpu_abort(env, "cpu_io_recompile: could not find TB for pc=%p",
                  retaddr);
    }
    n = env->icount_decr.u16.low + tb->icount;
    cpu_restore_state(tb, env, (unsigned long)retaddr);
    /* Calculate how many instructions had been executed before the fault
       occurred.  */
    n = n - env->icount_decr.u16.low;
    /* Generate a new TB ending on the I/O insn.  */
    n++;
    /* On MIPS and SH, delay slot instructions can only be restarted if
       they were already the first instruction in the TB.  If this is not
       the first instruction in a TB then re-execute the preceding
       branch.  */
#if defined(TARGET_MIPS)
    if ((env->hflags & MIPS_HFLAG_BMASK) != 0 && n > 1) {
        env->active_tc.PC -= 4;
        env->icount_decr.u16.low++;
        env->hflags &= ~MIPS_HFLAG_BMASK;
    }
#elif defined(TARGET_SH4)
    if ((env->flags & ((DELAY_SLOT | DELAY_SLOT_CONDITIONAL))) != 0
            && n > 1) {
        env->pc -= 2;
        env->icount_decr.u16.low++;
        env->flags &= ~(DELAY_SLOT | DELAY_SLOT_CONDITIONAL);
    }
#endif
    /* This should never happen.  */
    if (n > CF_COUNT_MASK)
        cpu_abort(env, "TB too big during recompile");

    cflags = n | CF_LAST_IO;
    pc = tb->pc;
    cs_base = tb->cs_base;
    flags = tb->flags;
    tb_phys_invalidate(tb, -1);
    /* FIXME: In theory this could raise an exception.  In practice
       we have already translated the block once so it's probably ok.  */
    tb_gen_code(env, pc, cs_base, flags, cflags);
    /* TODO: If env->pc != tb->pc (i.e. the faulting instruction was not
       the first in the TB) then we end up generating a whole new TB and
       repeating the fault, which is horribly inefficient.
       Better would be to execute just this insn uncached, or generate a
       second new TB.  */
    cpu_resume_from_signal(env, NULL);
}

#if !defined(CONFIG_USER_ONLY)

void dump_exec_info(FILE *f, fprintf_function cpu_fprintf)
{
    int i, target_code_size, max_target_code_size;
    int direct_jmp_count, direct_jmp2_count, cross_page;
    TranslationBlock *tb;

    target_code_size = 0;
    max_target_code_size = 0;
    cross_page = 0;
    direct_jmp_count = 0;
    direct_jmp2_count = 0;
    for(i = 0; i < nb_tbs; i++) {
        tb = &tbs[i];
        target_code_size += tb->size;
        if (tb->size > max_target_code_size)
            max_target_code_size = tb->size;
        if (tb->page_addr[1] != -1)
            cross_page++;
        if (tb->tb_next_offset[0] != 0xffff) {
            direct_jmp_count++;
            if (tb->tb_next_offset[1] != 0xffff) {
                direct_jmp2_count++;
            }
        }
    }
    /* XXX: avoid using doubles ? */
    cpu_fprintf(f, "Translation buffer state:\n");
    cpu_fprintf(f, "gen code size       %td/%ld\n",
                code_gen_ptr - code_gen_buffer, code_gen_buffer_max_size);
    cpu_fprintf(f, "TB count            %d/%d\n", 
                nb_tbs, code_gen_max_blocks);
    cpu_fprintf(f, "TB avg target size  %d max=%d bytes\n",
                nb_tbs ? target_code_size / nb_tbs : 0,
                max_target_code_size);
    cpu_fprintf(f, "TB avg host size    %td bytes (expansion ratio: %0.1f)\n",
                nb_tbs ? (code_gen_ptr - code_gen_buffer) / nb_tbs : 0,
                target_code_size ? (double) (code_gen_ptr - code_gen_buffer) / target_code_size : 0);
    cpu_fprintf(f, "cross page TB count %d (%d%%)\n",
            cross_page,
            nb_tbs ? (cross_page * 100) / nb_tbs : 0);
    cpu_fprintf(f, "direct jump count   %d (%d%%) (2 jumps=%d %d%%)\n",
                direct_jmp_count,
                nb_tbs ? (direct_jmp_count * 100) / nb_tbs : 0,
                direct_jmp2_count,
                nb_tbs ? (direct_jmp2_count * 100) / nb_tbs : 0);
    cpu_fprintf(f, "\nStatistics:\n");
    cpu_fprintf(f, "TB flush count      %d\n", tb_flush_count);
    cpu_fprintf(f, "TB invalidate count %d\n", tb_phys_invalidate_count);
    cpu_fprintf(f, "TLB flush count     %d\n", tlb_flush_count);
    tcg_dump_info(f, cpu_fprintf);
}

#define MMUSUFFIX _cmmu
#define GETPC() NULL
#define env cpu_single_env
#define SOFTMMU_CODE_ACCESS

#define SHIFT 0
#include "softmmu_template.h"

#define SHIFT 1
#include "softmmu_template.h"

#define SHIFT 2
#include "softmmu_template.h"

#define SHIFT 3
#include "softmmu_template.h"

#undef env

#endif<|MERGE_RESOLUTION|>--- conflicted
+++ resolved
@@ -2976,17 +2976,12 @@
                have enough room for the system break to grow. */
             new_block->host = mmap((void*)0x800000000, size,
                                    PROT_EXEC|PROT_READ|PROT_WRITE,
-<<<<<<< HEAD
-                                   MAP_SHARED | MAP_ANONYMOUS, -1, 0);
-#elif defined(CONFIG_XEN_MAPCACHE)
-=======
                                    MAP_SHARED | MAP_ANONYMOUS | MAP_FIXED, -1, 0);
             if (new_block->host == MAP_FAILED) {
                 fprintf(stderr, "Allocating RAM failed\n");
                 abort();
             }
-#else
->>>>>>> 6093d3d4
+#elif defined(CONFIG_XEN_MAPCACHE)
             if (xen_mapcache_enabled()) {
                 xen_ram_alloc(new_block->offset, size);
             } else {
