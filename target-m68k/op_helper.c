--- conflicted
+++ resolved
@@ -16,13 +16,8 @@
  * You should have received a copy of the GNU Lesser General Public
  * License along with this library; if not, see <http://www.gnu.org/licenses/>.
  */
-<<<<<<< HEAD
-
-#include "qemu-common.h"
-#include "dyngen-exec.h"
-=======
+
 #include "cpu.h"
->>>>>>> 89c33337
 #include "helpers.h"
 
 #if defined(CONFIG_USER_ONLY)
@@ -170,21 +165,13 @@
 }
 #endif
 
-<<<<<<< HEAD
-static void QEMU_NORETURN raise_exception(int tt)
-=======
-static void raise_exception(CPUM68KState *env, int tt)
->>>>>>> 89c33337
+static void QEMU_NORETURN raise_exception(CPUM68KState *env, int tt)
 {
     env->exception_index = tt;
     cpu_loop_exit(env);
 }
 
-<<<<<<< HEAD
-void QEMU_NORETURN HELPER(raise_exception)(uint32_t tt)
-=======
-void HELPER(raise_exception)(CPUM68KState *env, uint32_t tt)
->>>>>>> 89c33337
+void QEMU_NORETURN HELPER(raise_exception)(CPUM68KState *env, uint32_t tt)
 {
     raise_exception(env, tt);
 }
