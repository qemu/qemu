/*
 * QEMU host block devices
 *
 * Copyright (c) 2003-2008 Fabrice Bellard
 *
 * This work is licensed under the terms of the GNU GPL, version 2 or
 * later.  See the COPYING file in the top-level directory.
 *
 * This file incorporates work covered by the following copyright and
 * permission notice:
 *
 * Copyright (c) 2003-2008 Fabrice Bellard
 *
 * Permission is hereby granted, free of charge, to any person obtaining a copy
 * of this software and associated documentation files (the "Software"), to deal
 * in the Software without restriction, including without limitation the rights
 * to use, copy, modify, merge, publish, distribute, sublicense, and/or sell
 * copies of the Software, and to permit persons to whom the Software is
 * furnished to do so, subject to the following conditions:
 *
 * The above copyright notice and this permission notice shall be included in
 * all copies or substantial portions of the Software.
 *
 * THE SOFTWARE IS PROVIDED "AS IS", WITHOUT WARRANTY OF ANY KIND, EXPRESS OR
 * IMPLIED, INCLUDING BUT NOT LIMITED TO THE WARRANTIES OF MERCHANTABILITY,
 * FITNESS FOR A PARTICULAR PURPOSE AND NONINFRINGEMENT. IN NO EVENT SHALL
 * THE AUTHORS OR COPYRIGHT HOLDERS BE LIABLE FOR ANY CLAIM, DAMAGES OR OTHER
 * LIABILITY, WHETHER IN AN ACTION OF CONTRACT, TORT OR OTHERWISE, ARISING FROM,
 * OUT OF OR IN CONNECTION WITH THE SOFTWARE OR THE USE OR OTHER DEALINGS IN
 * THE SOFTWARE.
 */

#include "sysemu/blockdev.h"
#include "hw/block/block.h"
#include "block/blockjob.h"
#include "monitor/monitor.h"
#include "qapi/qmp/qerror.h"
#include "qemu/option.h"
#include "qemu/config-file.h"
#include "qapi/qmp/types.h"
#include "qapi-visit.h"
#include "qapi/qmp-output-visitor.h"
#include "sysemu/sysemu.h"
#include "block/block_int.h"
#include "qmp-commands.h"
#include "trace.h"
#include "sysemu/arch_init.h"

static QTAILQ_HEAD(drivelist, DriveInfo) drives = QTAILQ_HEAD_INITIALIZER(drives);

static const char *const if_name[IF_COUNT] = {
    [IF_NONE] = "none",
    [IF_IDE] = "ide",
    [IF_SCSI] = "scsi",
    [IF_FLOPPY] = "floppy",
    [IF_PFLASH] = "pflash",
    [IF_MTD] = "mtd",
    [IF_SD] = "sd",
    [IF_VIRTIO] = "virtio",
    [IF_XEN] = "xen",
};

static const int if_max_devs[IF_COUNT] = {
    /*
     * Do not change these numbers!  They govern how drive option
     * index maps to unit and bus.  That mapping is ABI.
     *
     * All controllers used to imlement if=T drives need to support
     * if_max_devs[T] units, for any T with if_max_devs[T] != 0.
     * Otherwise, some index values map to "impossible" bus, unit
     * values.
     *
     * For instance, if you change [IF_SCSI] to 255, -drive
     * if=scsi,index=12 no longer means bus=1,unit=5, but
     * bus=0,unit=12.  With an lsi53c895a controller (7 units max),
     * the drive can't be set up.  Regression.
     */
    [IF_IDE] = 2,
    [IF_SCSI] = 7,
};

/*
 * We automatically delete the drive when a device using it gets
 * unplugged.  Questionable feature, but we can't just drop it.
 * Device models call blockdev_mark_auto_del() to schedule the
 * automatic deletion, and generic qdev code calls blockdev_auto_del()
 * when deletion is actually safe.
 */
void blockdev_mark_auto_del(BlockDriverState *bs)
{
    DriveInfo *dinfo = drive_get_by_blockdev(bs);

    if (dinfo && !dinfo->enable_auto_del) {
        return;
    }

    if (bs->job) {
        block_job_cancel(bs->job);
    }
    if (dinfo) {
        dinfo->auto_del = 1;
    }
}

void blockdev_auto_del(BlockDriverState *bs)
{
    DriveInfo *dinfo = drive_get_by_blockdev(bs);

    if (dinfo && dinfo->auto_del) {
        drive_put_ref(dinfo);
    }
}

static int drive_index_to_bus_id(BlockInterfaceType type, int index)
{
    int max_devs = if_max_devs[type];
    return max_devs ? index / max_devs : 0;
}

static int drive_index_to_unit_id(BlockInterfaceType type, int index)
{
    int max_devs = if_max_devs[type];
    return max_devs ? index % max_devs : index;
}

QemuOpts *drive_def(const char *optstr)
{
    return qemu_opts_parse(qemu_find_opts("drive"), optstr, 0);
}

QemuOpts *drive_add(BlockInterfaceType type, int index, const char *file,
                    const char *optstr)
{
    QemuOpts *opts;
    char buf[32];

    opts = drive_def(optstr);
    if (!opts) {
        return NULL;
    }
    if (type != IF_DEFAULT) {
        qemu_opt_set(opts, "if", if_name[type]);
    }
    if (index >= 0) {
        snprintf(buf, sizeof(buf), "%d", index);
        qemu_opt_set(opts, "index", buf);
    }
    if (file)
        qemu_opt_set(opts, "file", file);
    return opts;
}

DriveInfo *drive_get(BlockInterfaceType type, int bus, int unit)
{
    DriveInfo *dinfo;

    /* seek interface, bus and unit */

    QTAILQ_FOREACH(dinfo, &drives, next) {
        if (dinfo->type == type &&
	    dinfo->bus == bus &&
	    dinfo->unit == unit)
            return dinfo;
    }

    return NULL;
}

DriveInfo *drive_get_by_index(BlockInterfaceType type, int index)
{
    return drive_get(type,
                     drive_index_to_bus_id(type, index),
                     drive_index_to_unit_id(type, index));
}

int drive_get_max_bus(BlockInterfaceType type)
{
    int max_bus;
    DriveInfo *dinfo;

    max_bus = -1;
    QTAILQ_FOREACH(dinfo, &drives, next) {
        if(dinfo->type == type &&
           dinfo->bus > max_bus)
            max_bus = dinfo->bus;
    }
    return max_bus;
}

/* Get a block device.  This should only be used for single-drive devices
   (e.g. SD/Floppy/MTD).  Multi-disk devices (scsi/ide) should use the
   appropriate bus.  */
DriveInfo *drive_get_next(BlockInterfaceType type)
{
    static int next_block_unit[IF_COUNT];

    return drive_get(type, 0, next_block_unit[type]++);
}

DriveInfo *drive_get_by_blockdev(BlockDriverState *bs)
{
    DriveInfo *dinfo;

    QTAILQ_FOREACH(dinfo, &drives, next) {
        if (dinfo->bdrv == bs) {
            return dinfo;
        }
    }
    return NULL;
}

void drive_append(DriveInfo *dinfo)
{
    QTAILQ_INSERT_TAIL(&drives, dinfo, next);
}

static void bdrv_format_print(void *opaque, const char *name)
{
    error_printf(" %s", name);
}

static void drive_uninit(DriveInfo *dinfo)
{
    if (dinfo->opts) {
        qemu_opts_del(dinfo->opts);
    }

    bdrv_unref(dinfo->bdrv);
    g_free(dinfo->id);
    QTAILQ_REMOVE(&drives, dinfo, next);
    g_free(dinfo->serial);
    g_free(dinfo);
}

void drive_put_ref(DriveInfo *dinfo)
{
    assert(dinfo->refcount);
    if (--dinfo->refcount == 0) {
        drive_uninit(dinfo);
    }
}

void drive_get_ref(DriveInfo *dinfo)
{
    dinfo->refcount++;
}

typedef struct {
    QEMUBH *bh;
    BlockDriverState *bs;
} BDRVPutRefBH;

static void bdrv_put_ref_bh(void *opaque)
{
    BDRVPutRefBH *s = opaque;

    bdrv_unref(s->bs);
    qemu_bh_delete(s->bh);
    g_free(s);
}

/*
 * Release a BDS reference in a BH
 *
 * It is not safe to use bdrv_unref() from a callback function when the callers
 * still need the BlockDriverState.  In such cases we schedule a BH to release
 * the reference.
 */
static void bdrv_put_ref_bh_schedule(BlockDriverState *bs)
{
    BDRVPutRefBH *s;

    s = g_new(BDRVPutRefBH, 1);
    s->bh = qemu_bh_new(bdrv_put_ref_bh, s);
    s->bs = bs;
    qemu_bh_schedule(s->bh);
}

static int parse_block_error_action(const char *buf, bool is_read, Error **errp)
{
    if (!strcmp(buf, "ignore")) {
        return BLOCKDEV_ON_ERROR_IGNORE;
    } else if (!is_read && !strcmp(buf, "enospc")) {
        return BLOCKDEV_ON_ERROR_ENOSPC;
    } else if (!strcmp(buf, "stop")) {
        return BLOCKDEV_ON_ERROR_STOP;
    } else if (!strcmp(buf, "report")) {
        return BLOCKDEV_ON_ERROR_REPORT;
    } else {
        error_setg(errp, "'%s' invalid %s error action",
                   buf, is_read ? "read" : "write");
        return -1;
    }
}

static bool check_throttle_config(ThrottleConfig *cfg, Error **errp)
{
    if (throttle_conflicting(cfg)) {
        error_setg(errp, "bps/iops/max total values and read/write values"
                         " cannot be used at the same time");
        return false;
    }

    if (!throttle_is_valid(cfg)) {
        error_setg(errp, "bps/iops/maxs values must be 0 or greater");
        return false;
    }

    return true;
}

typedef enum { MEDIA_DISK, MEDIA_CDROM } DriveMediaType;

/* Takes the ownership of bs_opts */
static DriveInfo *blockdev_init(QDict *bs_opts,
                                BlockInterfaceType type,
                                Error **errp)
{
    const char *buf;
    const char *file = NULL;
    const char *serial;
    int ro = 0;
    int bdrv_flags = 0;
    int on_read_error, on_write_error;
    DriveInfo *dinfo;
    ThrottleConfig cfg;
    int snapshot = 0;
    bool copy_on_read;
    bool locked;
    int ret;
    Error *error = NULL;
    QemuOpts *opts;
    const char *id;
    bool has_driver_specific_opts;
    BlockDriver *drv = NULL;

    /* Check common options by copying from bs_opts to opts, all other options
     * stay in bs_opts for processing by bdrv_open(). */
    id = qdict_get_try_str(bs_opts, "id");
    opts = qemu_opts_create(&qemu_common_drive_opts, id, 1, &error);
    if (error_is_set(&error)) {
        error_propagate(errp, error);
        return NULL;
    }

    qemu_opts_absorb_qdict(opts, bs_opts, &error);
    if (error_is_set(&error)) {
        error_propagate(errp, error);
        goto early_err;
    }

    if (id) {
        qdict_del(bs_opts, "id");
    }

    has_driver_specific_opts = !!qdict_size(bs_opts);

    /* extract parameters */
    snapshot = qemu_opt_get_bool(opts, "snapshot", 0);
    ro = qemu_opt_get_bool(opts, "read-only", 0);
    copy_on_read = qemu_opt_get_bool(opts, "copy-on-read", false);

    locked = qemu_opt_get_bool(opts, "locked", false);

    file = qemu_opt_get(opts, "file");
    serial = qemu_opt_get(opts, "serial");

    if ((buf = qemu_opt_get(opts, "discard")) != NULL) {
        if (bdrv_parse_discard_flags(buf, &bdrv_flags) != 0) {
            error_setg(errp, "invalid discard option");
            goto early_err;
        }
    }

    if (qemu_opt_get_bool(opts, "cache.writeback", true)) {
        bdrv_flags |= BDRV_O_CACHE_WB;
    }
    if (qemu_opt_get_bool(opts, "cache.direct", false)) {
        bdrv_flags |= BDRV_O_NOCACHE;
    }
    if (qemu_opt_get_bool(opts, "cache.no-flush", false)) {
        bdrv_flags |= BDRV_O_NO_FLUSH;
    }

#ifdef CONFIG_LINUX_AIO
    if ((buf = qemu_opt_get(opts, "aio")) != NULL) {
        if (!strcmp(buf, "native")) {
            bdrv_flags |= BDRV_O_NATIVE_AIO;
        } else if (!strcmp(buf, "threads")) {
            /* this is the default */
        } else {
           error_setg(errp, "invalid aio option");
           goto early_err;
        }
    }
#endif

    if ((buf = qemu_opt_get(opts, "format")) != NULL) {
        if (is_help_option(buf)) {
            error_printf("Supported formats:");
            bdrv_iterate_format(bdrv_format_print, NULL);
            error_printf("\n");
            goto early_err;
        }

        drv = bdrv_find_format(buf);
        if (!drv) {
            error_setg(errp, "'%s' invalid format", buf);
            goto early_err;
        }
    }

    /* disk I/O throttling */
    memset(&cfg, 0, sizeof(cfg));
    cfg.buckets[THROTTLE_BPS_TOTAL].avg =
        qemu_opt_get_number(opts, "throttling.bps-total", 0);
    cfg.buckets[THROTTLE_BPS_READ].avg  =
        qemu_opt_get_number(opts, "throttling.bps-read", 0);
    cfg.buckets[THROTTLE_BPS_WRITE].avg =
        qemu_opt_get_number(opts, "throttling.bps-write", 0);
    cfg.buckets[THROTTLE_OPS_TOTAL].avg =
        qemu_opt_get_number(opts, "throttling.iops-total", 0);
    cfg.buckets[THROTTLE_OPS_READ].avg =
        qemu_opt_get_number(opts, "throttling.iops-read", 0);
    cfg.buckets[THROTTLE_OPS_WRITE].avg =
        qemu_opt_get_number(opts, "throttling.iops-write", 0);

    cfg.buckets[THROTTLE_BPS_TOTAL].max =
        qemu_opt_get_number(opts, "throttling.bps-total-max", 0);
    cfg.buckets[THROTTLE_BPS_READ].max  =
        qemu_opt_get_number(opts, "throttling.bps-read-max", 0);
    cfg.buckets[THROTTLE_BPS_WRITE].max =
        qemu_opt_get_number(opts, "throttling.bps-write-max", 0);
    cfg.buckets[THROTTLE_OPS_TOTAL].max =
        qemu_opt_get_number(opts, "throttling.iops-total-max", 0);
    cfg.buckets[THROTTLE_OPS_READ].max =
        qemu_opt_get_number(opts, "throttling.iops-read-max", 0);
    cfg.buckets[THROTTLE_OPS_WRITE].max =
        qemu_opt_get_number(opts, "throttling.iops-write-max", 0);

    cfg.op_size = qemu_opt_get_number(opts, "throttling.iops-size", 0);

    if (!check_throttle_config(&cfg, &error)) {
        error_propagate(errp, error);
        goto early_err;
    }

    on_write_error = BLOCKDEV_ON_ERROR_ENOSPC;
    if ((buf = qemu_opt_get(opts, "werror")) != NULL) {
        if (type != IF_IDE && type != IF_SCSI && type != IF_VIRTIO && type != IF_NONE) {
            error_setg(errp, "werror is not supported by this bus type");
            goto early_err;
        }

        on_write_error = parse_block_error_action(buf, 0, &error);
        if (error_is_set(&error)) {
            error_propagate(errp, error);
            goto early_err;
        }
    }

    on_read_error = BLOCKDEV_ON_ERROR_REPORT;
    if ((buf = qemu_opt_get(opts, "rerror")) != NULL) {
        if (type != IF_IDE && type != IF_VIRTIO && type != IF_SCSI && type != IF_NONE) {
            error_report("rerror is not supported by this bus type");
            goto early_err;
        }

        on_read_error = parse_block_error_action(buf, 1, &error);
        if (error_is_set(&error)) {
            error_propagate(errp, error);
            goto early_err;
        }
    }

    /* init */
    dinfo = g_malloc0(sizeof(*dinfo));
    dinfo->id = g_strdup(qemu_opts_id(opts));
    dinfo->bdrv = bdrv_new(dinfo->id);
    dinfo->bdrv->open_flags = snapshot ? BDRV_O_SNAPSHOT : 0;
    dinfo->bdrv->read_only = ro;
    dinfo->type = type;
    dinfo->refcount = 1;
    dinfo->locked = locked;
    if (serial != NULL) {
        dinfo->serial = g_strdup(serial);
    }
    drive_append(dinfo);

    bdrv_set_on_error(dinfo->bdrv, on_read_error, on_write_error);

    /* disk I/O throttling */
    if (throttle_enabled(&cfg)) {
        bdrv_io_limits_enable(dinfo->bdrv);
        bdrv_set_io_limits(dinfo->bdrv, &cfg);
    }

    if (!file || !*file) {
        if (has_driver_specific_opts) {
            file = NULL;
        } else {
            QDECREF(bs_opts);
            qemu_opts_del(opts);
            return dinfo;
        }
    }
    if (snapshot) {
        /* always use cache=unsafe with snapshot */
        bdrv_flags &= ~BDRV_O_CACHE_MASK;
        bdrv_flags |= (BDRV_O_SNAPSHOT|BDRV_O_CACHE_WB|BDRV_O_NO_FLUSH);
    }

    if (copy_on_read) {
        bdrv_flags |= BDRV_O_COPY_ON_READ;
    }

    if (runstate_check(RUN_STATE_INMIGRATE)) {
        bdrv_flags |= BDRV_O_INCOMING;
    }

    bdrv_flags |= ro ? 0 : BDRV_O_RDWR;

    QINCREF(bs_opts);
    ret = bdrv_open(dinfo->bdrv, file, bs_opts, bdrv_flags, drv, &error);

    if (ret < 0) {
        error_setg(errp, "could not open disk image %s: %s",
                   file ?: dinfo->id, error_get_pretty(error));
        error_free(error);
        goto err;
    }

    if (bdrv_key_required(dinfo->bdrv))
        autostart = 0;

    QDECREF(bs_opts);
    qemu_opts_del(opts);

    return dinfo;

err:
    bdrv_unref(dinfo->bdrv);
    g_free(dinfo->id);
    QTAILQ_REMOVE(&drives, dinfo, next);
    g_free(dinfo);
early_err:
    QDECREF(bs_opts);
    qemu_opts_del(opts);
    return NULL;
}

static void qemu_opt_rename(QemuOpts *opts, const char *from, const char *to)
{
    const char *value;

    value = qemu_opt_get(opts, from);
    if (value) {
        qemu_opt_set(opts, to, value);
        qemu_opt_unset(opts, from);
    }
}

QemuOptsList qemu_legacy_drive_opts = {
    .name = "drive",
    .head = QTAILQ_HEAD_INITIALIZER(qemu_legacy_drive_opts.head),
    .desc = {
        {
            .name = "bus",
            .type = QEMU_OPT_NUMBER,
            .help = "bus number",
        },{
            .name = "unit",
            .type = QEMU_OPT_NUMBER,
            .help = "unit number (i.e. lun for scsi)",
        },{
            .name = "index",
            .type = QEMU_OPT_NUMBER,
            .help = "index number",
        },{
            .name = "media",
            .type = QEMU_OPT_STRING,
            .help = "media type (disk, cdrom)",
        },{
            .name = "if",
            .type = QEMU_OPT_STRING,
            .help = "interface (ide, scsi, sd, mtd, floppy, pflash, virtio)",
        },{
            .name = "cyls",
            .type = QEMU_OPT_NUMBER,
            .help = "number of cylinders (ide disk geometry)",
        },{
            .name = "heads",
            .type = QEMU_OPT_NUMBER,
            .help = "number of heads (ide disk geometry)",
        },{
            .name = "secs",
            .type = QEMU_OPT_NUMBER,
            .help = "number of sectors (ide disk geometry)",
        },{
            .name = "trans",
            .type = QEMU_OPT_STRING,
            .help = "chs translation (auto, lba, none)",
        },{
            .name = "boot",
            .type = QEMU_OPT_BOOL,
            .help = "(deprecated, ignored)",
        },{
            .name = "addr",
            .type = QEMU_OPT_STRING,
            .help = "pci address (virtio only)",
        },

        /* Options that are passed on, but have special semantics with -drive */
        {
            .name = "read-only",
            .type = QEMU_OPT_BOOL,
            .help = "open drive file as read-only",
        },{
            .name = "copy-on-read",
            .type = QEMU_OPT_BOOL,
            .help = "copy read data from backing file into image file",
        },

        { /* end of list */ }
    },
};

DriveInfo *drive_init(QemuOpts *all_opts, BlockInterfaceType block_default_type)
{
    const char *value;
    DriveInfo *dinfo = NULL;
    QDict *bs_opts;
    QemuOpts *legacy_opts;
    DriveMediaType media = MEDIA_DISK;
    BlockInterfaceType type;
    int cyls, heads, secs, translation;
    int max_devs, bus_id, unit_id, index;
    const char *devaddr;
    bool read_only = false;
    bool copy_on_read;
    Error *local_err = NULL;

    /* Change legacy command line options into QMP ones */
    qemu_opt_rename(all_opts, "iops", "throttling.iops-total");
    qemu_opt_rename(all_opts, "iops_rd", "throttling.iops-read");
    qemu_opt_rename(all_opts, "iops_wr", "throttling.iops-write");

    qemu_opt_rename(all_opts, "bps", "throttling.bps-total");
    qemu_opt_rename(all_opts, "bps_rd", "throttling.bps-read");
    qemu_opt_rename(all_opts, "bps_wr", "throttling.bps-write");

    qemu_opt_rename(all_opts, "iops_max", "throttling.iops-total-max");
    qemu_opt_rename(all_opts, "iops_rd_max", "throttling.iops-read-max");
    qemu_opt_rename(all_opts, "iops_wr_max", "throttling.iops-write-max");

    qemu_opt_rename(all_opts, "bps_max", "throttling.bps-total-max");
    qemu_opt_rename(all_opts, "bps_rd_max", "throttling.bps-read-max");
    qemu_opt_rename(all_opts, "bps_wr_max", "throttling.bps-write-max");

    qemu_opt_rename(all_opts,
                    "iops_size", "throttling.iops-size");

    qemu_opt_rename(all_opts, "readonly", "read-only");

    value = qemu_opt_get(all_opts, "cache");
    if (value) {
        int flags = 0;

        if (bdrv_parse_cache_flags(value, &flags) != 0) {
            error_report("invalid cache option");
            return NULL;
        }

        /* Specific options take precedence */
        if (!qemu_opt_get(all_opts, "cache.writeback")) {
            qemu_opt_set_bool(all_opts, "cache.writeback",
                              !!(flags & BDRV_O_CACHE_WB));
        }
        if (!qemu_opt_get(all_opts, "cache.direct")) {
            qemu_opt_set_bool(all_opts, "cache.direct",
                              !!(flags & BDRV_O_NOCACHE));
        }
        if (!qemu_opt_get(all_opts, "cache.no-flush")) {
            qemu_opt_set_bool(all_opts, "cache.no-flush",
                              !!(flags & BDRV_O_NO_FLUSH));
        }
        qemu_opt_unset(all_opts, "cache");
    }

    /* Get a QDict for processing the options */
    bs_opts = qdict_new();
    qemu_opts_to_qdict(all_opts, bs_opts);

    legacy_opts = qemu_opts_create_nofail(&qemu_legacy_drive_opts);
    qemu_opts_absorb_qdict(legacy_opts, bs_opts, &local_err);
    if (error_is_set(&local_err)) {
        qerror_report_err(local_err);
        error_free(local_err);
        goto fail;
    }

    /* Deprecated option boot=[on|off] */
    if (qemu_opt_get(legacy_opts, "boot") != NULL) {
        fprintf(stderr, "qemu-kvm: boot=on|off is deprecated and will be "
                "ignored. Future versions will reject this parameter. Please "
                "update your scripts.\n");
    }

    /* Media type */
    value = qemu_opt_get(legacy_opts, "media");
    if (value) {
        if (!strcmp(value, "disk")) {
            media = MEDIA_DISK;
        } else if (!strcmp(value, "cdrom")) {
            media = MEDIA_CDROM;
            read_only = true;
        } else {
            error_report("'%s' invalid media", value);
            goto fail;
        }
    }

    /* copy-on-read is disabled with a warning for read-only devices */
    read_only |= qemu_opt_get_bool(legacy_opts, "read-only", false);
    copy_on_read = qemu_opt_get_bool(legacy_opts, "copy-on-read", false);

    if (read_only && copy_on_read) {
        error_report("warning: disabling copy-on-read on read-only drive");
        copy_on_read = false;
    }

    qdict_put(bs_opts, "read-only",
              qstring_from_str(read_only ? "on" : "off"));
    qdict_put(bs_opts, "copy-on-read",
              qstring_from_str(copy_on_read ? "on" :"off"));

    /* Controller type */
    value = qemu_opt_get(legacy_opts, "if");
    if (value) {
        for (type = 0;
             type < IF_COUNT && strcmp(value, if_name[type]);
             type++) {
        }
        if (type == IF_COUNT) {
            error_report("unsupported bus type '%s'", value);
            goto fail;
        }
    } else {
        type = block_default_type;
    }

    /* Geometry */
    cyls  = qemu_opt_get_number(legacy_opts, "cyls", 0);
    heads = qemu_opt_get_number(legacy_opts, "heads", 0);
    secs  = qemu_opt_get_number(legacy_opts, "secs", 0);

    if (cyls || heads || secs) {
        if (cyls < 1) {
            error_report("invalid physical cyls number");
            goto fail;
        }
        if (heads < 1) {
            error_report("invalid physical heads number");
            goto fail;
        }
        if (secs < 1) {
            error_report("invalid physical secs number");
            goto fail;
        }
    }

    translation = BIOS_ATA_TRANSLATION_AUTO;
    value = qemu_opt_get(legacy_opts, "trans");
    if (value != NULL) {
        if (!cyls) {
            error_report("'%s' trans must be used with cyls, heads and secs",
                         value);
            goto fail;
        }
        if (!strcmp(value, "none")) {
            translation = BIOS_ATA_TRANSLATION_NONE;
        } else if (!strcmp(value, "lba")) {
            translation = BIOS_ATA_TRANSLATION_LBA;
        } else if (!strcmp(value, "auto")) {
            translation = BIOS_ATA_TRANSLATION_AUTO;
        } else {
            error_report("'%s' invalid translation type", value);
            goto fail;
        }
    }

    if (media == MEDIA_CDROM) {
        if (cyls || secs || heads) {
            error_report("CHS can't be set with media=cdrom");
            goto fail;
        }
    }

    /* Device address specified by bus/unit or index.
     * If none was specified, try to find the first free one. */
    bus_id  = qemu_opt_get_number(legacy_opts, "bus", 0);
    unit_id = qemu_opt_get_number(legacy_opts, "unit", -1);
    index   = qemu_opt_get_number(legacy_opts, "index", -1);

    max_devs = if_max_devs[type];

    if (index != -1) {
        if (bus_id != 0 || unit_id != -1) {
            error_report("index cannot be used with bus and unit");
            goto fail;
        }
        bus_id = drive_index_to_bus_id(type, index);
        unit_id = drive_index_to_unit_id(type, index);
    }

    if (unit_id == -1) {
       unit_id = 0;
       while (drive_get(type, bus_id, unit_id) != NULL) {
           unit_id++;
           if (max_devs && unit_id >= max_devs) {
               unit_id -= max_devs;
               bus_id++;
           }
       }
    }

    if (max_devs && unit_id >= max_devs) {
        error_report("unit %d too big (max is %d)", unit_id, max_devs - 1);
        goto fail;
    }

    if (drive_get(type, bus_id, unit_id) != NULL) {
        error_report("drive with bus=%d, unit=%d (index=%d) exists",
                     bus_id, unit_id, index);
        goto fail;
    }

    /* no id supplied -> create one */
    if (qemu_opts_id(all_opts) == NULL) {
        char *new_id;
        const char *mediastr = "";
        if (type == IF_IDE || type == IF_SCSI) {
            mediastr = (media == MEDIA_CDROM) ? "-cd" : "-hd";
        }
        if (max_devs) {
            new_id = g_strdup_printf("%s%i%s%i", if_name[type], bus_id,
                                     mediastr, unit_id);
        } else {
            new_id = g_strdup_printf("%s%s%i", if_name[type],
                                     mediastr, unit_id);
        }
        qdict_put(bs_opts, "id", qstring_from_str(new_id));
        g_free(new_id);
    }

    /* Add virtio block device */
    devaddr = qemu_opt_get(legacy_opts, "addr");
    if (devaddr && type != IF_VIRTIO) {
        error_report("addr is not supported by this bus type");
        goto fail;
    }

    if (type == IF_VIRTIO) {
        QemuOpts *devopts;
        devopts = qemu_opts_create_nofail(qemu_find_opts("device"));
        if (arch_type == QEMU_ARCH_S390X) {
            qemu_opt_set(devopts, "driver", "virtio-blk-s390");
        } else {
            qemu_opt_set(devopts, "driver", "virtio-blk-pci");
        }
        qemu_opt_set(devopts, "drive", qdict_get_str(bs_opts, "id"));
        if (devaddr) {
            qemu_opt_set(devopts, "addr", devaddr);
        }
    }

    /* Actual block device init: Functionality shared with blockdev-add */
    dinfo = blockdev_init(bs_opts, type, &local_err);
    if (dinfo == NULL) {
        if (error_is_set(&local_err)) {
            qerror_report_err(local_err);
            error_free(local_err);
        }
        goto fail;
    } else {
        assert(!error_is_set(&local_err));
    }

    /* Set legacy DriveInfo fields */
    dinfo->enable_auto_del = true;
    dinfo->opts = all_opts;

    dinfo->cyls = cyls;
    dinfo->heads = heads;
    dinfo->secs = secs;
    dinfo->trans = translation;

    dinfo->bus = bus_id;
    dinfo->unit = unit_id;
    dinfo->devaddr = devaddr;

    switch(type) {
    case IF_IDE:
    case IF_SCSI:
    case IF_XEN:
    case IF_NONE:
        dinfo->media_cd = media == MEDIA_CDROM;
        break;
    default:
        break;
    }

fail:
    qemu_opts_del(legacy_opts);
    return dinfo;
}

void do_commit(Monitor *mon, const QDict *qdict)
{
    const char *device = qdict_get_str(qdict, "device");
    BlockDriverState *bs;
    int ret;

    if (!strcmp(device, "all")) {
        ret = bdrv_commit_all();
    } else {
        bs = bdrv_find(device);
        if (!bs) {
            monitor_printf(mon, "Device '%s' not found\n", device);
            return;
        }
        ret = bdrv_commit(bs);
    }
    if (ret < 0) {
        monitor_printf(mon, "'commit' error for '%s': %s\n", device,
                       strerror(-ret));
    }
}

static void blockdev_do_action(int kind, void *data, Error **errp)
{
    TransactionAction action;
    TransactionActionList list;

    action.kind = kind;
    action.data = data;
    list.value = &action;
    list.next = NULL;
    qmp_transaction(&list, errp);
}

void qmp_blockdev_snapshot_sync(const char *device, const char *snapshot_file,
                                bool has_format, const char *format,
                                bool has_mode, enum NewImageMode mode,
                                Error **errp)
{
    BlockdevSnapshot snapshot = {
        .device = (char *) device,
        .snapshot_file = (char *) snapshot_file,
        .has_format = has_format,
        .format = (char *) format,
        .has_mode = has_mode,
        .mode = mode,
    };
    blockdev_do_action(TRANSACTION_ACTION_KIND_BLOCKDEV_SNAPSHOT_SYNC,
                       &snapshot, errp);
}

void qmp_blockdev_snapshot_internal_sync(const char *device,
                                         const char *name,
                                         Error **errp)
{
    BlockdevSnapshotInternal snapshot = {
        .device = (char *) device,
        .name = (char *) name
    };

    blockdev_do_action(TRANSACTION_ACTION_KIND_BLOCKDEV_SNAPSHOT_INTERNAL_SYNC,
                       &snapshot, errp);
}

SnapshotInfo *qmp_blockdev_snapshot_delete_internal_sync(const char *device,
                                                         bool has_id,
                                                         const char *id,
                                                         bool has_name,
                                                         const char *name,
                                                         Error **errp)
{
    BlockDriverState *bs = bdrv_find(device);
    QEMUSnapshotInfo sn;
    Error *local_err = NULL;
    SnapshotInfo *info = NULL;
    int ret;

    if (!bs) {
        error_set(errp, QERR_DEVICE_NOT_FOUND, device);
        return NULL;
    }

    if (!has_id) {
        id = NULL;
    }

    if (!has_name) {
        name = NULL;
    }

    if (!id && !name) {
        error_setg(errp, "Name or id must be provided");
        return NULL;
    }

    ret = bdrv_snapshot_find_by_id_and_name(bs, id, name, &sn, &local_err);
    if (error_is_set(&local_err)) {
        error_propagate(errp, local_err);
        return NULL;
    }
    if (!ret) {
        error_setg(errp,
                   "Snapshot with id '%s' and name '%s' does not exist on "
                   "device '%s'",
                   STR_OR_NULL(id), STR_OR_NULL(name), device);
        return NULL;
    }

    bdrv_snapshot_delete(bs, id, name, &local_err);
    if (error_is_set(&local_err)) {
        error_propagate(errp, local_err);
        return NULL;
    }

    info = g_malloc0(sizeof(SnapshotInfo));
    info->id = g_strdup(sn.id_str);
    info->name = g_strdup(sn.name);
    info->date_nsec = sn.date_nsec;
    info->date_sec = sn.date_sec;
    info->vm_state_size = sn.vm_state_size;
    info->vm_clock_nsec = sn.vm_clock_nsec % 1000000000;
    info->vm_clock_sec = sn.vm_clock_nsec / 1000000000;

    return info;
}

/* New and old BlockDriverState structs for group snapshots */

typedef struct BlkTransactionState BlkTransactionState;

/* Only prepare() may fail. In a single transaction, only one of commit() or
   abort() will be called, clean() will always be called if it present. */
typedef struct BdrvActionOps {
    /* Size of state struct, in bytes. */
    size_t instance_size;
    /* Prepare the work, must NOT be NULL. */
    void (*prepare)(BlkTransactionState *common, Error **errp);
    /* Commit the changes, can be NULL. */
    void (*commit)(BlkTransactionState *common);
    /* Abort the changes on fail, can be NULL. */
    void (*abort)(BlkTransactionState *common);
    /* Clean up resource in the end, can be NULL. */
    void (*clean)(BlkTransactionState *common);
} BdrvActionOps;

/*
 * This structure must be arranged as first member in child type, assuming
 * that compiler will also arrange it to the same address with parent instance.
 * Later it will be used in free().
 */
struct BlkTransactionState {
    TransactionAction *action;
    const BdrvActionOps *ops;
    QSIMPLEQ_ENTRY(BlkTransactionState) entry;
};

/* internal snapshot private data */
typedef struct InternalSnapshotState {
    BlkTransactionState common;
    BlockDriverState *bs;
    QEMUSnapshotInfo sn;
} InternalSnapshotState;

static void internal_snapshot_prepare(BlkTransactionState *common,
                                      Error **errp)
{
    const char *device;
    const char *name;
    BlockDriverState *bs;
    QEMUSnapshotInfo old_sn, *sn;
    bool ret;
    qemu_timeval tv;
    BlockdevSnapshotInternal *internal;
    InternalSnapshotState *state;
    int ret1;

    g_assert(common->action->kind ==
             TRANSACTION_ACTION_KIND_BLOCKDEV_SNAPSHOT_INTERNAL_SYNC);
    internal = common->action->blockdev_snapshot_internal_sync;
    state = DO_UPCAST(InternalSnapshotState, common, common);

    /* 1. parse input */
    device = internal->device;
    name = internal->name;

    /* 2. check for validation */
    bs = bdrv_find(device);
    if (!bs) {
        error_set(errp, QERR_DEVICE_NOT_FOUND, device);
        return;
    }

    if (!bdrv_is_inserted(bs)) {
        error_set(errp, QERR_DEVICE_HAS_NO_MEDIUM, device);
        return;
    }

    if (bdrv_is_read_only(bs)) {
        error_set(errp, QERR_DEVICE_IS_READ_ONLY, device);
        return;
    }

    if (!bdrv_can_snapshot(bs)) {
        error_set(errp, QERR_BLOCK_FORMAT_FEATURE_NOT_SUPPORTED,
                  bs->drv->format_name, device, "internal snapshot");
        return;
    }

    if (!strlen(name)) {
        error_setg(errp, "Name is empty");
        return;
    }

    /* check whether a snapshot with name exist */
    ret = bdrv_snapshot_find_by_id_and_name(bs, NULL, name, &old_sn, errp);
    if (error_is_set(errp)) {
        return;
    } else if (ret) {
        error_setg(errp,
                   "Snapshot with name '%s' already exists on device '%s'",
                   name, device);
        return;
    }

    /* 3. take the snapshot */
    sn = &state->sn;
    pstrcpy(sn->name, sizeof(sn->name), name);
    qemu_gettimeofday(&tv);
    sn->date_sec = tv.tv_sec;
    sn->date_nsec = tv.tv_usec * 1000;
    sn->vm_clock_nsec = qemu_clock_get_ns(QEMU_CLOCK_VIRTUAL);

    ret1 = bdrv_snapshot_create(bs, sn);
    if (ret1 < 0) {
        error_setg_errno(errp, -ret1,
                         "Failed to create snapshot '%s' on device '%s'",
                         name, device);
        return;
    }

    /* 4. succeed, mark a snapshot is created */
    state->bs = bs;
}

static void internal_snapshot_abort(BlkTransactionState *common)
{
    InternalSnapshotState *state =
                             DO_UPCAST(InternalSnapshotState, common, common);
    BlockDriverState *bs = state->bs;
    QEMUSnapshotInfo *sn = &state->sn;
    Error *local_error = NULL;

    if (!bs) {
        return;
    }

    if (bdrv_snapshot_delete(bs, sn->id_str, sn->name, &local_error) < 0) {
        error_report("Failed to delete snapshot with id '%s' and name '%s' on "
                     "device '%s' in abort: %s",
                     sn->id_str,
                     sn->name,
                     bdrv_get_device_name(bs),
                     error_get_pretty(local_error));
        error_free(local_error);
    }
}

/* external snapshot private data */
typedef struct ExternalSnapshotState {
    BlkTransactionState common;
    BlockDriverState *old_bs;
    BlockDriverState *new_bs;
} ExternalSnapshotState;

static void external_snapshot_prepare(BlkTransactionState *common,
                                      Error **errp)
{
    BlockDriver *drv;
    int flags, ret;
    Error *local_err = NULL;
    const char *device;
    const char *new_image_file;
    const char *format = "qcow2";
    enum NewImageMode mode = NEW_IMAGE_MODE_ABSOLUTE_PATHS;
    ExternalSnapshotState *state =
                             DO_UPCAST(ExternalSnapshotState, common, common);
    TransactionAction *action = common->action;

    /* get parameters */
    g_assert(action->kind == TRANSACTION_ACTION_KIND_BLOCKDEV_SNAPSHOT_SYNC);

    device = action->blockdev_snapshot_sync->device;
    new_image_file = action->blockdev_snapshot_sync->snapshot_file;
    if (action->blockdev_snapshot_sync->has_format) {
        format = action->blockdev_snapshot_sync->format;
    }
    if (action->blockdev_snapshot_sync->has_mode) {
        mode = action->blockdev_snapshot_sync->mode;
    }

    /* start processing */
    drv = bdrv_find_format(format);
    if (!drv) {
        error_set(errp, QERR_INVALID_BLOCK_FORMAT, format);
        return;
    }

    state->old_bs = bdrv_find(device);
    if (!state->old_bs) {
        error_set(errp, QERR_DEVICE_NOT_FOUND, device);
        return;
    }

    if (!bdrv_is_inserted(state->old_bs)) {
        error_set(errp, QERR_DEVICE_HAS_NO_MEDIUM, device);
        return;
    }

    if (bdrv_in_use(state->old_bs)) {
        error_set(errp, QERR_DEVICE_IN_USE, device);
        return;
    }

    if (!bdrv_is_read_only(state->old_bs)) {
        if (bdrv_flush(state->old_bs)) {
            error_set(errp, QERR_IO_ERROR);
            return;
        }
    }

    if (bdrv_check_ext_snapshot(state->old_bs) != EXT_SNAPSHOT_ALLOWED) {
        error_set(errp, QERR_FEATURE_DISABLED, "snapshot");
        return;
    }

    flags = state->old_bs->open_flags;

    /* create new image w/backing file */
    if (mode != NEW_IMAGE_MODE_EXISTING) {
        bdrv_img_create(new_image_file, format,
                        state->old_bs->filename,
                        state->old_bs->drv->format_name,
                        NULL, -1, flags, &local_err, false);
        if (error_is_set(&local_err)) {
            error_propagate(errp, local_err);
            return;
        }
    }

    /* We will manually add the backing_hd field to the bs later */
    state->new_bs = bdrv_new("");
    /* TODO Inherit bs->options or only take explicit options with an
     * extended QMP command? */
    ret = bdrv_open(state->new_bs, new_image_file, NULL,
                    flags | BDRV_O_NO_BACKING, drv, &local_err);
    if (ret != 0) {
        error_propagate(errp, local_err);
    }
}

static void external_snapshot_commit(BlkTransactionState *common)
{
    ExternalSnapshotState *state =
                             DO_UPCAST(ExternalSnapshotState, common, common);

    /* This removes our old bs and adds the new bs */
    bdrv_append(state->new_bs, state->old_bs);
    /* We don't need (or want) to use the transactional
     * bdrv_reopen_multiple() across all the entries at once, because we
     * don't want to abort all of them if one of them fails the reopen */
    bdrv_reopen(state->new_bs, state->new_bs->open_flags & ~BDRV_O_RDWR,
                NULL);
}

static void external_snapshot_abort(BlkTransactionState *common)
{
    ExternalSnapshotState *state =
                             DO_UPCAST(ExternalSnapshotState, common, common);
    if (state->new_bs) {
        bdrv_unref(state->new_bs);
    }
}

typedef struct DriveBackupState {
    BlkTransactionState common;
    BlockDriverState *bs;
    BlockJob *job;
} DriveBackupState;

static void drive_backup_prepare(BlkTransactionState *common, Error **errp)
{
    DriveBackupState *state = DO_UPCAST(DriveBackupState, common, common);
    DriveBackup *backup;
    Error *local_err = NULL;

    assert(common->action->kind == TRANSACTION_ACTION_KIND_DRIVE_BACKUP);
    backup = common->action->drive_backup;

    qmp_drive_backup(backup->device, backup->target,
                     backup->has_format, backup->format,
                     backup->sync,
                     backup->has_mode, backup->mode,
                     backup->has_speed, backup->speed,
                     backup->has_on_source_error, backup->on_source_error,
                     backup->has_on_target_error, backup->on_target_error,
                     &local_err);
    if (error_is_set(&local_err)) {
        error_propagate(errp, local_err);
        state->bs = NULL;
        state->job = NULL;
        return;
    }

    state->bs = bdrv_find(backup->device);
    state->job = state->bs->job;
}

static void drive_backup_abort(BlkTransactionState *common)
{
    DriveBackupState *state = DO_UPCAST(DriveBackupState, common, common);
    BlockDriverState *bs = state->bs;

    /* Only cancel if it's the job we started */
    if (bs && bs->job && bs->job == state->job) {
        block_job_cancel_sync(bs->job);
    }
}

static void abort_prepare(BlkTransactionState *common, Error **errp)
{
    error_setg(errp, "Transaction aborted using Abort action");
}

static void abort_commit(BlkTransactionState *common)
{
    g_assert_not_reached(); /* this action never succeeds */
}

static const BdrvActionOps actions[] = {
    [TRANSACTION_ACTION_KIND_BLOCKDEV_SNAPSHOT_SYNC] = {
        .instance_size = sizeof(ExternalSnapshotState),
        .prepare  = external_snapshot_prepare,
        .commit   = external_snapshot_commit,
        .abort = external_snapshot_abort,
    },
    [TRANSACTION_ACTION_KIND_DRIVE_BACKUP] = {
        .instance_size = sizeof(DriveBackupState),
        .prepare = drive_backup_prepare,
        .abort = drive_backup_abort,
    },
    [TRANSACTION_ACTION_KIND_ABORT] = {
        .instance_size = sizeof(BlkTransactionState),
        .prepare = abort_prepare,
        .commit = abort_commit,
    },
    [TRANSACTION_ACTION_KIND_BLOCKDEV_SNAPSHOT_INTERNAL_SYNC] = {
        .instance_size = sizeof(InternalSnapshotState),
        .prepare  = internal_snapshot_prepare,
        .abort = internal_snapshot_abort,
    },
};

/*
 * 'Atomic' group snapshots.  The snapshots are taken as a set, and if any fail
 *  then we do not pivot any of the devices in the group, and abandon the
 *  snapshots
 */
void qmp_transaction(TransactionActionList *dev_list, Error **errp)
{
    TransactionActionList *dev_entry = dev_list;
    BlkTransactionState *state, *next;
    Error *local_err = NULL;

    QSIMPLEQ_HEAD(snap_bdrv_states, BlkTransactionState) snap_bdrv_states;
    QSIMPLEQ_INIT(&snap_bdrv_states);

    /* drain all i/o before any snapshots */
    bdrv_drain_all();

    /* We don't do anything in this loop that commits us to the snapshot */
    while (NULL != dev_entry) {
        TransactionAction *dev_info = NULL;
        const BdrvActionOps *ops;

        dev_info = dev_entry->value;
        dev_entry = dev_entry->next;

        assert(dev_info->kind < ARRAY_SIZE(actions));

        ops = &actions[dev_info->kind];
        assert(ops->instance_size > 0);

        state = g_malloc0(ops->instance_size);
        state->ops = ops;
        state->action = dev_info;
        QSIMPLEQ_INSERT_TAIL(&snap_bdrv_states, state, entry);

        state->ops->prepare(state, &local_err);
        if (error_is_set(&local_err)) {
            error_propagate(errp, local_err);
            goto delete_and_fail;
        }
    }

    QSIMPLEQ_FOREACH(state, &snap_bdrv_states, entry) {
        if (state->ops->commit) {
            state->ops->commit(state);
        }
    }

    /* success */
    goto exit;

delete_and_fail:
    /*
    * failure, and it is all-or-none; abandon each new bs, and keep using
    * the original bs for all images
    */
    QSIMPLEQ_FOREACH(state, &snap_bdrv_states, entry) {
        if (state->ops->abort) {
            state->ops->abort(state);
        }
    }
exit:
    QSIMPLEQ_FOREACH_SAFE(state, &snap_bdrv_states, entry, next) {
        if (state->ops->clean) {
            state->ops->clean(state);
        }
        g_free(state);
    }
}


static void eject_device(BlockDriverState *bs, int force, Error **errp)
{
    if (bdrv_in_use(bs)) {
        error_set(errp, QERR_DEVICE_IN_USE, bdrv_get_device_name(bs));
        return;
    }
    if (!bdrv_dev_has_removable_media(bs)) {
        error_set(errp, QERR_DEVICE_NOT_REMOVABLE, bdrv_get_device_name(bs));
        return;
    }

    if (bdrv_dev_is_medium_locked(bs) && !bdrv_dev_is_tray_open(bs)) {
        bdrv_dev_eject_request(bs, force);
        if (!force) {
            error_set(errp, QERR_DEVICE_LOCKED, bdrv_get_device_name(bs));
            return;
        }
    }

    bdrv_close(bs);
}

void qmp_eject(const char *device, bool has_force, bool force, Error **errp)
{
    BlockDriverState *bs;

    bs = bdrv_find(device);
    if (!bs) {
        error_set(errp, QERR_DEVICE_NOT_FOUND, device);
        return;
    }

    eject_device(bs, force, errp);
}

void qmp_block_passwd(const char *device, const char *password, Error **errp)
{
    BlockDriverState *bs;
    int err;

    bs = bdrv_find(device);
    if (!bs) {
        error_set(errp, QERR_DEVICE_NOT_FOUND, device);
        return;
    }

    err = bdrv_set_key(bs, password);
    if (err == -EINVAL) {
        error_set(errp, QERR_DEVICE_NOT_ENCRYPTED, bdrv_get_device_name(bs));
        return;
    } else if (err < 0) {
        error_set(errp, QERR_INVALID_PASSWORD);
        return;
    }
}

static void qmp_bdrv_open_encrypted(BlockDriverState *bs, const char *filename,
                                    int bdrv_flags, BlockDriver *drv,
                                    const char *password, Error **errp)
{
    Error *local_err = NULL;
    int ret;

    ret = bdrv_open(bs, filename, NULL, bdrv_flags, drv, &local_err);
    if (ret < 0) {
        error_propagate(errp, local_err);
        return;
    }

    if (bdrv_key_required(bs)) {
        if (password) {
            if (bdrv_set_key(bs, password) < 0) {
                error_set(errp, QERR_INVALID_PASSWORD);
            }
        } else {
            error_set(errp, QERR_DEVICE_ENCRYPTED, bdrv_get_device_name(bs),
                      bdrv_get_encrypted_filename(bs));
        }
    } else if (password) {
        error_set(errp, QERR_DEVICE_NOT_ENCRYPTED, bdrv_get_device_name(bs));
    }
}

void qmp_change_blockdev(const char *device, const char *filename,
                         bool has_format, const char *format, Error **errp)
{
    BlockDriverState *bs;
    BlockDriver *drv = NULL;
    int bdrv_flags;
    Error *err = NULL;

    bs = bdrv_find(device);
    if (!bs) {
        error_set(errp, QERR_DEVICE_NOT_FOUND, device);
        return;
    }

    if (format) {
        drv = bdrv_find_whitelisted_format(format, bs->read_only);
        if (!drv) {
            error_set(errp, QERR_INVALID_BLOCK_FORMAT, format);
            return;
        }
    }

    eject_device(bs, 0, &err);
    if (error_is_set(&err)) {
        error_propagate(errp, err);
        return;
    }

    bdrv_flags = bdrv_is_read_only(bs) ? 0 : BDRV_O_RDWR;
    bdrv_flags |= bdrv_is_snapshot(bs) ? BDRV_O_SNAPSHOT : 0;

    qmp_bdrv_open_encrypted(bs, filename, bdrv_flags, drv, NULL, errp);
}

/* throttling disk I/O limits */
void qmp_block_set_io_throttle(const char *device, int64_t bps, int64_t bps_rd,
                               int64_t bps_wr,
                               int64_t iops,
                               int64_t iops_rd,
                               int64_t iops_wr,
                               bool has_bps_max,
                               int64_t bps_max,
                               bool has_bps_rd_max,
                               int64_t bps_rd_max,
                               bool has_bps_wr_max,
                               int64_t bps_wr_max,
                               bool has_iops_max,
                               int64_t iops_max,
                               bool has_iops_rd_max,
                               int64_t iops_rd_max,
                               bool has_iops_wr_max,
                               int64_t iops_wr_max,
                               bool has_iops_size,
                               int64_t iops_size, Error **errp)
{
    ThrottleConfig cfg;
    BlockDriverState *bs;

    bs = bdrv_find(device);
    if (!bs) {
        error_set(errp, QERR_DEVICE_NOT_FOUND, device);
        return;
    }

    memset(&cfg, 0, sizeof(cfg));
    cfg.buckets[THROTTLE_BPS_TOTAL].avg = bps;
    cfg.buckets[THROTTLE_BPS_READ].avg  = bps_rd;
    cfg.buckets[THROTTLE_BPS_WRITE].avg = bps_wr;

    cfg.buckets[THROTTLE_OPS_TOTAL].avg = iops;
    cfg.buckets[THROTTLE_OPS_READ].avg  = iops_rd;
    cfg.buckets[THROTTLE_OPS_WRITE].avg = iops_wr;

    if (has_bps_max) {
        cfg.buckets[THROTTLE_BPS_TOTAL].max = bps_max;
    }
    if (has_bps_rd_max) {
        cfg.buckets[THROTTLE_BPS_READ].max = bps_rd_max;
    }
    if (has_bps_wr_max) {
        cfg.buckets[THROTTLE_BPS_WRITE].max = bps_wr_max;
    }
    if (has_iops_max) {
        cfg.buckets[THROTTLE_OPS_TOTAL].max = iops_max;
    }
    if (has_iops_rd_max) {
        cfg.buckets[THROTTLE_OPS_READ].max = iops_rd_max;
    }
    if (has_iops_wr_max) {
        cfg.buckets[THROTTLE_OPS_WRITE].max = iops_wr_max;
    }

    if (has_iops_size) {
        cfg.op_size = iops_size;
    }

    if (!check_throttle_config(&cfg, errp)) {
        return;
    }

    if (!bs->io_limits_enabled && throttle_enabled(&cfg)) {
        bdrv_io_limits_enable(bs);
    } else if (bs->io_limits_enabled && !throttle_enabled(&cfg)) {
        bdrv_io_limits_disable(bs);
    }

    if (bs->io_limits_enabled) {
        bdrv_set_io_limits(bs, &cfg);
    }
}

int do_drive_del(Monitor *mon, const QDict *qdict, QObject **ret_data)
{
    const char *id = qdict_get_str(qdict, "id");
    BlockDriverState *bs;

    bs = bdrv_find(id);
    if (!bs) {
        qerror_report(QERR_DEVICE_NOT_FOUND, id);
        return -1;
    }
    if (bdrv_in_use(bs)) {
        qerror_report(QERR_DEVICE_IN_USE, id);
        return -1;
    }

    /* quiesce block driver; prevent further io */
    bdrv_drain_all();
    bdrv_flush(bs);
    bdrv_close(bs);

    /* if we have a device attached to this BlockDriverState
     * then we need to make the drive anonymous until the device
     * can be removed.  If this is a drive with no device backing
     * then we can just get rid of the block driver state right here.
     */
    if (bdrv_get_attached_dev(bs)) {
        bdrv_make_anon(bs);

        /* Further I/O must not pause the guest */
        bdrv_set_on_error(bs, BLOCKDEV_ON_ERROR_REPORT,
                          BLOCKDEV_ON_ERROR_REPORT);
    } else {
        drive_uninit(drive_get_by_blockdev(bs));
    }

    return 0;
}

void qmp_block_resize(const char *device, int64_t size, Error **errp)
{
    BlockDriverState *bs;
    int ret;

    bs = bdrv_find(device);
    if (!bs) {
        error_set(errp, QERR_DEVICE_NOT_FOUND, device);
        return;
    }

    if (size < 0) {
        error_set(errp, QERR_INVALID_PARAMETER_VALUE, "size", "a >0 size");
        return;
    }

    /* complete all in-flight operations before resizing the device */
    bdrv_drain_all();

    ret = bdrv_truncate(bs, size);
    switch (ret) {
    case 0:
        break;
    case -ENOMEDIUM:
        error_set(errp, QERR_DEVICE_HAS_NO_MEDIUM, device);
        break;
    case -ENOTSUP:
        error_set(errp, QERR_UNSUPPORTED);
        break;
    case -EACCES:
        error_set(errp, QERR_DEVICE_IS_READ_ONLY, device);
        break;
    case -EBUSY:
        error_set(errp, QERR_DEVICE_IN_USE, device);
        break;
    default:
        error_setg_errno(errp, -ret, "Could not resize");
        break;
    }
}

static void block_job_cb(void *opaque, int ret)
{
    BlockDriverState *bs = opaque;
    QObject *obj;

    trace_block_job_cb(bs, bs->job, ret);

    assert(bs->job);
    obj = qobject_from_block_job(bs->job);
    if (ret < 0) {
        QDict *dict = qobject_to_qdict(obj);
        qdict_put(dict, "error", qstring_from_str(strerror(-ret)));
    }

    if (block_job_is_cancelled(bs->job)) {
        monitor_protocol_event(QEVENT_BLOCK_JOB_CANCELLED, obj);
    } else {
        monitor_protocol_event(QEVENT_BLOCK_JOB_COMPLETED, obj);
    }
    qobject_decref(obj);

    bdrv_put_ref_bh_schedule(bs);
}

void qmp_block_stream(const char *device, bool has_base,
                      const char *base, bool has_speed, int64_t speed,
                      bool has_on_error, BlockdevOnError on_error,
                      Error **errp)
{
    BlockDriverState *bs;
    BlockDriverState *base_bs = NULL;
    Error *local_err = NULL;

    if (!has_on_error) {
        on_error = BLOCKDEV_ON_ERROR_REPORT;
    }

    bs = bdrv_find(device);
    if (!bs) {
        error_set(errp, QERR_DEVICE_NOT_FOUND, device);
        return;
    }

    if (base) {
        base_bs = bdrv_find_backing_image(bs, base);
        if (base_bs == NULL) {
            error_set(errp, QERR_BASE_NOT_FOUND, base);
            return;
        }
    }

    stream_start(bs, base_bs, base, has_speed ? speed : 0,
                 on_error, block_job_cb, bs, &local_err);
    if (error_is_set(&local_err)) {
        error_propagate(errp, local_err);
        return;
    }

    trace_qmp_block_stream(bs, bs->job);
}

void qmp_block_commit(const char *device,
                      bool has_base, const char *base, const char *top,
                      bool has_speed, int64_t speed,
                      Error **errp)
{
    BlockDriverState *bs;
    BlockDriverState *base_bs, *top_bs;
    Error *local_err = NULL;
    /* This will be part of the QMP command, if/when the
     * BlockdevOnError change for blkmirror makes it in
     */
    BlockdevOnError on_error = BLOCKDEV_ON_ERROR_REPORT;

    /* drain all i/o before commits */
    bdrv_drain_all();

    bs = bdrv_find(device);
    if (!bs) {
        error_set(errp, QERR_DEVICE_NOT_FOUND, device);
        return;
    }

    /* default top_bs is the active layer */
    top_bs = bs;

    if (top) {
        if (strcmp(bs->filename, top) != 0) {
            top_bs = bdrv_find_backing_image(bs, top);
        }
    }

    if (top_bs == NULL) {
        error_setg(errp, "Top image file %s not found", top ? top : "NULL");
        return;
    }

    if (has_base && base) {
        base_bs = bdrv_find_backing_image(top_bs, base);
    } else {
        base_bs = bdrv_find_base(top_bs);
    }

    if (base_bs == NULL) {
        error_set(errp, QERR_BASE_NOT_FOUND, base ? base : "NULL");
        return;
    }

    commit_start(bs, base_bs, top_bs, speed, on_error, block_job_cb, bs,
                &local_err);
    if (local_err != NULL) {
        error_propagate(errp, local_err);
        return;
    }
}

void qmp_drive_backup(const char *device, const char *target,
                      bool has_format, const char *format,
                      enum MirrorSyncMode sync,
                      bool has_mode, enum NewImageMode mode,
                      bool has_speed, int64_t speed,
                      bool has_on_source_error, BlockdevOnError on_source_error,
                      bool has_on_target_error, BlockdevOnError on_target_error,
                      Error **errp)
{
    BlockDriverState *bs;
    BlockDriverState *target_bs;
    BlockDriverState *source = NULL;
    BlockDriver *drv = NULL;
    Error *local_err = NULL;
    int flags;
    int64_t size;
    int ret;

    if (!has_speed) {
        speed = 0;
    }
    if (!has_on_source_error) {
        on_source_error = BLOCKDEV_ON_ERROR_REPORT;
    }
    if (!has_on_target_error) {
        on_target_error = BLOCKDEV_ON_ERROR_REPORT;
    }
    if (!has_mode) {
        mode = NEW_IMAGE_MODE_ABSOLUTE_PATHS;
    }

    bs = bdrv_find(device);
    if (!bs) {
        error_set(errp, QERR_DEVICE_NOT_FOUND, device);
        return;
    }

    if (!bdrv_is_inserted(bs)) {
        error_set(errp, QERR_DEVICE_HAS_NO_MEDIUM, device);
        return;
    }

    if (!has_format) {
        format = mode == NEW_IMAGE_MODE_EXISTING ? NULL : bs->drv->format_name;
    }
    if (format) {
        drv = bdrv_find_format(format);
        if (!drv) {
            error_set(errp, QERR_INVALID_BLOCK_FORMAT, format);
            return;
        }
    }

    if (bdrv_in_use(bs)) {
        error_set(errp, QERR_DEVICE_IN_USE, device);
        return;
    }

    flags = bs->open_flags | BDRV_O_RDWR;

    /* See if we have a backing HD we can use to create our new image
     * on top of. */
    if (sync == MIRROR_SYNC_MODE_TOP) {
        source = bs->backing_hd;
        if (!source) {
            sync = MIRROR_SYNC_MODE_FULL;
        }
    }
    if (sync == MIRROR_SYNC_MODE_NONE) {
        source = bs;
    }

    size = bdrv_getlength(bs);
    if (size < 0) {
        error_setg_errno(errp, -size, "bdrv_getlength failed");
        return;
    }

    if (mode != NEW_IMAGE_MODE_EXISTING) {
        assert(format && drv);
        if (source) {
            bdrv_img_create(target, format, source->filename,
                            source->drv->format_name, NULL,
                            size, flags, &local_err, false);
        } else {
            bdrv_img_create(target, format, NULL, NULL, NULL,
                            size, flags, &local_err, false);
        }
    }

    if (error_is_set(&local_err)) {
        error_propagate(errp, local_err);
        return;
    }

    target_bs = bdrv_new("");
    ret = bdrv_open(target_bs, target, NULL, flags, drv, &local_err);
    if (ret < 0) {
        bdrv_unref(target_bs);
        error_propagate(errp, local_err);
        return;
    }

    backup_start(bs, target_bs, speed, sync, on_source_error, on_target_error,
                 block_job_cb, bs, &local_err);
    if (local_err != NULL) {
        bdrv_unref(target_bs);
        error_propagate(errp, local_err);
        return;
    }
}

#define DEFAULT_MIRROR_BUF_SIZE   (10 << 20)

void qmp_drive_mirror(const char *device, const char *target,
                      bool has_format, const char *format,
                      enum MirrorSyncMode sync,
                      bool has_mode, enum NewImageMode mode,
                      bool has_speed, int64_t speed,
                      bool has_granularity, uint32_t granularity,
                      bool has_buf_size, int64_t buf_size,
                      bool has_on_source_error, BlockdevOnError on_source_error,
                      bool has_on_target_error, BlockdevOnError on_target_error,
                      Error **errp)
{
    BlockDriverState *bs;
    BlockDriverState *source, *target_bs;
    BlockDriver *drv = NULL;
    Error *local_err = NULL;
    int flags;
    int64_t size;
    int ret;

    if (!has_speed) {
        speed = 0;
    }
    if (!has_on_source_error) {
        on_source_error = BLOCKDEV_ON_ERROR_REPORT;
    }
    if (!has_on_target_error) {
        on_target_error = BLOCKDEV_ON_ERROR_REPORT;
    }
    if (!has_mode) {
        mode = NEW_IMAGE_MODE_ABSOLUTE_PATHS;
    }
    if (!has_granularity) {
        granularity = 0;
    }
    if (!has_buf_size) {
        buf_size = DEFAULT_MIRROR_BUF_SIZE;
    }

    if (granularity != 0 && (granularity < 512 || granularity > 1048576 * 64)) {
        error_set(errp, QERR_INVALID_PARAMETER, device);
        return;
    }
    if (granularity & (granularity - 1)) {
        error_set(errp, QERR_INVALID_PARAMETER, device);
        return;
    }

    bs = bdrv_find(device);
    if (!bs) {
        error_set(errp, QERR_DEVICE_NOT_FOUND, device);
        return;
    }

    if (!bdrv_is_inserted(bs)) {
        error_set(errp, QERR_DEVICE_HAS_NO_MEDIUM, device);
        return;
    }

    if (!has_format) {
        format = mode == NEW_IMAGE_MODE_EXISTING ? NULL : bs->drv->format_name;
    }
    if (format) {
        drv = bdrv_find_format(format);
        if (!drv) {
            error_set(errp, QERR_INVALID_BLOCK_FORMAT, format);
            return;
        }
    }

    if (bdrv_in_use(bs)) {
        error_set(errp, QERR_DEVICE_IN_USE, device);
        return;
    }

    flags = bs->open_flags | BDRV_O_RDWR;
    source = bs->backing_hd;
    if (!source && sync == MIRROR_SYNC_MODE_TOP) {
        sync = MIRROR_SYNC_MODE_FULL;
    }
    if (sync == MIRROR_SYNC_MODE_NONE) {
        source = bs;
    }

    size = bdrv_getlength(bs);
    if (size < 0) {
        error_setg_errno(errp, -size, "bdrv_getlength failed");
        return;
    }

    if ((sync == MIRROR_SYNC_MODE_FULL || !source)
        && mode != NEW_IMAGE_MODE_EXISTING)
    {
        /* create new image w/o backing file */
        assert(format && drv);
        bdrv_img_create(target, format,
                        NULL, NULL, NULL, size, flags, &local_err, false);
    } else {
        switch (mode) {
        case NEW_IMAGE_MODE_EXISTING:
            break;
        case NEW_IMAGE_MODE_ABSOLUTE_PATHS:
            /* create new image with backing file */
            bdrv_img_create(target, format,
                            source->filename,
                            source->drv->format_name,
                            NULL, size, flags, &local_err, false);
            break;
        default:
            abort();
        }
    }

    if (error_is_set(&local_err)) {
        error_propagate(errp, local_err);
        return;
    }

    /* Mirroring takes care of copy-on-write using the source's backing
     * file.
     */
    target_bs = bdrv_new("");
    ret = bdrv_open(target_bs, target, NULL, flags | BDRV_O_NO_BACKING, drv,
                    &local_err);
    if (ret < 0) {
        bdrv_unref(target_bs);
        error_propagate(errp, local_err);
        return;
    }

    mirror_start(bs, target_bs, speed, granularity, buf_size, sync,
                 on_source_error, on_target_error,
                 block_job_cb, bs, &local_err);
    if (local_err != NULL) {
        bdrv_unref(target_bs);
        error_propagate(errp, local_err);
        return;
    }
}

static BlockJob *find_block_job(const char *device)
{
    BlockDriverState *bs;

    bs = bdrv_find(device);
    if (!bs || !bs->job) {
        return NULL;
    }
    return bs->job;
}

void qmp_block_job_set_speed(const char *device, int64_t speed, Error **errp)
{
    BlockJob *job = find_block_job(device);

    if (!job) {
        error_set(errp, QERR_BLOCK_JOB_NOT_ACTIVE, device);
        return;
    }

    block_job_set_speed(job, speed, errp);
}

void qmp_block_job_cancel(const char *device,
                          bool has_force, bool force, Error **errp)
{
    BlockJob *job = find_block_job(device);

    if (!has_force) {
        force = false;
    }

    if (!job) {
        error_set(errp, QERR_BLOCK_JOB_NOT_ACTIVE, device);
        return;
    }
    if (job->paused && !force) {
        error_set(errp, QERR_BLOCK_JOB_PAUSED, device);
        return;
    }

    trace_qmp_block_job_cancel(job);
    block_job_cancel(job);
}

void qmp_block_job_pause(const char *device, Error **errp)
{
    BlockJob *job = find_block_job(device);

    if (!job) {
        error_set(errp, QERR_BLOCK_JOB_NOT_ACTIVE, device);
        return;
    }

    trace_qmp_block_job_pause(job);
    block_job_pause(job);
}

void qmp_block_job_resume(const char *device, Error **errp)
{
    BlockJob *job = find_block_job(device);

    if (!job) {
        error_set(errp, QERR_BLOCK_JOB_NOT_ACTIVE, device);
        return;
    }

    trace_qmp_block_job_resume(job);
    block_job_resume(job);
}

void qmp_block_job_complete(const char *device, Error **errp)
{
    BlockJob *job = find_block_job(device);

    if (!job) {
        error_set(errp, QERR_BLOCK_JOB_NOT_ACTIVE, device);
        return;
    }

    trace_qmp_block_job_complete(job);
    block_job_complete(job, errp);
}

void qmp_blockdev_add(BlockdevOptions *options, Error **errp)
{
    QmpOutputVisitor *ov = qmp_output_visitor_new();
    QObject *obj;
    QDict *qdict;
    Error *local_err = NULL;

    /* Require an ID in the top level */
    if (!options->has_id) {
        error_setg(errp, "Block device needs an ID");
        goto fail;
    }

    /* TODO Sort it out in raw-posix and drive_init: Reject aio=native with
     * cache.direct=false instead of silently switching to aio=threads, except
     * if called from drive_init.
     *
     * For now, simply forbidding the combination for all drivers will do. */
    if (options->has_aio && options->aio == BLOCKDEV_AIO_OPTIONS_NATIVE) {
        bool direct = options->cache->has_direct && options->cache->direct;
        if (!options->has_cache && !direct) {
            error_setg(errp, "aio=native requires cache.direct=true");
            goto fail;
        }
    }

    visit_type_BlockdevOptions(qmp_output_get_visitor(ov),
                               &options, NULL, &local_err);
    if (error_is_set(&local_err)) {
        error_propagate(errp, local_err);
        goto fail;
    }

    obj = qmp_output_get_qobject(ov);
    qdict = qobject_to_qdict(obj);

    qdict_flatten(qdict);

    blockdev_init(qdict, IF_NONE, &local_err);
    if (error_is_set(&local_err)) {
        error_propagate(errp, local_err);
        goto fail;
    }

fail:
    qmp_output_visitor_cleanup(ov);
}

static void do_qmp_query_block_jobs_one(void *opaque, BlockDriverState *bs)
{
    BlockJobInfoList **prev = opaque;
    BlockJob *job = bs->job;

    if (job) {
        BlockJobInfoList *elem = g_new0(BlockJobInfoList, 1);
        elem->value = block_job_query(bs->job);
        (*prev)->next = elem;
        *prev = elem;
    }
}

BlockJobInfoList *qmp_query_block_jobs(Error **errp)
{
    /* Dummy is a fake list element for holding the head pointer */
    BlockJobInfoList dummy = {};
    BlockJobInfoList *prev = &dummy;
    bdrv_iterate(do_qmp_query_block_jobs_one, &prev);
    return dummy.next;
}

QemuOptsList qemu_common_drive_opts = {
    .name = "drive",
    .head = QTAILQ_HEAD_INITIALIZER(qemu_common_drive_opts.head),
    .desc = {
        {
            .name = "snapshot",
            .type = QEMU_OPT_BOOL,
            .help = "enable/disable snapshot mode",
        },{
            .name = "file",
            .type = QEMU_OPT_STRING,
            .help = "disk image",
        },{
            .name = "discard",
            .type = QEMU_OPT_STRING,
            .help = "discard operation (ignore/off, unmap/on)",
        },{
            .name = "cache.writeback",
            .type = QEMU_OPT_BOOL,
            .help = "enables writeback mode for any caches",
        },{
            .name = "cache.direct",
            .type = QEMU_OPT_BOOL,
            .help = "enables use of O_DIRECT (bypass the host page cache)",
        },{
            .name = "cache.no-flush",
            .type = QEMU_OPT_BOOL,
            .help = "ignore any flush requests for the device",
        },{
            .name = "aio",
            .type = QEMU_OPT_STRING,
            .help = "host AIO implementation (threads, native)",
        },{
            .name = "format",
            .type = QEMU_OPT_STRING,
            .help = "disk format (raw, qcow2, ...)",
        },{
            .name = "serial",
            .type = QEMU_OPT_STRING,
            .help = "disk serial number",
        },{
            .name = "rerror",
            .type = QEMU_OPT_STRING,
            .help = "read error action",
        },{
            .name = "werror",
            .type = QEMU_OPT_STRING,
            .help = "write error action",
        },{
            .name = "read-only",
            .type = QEMU_OPT_BOOL,
            .help = "open drive file as read-only",
        },{
            .name = "throttling.iops-total",
            .type = QEMU_OPT_NUMBER,
            .help = "limit total I/O operations per second",
        },{
            .name = "throttling.iops-read",
            .type = QEMU_OPT_NUMBER,
            .help = "limit read operations per second",
        },{
            .name = "throttling.iops-write",
            .type = QEMU_OPT_NUMBER,
            .help = "limit write operations per second",
        },{
            .name = "throttling.bps-total",
            .type = QEMU_OPT_NUMBER,
            .help = "limit total bytes per second",
        },{
            .name = "throttling.bps-read",
            .type = QEMU_OPT_NUMBER,
            .help = "limit read bytes per second",
        },{
            .name = "throttling.bps-write",
            .type = QEMU_OPT_NUMBER,
            .help = "limit write bytes per second",
        },{
<<<<<<< HEAD
            .name = "copy-on-read",
            .type = QEMU_OPT_BOOL,
            .help = "copy read data from backing file into image file",
        },{
            .name = "boot",
            .type = QEMU_OPT_BOOL,
            .help = "(deprecated, ignored)",
        },{
            .name = "locked",
            .type = QEMU_OPT_BOOL,
            .help = "emulate a security locked drive",
        },
        { /* end of list */ }
    },
};

QemuOptsList qemu_old_drive_opts = {
    .name = "drive",
    .head = QTAILQ_HEAD_INITIALIZER(qemu_old_drive_opts.head),
    .desc = {
        {
            .name = "bus",
            .type = QEMU_OPT_NUMBER,
            .help = "bus number",
        },{
            .name = "unit",
            .type = QEMU_OPT_NUMBER,
            .help = "unit number (i.e. lun for scsi)",
        },{
            .name = "if",
            .type = QEMU_OPT_STRING,
            .help = "interface (ide, scsi, sd, mtd, floppy, pflash, virtio)",
        },{
            .name = "index",
            .type = QEMU_OPT_NUMBER,
            .help = "index number",
        },{
            .name = "cyls",
            .type = QEMU_OPT_NUMBER,
            .help = "number of cylinders (ide disk geometry)",
        },{
            .name = "heads",
            .type = QEMU_OPT_NUMBER,
            .help = "number of heads (ide disk geometry)",
        },{
            .name = "secs",
=======
            .name = "throttling.iops-total-max",
>>>>>>> 0e7b9f06
            .type = QEMU_OPT_NUMBER,
            .help = "I/O operations burst",
        },{
            .name = "throttling.iops-read-max",
            .type = QEMU_OPT_NUMBER,
            .help = "I/O operations read burst",
        },{
            .name = "throttling.iops-write-max",
            .type = QEMU_OPT_NUMBER,
            .help = "I/O operations write burst",
        },{
            .name = "throttling.bps-total-max",
            .type = QEMU_OPT_NUMBER,
            .help = "total bytes burst",
        },{
            .name = "throttling.bps-read-max",
            .type = QEMU_OPT_NUMBER,
            .help = "total bytes read burst",
        },{
            .name = "throttling.bps-write-max",
            .type = QEMU_OPT_NUMBER,
            .help = "total bytes write burst",
        },{
            .name = "throttling.iops-size",
            .type = QEMU_OPT_NUMBER,
            .help = "when limiting by iops max size of an I/O in bytes",
        },{
            .name = "copy-on-read",
            .type = QEMU_OPT_BOOL,
            .help = "copy read data from backing file into image file",
<<<<<<< HEAD
        },{
            .name = "boot",
            .type = QEMU_OPT_BOOL,
            .help = "(deprecated, ignored)",
        },{
            .name = "locked",
            .type = QEMU_OPT_BOOL,
            .help = "emulate a security locked drive",
=======
>>>>>>> 0e7b9f06
        },
        { /* end of list */ }
    },
};

QemuOptsList qemu_drive_opts = {
    .name = "drive",
    .head = QTAILQ_HEAD_INITIALIZER(qemu_drive_opts.head),
    .desc = {
        /*
         * no elements => accept any params
         * validation will happen later
         */
        { /* end of list */ }
    },
};<|MERGE_RESOLUTION|>--- conflicted
+++ resolved
@@ -2321,97 +2321,41 @@
             .type = QEMU_OPT_NUMBER,
             .help = "limit write bytes per second",
         },{
-<<<<<<< HEAD
+            .name = "throttling.iops-total-max",
+            .type = QEMU_OPT_NUMBER,
+            .help = "I/O operations burst",
+        },{
+            .name = "throttling.iops-read-max",
+            .type = QEMU_OPT_NUMBER,
+            .help = "I/O operations read burst",
+        },{
+            .name = "throttling.iops-write-max",
+            .type = QEMU_OPT_NUMBER,
+            .help = "I/O operations write burst",
+        },{
+            .name = "throttling.bps-total-max",
+            .type = QEMU_OPT_NUMBER,
+            .help = "total bytes burst",
+        },{
+            .name = "throttling.bps-read-max",
+            .type = QEMU_OPT_NUMBER,
+            .help = "total bytes read burst",
+        },{
+            .name = "throttling.bps-write-max",
+            .type = QEMU_OPT_NUMBER,
+            .help = "total bytes write burst",
+        },{
+            .name = "throttling.iops-size",
+            .type = QEMU_OPT_NUMBER,
+            .help = "when limiting by iops max size of an I/O in bytes",
+        },{
             .name = "copy-on-read",
             .type = QEMU_OPT_BOOL,
             .help = "copy read data from backing file into image file",
         },{
-            .name = "boot",
-            .type = QEMU_OPT_BOOL,
-            .help = "(deprecated, ignored)",
-        },{
             .name = "locked",
             .type = QEMU_OPT_BOOL,
             .help = "emulate a security locked drive",
-        },
-        { /* end of list */ }
-    },
-};
-
-QemuOptsList qemu_old_drive_opts = {
-    .name = "drive",
-    .head = QTAILQ_HEAD_INITIALIZER(qemu_old_drive_opts.head),
-    .desc = {
-        {
-            .name = "bus",
-            .type = QEMU_OPT_NUMBER,
-            .help = "bus number",
-        },{
-            .name = "unit",
-            .type = QEMU_OPT_NUMBER,
-            .help = "unit number (i.e. lun for scsi)",
-        },{
-            .name = "if",
-            .type = QEMU_OPT_STRING,
-            .help = "interface (ide, scsi, sd, mtd, floppy, pflash, virtio)",
-        },{
-            .name = "index",
-            .type = QEMU_OPT_NUMBER,
-            .help = "index number",
-        },{
-            .name = "cyls",
-            .type = QEMU_OPT_NUMBER,
-            .help = "number of cylinders (ide disk geometry)",
-        },{
-            .name = "heads",
-            .type = QEMU_OPT_NUMBER,
-            .help = "number of heads (ide disk geometry)",
-        },{
-            .name = "secs",
-=======
-            .name = "throttling.iops-total-max",
->>>>>>> 0e7b9f06
-            .type = QEMU_OPT_NUMBER,
-            .help = "I/O operations burst",
-        },{
-            .name = "throttling.iops-read-max",
-            .type = QEMU_OPT_NUMBER,
-            .help = "I/O operations read burst",
-        },{
-            .name = "throttling.iops-write-max",
-            .type = QEMU_OPT_NUMBER,
-            .help = "I/O operations write burst",
-        },{
-            .name = "throttling.bps-total-max",
-            .type = QEMU_OPT_NUMBER,
-            .help = "total bytes burst",
-        },{
-            .name = "throttling.bps-read-max",
-            .type = QEMU_OPT_NUMBER,
-            .help = "total bytes read burst",
-        },{
-            .name = "throttling.bps-write-max",
-            .type = QEMU_OPT_NUMBER,
-            .help = "total bytes write burst",
-        },{
-            .name = "throttling.iops-size",
-            .type = QEMU_OPT_NUMBER,
-            .help = "when limiting by iops max size of an I/O in bytes",
-        },{
-            .name = "copy-on-read",
-            .type = QEMU_OPT_BOOL,
-            .help = "copy read data from backing file into image file",
-<<<<<<< HEAD
-        },{
-            .name = "boot",
-            .type = QEMU_OPT_BOOL,
-            .help = "(deprecated, ignored)",
-        },{
-            .name = "locked",
-            .type = QEMU_OPT_BOOL,
-            .help = "emulate a security locked drive",
-=======
->>>>>>> 0e7b9f06
         },
         { /* end of list */ }
     },
