--- conflicted
+++ resolved
@@ -38,17 +38,6 @@
 #include <libvdeplug.h>
 #endif
 
-<<<<<<< HEAD
-#ifndef _WIN32
-# define CONFIG_CHROOT
-#endif
-
-#ifdef _WIN32
-#include <windows.h>
-#endif
-
-=======
->>>>>>> 6fc0303b
 #ifdef CONFIG_SDL
 #if defined(__APPLE__) || defined(main)
 #include <SDL.h>
