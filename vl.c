--- conflicted
+++ resolved
@@ -3045,14 +3045,10 @@
                 trace_events = qemu_opt_get(opts, "events");
                 trace_file = qemu_opt_get(opts, "file");
                 break;
-<<<<<<< HEAD
-#endif
+            }
             case QEMU_OPTION_trace_unassigned:
                 trace_unassigned = true;
                 break;
-=======
-            }
->>>>>>> f69539b1
             case QEMU_OPTION_readconfig:
                 {
                     int ret = qemu_read_config_file(optarg);
