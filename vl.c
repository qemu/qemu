--- conflicted
+++ resolved
@@ -4944,7 +4944,6 @@
 #endif
 
     module_call_init(MODULE_INIT_MACHINE);
-<<<<<<< HEAD
     machine = 0;
     optarg = strrchr(argv[0], '/');
     if (optarg != 0) {
@@ -4952,10 +4951,8 @@
     }
     if (!machine) {
         machine = first_machine;
-    }
-=======
-    machine = find_default_machine();
->>>>>>> 52368552
+        machine = find_default_machine();
+    }
     cpu_model = NULL;
     initrd_filename = NULL;
     ram_size = 0;
