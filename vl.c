--- conflicted
+++ resolved
@@ -193,15 +193,6 @@
 uint8_t qemu_uuid[16];
 bool qemu_uuid_set;
 
-<<<<<<< HEAD
-/* Trace unassigned memory or i/o accesses. */
-bool trace_unassigned;
-
-static QEMUBootSetHandler *boot_set_handler;
-static void *boot_set_opaque;
-
-=======
->>>>>>> afaaca70
 static NotifierList exit_notifiers =
     NOTIFIER_LIST_INITIALIZER(exit_notifiers);
 
@@ -2686,9 +2677,6 @@
     return 0;
 }
 
-<<<<<<< HEAD
-int main(int argc, char **argv)
-=======
 static void set_memory_options(uint64_t *ram_slots, ram_addr_t *maxram_size)
 {
     uint64_t sz;
@@ -2776,7 +2764,6 @@
 }
 
 int main(int argc, char **argv, char **envp)
->>>>>>> afaaca70
 {
     int i;
     int snapshot, linux_boot;
@@ -3697,9 +3684,6 @@
                 trace_file = qemu_opt_get(opts, "file");
                 break;
             }
-            case QEMU_OPTION_trace_unassigned:
-                trace_unassigned = true;
-                break;
             case QEMU_OPTION_readconfig:
                 {
                     int ret = qemu_read_config_file(optarg);
