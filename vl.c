--- conflicted
+++ resolved
@@ -3498,6 +3498,15 @@
     return 0;
 }
 
+int qemu_register_machines(QEMUMachine *machine, size_t number)
+{
+    size_t i;
+    for (i = 0; i < number; i++) {
+        qemu_register_machine(&machine[i]);
+    }
+    return 0;
+}
+
 static QEMUMachine *find_machine(const char *name)
 {
     QEMUMachine *m;
@@ -4934,8 +4943,7 @@
     }
 #endif
 
-<<<<<<< HEAD
-    register_machines();
+    module_call_init(MODULE_INIT_MACHINE);
     machine = 0;
     optarg = strrchr(argv[0], '/');
     if (optarg != 0) {
@@ -4944,10 +4952,6 @@
     if (!machine) {
         machine = first_machine;
     }
-=======
-    module_call_init(MODULE_INIT_MACHINE);
-    machine = first_machine;
->>>>>>> f80f9ec9
     cpu_model = NULL;
     initrd_filename = NULL;
     ram_size = 0;
