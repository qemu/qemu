--- conflicted
+++ resolved
@@ -1661,17 +1661,10 @@
 {
     GSList *el, *machines = object_class_get_list(TYPE_MACHINE, false);
     MachineClass *mc = NULL;
-<<<<<<< HEAD
 
     for (el = machines; el; el = el->next) {
         MachineClass *temp = el->data;
 
-=======
-
-    for (el = machines; el; el = el->next) {
-        MachineClass *temp = el->data;
-
->>>>>>> 50809c8b
         if (temp->is_default) {
             mc = temp;
             break;
