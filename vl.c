/*
 * QEMU System Emulator
 *
 * Copyright (c) 2003-2008 Fabrice Bellard
 *
 * Permission is hereby granted, free of charge, to any person obtaining a copy
 * of this software and associated documentation files (the "Software"), to deal
 * in the Software without restriction, including without limitation the rights
 * to use, copy, modify, merge, publish, distribute, sublicense, and/or sell
 * copies of the Software, and to permit persons to whom the Software is
 * furnished to do so, subject to the following conditions:
 *
 * The above copyright notice and this permission notice shall be included in
 * all copies or substantial portions of the Software.
 *
 * THE SOFTWARE IS PROVIDED "AS IS", WITHOUT WARRANTY OF ANY KIND, EXPRESS OR
 * IMPLIED, INCLUDING BUT NOT LIMITED TO THE WARRANTIES OF MERCHANTABILITY,
 * FITNESS FOR A PARTICULAR PURPOSE AND NONINFRINGEMENT. IN NO EVENT SHALL
 * THE AUTHORS OR COPYRIGHT HOLDERS BE LIABLE FOR ANY CLAIM, DAMAGES OR OTHER
 * LIABILITY, WHETHER IN AN ACTION OF CONTRACT, TORT OR OTHERWISE, ARISING FROM,
 * OUT OF OR IN CONNECTION WITH THE SOFTWARE OR THE USE OR OTHER DEALINGS IN
 * THE SOFTWARE.
 */
#include <unistd.h>
#include <fcntl.h>
#include <signal.h>
#include <time.h>
#include <errno.h>
#include <sys/time.h>
#include <zlib.h>

/* Needed early for CONFIG_BSD etc. */
#include "config-host.h"

#ifndef _WIN32
#include <libgen.h>
#include <pwd.h>
#include <sys/times.h>
#include <sys/wait.h>
#include <termios.h>
#include <sys/mman.h>
#include <sys/ioctl.h>
#include <sys/resource.h>
#include <sys/socket.h>
#include <netinet/in.h>
#include <net/if.h>
#include <arpa/inet.h>
#include <dirent.h>
#include <netdb.h>
#include <sys/select.h>
#ifdef CONFIG_BSD
#include <sys/stat.h>
#if defined(__FreeBSD__) || defined(__FreeBSD_kernel__) || defined(__DragonFly__)
#include <libutil.h>
#include <sys/sysctl.h>
#else
#include <util.h>
#endif
#else
#ifdef __linux__
#include <pty.h>
#include <malloc.h>
#include <sys/prctl.h>

#include <linux/ppdev.h>
#include <linux/parport.h>
#endif
#ifdef __sun__
#include <sys/stat.h>
#include <sys/ethernet.h>
#include <sys/sockio.h>
#include <netinet/arp.h>
#include <netinet/in.h>
#include <netinet/in_systm.h>
#include <netinet/ip.h>
#include <netinet/ip_icmp.h> // must come after ip.h
#include <netinet/udp.h>
#include <netinet/tcp.h>
#include <net/if.h>
#include <syslog.h>
#include <stropts.h>
/* See MySQL bug #7156 (http://bugs.mysql.com/bug.php?id=7156) for
   discussion about Solaris header problems */
extern int madvise(caddr_t, size_t, int);
#endif
#endif
#endif

#if defined(__OpenBSD__)
#include <util.h>
#endif

#if defined(CONFIG_VDE)
#include <libvdeplug.h>
#endif

#ifndef _WIN32
# define CONFIG_CHROOT
#endif

#ifdef _WIN32
#include <windows.h>
#endif

#ifdef CONFIG_SDL
#if defined(__APPLE__) || defined(main)
#include <SDL.h>
int qemu_main(int argc, char **argv, char **envp);
int main(int argc, char **argv)
{
    return qemu_main(argc, argv, NULL);
}
#undef main
#define main qemu_main
#endif
#endif /* CONFIG_SDL */

#ifdef CONFIG_COCOA
#undef main
#define main qemu_main
#endif /* CONFIG_COCOA */

#include "hw/hw.h"
#include "hw/boards.h"
#include "hw/usb.h"
#include "hw/pcmcia.h"
#include "hw/pc.h"
#include "hw/isa.h"
#include "hw/baum.h"
#include "hw/bt.h"
#include "hw/watchdog.h"
#include "hw/smbios.h"
#include "hw/xen.h"
#include "hw/qdev.h"
#include "hw/loader.h"
#include "bt-host.h"
#include "net.h"
#include "net/slirp.h"
#include "monitor.h"
#include "console.h"
#include "sysemu.h"
#include "gdbstub.h"
#include "qemu-timer.h"
#include "qemu-char.h"
#include "cache-utils.h"
#include "block.h"
#include "block_int.h"
#include "block-migration.h"
#include "dma.h"
#include "audio/audio.h"
#include "migration.h"
#include "kvm.h"
#include "qemu-option.h"
#include "qemu-config.h"
#include "qemu-objects.h"
#ifdef CONFIG_LINUX
#include "fsdev/qemu-fsdev.h"
#endif

#include "disas.h"

#include "qemu_socket.h"

#include "slirp/libslirp.h"

#include "qemu-queue.h"
#include "cpus.h"
#include "arch_init.h"

//#define DEBUG_NET
//#define DEBUG_SLIRP

#define DEFAULT_RAM_SIZE 128

#define MAX_VIRTIO_CONSOLES 1

static const char *data_dir;
const char *bios_name = NULL;
/* Note: drives_table[MAX_DRIVES] is a dummy block driver if none available
   to store the VM snapshots */
struct drivelist drives = QTAILQ_HEAD_INITIALIZER(drives);
struct driveoptlist driveopts = QTAILQ_HEAD_INITIALIZER(driveopts);
enum vga_retrace_method vga_retrace_method = VGA_RETRACE_DUMB;
DisplayType display_type = DT_DEFAULT;
const char* keyboard_layout = NULL;
ram_addr_t ram_size;
const char *mem_path = NULL;
#ifdef MAP_POPULATE
int mem_prealloc = 0; /* force preallocation of physical target memory */
#endif
int nb_nics;
NICInfo nd_table[MAX_NICS];
int vm_running;
int autostart;
static int rtc_utc = 1;
static int rtc_date_offset = -1; /* -1 means no change */
QEMUClock *rtc_clock;
int vga_interface_type = VGA_NONE;
static int full_screen = 0;
#ifdef CONFIG_SDL
static int no_frame = 0;
#endif
int no_quit = 0;
CharDriverState *serial_hds[MAX_SERIAL_PORTS];
CharDriverState *parallel_hds[MAX_PARALLEL_PORTS];
CharDriverState *virtcon_hds[MAX_VIRTIO_CONSOLES];
int win2k_install_hack = 0;
int rtc_td_hack = 0;
int usb_enabled = 0;
int singlestep = 0;
int smp_cpus = 1;
int max_cpus = 0;
int smp_cores = 1;
int smp_threads = 1;
const char *vnc_display;
int acpi_enabled = 1;
int no_hpet = 0;
int fd_bootchk = 1;
int no_reboot = 0;
int no_shutdown = 0;
int cursor_hide = 1;
int graphic_rotate = 0;
uint8_t irq0override = 1;
#ifndef _WIN32
int daemonize = 0;
#endif
const char *watchdog;
const char *option_rom[MAX_OPTION_ROMS];
int nb_option_roms;
int semihosting_enabled = 0;
int old_param = 0;
const char *qemu_name;
int alt_grab = 0;
int ctrl_grab = 0;
unsigned int nb_prom_envs = 0;
const char *prom_envs[MAX_PROM_ENVS];
int boot_menu;

int nb_numa_nodes;
uint64_t node_mem[MAX_NODES];
uint64_t node_cpumask[MAX_NODES];

static QEMUTimer *nographic_timer;

uint8_t qemu_uuid[16];

static QEMUBootSetHandler *boot_set_handler;
static void *boot_set_opaque;

int kvm_allowed = 0;
uint32_t xen_domid;
enum xen_mode xen_mode = XEN_EMULATE;

static int default_serial = 1;
static int default_parallel = 1;
static int default_virtcon = 1;
static int default_monitor = 1;
static int default_vga = 1;
static int default_floppy = 1;
static int default_cdrom = 1;
static int default_sdcard = 1;

static struct {
    const char *driver;
    int *flag;
} default_list[] = {
    { .driver = "isa-serial",           .flag = &default_serial    },
    { .driver = "isa-parallel",         .flag = &default_parallel  },
    { .driver = "isa-fdc",              .flag = &default_floppy    },
    { .driver = "ide-drive",            .flag = &default_cdrom     },
    { .driver = "virtio-serial-pci",    .flag = &default_virtcon   },
    { .driver = "virtio-serial-s390",   .flag = &default_virtcon   },
    { .driver = "virtio-serial",        .flag = &default_virtcon   },
    { .driver = "VGA",                  .flag = &default_vga       },
    { .driver = "cirrus-vga",           .flag = &default_vga       },
    { .driver = "vmware-svga",          .flag = &default_vga       },
};

static int default_driver_check(QemuOpts *opts, void *opaque)
{
    const char *driver = qemu_opt_get(opts, "driver");
    int i;

    if (!driver)
        return 0;
    for (i = 0; i < ARRAY_SIZE(default_list); i++) {
        if (strcmp(default_list[i].driver, driver) != 0)
            continue;
        *(default_list[i].flag) = 0;
    }
    return 0;
}

/***********************************************************/

static void set_proc_name(const char *s)
{
#if defined(__linux__) && defined(PR_SET_NAME)
    char name[16];
    if (!s)
        return;
    name[sizeof(name) - 1] = 0;
    strncpy(name, s, sizeof(name));
    /* Could rewrite argv[0] too, but that's a bit more complicated.
       This simple way is enough for `top'. */
    prctl(PR_SET_NAME, name);
#endif    	
}
 
/***********************************************************/
/* real time host monotonic timer */

/* compute with 96 bit intermediate result: (a*b)/c */
uint64_t muldiv64(uint64_t a, uint32_t b, uint32_t c)
{
    union {
        uint64_t ll;
        struct {
#ifdef HOST_WORDS_BIGENDIAN
            uint32_t high, low;
#else
            uint32_t low, high;
#endif
        } l;
    } u, res;
    uint64_t rl, rh;

    u.ll = a;
    rl = (uint64_t)u.l.low * (uint64_t)b;
    rh = (uint64_t)u.l.high * (uint64_t)b;
    rh += (rl >> 32);
    res.l.high = rh / c;
    res.l.low = (((rh % c) << 32) + (rl & 0xffffffff)) / c;
    return res.ll;
}

/***********************************************************/
/* host time/date access */
void qemu_get_timedate(struct tm *tm, int offset)
{
    time_t ti;
    struct tm *ret;

    time(&ti);
    ti += offset;
    if (rtc_date_offset == -1) {
        if (rtc_utc)
            ret = gmtime(&ti);
        else
            ret = localtime(&ti);
    } else {
        ti -= rtc_date_offset;
        ret = gmtime(&ti);
    }

    memcpy(tm, ret, sizeof(struct tm));
}

int qemu_timedate_diff(struct tm *tm)
{
    time_t seconds;

    if (rtc_date_offset == -1)
        if (rtc_utc)
            seconds = mktimegm(tm);
        else
            seconds = mktime(tm);
    else
        seconds = mktimegm(tm) + rtc_date_offset;

    return seconds - time(NULL);
}

void rtc_change_mon_event(struct tm *tm)
{
    QObject *data;

    data = qobject_from_jsonf("{ 'offset': %d }", qemu_timedate_diff(tm));
    monitor_protocol_event(QEVENT_RTC_CHANGE, data);
    qobject_decref(data);
}

static void configure_rtc_date_offset(const char *startdate, int legacy)
{
    time_t rtc_start_date;
    struct tm tm;

    if (!strcmp(startdate, "now") && legacy) {
        rtc_date_offset = -1;
    } else {
        if (sscanf(startdate, "%d-%d-%dT%d:%d:%d",
                   &tm.tm_year,
                   &tm.tm_mon,
                   &tm.tm_mday,
                   &tm.tm_hour,
                   &tm.tm_min,
                   &tm.tm_sec) == 6) {
            /* OK */
        } else if (sscanf(startdate, "%d-%d-%d",
                          &tm.tm_year,
                          &tm.tm_mon,
                          &tm.tm_mday) == 3) {
            tm.tm_hour = 0;
            tm.tm_min = 0;
            tm.tm_sec = 0;
        } else {
            goto date_fail;
        }
        tm.tm_year -= 1900;
        tm.tm_mon--;
        rtc_start_date = mktimegm(&tm);
        if (rtc_start_date == -1) {
        date_fail:
            fprintf(stderr, "Invalid date format. Valid formats are:\n"
                            "'2006-06-17T16:01:21' or '2006-06-17'\n");
            exit(1);
        }
        rtc_date_offset = time(NULL) - rtc_start_date;
    }
}

static void configure_rtc(QemuOpts *opts)
{
    const char *value;

    value = qemu_opt_get(opts, "base");
    if (value) {
        if (!strcmp(value, "utc")) {
            rtc_utc = 1;
        } else if (!strcmp(value, "localtime")) {
            rtc_utc = 0;
        } else {
            configure_rtc_date_offset(value, 0);
        }
    }
    value = qemu_opt_get(opts, "clock");
    if (value) {
        if (!strcmp(value, "host")) {
            rtc_clock = host_clock;
        } else if (!strcmp(value, "vm")) {
            rtc_clock = vm_clock;
        } else {
            fprintf(stderr, "qemu: invalid option value '%s'\n", value);
            exit(1);
        }
    }
    value = qemu_opt_get(opts, "driftfix");
    if (value) {
        if (!strcmp(value, "slew")) {
            rtc_td_hack = 1;
        } else if (!strcmp(value, "none")) {
            rtc_td_hack = 0;
        } else {
            fprintf(stderr, "qemu: invalid option value '%s'\n", value);
            exit(1);
        }
    }
}

/***********************************************************/
/* Bluetooth support */
static int nb_hcis;
static int cur_hci;
static struct HCIInfo *hci_table[MAX_NICS];

static struct bt_vlan_s {
    struct bt_scatternet_s net;
    int id;
    struct bt_vlan_s *next;
} *first_bt_vlan;

/* find or alloc a new bluetooth "VLAN" */
static struct bt_scatternet_s *qemu_find_bt_vlan(int id)
{
    struct bt_vlan_s **pvlan, *vlan;
    for (vlan = first_bt_vlan; vlan != NULL; vlan = vlan->next) {
        if (vlan->id == id)
            return &vlan->net;
    }
    vlan = qemu_mallocz(sizeof(struct bt_vlan_s));
    vlan->id = id;
    pvlan = &first_bt_vlan;
    while (*pvlan != NULL)
        pvlan = &(*pvlan)->next;
    *pvlan = vlan;
    return &vlan->net;
}

static void null_hci_send(struct HCIInfo *hci, const uint8_t *data, int len)
{
}

static int null_hci_addr_set(struct HCIInfo *hci, const uint8_t *bd_addr)
{
    return -ENOTSUP;
}

static struct HCIInfo null_hci = {
    .cmd_send = null_hci_send,
    .sco_send = null_hci_send,
    .acl_send = null_hci_send,
    .bdaddr_set = null_hci_addr_set,
};

struct HCIInfo *qemu_next_hci(void)
{
    if (cur_hci == nb_hcis)
        return &null_hci;

    return hci_table[cur_hci++];
}

static struct HCIInfo *hci_init(const char *str)
{
    char *endp;
    struct bt_scatternet_s *vlan = 0;

    if (!strcmp(str, "null"))
        /* null */
        return &null_hci;
    else if (!strncmp(str, "host", 4) && (str[4] == '\0' || str[4] == ':'))
        /* host[:hciN] */
        return bt_host_hci(str[4] ? str + 5 : "hci0");
    else if (!strncmp(str, "hci", 3)) {
        /* hci[,vlan=n] */
        if (str[3]) {
            if (!strncmp(str + 3, ",vlan=", 6)) {
                vlan = qemu_find_bt_vlan(strtol(str + 9, &endp, 0));
                if (*endp)
                    vlan = 0;
            }
        } else
            vlan = qemu_find_bt_vlan(0);
        if (vlan)
           return bt_new_hci(vlan);
    }

    fprintf(stderr, "qemu: Unknown bluetooth HCI `%s'.\n", str);

    return 0;
}

static int bt_hci_parse(const char *str)
{
    struct HCIInfo *hci;
    bdaddr_t bdaddr;

    if (nb_hcis >= MAX_NICS) {
        fprintf(stderr, "qemu: Too many bluetooth HCIs (max %i).\n", MAX_NICS);
        return -1;
    }

    hci = hci_init(str);
    if (!hci)
        return -1;

    bdaddr.b[0] = 0x52;
    bdaddr.b[1] = 0x54;
    bdaddr.b[2] = 0x00;
    bdaddr.b[3] = 0x12;
    bdaddr.b[4] = 0x34;
    bdaddr.b[5] = 0x56 + nb_hcis;
    hci->bdaddr_set(hci, bdaddr.b);

    hci_table[nb_hcis++] = hci;

    return 0;
}

static void bt_vhci_add(int vlan_id)
{
    struct bt_scatternet_s *vlan = qemu_find_bt_vlan(vlan_id);

    if (!vlan->slave)
        fprintf(stderr, "qemu: warning: adding a VHCI to "
                        "an empty scatternet %i\n", vlan_id);

    bt_vhci_init(bt_new_hci(vlan));
}

static struct bt_device_s *bt_device_add(const char *opt)
{
    struct bt_scatternet_s *vlan;
    int vlan_id = 0;
    char *endp = strstr(opt, ",vlan=");
    int len = (endp ? endp - opt : strlen(opt)) + 1;
    char devname[10];

    pstrcpy(devname, MIN(sizeof(devname), len), opt);

    if (endp) {
        vlan_id = strtol(endp + 6, &endp, 0);
        if (*endp) {
            fprintf(stderr, "qemu: unrecognised bluetooth vlan Id\n");
            return 0;
        }
    }

    vlan = qemu_find_bt_vlan(vlan_id);

    if (!vlan->slave)
        fprintf(stderr, "qemu: warning: adding a slave device to "
                        "an empty scatternet %i\n", vlan_id);

    if (!strcmp(devname, "keyboard"))
        return bt_keyboard_init(vlan);

    fprintf(stderr, "qemu: unsupported bluetooth device `%s'\n", devname);
    return 0;
}

static int bt_parse(const char *opt)
{
    const char *endp, *p;
    int vlan;

    if (strstart(opt, "hci", &endp)) {
        if (!*endp || *endp == ',') {
            if (*endp)
                if (!strstart(endp, ",vlan=", 0))
                    opt = endp + 1;

            return bt_hci_parse(opt);
       }
    } else if (strstart(opt, "vhci", &endp)) {
        if (!*endp || *endp == ',') {
            if (*endp) {
                if (strstart(endp, ",vlan=", &p)) {
                    vlan = strtol(p, (char **) &endp, 0);
                    if (*endp) {
                        fprintf(stderr, "qemu: bad scatternet '%s'\n", p);
                        return 1;
                    }
                } else {
                    fprintf(stderr, "qemu: bad parameter '%s'\n", endp + 1);
                    return 1;
                }
            } else
                vlan = 0;

            bt_vhci_add(vlan);
            return 0;
        }
    } else if (strstart(opt, "device:", &endp))
        return !bt_device_add(endp);

    fprintf(stderr, "qemu: bad bluetooth parameter '%s'\n", opt);
    return 1;
}

/***********************************************************/
/* QEMU Block devices */

#define HD_ALIAS "index=%d,media=disk"
#define CDROM_ALIAS "index=2,media=cdrom"
#define FD_ALIAS "index=%d,if=floppy"
#define PFLASH_ALIAS "if=pflash"
#define MTD_ALIAS "if=mtd"
#define SD_ALIAS "index=0,if=sd"

QemuOpts *drive_add(const char *file, const char *fmt, ...)
{
    va_list ap;
    char optstr[1024];
    QemuOpts *opts;

    va_start(ap, fmt);
    vsnprintf(optstr, sizeof(optstr), fmt, ap);
    va_end(ap);

    opts = qemu_opts_parse(&qemu_drive_opts, optstr, 0);
    if (!opts) {
        return NULL;
    }
    if (file)
        qemu_opt_set(opts, "file", file);
    return opts;
}

DriveInfo *drive_get(BlockInterfaceType type, int bus, int unit)
{
    DriveInfo *dinfo;

    /* seek interface, bus and unit */

    QTAILQ_FOREACH(dinfo, &drives, next) {
        if (dinfo->type == type &&
	    dinfo->bus == bus &&
	    dinfo->unit == unit)
            return dinfo;
    }

    return NULL;
}

DriveInfo *drive_get_by_id(const char *id)
{
    DriveInfo *dinfo;

    QTAILQ_FOREACH(dinfo, &drives, next) {
        if (strcmp(id, dinfo->id))
            continue;
        return dinfo;
    }
    return NULL;
}

int drive_get_max_bus(BlockInterfaceType type)
{
    int max_bus;
    DriveInfo *dinfo;

    max_bus = -1;
    QTAILQ_FOREACH(dinfo, &drives, next) {
        if(dinfo->type == type &&
           dinfo->bus > max_bus)
            max_bus = dinfo->bus;
    }
    return max_bus;
}

const char *drive_get_serial(BlockDriverState *bdrv)
{
    DriveInfo *dinfo;

    QTAILQ_FOREACH(dinfo, &drives, next) {
        if (dinfo->bdrv == bdrv)
            return dinfo->serial;
    }

    return "\0";
}

BlockInterfaceErrorAction drive_get_on_error(
    BlockDriverState *bdrv, int is_read)
{
    DriveInfo *dinfo;

    QTAILQ_FOREACH(dinfo, &drives, next) {
        if (dinfo->bdrv == bdrv)
            return is_read ? dinfo->on_read_error : dinfo->on_write_error;
    }

    return is_read ? BLOCK_ERR_REPORT : BLOCK_ERR_STOP_ENOSPC;
}

static void bdrv_format_print(void *opaque, const char *name)
{
    fprintf(stderr, " %s", name);
}

void drive_uninit(DriveInfo *dinfo)
{
    qemu_opts_del(dinfo->opts);
    bdrv_delete(dinfo->bdrv);
    QTAILQ_REMOVE(&drives, dinfo, next);
    qemu_free(dinfo);
}

static int parse_block_error_action(const char *buf, int is_read)
{
    if (!strcmp(buf, "ignore")) {
        return BLOCK_ERR_IGNORE;
    } else if (!is_read && !strcmp(buf, "enospc")) {
        return BLOCK_ERR_STOP_ENOSPC;
    } else if (!strcmp(buf, "stop")) {
        return BLOCK_ERR_STOP_ANY;
    } else if (!strcmp(buf, "report")) {
        return BLOCK_ERR_REPORT;
    } else {
        fprintf(stderr, "qemu: '%s' invalid %s error action\n",
            buf, is_read ? "read" : "write");
        return -1;
    }
}

DriveInfo *drive_init(QemuOpts *opts, void *opaque,
                      int *fatal_error)
{
    const char *buf;
    const char *file = NULL;
    char devname[128];
    const char *serial;
    const char *mediastr = "";
    BlockInterfaceType type;
    enum { MEDIA_DISK, MEDIA_CDROM } media;
    int bus_id, unit_id;
    int cyls, heads, secs, translation;
    BlockDriver *drv = NULL;
    QEMUMachine *machine = opaque;
    int max_devs;
    int index;
    int ro = 0;
    int bdrv_flags = 0;
    int on_read_error, on_write_error;
    const char *devaddr;
    DriveInfo *dinfo;
    int snapshot = 0;

    *fatal_error = 1;

    translation = BIOS_ATA_TRANSLATION_AUTO;

    if (machine && machine->use_scsi) {
        type = IF_SCSI;
        max_devs = MAX_SCSI_DEVS;
        pstrcpy(devname, sizeof(devname), "scsi");
    } else {
        type = IF_IDE;
        max_devs = MAX_IDE_DEVS;
        pstrcpy(devname, sizeof(devname), "ide");
    }
    media = MEDIA_DISK;

    /* extract parameters */
    bus_id  = qemu_opt_get_number(opts, "bus", 0);
    unit_id = qemu_opt_get_number(opts, "unit", -1);
    index   = qemu_opt_get_number(opts, "index", -1);

    cyls  = qemu_opt_get_number(opts, "cyls", 0);
    heads = qemu_opt_get_number(opts, "heads", 0);
    secs  = qemu_opt_get_number(opts, "secs", 0);

    snapshot = qemu_opt_get_bool(opts, "snapshot", 0);
    ro = qemu_opt_get_bool(opts, "readonly", 0);

    file = qemu_opt_get(opts, "file");
    serial = qemu_opt_get(opts, "serial");

    if ((buf = qemu_opt_get(opts, "if")) != NULL) {
        pstrcpy(devname, sizeof(devname), buf);
        if (!strcmp(buf, "ide")) {
	    type = IF_IDE;
            max_devs = MAX_IDE_DEVS;
        } else if (!strcmp(buf, "scsi")) {
	    type = IF_SCSI;
            max_devs = MAX_SCSI_DEVS;
        } else if (!strcmp(buf, "floppy")) {
	    type = IF_FLOPPY;
            max_devs = 0;
        } else if (!strcmp(buf, "pflash")) {
	    type = IF_PFLASH;
            max_devs = 0;
	} else if (!strcmp(buf, "mtd")) {
	    type = IF_MTD;
            max_devs = 0;
	} else if (!strcmp(buf, "sd")) {
	    type = IF_SD;
            max_devs = 0;
        } else if (!strcmp(buf, "virtio")) {
            type = IF_VIRTIO;
            max_devs = 0;
	} else if (!strcmp(buf, "xen")) {
	    type = IF_XEN;
            max_devs = 0;
	} else if (!strcmp(buf, "none")) {
	    type = IF_NONE;
            max_devs = 0;
	} else {
            fprintf(stderr, "qemu: unsupported bus type '%s'\n", buf);
            return NULL;
	}
    }

    if (cyls || heads || secs) {
        if (cyls < 1 || (type == IF_IDE && cyls > 16383)) {
            fprintf(stderr, "qemu: '%s' invalid physical cyls number\n", buf);
	    return NULL;
	}
        if (heads < 1 || (type == IF_IDE && heads > 16)) {
            fprintf(stderr, "qemu: '%s' invalid physical heads number\n", buf);
	    return NULL;
	}
        if (secs < 1 || (type == IF_IDE && secs > 63)) {
            fprintf(stderr, "qemu: '%s' invalid physical secs number\n", buf);
	    return NULL;
	}
    }

    if ((buf = qemu_opt_get(opts, "trans")) != NULL) {
        if (!cyls) {
            fprintf(stderr,
                    "qemu: '%s' trans must be used with cyls,heads and secs\n",
                    buf);
            return NULL;
        }
        if (!strcmp(buf, "none"))
            translation = BIOS_ATA_TRANSLATION_NONE;
        else if (!strcmp(buf, "lba"))
            translation = BIOS_ATA_TRANSLATION_LBA;
        else if (!strcmp(buf, "auto"))
            translation = BIOS_ATA_TRANSLATION_AUTO;
	else {
            fprintf(stderr, "qemu: '%s' invalid translation type\n", buf);
	    return NULL;
	}
    }

    if ((buf = qemu_opt_get(opts, "media")) != NULL) {
        if (!strcmp(buf, "disk")) {
	    media = MEDIA_DISK;
	} else if (!strcmp(buf, "cdrom")) {
            if (cyls || secs || heads) {
                fprintf(stderr,
                        "qemu: '%s' invalid physical CHS format\n", buf);
	        return NULL;
            }
	    media = MEDIA_CDROM;
	} else {
	    fprintf(stderr, "qemu: '%s' invalid media\n", buf);
	    return NULL;
	}
    }

    if ((buf = qemu_opt_get(opts, "cache")) != NULL) {
        if (!strcmp(buf, "off") || !strcmp(buf, "none")) {
            bdrv_flags |= BDRV_O_NOCACHE;
        } else if (!strcmp(buf, "writeback")) {
            bdrv_flags |= BDRV_O_CACHE_WB;
        } else if (!strcmp(buf, "writethrough")) {
            /* this is the default */
        } else {
           fprintf(stderr, "qemu: invalid cache option\n");
           return NULL;
        }
    }

#ifdef CONFIG_LINUX_AIO
    if ((buf = qemu_opt_get(opts, "aio")) != NULL) {
        if (!strcmp(buf, "native")) {
            bdrv_flags |= BDRV_O_NATIVE_AIO;
        } else if (!strcmp(buf, "threads")) {
            /* this is the default */
        } else {
           fprintf(stderr, "qemu: invalid aio option\n");
           return NULL;
        }
    }
#endif

    if ((buf = qemu_opt_get(opts, "format")) != NULL) {
       if (strcmp(buf, "?") == 0) {
            fprintf(stderr, "qemu: Supported formats:");
            bdrv_iterate_format(bdrv_format_print, NULL);
            fprintf(stderr, "\n");
	    return NULL;
        }
        drv = bdrv_find_whitelisted_format(buf);
        if (!drv) {
            fprintf(stderr, "qemu: '%s' invalid format\n", buf);
            return NULL;
        }
    }

    on_write_error = BLOCK_ERR_STOP_ENOSPC;
    if ((buf = qemu_opt_get(opts, "werror")) != NULL) {
        if (type != IF_IDE && type != IF_SCSI && type != IF_VIRTIO) {
            fprintf(stderr, "werror is no supported by this format\n");
            return NULL;
        }

        on_write_error = parse_block_error_action(buf, 0);
        if (on_write_error < 0) {
            return NULL;
        }
    }

    on_read_error = BLOCK_ERR_REPORT;
    if ((buf = qemu_opt_get(opts, "rerror")) != NULL) {
        if (type != IF_IDE && type != IF_VIRTIO) {
            fprintf(stderr, "rerror is no supported by this format\n");
            return NULL;
        }

        on_read_error = parse_block_error_action(buf, 1);
        if (on_read_error < 0) {
            return NULL;
        }
    }

    if ((devaddr = qemu_opt_get(opts, "addr")) != NULL) {
        if (type != IF_VIRTIO) {
            fprintf(stderr, "addr is not supported\n");
            return NULL;
        }
    }

    /* compute bus and unit according index */

    if (index != -1) {
        if (bus_id != 0 || unit_id != -1) {
            fprintf(stderr,
                    "qemu: index cannot be used with bus and unit\n");
            return NULL;
        }
        if (max_devs == 0)
        {
            unit_id = index;
            bus_id = 0;
        } else {
            unit_id = index % max_devs;
            bus_id = index / max_devs;
        }
    }

    /* if user doesn't specify a unit_id,
     * try to find the first free
     */

    if (unit_id == -1) {
       unit_id = 0;
       while (drive_get(type, bus_id, unit_id) != NULL) {
           unit_id++;
           if (max_devs && unit_id >= max_devs) {
               unit_id -= max_devs;
               bus_id++;
           }
       }
    }

    /* check unit id */

    if (max_devs && unit_id >= max_devs) {
        fprintf(stderr, "qemu: unit %d too big (max is %d)\n",
                unit_id, max_devs - 1);
        return NULL;
    }

    /*
     * ignore multiple definitions
     */

    if (drive_get(type, bus_id, unit_id) != NULL) {
        *fatal_error = 0;
        return NULL;
    }

    /* init */

    dinfo = qemu_mallocz(sizeof(*dinfo));
    if ((buf = qemu_opts_id(opts)) != NULL) {
        dinfo->id = qemu_strdup(buf);
    } else {
        /* no id supplied -> create one */
        dinfo->id = qemu_mallocz(32);
        if (type == IF_IDE || type == IF_SCSI)
            mediastr = (media == MEDIA_CDROM) ? "-cd" : "-hd";
        if (max_devs)
            snprintf(dinfo->id, 32, "%s%i%s%i",
                     devname, bus_id, mediastr, unit_id);
        else
            snprintf(dinfo->id, 32, "%s%s%i",
                     devname, mediastr, unit_id);
    }
    dinfo->bdrv = bdrv_new(dinfo->id);
    dinfo->devaddr = devaddr;
    dinfo->type = type;
    dinfo->bus = bus_id;
    dinfo->unit = unit_id;
    dinfo->on_read_error = on_read_error;
    dinfo->on_write_error = on_write_error;
    dinfo->opts = opts;
    if (serial)
        strncpy(dinfo->serial, serial, sizeof(serial));
    QTAILQ_INSERT_TAIL(&drives, dinfo, next);

    switch(type) {
    case IF_IDE:
    case IF_SCSI:
    case IF_XEN:
    case IF_NONE:
        switch(media) {
	case MEDIA_DISK:
            if (cyls != 0) {
                bdrv_set_geometry_hint(dinfo->bdrv, cyls, heads, secs);
                bdrv_set_translation_hint(dinfo->bdrv, translation);
            }
	    break;
	case MEDIA_CDROM:
            bdrv_set_type_hint(dinfo->bdrv, BDRV_TYPE_CDROM);
	    break;
	}
        break;
    case IF_SD:
        /* FIXME: This isn't really a floppy, but it's a reasonable
           approximation.  */
    case IF_FLOPPY:
        bdrv_set_type_hint(dinfo->bdrv, BDRV_TYPE_FLOPPY);
        break;
    case IF_PFLASH:
    case IF_MTD:
        break;
    case IF_VIRTIO:
        /* add virtio block device */
        opts = qemu_opts_create(&qemu_device_opts, NULL, 0);
        qemu_opt_set(opts, "driver", "virtio-blk-pci");
        qemu_opt_set(opts, "drive", dinfo->id);
        if (devaddr)
            qemu_opt_set(opts, "addr", devaddr);
        break;
    case IF_COUNT:
        abort();
    }
    if (!file) {
        *fatal_error = 0;
        return NULL;
    }
    if (snapshot) {
        /* always use write-back with snapshot */
        bdrv_flags &= ~BDRV_O_CACHE_MASK;
        bdrv_flags |= (BDRV_O_SNAPSHOT|BDRV_O_CACHE_WB);
    }

    if (media == MEDIA_CDROM) {
        /* CDROM is fine for any interface, don't check.  */
        ro = 1;
    } else if (ro == 1) {
        if (type != IF_SCSI && type != IF_VIRTIO && type != IF_FLOPPY) {
            fprintf(stderr, "qemu: readonly flag not supported for drive with this interface\n");
            return NULL;
        }
    }

    bdrv_flags |= ro ? 0 : BDRV_O_RDWR;

    if (bdrv_open(dinfo->bdrv, file, bdrv_flags, drv) < 0) {
        fprintf(stderr, "qemu: could not open disk image %s: %s\n",
                        file, strerror(errno));
        return NULL;
    }

    if (bdrv_key_required(dinfo->bdrv))
        autostart = 0;
    *fatal_error = 0;
    return dinfo;
}

static int drive_init_func(QemuOpts *opts, void *opaque)
{
    QEMUMachine *machine = opaque;
    int fatal_error = 0;

    if (drive_init(opts, machine, &fatal_error) == NULL) {
        if (fatal_error)
            return 1;
    }
    return 0;
}

static int drive_enable_snapshot(QemuOpts *opts, void *opaque)
{
    if (NULL == qemu_opt_get(opts, "snapshot")) {
        qemu_opt_set(opts, "snapshot", "on");
    }
    return 0;
}

void qemu_register_boot_set(QEMUBootSetHandler *func, void *opaque)
{
    boot_set_handler = func;
    boot_set_opaque = opaque;
}

int qemu_boot_set(const char *boot_devices)
{
    if (!boot_set_handler) {
        return -EINVAL;
    }
    return boot_set_handler(boot_set_opaque, boot_devices);
}

static void validate_bootdevices(char *devices)
{
    /* We just do some generic consistency checks */
    const char *p;
    int bitmap = 0;

    for (p = devices; *p != '\0'; p++) {
        /* Allowed boot devices are:
         * a-b: floppy disk drives
         * c-f: IDE disk drives
         * g-m: machine implementation dependant drives
         * n-p: network devices
         * It's up to each machine implementation to check if the given boot
         * devices match the actual hardware implementation and firmware
         * features.
         */
        if (*p < 'a' || *p > 'p') {
            fprintf(stderr, "Invalid boot device '%c'\n", *p);
            exit(1);
        }
        if (bitmap & (1 << (*p - 'a'))) {
            fprintf(stderr, "Boot device '%c' was given twice\n", *p);
            exit(1);
        }
        bitmap |= 1 << (*p - 'a');
    }
}

static void restore_boot_devices(void *opaque)
{
    char *standard_boot_devices = opaque;
    static int first = 1;

    /* Restore boot order and remove ourselves after the first boot */
    if (first) {
        first = 0;
        return;
    }

    qemu_boot_set(standard_boot_devices);

    qemu_unregister_reset(restore_boot_devices, standard_boot_devices);
    qemu_free(standard_boot_devices);
}

static void numa_add(const char *optarg)
{
    char option[128];
    char *endptr;
    unsigned long long value, endvalue;
    int nodenr;

    optarg = get_opt_name(option, 128, optarg, ',') + 1;
    if (!strcmp(option, "node")) {
        if (get_param_value(option, 128, "nodeid", optarg) == 0) {
            nodenr = nb_numa_nodes;
        } else {
            nodenr = strtoull(option, NULL, 10);
        }

        if (get_param_value(option, 128, "mem", optarg) == 0) {
            node_mem[nodenr] = 0;
        } else {
            value = strtoull(option, &endptr, 0);
            switch (*endptr) {
            case 0: case 'M': case 'm':
                value <<= 20;
                break;
            case 'G': case 'g':
                value <<= 30;
                break;
            }
            node_mem[nodenr] = value;
        }
        if (get_param_value(option, 128, "cpus", optarg) == 0) {
            node_cpumask[nodenr] = 0;
        } else {
            value = strtoull(option, &endptr, 10);
            if (value >= 64) {
                value = 63;
                fprintf(stderr, "only 64 CPUs in NUMA mode supported.\n");
            } else {
                if (*endptr == '-') {
                    endvalue = strtoull(endptr+1, &endptr, 10);
                    if (endvalue >= 63) {
                        endvalue = 62;
                        fprintf(stderr,
                            "only 63 CPUs in NUMA mode supported.\n");
                    }
                    value = (2ULL << endvalue) - (1ULL << value);
                } else {
                    value = 1ULL << value;
                }
            }
            node_cpumask[nodenr] = value;
        }
        nb_numa_nodes++;
    }
    return;
}

static void smp_parse(const char *optarg)
{
    int smp, sockets = 0, threads = 0, cores = 0;
    char *endptr;
    char option[128];

    smp = strtoul(optarg, &endptr, 10);
    if (endptr != optarg) {
        if (*endptr == ',') {
            endptr++;
        }
    }
    if (get_param_value(option, 128, "sockets", endptr) != 0)
        sockets = strtoull(option, NULL, 10);
    if (get_param_value(option, 128, "cores", endptr) != 0)
        cores = strtoull(option, NULL, 10);
    if (get_param_value(option, 128, "threads", endptr) != 0)
        threads = strtoull(option, NULL, 10);
    if (get_param_value(option, 128, "maxcpus", endptr) != 0)
        max_cpus = strtoull(option, NULL, 10);

    /* compute missing values, prefer sockets over cores over threads */
    if (smp == 0 || sockets == 0) {
        sockets = sockets > 0 ? sockets : 1;
        cores = cores > 0 ? cores : 1;
        threads = threads > 0 ? threads : 1;
        if (smp == 0) {
            smp = cores * threads * sockets;
        }
    } else {
        if (cores == 0) {
            threads = threads > 0 ? threads : 1;
            cores = smp / (sockets * threads);
        } else {
            if (sockets) {
                threads = smp / (cores * sockets);
            }
        }
    }
    smp_cpus = smp;
    smp_cores = cores > 0 ? cores : 1;
    smp_threads = threads > 0 ? threads : 1;
    if (max_cpus == 0)
        max_cpus = smp_cpus;
}

/***********************************************************/
/* USB devices */

static int usb_device_add(const char *devname, int is_hotplug)
{
    const char *p;
    USBDevice *dev = NULL;

    if (!usb_enabled)
        return -1;

    /* drivers with .usbdevice_name entry in USBDeviceInfo */
    dev = usbdevice_create(devname);
    if (dev)
        goto done;

    /* the other ones */
    if (strstart(devname, "host:", &p)) {
        dev = usb_host_device_open(p);
    } else if (!strcmp(devname, "bt") || strstart(devname, "bt:", &p)) {
        dev = usb_bt_init(devname[2] ? hci_init(p) :
                        bt_new_hci(qemu_find_bt_vlan(0)));
    } else {
        return -1;
    }
    if (!dev)
        return -1;

done:
    return 0;
}

static int usb_device_del(const char *devname)
{
    int bus_num, addr;
    const char *p;

    if (strstart(devname, "host:", &p))
        return usb_host_device_close(p);

    if (!usb_enabled)
        return -1;

    p = strchr(devname, '.');
    if (!p)
        return -1;
    bus_num = strtoul(devname, NULL, 0);
    addr = strtoul(p + 1, NULL, 0);

    return usb_device_delete_addr(bus_num, addr);
}

static int usb_parse(const char *cmdline)
{
    int r;
    r = usb_device_add(cmdline, 0);
    if (r < 0) {
        fprintf(stderr, "qemu: could not add USB device '%s'\n", cmdline);
    }
    return r;
}

void do_usb_add(Monitor *mon, const QDict *qdict)
{
    const char *devname = qdict_get_str(qdict, "devname");
    if (usb_device_add(devname, 1) < 0) {
        error_report("could not add USB device '%s'", devname);
    }
}

void do_usb_del(Monitor *mon, const QDict *qdict)
{
    const char *devname = qdict_get_str(qdict, "devname");
    if (usb_device_del(devname) < 0) {
        error_report("could not delete USB device '%s'", devname);
    }
}

/***********************************************************/
/* PCMCIA/Cardbus */

static struct pcmcia_socket_entry_s {
    PCMCIASocket *socket;
    struct pcmcia_socket_entry_s *next;
} *pcmcia_sockets = 0;

void pcmcia_socket_register(PCMCIASocket *socket)
{
    struct pcmcia_socket_entry_s *entry;

    entry = qemu_malloc(sizeof(struct pcmcia_socket_entry_s));
    entry->socket = socket;
    entry->next = pcmcia_sockets;
    pcmcia_sockets = entry;
}

void pcmcia_socket_unregister(PCMCIASocket *socket)
{
    struct pcmcia_socket_entry_s *entry, **ptr;

    ptr = &pcmcia_sockets;
    for (entry = *ptr; entry; ptr = &entry->next, entry = *ptr)
        if (entry->socket == socket) {
            *ptr = entry->next;
            qemu_free(entry);
        }
}

void pcmcia_info(Monitor *mon)
{
    struct pcmcia_socket_entry_s *iter;

    if (!pcmcia_sockets)
        monitor_printf(mon, "No PCMCIA sockets\n");

    for (iter = pcmcia_sockets; iter; iter = iter->next)
        monitor_printf(mon, "%s: %s\n", iter->socket->slot_string,
                       iter->socket->attached ? iter->socket->card_string :
                       "Empty");
}

/***********************************************************/
/* I/O handling */

typedef struct IOHandlerRecord {
    int fd;
    IOCanReadHandler *fd_read_poll;
    IOHandler *fd_read;
    IOHandler *fd_write;
    int deleted;
    void *opaque;
    /* temporary data */
    struct pollfd *ufd;
    QLIST_ENTRY(IOHandlerRecord) next;
} IOHandlerRecord;

static QLIST_HEAD(, IOHandlerRecord) io_handlers =
    QLIST_HEAD_INITIALIZER(io_handlers);


/* XXX: fd_read_poll should be suppressed, but an API change is
   necessary in the character devices to suppress fd_can_read(). */
int qemu_set_fd_handler2(int fd,
                         IOCanReadHandler *fd_read_poll,
                         IOHandler *fd_read,
                         IOHandler *fd_write,
                         void *opaque)
{
    IOHandlerRecord *ioh;

    if (!fd_read && !fd_write) {
        QLIST_FOREACH(ioh, &io_handlers, next) {
            if (ioh->fd == fd) {
                ioh->deleted = 1;
                break;
            }
        }
    } else {
        QLIST_FOREACH(ioh, &io_handlers, next) {
            if (ioh->fd == fd)
                goto found;
        }
        ioh = qemu_mallocz(sizeof(IOHandlerRecord));
        QLIST_INSERT_HEAD(&io_handlers, ioh, next);
    found:
        ioh->fd = fd;
        ioh->fd_read_poll = fd_read_poll;
        ioh->fd_read = fd_read;
        ioh->fd_write = fd_write;
        ioh->opaque = opaque;
        ioh->deleted = 0;
    }
    return 0;
}

int qemu_set_fd_handler(int fd,
                        IOHandler *fd_read,
                        IOHandler *fd_write,
                        void *opaque)
{
    return qemu_set_fd_handler2(fd, NULL, fd_read, fd_write, opaque);
}

#ifdef _WIN32
/***********************************************************/
/* Polling handling */

typedef struct PollingEntry {
    PollingFunc *func;
    void *opaque;
    struct PollingEntry *next;
} PollingEntry;

static PollingEntry *first_polling_entry;

int qemu_add_polling_cb(PollingFunc *func, void *opaque)
{
    PollingEntry **ppe, *pe;
    pe = qemu_mallocz(sizeof(PollingEntry));
    pe->func = func;
    pe->opaque = opaque;
    for(ppe = &first_polling_entry; *ppe != NULL; ppe = &(*ppe)->next);
    *ppe = pe;
    return 0;
}

void qemu_del_polling_cb(PollingFunc *func, void *opaque)
{
    PollingEntry **ppe, *pe;
    for(ppe = &first_polling_entry; *ppe != NULL; ppe = &(*ppe)->next) {
        pe = *ppe;
        if (pe->func == func && pe->opaque == opaque) {
            *ppe = pe->next;
            qemu_free(pe);
            break;
        }
    }
}

/***********************************************************/
/* Wait objects support */
typedef struct WaitObjects {
    int num;
    HANDLE events[MAXIMUM_WAIT_OBJECTS + 1];
    WaitObjectFunc *func[MAXIMUM_WAIT_OBJECTS + 1];
    void *opaque[MAXIMUM_WAIT_OBJECTS + 1];
} WaitObjects;

static WaitObjects wait_objects = {0};

int qemu_add_wait_object(HANDLE handle, WaitObjectFunc *func, void *opaque)
{
    WaitObjects *w = &wait_objects;

    if (w->num >= MAXIMUM_WAIT_OBJECTS)
        return -1;
    w->events[w->num] = handle;
    w->func[w->num] = func;
    w->opaque[w->num] = opaque;
    w->num++;
    return 0;
}

void qemu_del_wait_object(HANDLE handle, WaitObjectFunc *func, void *opaque)
{
    int i, found;
    WaitObjects *w = &wait_objects;

    found = 0;
    for (i = 0; i < w->num; i++) {
        if (w->events[i] == handle)
            found = 1;
        if (found) {
            w->events[i] = w->events[i + 1];
            w->func[i] = w->func[i + 1];
            w->opaque[i] = w->opaque[i + 1];
        }
    }
    if (found)
        w->num--;
}
#endif

/***********************************************************/
/* machine registration */

static QEMUMachine *first_machine = NULL;
QEMUMachine *current_machine = NULL;

int qemu_register_machine(QEMUMachine *m)
{
    QEMUMachine **pm;
    pm = &first_machine;
    while (*pm != NULL)
        pm = &(*pm)->next;
    m->next = NULL;
    *pm = m;
    return 0;
}

static QEMUMachine *find_machine(const char *name)
{
    QEMUMachine *m;

    for(m = first_machine; m != NULL; m = m->next) {
        if (!strcmp(m->name, name))
            return m;
        if (m->alias && !strcmp(m->alias, name))
            return m;
    }
    return NULL;
}

static QEMUMachine *find_default_machine(void)
{
    QEMUMachine *m;

    for(m = first_machine; m != NULL; m = m->next) {
        if (m->is_default) {
            return m;
        }
    }
    return NULL;
}

/***********************************************************/
/* main execution loop */

static void gui_update(void *opaque)
{
    uint64_t interval = GUI_REFRESH_INTERVAL;
    DisplayState *ds = opaque;
    DisplayChangeListener *dcl = ds->listeners;

    qemu_flush_coalesced_mmio_buffer();
    dpy_refresh(ds);

    while (dcl != NULL) {
        if (dcl->gui_timer_interval &&
            dcl->gui_timer_interval < interval)
            interval = dcl->gui_timer_interval;
        dcl = dcl->next;
    }
    qemu_mod_timer(ds->gui_timer, interval + qemu_get_clock(rt_clock));
}

static void nographic_update(void *opaque)
{
    uint64_t interval = GUI_REFRESH_INTERVAL;

    qemu_flush_coalesced_mmio_buffer();
    qemu_mod_timer(nographic_timer, interval + qemu_get_clock(rt_clock));
}

struct vm_change_state_entry {
    VMChangeStateHandler *cb;
    void *opaque;
    QLIST_ENTRY (vm_change_state_entry) entries;
};

static QLIST_HEAD(vm_change_state_head, vm_change_state_entry) vm_change_state_head;

VMChangeStateEntry *qemu_add_vm_change_state_handler(VMChangeStateHandler *cb,
                                                     void *opaque)
{
    VMChangeStateEntry *e;

    e = qemu_mallocz(sizeof (*e));

    e->cb = cb;
    e->opaque = opaque;
    QLIST_INSERT_HEAD(&vm_change_state_head, e, entries);
    return e;
}

void qemu_del_vm_change_state_handler(VMChangeStateEntry *e)
{
    QLIST_REMOVE (e, entries);
    qemu_free (e);
}

void vm_state_notify(int running, int reason)
{
    VMChangeStateEntry *e;

    for (e = vm_change_state_head.lh_first; e; e = e->entries.le_next) {
        e->cb(e->opaque, running, reason);
    }
}

void vm_start(void)
{
    if (!vm_running) {
        cpu_enable_ticks();
        vm_running = 1;
        vm_state_notify(1, 0);
        resume_all_vcpus();
        monitor_protocol_event(QEVENT_RESUME, NULL);
    }
}

/* reset/shutdown handler */

typedef struct QEMUResetEntry {
    QTAILQ_ENTRY(QEMUResetEntry) entry;
    QEMUResetHandler *func;
    void *opaque;
} QEMUResetEntry;

static QTAILQ_HEAD(reset_handlers, QEMUResetEntry) reset_handlers =
    QTAILQ_HEAD_INITIALIZER(reset_handlers);
static int reset_requested;
static int shutdown_requested;
static int powerdown_requested;
int debug_requested;
int vmstop_requested;
static int exit_requested;

int qemu_shutdown_requested(void)
{
    int r = shutdown_requested;
    shutdown_requested = 0;
    return r;
}

int qemu_reset_requested(void)
{
    int r = reset_requested;
    reset_requested = 0;
    return r;
}

int qemu_powerdown_requested(void)
{
    int r = powerdown_requested;
    powerdown_requested = 0;
    return r;
}

int qemu_exit_requested(void)
{
    /* just return it, we'll exit() anyway */
    return exit_requested;
}

static int qemu_debug_requested(void)
{
    int r = debug_requested;
    debug_requested = 0;
    return r;
}

static int qemu_vmstop_requested(void)
{
    int r = vmstop_requested;
    vmstop_requested = 0;
    return r;
}

void qemu_register_reset(QEMUResetHandler *func, void *opaque)
{
    QEMUResetEntry *re = qemu_mallocz(sizeof(QEMUResetEntry));

    re->func = func;
    re->opaque = opaque;
    QTAILQ_INSERT_TAIL(&reset_handlers, re, entry);
}

void qemu_unregister_reset(QEMUResetHandler *func, void *opaque)
{
    QEMUResetEntry *re;

    QTAILQ_FOREACH(re, &reset_handlers, entry) {
        if (re->func == func && re->opaque == opaque) {
            QTAILQ_REMOVE(&reset_handlers, re, entry);
            qemu_free(re);
            return;
        }
    }
}

void qemu_system_reset(void)
{
    QEMUResetEntry *re, *nre;

    /* reset all devices */
    QTAILQ_FOREACH_SAFE(re, &reset_handlers, entry, nre) {
        re->func(re->opaque);
    }
    monitor_protocol_event(QEVENT_RESET, NULL);
    cpu_synchronize_all_post_reset();
}

void qemu_system_reset_request(void)
{
    if (no_reboot) {
        shutdown_requested = 1;
    } else {
        reset_requested = 1;
    }
    qemu_notify_event();
}

void qemu_system_shutdown_request(void)
{
    shutdown_requested = 1;
    qemu_notify_event();
}

void qemu_system_powerdown_request(void)
{
    powerdown_requested = 1;
    qemu_notify_event();
}

void qemu_system_exit_request(void)
{
    exit_requested = 1;
    qemu_notify_event();
}

#ifdef _WIN32
static void host_main_loop_wait(int *timeout)
{
    int ret, ret2, i;
    PollingEntry *pe;


    /* XXX: need to suppress polling by better using win32 events */
    ret = 0;
    for(pe = first_polling_entry; pe != NULL; pe = pe->next) {
        ret |= pe->func(pe->opaque);
    }
    if (ret == 0) {
        int err;
        WaitObjects *w = &wait_objects;

        ret = WaitForMultipleObjects(w->num, w->events, FALSE, *timeout);
        if (WAIT_OBJECT_0 + 0 <= ret && ret <= WAIT_OBJECT_0 + w->num - 1) {
            if (w->func[ret - WAIT_OBJECT_0])
                w->func[ret - WAIT_OBJECT_0](w->opaque[ret - WAIT_OBJECT_0]);

            /* Check for additional signaled events */
            for(i = (ret - WAIT_OBJECT_0 + 1); i < w->num; i++) {

                /* Check if event is signaled */
                ret2 = WaitForSingleObject(w->events[i], 0);
                if(ret2 == WAIT_OBJECT_0) {
                    if (w->func[i])
                        w->func[i](w->opaque[i]);
                } else if (ret2 == WAIT_TIMEOUT) {
                } else {
                    err = GetLastError();
                    fprintf(stderr, "WaitForSingleObject error %d %d\n", i, err);
                }
            }
        } else if (ret == WAIT_TIMEOUT) {
        } else {
            err = GetLastError();
            fprintf(stderr, "WaitForMultipleObjects error %d %d\n", ret, err);
        }
    }

    *timeout = 0;
}
#else
static void host_main_loop_wait(int *timeout)
{
}
#endif

void main_loop_wait(int nonblocking)
{
    IOHandlerRecord *ioh;
    fd_set rfds, wfds, xfds;
    int ret, nfds;
    struct timeval tv;
    int timeout;

    if (nonblocking)
        timeout = 0;
    else {
        timeout = qemu_calculate_timeout();
        qemu_bh_update_timeout(&timeout);
    }

    host_main_loop_wait(&timeout);

    /* poll any events */
    /* XXX: separate device handlers from system ones */
    nfds = -1;
    FD_ZERO(&rfds);
    FD_ZERO(&wfds);
    FD_ZERO(&xfds);
    QLIST_FOREACH(ioh, &io_handlers, next) {
        if (ioh->deleted)
            continue;
        if (ioh->fd_read &&
            (!ioh->fd_read_poll ||
             ioh->fd_read_poll(ioh->opaque) != 0)) {
            FD_SET(ioh->fd, &rfds);
            if (ioh->fd > nfds)
                nfds = ioh->fd;
        }
        if (ioh->fd_write) {
            FD_SET(ioh->fd, &wfds);
            if (ioh->fd > nfds)
                nfds = ioh->fd;
        }
    }

    tv.tv_sec = timeout / 1000;
    tv.tv_usec = (timeout % 1000) * 1000;

    slirp_select_fill(&nfds, &rfds, &wfds, &xfds);

    qemu_mutex_unlock_iothread();
    ret = select(nfds + 1, &rfds, &wfds, &xfds, &tv);
    qemu_mutex_lock_iothread();
    if (ret > 0) {
        IOHandlerRecord *pioh;

        QLIST_FOREACH_SAFE(ioh, &io_handlers, next, pioh) {
            if (ioh->deleted) {
                QLIST_REMOVE(ioh, next);
                qemu_free(ioh);
                continue;
            }
            if (ioh->fd_read && FD_ISSET(ioh->fd, &rfds)) {
                ioh->fd_read(ioh->opaque);
            }
            if (ioh->fd_write && FD_ISSET(ioh->fd, &wfds)) {
                ioh->fd_write(ioh->opaque);
            }
        }
    }

    slirp_select_poll(&rfds, &wfds, &xfds, (ret < 0));

    qemu_run_all_timers();

    /* Check bottom-halves last in case any of the earlier events triggered
       them.  */
    qemu_bh_poll();

}

static int vm_can_run(void)
{
    if (powerdown_requested)
        return 0;
    if (reset_requested)
        return 0;
    if (shutdown_requested)
        return 0;
    if (debug_requested)
        return 0;
    if (exit_requested)
        return 0;
    return 1;
}

qemu_irq qemu_system_powerdown;

static void main_loop(void)
{
    int r;

    qemu_main_loop_start();

    for (;;) {
        do {
            bool nonblocking = false;
#ifdef CONFIG_PROFILER
            int64_t ti;
#endif
#ifndef CONFIG_IOTHREAD
            nonblocking = tcg_cpu_exec();
#endif
#ifdef CONFIG_PROFILER
            ti = profile_getclock();
#endif
            main_loop_wait(nonblocking);
#ifdef CONFIG_PROFILER
            dev_time += profile_getclock() - ti;
#endif
        } while (vm_can_run());

        if ((r = qemu_debug_requested())) {
            vm_stop(r);
        }
        if (qemu_shutdown_requested()) {
            monitor_protocol_event(QEVENT_SHUTDOWN, NULL);
            if (no_shutdown) {
                vm_stop(0);
                no_shutdown = 0;
            } else
                break;
        }
        if (qemu_reset_requested()) {
            pause_all_vcpus();
            qemu_system_reset();
            resume_all_vcpus();
        }
        if (qemu_powerdown_requested()) {
            monitor_protocol_event(QEVENT_POWERDOWN, NULL);
            qemu_irq_raise(qemu_system_powerdown);
        }
        if ((r = qemu_vmstop_requested())) {
            vm_stop(r);
        }
        if (qemu_exit_requested()) {
            exit(0);
        }
    }
    pause_all_vcpus();
}

static void version(void)
{
    printf("QEMU emulator version " QEMU_VERSION QEMU_PKGVERSION ", Copyright (c) 2003-2008 Fabrice Bellard\n");
}

static void QEMU_NORETURN help(int exitcode)
{
    const char *options_help =
#define DEF(option, opt_arg, opt_enum, opt_help, arch_mask)     \
        opt_help
#define DEFHEADING(text) stringify(text) "\n"
#include "qemu-options.h"
#undef DEF
#undef DEFHEADING
#undef GEN_DOCS
        ;
    version();
    printf("usage: %s [options] [disk_image]\n"
           "\n"
           "'disk_image' is a raw hard disk image for IDE hard disk 0\n"
           "\n"
           "%s\n"
           "During emulation, the following keys are useful:\n"
           "ctrl-alt-f      toggle full screen\n"
           "ctrl-alt-n      switch to virtual console 'n'\n"
           "ctrl-alt        toggle mouse and keyboard grab\n"
           "\n"
           "When using -nographic, press 'ctrl-a h' to get some help.\n",
           "qemu",
           options_help);
    exit(exitcode);
}

#define HAS_ARG 0x0001

enum {
#define DEF(option, opt_arg, opt_enum, opt_help, arch_mask)     \
    opt_enum,
#define DEFHEADING(text)
#include "qemu-options.h"
#undef DEF
#undef DEFHEADING
#undef GEN_DOCS
};

typedef struct QEMUOption {
    const char *name;
    int flags;
    int index;
    uint32_t arch_mask;
} QEMUOption;

static const QEMUOption qemu_options[] = {
    { "h", 0, QEMU_OPTION_h, QEMU_ARCH_ALL },
#define DEF(option, opt_arg, opt_enum, opt_help, arch_mask)     \
    { option, opt_arg, opt_enum, arch_mask },
#define DEFHEADING(text)
#include "qemu-options.h"
#undef DEF
#undef DEFHEADING
#undef GEN_DOCS
    { NULL },
};
static void select_vgahw (const char *p)
{
    const char *opts;

    default_vga = 0;
    vga_interface_type = VGA_NONE;
    if (strstart(p, "std", &opts)) {
        vga_interface_type = VGA_STD;
    } else if (strstart(p, "cirrus", &opts)) {
        vga_interface_type = VGA_CIRRUS;
    } else if (strstart(p, "vmware", &opts)) {
        vga_interface_type = VGA_VMWARE;
    } else if (strstart(p, "xenfb", &opts)) {
        vga_interface_type = VGA_XENFB;
    } else if (!strstart(p, "none", &opts)) {
    invalid_vga:
        fprintf(stderr, "Unknown vga type: %s\n", p);
        exit(1);
    }
    while (*opts) {
        const char *nextopt;

        if (strstart(opts, ",retrace=", &nextopt)) {
            opts = nextopt;
            if (strstart(opts, "dumb", &nextopt))
                vga_retrace_method = VGA_RETRACE_DUMB;
            else if (strstart(opts, "precise", &nextopt))
                vga_retrace_method = VGA_RETRACE_PRECISE;
            else goto invalid_vga;
        } else goto invalid_vga;
        opts = nextopt;
    }
}

static int balloon_parse(const char *arg)
{
    QemuOpts *opts;

    if (strcmp(arg, "none") == 0) {
        return 0;
    }

    if (!strncmp(arg, "virtio", 6)) {
        if (arg[6] == ',') {
            /* have params -> parse them */
            opts = qemu_opts_parse(&qemu_device_opts, arg+7, 0);
            if (!opts)
                return  -1;
        } else {
            /* create empty opts */
            opts = qemu_opts_create(&qemu_device_opts, NULL, 0);
        }
        qemu_opt_set(opts, "driver", "virtio-balloon-pci");
        return 0;
    }

    return -1;
}

#ifdef _WIN32
static BOOL WINAPI QEMU_NORETURN qemu_ctrl_handler(DWORD type)
{
    exit(STATUS_CONTROL_C_EXIT);
}
#endif

#if defined(CONFIG_RUBY)
/* Ruby interface for QEMU. See README.EXT for programming example. */
#warning mit ruby
#include <ruby.h>

static VALUE qemu_open(int argc, VALUE *argv, VALUE klass)
{
  int i;
  for (i = 0; i < argc; i++) {
    argv[i] = StringValue(argv[i]);
    fprintf(stderr, "argv[%d] = %s\n", i, StringValuePtr(argv[i]));
  }
    //~ if (rb_scan_args(argc, argv, "11", &file, &vmode) == 1) {
        //~ mode = 0666;            /* default value */
    //~ }
  return INT2FIX(argc);
}

void Init_qemu(void)
{
  printf("%s\n", __func__);
  VALUE cQEMU = rb_define_class("QEMU", rb_cObject);
  rb_define_singleton_method(cQEMU, "run", qemu_open, -1);
#if 0
  rb_define_method();
#endif
}
#endif /* CONFIG_RUBY */

#if defined(CONFIG_DLL)
BOOL APIENTRY DllMain(HINSTANCE hModule, DWORD ul_reason_for_call, LPVOID data)
{
  return FALSE;
}
#endif /* CONFIG_DLL */

#ifndef _WIN32

static void termsig_handler(int signal)
{
    qemu_system_shutdown_request();
}

static void sigchld_handler(int signal)
{
    waitpid(-1, NULL, WNOHANG);
}

static void sighandler_setup(void)
{
    struct sigaction act;

    memset(&act, 0, sizeof(act));
    act.sa_handler = termsig_handler;
    sigaction(SIGINT,  &act, NULL);
    sigaction(SIGHUP,  &act, NULL);
    sigaction(SIGTERM, &act, NULL);

    act.sa_handler = sigchld_handler;
    act.sa_flags = SA_NOCLDSTOP;
    sigaction(SIGCHLD, &act, NULL);
}

#endif

#ifdef _WIN32
/* Look for support files in the same directory as the executable.  */
static char *find_datadir(const char *argv0)
{
    char *p;
    char buf[MAX_PATH];
    DWORD len;

    len = GetModuleFileName(NULL, buf, sizeof(buf) - 1);
    if (len == 0) {
        return NULL;
    }

    buf[len] = 0;
    p = buf + len - 1;
    while (p != buf && *p != '\\')
        p--;
    *p = 0;
    if (access(buf, R_OK) == 0) {
        return qemu_strdup(buf);
    }
    return NULL;
}
#else /* !_WIN32 */

/* Find a likely location for support files using the location of the binary.
   For installed binaries this will be "$bindir/../share/qemu".  When
   running from the build tree this will be "$bindir/../pc-bios".  */
#define SHARE_SUFFIX "/share/qemu"
#define BUILD_SUFFIX "/pc-bios"
static char *find_datadir(const char *argv0)
{
    char *dir;
    char *p = NULL;
    char *res;
    char buf[PATH_MAX];
    size_t max_len;

#if defined(__linux__)
    {
        int len;
        len = readlink("/proc/self/exe", buf, sizeof(buf) - 1);
        if (len > 0) {
            buf[len] = 0;
            p = buf;
        }
    }
#elif defined(__FreeBSD__)
    {
        static int mib[4] = {CTL_KERN, KERN_PROC, KERN_PROC_PATHNAME, -1};
        size_t len = sizeof(buf) - 1;

        *buf = '\0';
        if (!sysctl(mib, sizeof(mib)/sizeof(*mib), buf, &len, NULL, 0) &&
            *buf) {
            buf[sizeof(buf) - 1] = '\0';
            p = buf;
        }
    }
#endif
    /* If we don't have any way of figuring out the actual executable
       location then try argv[0].  */
    if (!p) {
        p = realpath(argv0, buf);
        if (!p) {
            return NULL;
        }
    }
    dir = dirname(p);
    dir = dirname(dir);

    max_len = strlen(dir) +
        MAX(strlen(SHARE_SUFFIX), strlen(BUILD_SUFFIX)) + 1;
    res = qemu_mallocz(max_len);
    snprintf(res, max_len, "%s%s", dir, SHARE_SUFFIX);
    if (access(res, R_OK)) {
        snprintf(res, max_len, "%s%s", dir, BUILD_SUFFIX);
        if (access(res, R_OK)) {
            qemu_free(res);
            res = NULL;
        }
    }

    return res;
}
#undef SHARE_SUFFIX
#undef BUILD_SUFFIX
#endif

char *qemu_find_file(int type, const char *name)
{
    int len;
    const char *subdir;
    char *buf;

    /* If name contains path separators then try it as a straight path.  */
    if ((strchr(name, '/') || strchr(name, '\\'))
        && access(name, R_OK) == 0) {
        return qemu_strdup(name);
    }
    switch (type) {
    case QEMU_FILE_TYPE_BIOS:
        subdir = "";
        break;
    case QEMU_FILE_TYPE_KEYMAP:
        subdir = "keymaps/";
        break;
    default:
        abort();
    }
    len = strlen(data_dir) + strlen(name) + strlen(subdir) + 2;
    buf = qemu_mallocz(len);
    snprintf(buf, len, "%s/%s%s", data_dir, subdir, name);
    if (access(buf, R_OK)) {
        qemu_free(buf);
        return NULL;
    }
    return buf;
}

static int device_help_func(QemuOpts *opts, void *opaque)
{
    return qdev_device_help(opts);
}

static int device_init_func(QemuOpts *opts, void *opaque)
{
    DeviceState *dev;

    dev = qdev_device_add(opts);
    if (!dev)
        return -1;
    return 0;
}

static int chardev_init_func(QemuOpts *opts, void *opaque)
{
    CharDriverState *chr;

    chr = qemu_chr_open_opts(opts, NULL);
    if (!chr)
        return -1;
    return 0;
}

#ifdef CONFIG_LINUX
static int fsdev_init_func(QemuOpts *opts, void *opaque)
{
    int ret;
    ret = qemu_fsdev_add(opts);

    return ret;
}
#endif

static int mon_init_func(QemuOpts *opts, void *opaque)
{
    CharDriverState *chr;
    const char *chardev;
    const char *mode;
    int flags;

    mode = qemu_opt_get(opts, "mode");
    if (mode == NULL) {
        mode = "readline";
    }
    if (strcmp(mode, "readline") == 0) {
        flags = MONITOR_USE_READLINE;
    } else if (strcmp(mode, "control") == 0) {
        flags = MONITOR_USE_CONTROL;
    } else {
        fprintf(stderr, "unknown monitor mode \"%s\"\n", mode);
        exit(1);
    }

    if (qemu_opt_get_bool(opts, "default", 0))
        flags |= MONITOR_IS_DEFAULT;

    chardev = qemu_opt_get(opts, "chardev");
    chr = qemu_chr_find(chardev);
    if (chr == NULL) {
        fprintf(stderr, "chardev \"%s\" not found\n", chardev);
        exit(1);
    }

    monitor_init(chr, flags);
    return 0;
}

static void monitor_parse(const char *optarg, const char *mode)
{
    static int monitor_device_index = 0;
    QemuOpts *opts;
    const char *p;
    char label[32];
    int def = 0;

    if (strstart(optarg, "chardev:", &p)) {
        snprintf(label, sizeof(label), "%s", p);
    } else {
        snprintf(label, sizeof(label), "compat_monitor%d",
                 monitor_device_index);
        if (monitor_device_index == 0) {
            def = 1;
        }
        opts = qemu_chr_parse_compat(label, optarg);
        if (!opts) {
            fprintf(stderr, "parse error: %s\n", optarg);
            exit(1);
        }
    }

    opts = qemu_opts_create(&qemu_mon_opts, label, 1);
    if (!opts) {
        fprintf(stderr, "duplicate chardev: %s\n", label);
        exit(1);
    }
    qemu_opt_set(opts, "mode", mode);
    qemu_opt_set(opts, "chardev", label);
    if (def)
        qemu_opt_set(opts, "default", "on");
    monitor_device_index++;
}

struct device_config {
    enum {
        DEV_USB,       /* -usbdevice     */
        DEV_BT,        /* -bt            */
        DEV_SERIAL,    /* -serial        */
        DEV_PARALLEL,  /* -parallel      */
        DEV_VIRTCON,   /* -virtioconsole */
        DEV_DEBUGCON,  /* -debugcon */
    } type;
    const char *cmdline;
    QTAILQ_ENTRY(device_config) next;
};
QTAILQ_HEAD(, device_config) device_configs = QTAILQ_HEAD_INITIALIZER(device_configs);

static void add_device_config(int type, const char *cmdline)
{
    struct device_config *conf;

    conf = qemu_mallocz(sizeof(*conf));
    conf->type = type;
    conf->cmdline = cmdline;
    QTAILQ_INSERT_TAIL(&device_configs, conf, next);
}

static int foreach_device_config(int type, int (*func)(const char *cmdline))
{
    struct device_config *conf;
    int rc;

    QTAILQ_FOREACH(conf, &device_configs, next) {
        if (conf->type != type)
            continue;
        rc = func(conf->cmdline);
        if (0 != rc)
            return rc;
    }
    return 0;
}

static int serial_parse(const char *devname)
{
    static int index = 0;
    char label[32];

    if (strcmp(devname, "none") == 0)
        return 0;
    if (index == MAX_SERIAL_PORTS) {
        fprintf(stderr, "qemu: too many serial ports\n");
        exit(1);
    }
    snprintf(label, sizeof(label), "serial%d", index);
    serial_hds[index] = qemu_chr_open(label, devname, NULL);
    if (!serial_hds[index]) {
        fprintf(stderr, "qemu: could not open serial device '%s': %s\n",
                devname, strerror(errno));
        return -1;
    }
    index++;
    return 0;
}

static int parallel_parse(const char *devname)
{
    static int index = 0;
    char label[32];

    if (strcmp(devname, "none") == 0)
        return 0;
    if (index == MAX_PARALLEL_PORTS) {
        fprintf(stderr, "qemu: too many parallel ports\n");
        exit(1);
    }
    snprintf(label, sizeof(label), "parallel%d", index);
    parallel_hds[index] = qemu_chr_open(label, devname, NULL);
    if (!parallel_hds[index]) {
        fprintf(stderr, "qemu: could not open parallel device '%s': %s\n",
                devname, strerror(errno));
        return -1;
    }
    index++;
    return 0;
}

static int virtcon_parse(const char *devname)
{
    static int index = 0;
    char label[32];
    QemuOpts *bus_opts, *dev_opts;

    if (strcmp(devname, "none") == 0)
        return 0;
    if (index == MAX_VIRTIO_CONSOLES) {
        fprintf(stderr, "qemu: too many virtio consoles\n");
        exit(1);
    }

    bus_opts = qemu_opts_create(&qemu_device_opts, NULL, 0);
    qemu_opt_set(bus_opts, "driver", "virtio-serial");

    dev_opts = qemu_opts_create(&qemu_device_opts, NULL, 0);
    qemu_opt_set(dev_opts, "driver", "virtconsole");

    snprintf(label, sizeof(label), "virtcon%d", index);
    virtcon_hds[index] = qemu_chr_open(label, devname, NULL);
    if (!virtcon_hds[index]) {
        fprintf(stderr, "qemu: could not open virtio console '%s': %s\n",
                devname, strerror(errno));
        return -1;
    }
    qemu_opt_set(dev_opts, "chardev", label);

    index++;
    return 0;
}

static int debugcon_parse(const char *devname)
{   
    QemuOpts *opts;

    if (!qemu_chr_open("debugcon", devname, NULL)) {
        exit(1);
    }
    opts = qemu_opts_create(&qemu_device_opts, "debugcon", 1);
    if (!opts) {
        fprintf(stderr, "qemu: already have a debugcon device\n");
        exit(1);
    }
    qemu_opt_set(opts, "driver", "isa-debugcon");
    qemu_opt_set(opts, "chardev", "debugcon");
    return 0;
}

static const QEMUOption *lookup_opt(int argc, char **argv,
                                    const char **poptarg, int *poptind)
{
    const QEMUOption *popt;
    int optind = *poptind;
    char *r = argv[optind];
    const char *optarg;

    loc_set_cmdline(argv, optind, 1);
    optind++;
    /* Treat --foo the same as -foo.  */
    if (r[1] == '-')
        r++;
    popt = qemu_options;
    for(;;) {
        if (!popt->name) {
            error_report("invalid option");
            exit(1);
        }
        if (!strcmp(popt->name, r + 1))
            break;
        popt++;
    }
    if (popt->flags & HAS_ARG) {
        if (optind >= argc) {
            error_report("requires an argument");
            exit(1);
        }
        optarg = argv[optind++];
        loc_set_cmdline(argv, optind - 2, 2);
    } else {
        optarg = NULL;
    }

    *poptarg = optarg;
    *poptind = optind;

    return popt;
}

int main(int argc, char **argv, char **envp)
{
    const char *gdbstub_dev = NULL;
    int i;
    int snapshot, linux_boot;
    const char *icount_option = NULL;
    const char *initrd_filename;
    const char *kernel_filename, *kernel_cmdline;
    char boot_devices[33] = "cad"; /* default to HD->floppy->CD-ROM */
    DisplayState *ds;
    DisplayChangeListener *dcl;
    int cyls, heads, secs, translation;
    QemuOpts *hda_opts = NULL, *opts;
    int optind;
    const char *optarg;
    const char *loadvm = NULL;
    QEMUMachine *machine;
    const char *cpu_model;
#ifndef _WIN32
    int fds[2];
#endif
    int tb_size;
    const char *pid_file = NULL;
    const char *incoming = NULL;
#ifndef _WIN32
    int fd = 0;
#ifndef _WIN32
    struct passwd *pwd = NULL;
#endif
#ifdef CONFIG_CHROOT
    const char *chroot_dir = NULL;
#endif
    const char *run_as = NULL;
#endif
    int show_vnc_port = 0;
    int defconfig = 1;

    error_set_progname(argv[0]);

    init_clocks();

    qemu_cache_utils_init(envp);

    QLIST_INIT (&vm_change_state_head);
#ifndef _WIN32
    {
        struct sigaction act;
        sigfillset(&act.sa_mask);
        act.sa_flags = 0;
        act.sa_handler = SIG_IGN;
        sigaction(SIGPIPE, &act, NULL);
    }
#else
    SetConsoleCtrlHandler(qemu_ctrl_handler, TRUE);
    /* Note: cpu_interrupt() is currently not SMP safe, so we force
       QEMU to run on a single CPU */
    {
        HANDLE h;
        DWORD mask, smask;
        int i;
        h = GetCurrentProcess();
        if (GetProcessAffinityMask(h, &mask, &smask)) {
            for(i = 0; i < 32; i++) {
                if (mask & (1 << i))
                    break;
            }
            if (i != 32) {
                mask = 1 << i;
                SetProcessAffinityMask(h, mask);
            }
        }
    }
#endif

    module_call_init(MODULE_INIT_MACHINE);
    machine = 0;
    optarg = strrchr(argv[0], '/');
    if (optarg != 0) {
        machine = find_machine(optarg + 1);
    }
    if (!machine) {
        machine = first_machine;
        machine = find_default_machine();
    }
    cpu_model = NULL;
    initrd_filename = NULL;
    ram_size = 0;
    snapshot = 0;
    kernel_filename = NULL;
    kernel_cmdline = "";
    cyls = heads = secs = 0;
    translation = BIOS_ATA_TRANSLATION_AUTO;

    for (i = 0; i < MAX_NODES; i++) {
        node_mem[i] = 0;
        node_cpumask[i] = 0;
    }

    nb_numa_nodes = 0;
    nb_nics = 0;

    tb_size = 0;
    autostart= 1;

    /* first pass of option parsing */
    optind = 1;
    while (optind < argc) {
        if (argv[optind][0] != '-') {
            /* disk image */
            optind++;
            continue;
        } else {
            const QEMUOption *popt;

            popt = lookup_opt(argc, argv, &optarg, &optind);
            switch (popt->index) {
            case QEMU_OPTION_nodefconfig:
                defconfig=0;
                break;
            }
        }
    }

    if (defconfig) {
        int ret;

        ret = qemu_read_config_file(CONFIG_QEMU_CONFDIR "/qemu.conf");
        if (ret == -EINVAL) {
            exit(1);
        }

        ret = qemu_read_config_file(arch_config_name);
        if (ret == -EINVAL) {
            exit(1);
        }
    }
    cpudef_init();

    /* second pass of option parsing */
    optind = 1;
    for(;;) {
        if (optind >= argc)
            break;
        if (argv[optind][0] != '-') {
	    hda_opts = drive_add(argv[optind++], HD_ALIAS, 0);
        } else {
            const QEMUOption *popt;

            popt = lookup_opt(argc, argv, &optarg, &optind);
            if (!(popt->arch_mask & arch_type)) {
                printf("Option %s not supported for this target\n", popt->name);
                exit(1);
            }
            switch(popt->index) {
            case QEMU_OPTION_M:
                machine = find_machine(optarg);
                if (!machine) {
                    QEMUMachine *m;
                    printf("Supported machines are:\n");
                    for(m = first_machine; m != NULL; m = m->next) {
                        if (m->alias)
                            printf("%-10s %s (alias of %s)\n",
                                   m->alias, m->desc, m->name);
                        printf("%-10s %s%s\n",
                               m->name, m->desc,
                               m->is_default ? " (default)" : "");
                    }
                    exit(*optarg != '?');
                }
                break;
            case QEMU_OPTION_cpu:
                /* hw initialization will check this */
                if (*optarg == '?') {
<<<<<<< HEAD
/* XXX: implement xxx_cpu_list for targets that still miss it */
#if defined(cpu_list_id)
                    cpu_list_id(stdout, &fprintf, optarg);
#elif defined(cpu_list)
                    cpu_list(stdout, &fprintf);	        /* deprecated */
#else
                    printf("Target ignores cpu selection\n");
#endif
=======
                    list_cpus(stdout, &fprintf, optarg);
>>>>>>> 262353cb
                    exit(0);
                } else {
                    cpu_model = optarg;
                }
                break;
            case QEMU_OPTION_initrd:
                initrd_filename = optarg;
                break;
            case QEMU_OPTION_hda:
                if (cyls == 0)
                    hda_opts = drive_add(optarg, HD_ALIAS, 0);
                else
                    hda_opts = drive_add(optarg, HD_ALIAS
			     ",cyls=%d,heads=%d,secs=%d%s",
                             0, cyls, heads, secs,
                             translation == BIOS_ATA_TRANSLATION_LBA ?
                                 ",trans=lba" :
                             translation == BIOS_ATA_TRANSLATION_NONE ?
                                 ",trans=none" : "");
                 break;
            case QEMU_OPTION_hdb:
            case QEMU_OPTION_hdc:
            case QEMU_OPTION_hdd:
                drive_add(optarg, HD_ALIAS, popt->index - QEMU_OPTION_hda);
                break;
            case QEMU_OPTION_drive:
                drive_add(NULL, "%s", optarg);
	        break;
            case QEMU_OPTION_set:
                if (qemu_set_option(optarg) != 0)
                    exit(1);
	        break;
            case QEMU_OPTION_global:
                if (qemu_global_option(optarg) != 0)
                    exit(1);
	        break;
            case QEMU_OPTION_mtdblock:
                drive_add(optarg, MTD_ALIAS);
                break;
            case QEMU_OPTION_sd:
                drive_add(optarg, SD_ALIAS);
                break;
            case QEMU_OPTION_pflash:
                drive_add(optarg, PFLASH_ALIAS);
                break;
            case QEMU_OPTION_snapshot:
                snapshot = 1;
                break;
            case QEMU_OPTION_hdachs:
                {
                    const char *p;
                    p = optarg;
                    cyls = strtol(p, (char **)&p, 0);
                    if (cyls < 1 || cyls > 16383)
                        goto chs_fail;
                    if (*p != ',')
                        goto chs_fail;
                    p++;
                    heads = strtol(p, (char **)&p, 0);
                    if (heads < 1 || heads > 16)
                        goto chs_fail;
                    if (*p != ',')
                        goto chs_fail;
                    p++;
                    secs = strtol(p, (char **)&p, 0);
                    if (secs < 1 || secs > 63)
                        goto chs_fail;
                    if (*p == ',') {
                        p++;
                        if (!strcmp(p, "none"))
                            translation = BIOS_ATA_TRANSLATION_NONE;
                        else if (!strcmp(p, "lba"))
                            translation = BIOS_ATA_TRANSLATION_LBA;
                        else if (!strcmp(p, "auto"))
                            translation = BIOS_ATA_TRANSLATION_AUTO;
                        else
                            goto chs_fail;
                    } else if (*p != '\0') {
                    chs_fail:
                        fprintf(stderr, "qemu: invalid physical CHS format\n");
                        exit(1);
                    }
		    if (hda_opts != NULL) {
                        char num[16];
                        snprintf(num, sizeof(num), "%d", cyls);
                        qemu_opt_set(hda_opts, "cyls", num);
                        snprintf(num, sizeof(num), "%d", heads);
                        qemu_opt_set(hda_opts, "heads", num);
                        snprintf(num, sizeof(num), "%d", secs);
                        qemu_opt_set(hda_opts, "secs", num);
                        if (translation == BIOS_ATA_TRANSLATION_LBA)
                            qemu_opt_set(hda_opts, "trans", "lba");
                        if (translation == BIOS_ATA_TRANSLATION_NONE)
                            qemu_opt_set(hda_opts, "trans", "none");
                    }
                }
                break;
            case QEMU_OPTION_numa:
                if (nb_numa_nodes >= MAX_NODES) {
                    fprintf(stderr, "qemu: too many NUMA nodes\n");
                    exit(1);
                }
                numa_add(optarg);
                break;
            case QEMU_OPTION_nographic:
                display_type = DT_NOGRAPHIC;
                break;
#ifdef CONFIG_CURSES
            case QEMU_OPTION_curses:
                display_type = DT_CURSES;
                break;
#endif
            case QEMU_OPTION_portrait:
                graphic_rotate = 1;
                break;
            case QEMU_OPTION_kernel:
                kernel_filename = optarg;
                break;
            case QEMU_OPTION_append:
                kernel_cmdline = optarg;
                break;
            case QEMU_OPTION_cdrom:
                drive_add(optarg, CDROM_ALIAS);
                break;
            case QEMU_OPTION_boot:
                {
                    static const char * const params[] = {
                        "order", "once", "menu", NULL
                    };
                    char buf[sizeof(boot_devices)];
                    char *standard_boot_devices;
                    int legacy = 0;

                    if (!strchr(optarg, '=')) {
                        legacy = 1;
                        pstrcpy(buf, sizeof(buf), optarg);
                    } else if (check_params(buf, sizeof(buf), params, optarg) < 0) {
                        fprintf(stderr,
                                "qemu: unknown boot parameter '%s' in '%s'\n",
                                buf, optarg);
                        exit(1);
                    }

                    if (legacy ||
                        get_param_value(buf, sizeof(buf), "order", optarg)) {
                        validate_bootdevices(buf);
                        pstrcpy(boot_devices, sizeof(boot_devices), buf);
                    }
                    if (!legacy) {
                        if (get_param_value(buf, sizeof(buf),
                                            "once", optarg)) {
                            validate_bootdevices(buf);
                            standard_boot_devices = qemu_strdup(boot_devices);
                            pstrcpy(boot_devices, sizeof(boot_devices), buf);
                            qemu_register_reset(restore_boot_devices,
                                                standard_boot_devices);
                        }
                        if (get_param_value(buf, sizeof(buf),
                                            "menu", optarg)) {
                            if (!strcmp(buf, "on")) {
                                boot_menu = 1;
                            } else if (!strcmp(buf, "off")) {
                                boot_menu = 0;
                            } else {
                                fprintf(stderr,
                                        "qemu: invalid option value '%s'\n",
                                        buf);
                                exit(1);
                            }
                        }
                    }
                }
                break;
            case QEMU_OPTION_fda:
            case QEMU_OPTION_fdb:
                drive_add(optarg, FD_ALIAS, popt->index - QEMU_OPTION_fda);
                break;
            case QEMU_OPTION_no_fd_bootchk:
                fd_bootchk = 0;
                break;
            case QEMU_OPTION_netdev:
                if (net_client_parse(&qemu_netdev_opts, optarg) == -1) {
                    exit(1);
                }
                break;
            case QEMU_OPTION_net:
                if (net_client_parse(&qemu_net_opts, optarg) == -1) {
                    exit(1);
                }
                break;
#ifdef CONFIG_SLIRP
            case QEMU_OPTION_tftp:
                legacy_tftp_prefix = optarg;
                break;
            case QEMU_OPTION_bootp:
                legacy_bootp_filename = optarg;
                break;
#ifndef _WIN32
            case QEMU_OPTION_smb:
                if (net_slirp_smb(optarg) < 0)
                    exit(1);
                break;
#endif
            case QEMU_OPTION_redir:
                if (net_slirp_redir(optarg) < 0)
                    exit(1);
                break;
#endif
            case QEMU_OPTION_bt:
                add_device_config(DEV_BT, optarg);
                break;
            case QEMU_OPTION_audio_help:
                if (!(audio_available())) {
                    printf("Option %s not supported for this target\n", popt->name);
                    exit(1);
                }
                AUD_help ();
                exit (0);
                break;
            case QEMU_OPTION_soundhw:
                if (!(audio_available())) {
                    printf("Option %s not supported for this target\n", popt->name);
                    exit(1);
                }
                select_soundhw (optarg);
                break;
            case QEMU_OPTION_h:
                help(0);
                break;
            case QEMU_OPTION_version:
                version();
                exit(0);
                break;
            case QEMU_OPTION_m: {
                uint64_t value;
                char *ptr;

                value = strtoul(optarg, &ptr, 10);
                switch (*ptr) {
                case 0: case 'M': case 'm':
                    value <<= 20;
                    break;
                case 'G': case 'g':
                    value <<= 30;
                    break;
                default:
                    fprintf(stderr, "qemu: invalid ram size: %s\n", optarg);
                    exit(1);
                }

                /* On 32-bit hosts, QEMU is limited by virtual address space */
                if (value > (2047 << 20) && HOST_LONG_BITS == 32) {
                    fprintf(stderr, "qemu: at most 2047 MB RAM can be simulated\n");
                    exit(1);
                }
                if (value != (uint64_t)(ram_addr_t)value) {
                    fprintf(stderr, "qemu: ram size too large\n");
                    exit(1);
                }
                ram_size = value;
                break;
            }
            case QEMU_OPTION_mempath:
                mem_path = optarg;
                break;
#ifdef MAP_POPULATE
            case QEMU_OPTION_mem_prealloc:
                mem_prealloc = 1;
                break;
#endif
            case QEMU_OPTION_d:
                set_cpu_log(optarg);
                break;
            case QEMU_OPTION_s:
                gdbstub_dev = "tcp::" DEFAULT_GDBSTUB_PORT;
                break;
            case QEMU_OPTION_gdb:
                gdbstub_dev = optarg;
                break;
            case QEMU_OPTION_L:
                data_dir = optarg;
                break;
            case QEMU_OPTION_bios:
                bios_name = optarg;
                break;
            case QEMU_OPTION_singlestep:
                singlestep = 1;
                break;
            case QEMU_OPTION_S:
                autostart = 0;
                break;
	    case QEMU_OPTION_k:
		keyboard_layout = optarg;
		break;
            case QEMU_OPTION_localtime:
                rtc_utc = 0;
                break;
            case QEMU_OPTION_vga:
                select_vgahw (optarg);
                break;
            case QEMU_OPTION_g:
                {
                    const char *p;
                    int w, h, depth;
                    p = optarg;
                    w = strtol(p, (char **)&p, 10);
                    if (w <= 0) {
                    graphic_error:
                        fprintf(stderr, "qemu: invalid resolution or depth\n");
                        exit(1);
                    }
                    if (*p != 'x')
                        goto graphic_error;
                    p++;
                    h = strtol(p, (char **)&p, 10);
                    if (h <= 0)
                        goto graphic_error;
                    if (*p == 'x') {
                        p++;
                        depth = strtol(p, (char **)&p, 10);
                        if (depth != 8 && depth != 15 && depth != 16 &&
                            depth != 24 && depth != 32)
                            goto graphic_error;
                    } else if (*p == '\0') {
                        depth = graphic_depth;
                    } else {
                        goto graphic_error;
                    }

                    graphic_width = w;
                    graphic_height = h;
                    graphic_depth = depth;
                }
                break;
            case QEMU_OPTION_echr:
                {
                    char *r;
                    term_escape_char = strtol(optarg, &r, 0);
                    if (r == optarg)
                        printf("Bad argument to echr\n");
                    break;
                }
            case QEMU_OPTION_monitor:
                monitor_parse(optarg, "readline");
                default_monitor = 0;
                break;
            case QEMU_OPTION_qmp:
                monitor_parse(optarg, "control");
                default_monitor = 0;
                break;
            case QEMU_OPTION_mon:
                opts = qemu_opts_parse(&qemu_mon_opts, optarg, 1);
                if (!opts) {
                    exit(1);
                }
                default_monitor = 0;
                break;
            case QEMU_OPTION_chardev:
                opts = qemu_opts_parse(&qemu_chardev_opts, optarg, 1);
                if (!opts) {
                    exit(1);
                }
                break;
#ifdef CONFIG_LINUX
            case QEMU_OPTION_fsdev:
                opts = qemu_opts_parse(&qemu_fsdev_opts, optarg, 1);
                if (!opts) {
                    fprintf(stderr, "parse error: %s\n", optarg);
                    exit(1);
                }
                break;
            case QEMU_OPTION_virtfs: {
                char *arg_fsdev = NULL;
                char *arg_9p = NULL;
                int len = 0;

                opts = qemu_opts_parse(&qemu_virtfs_opts, optarg, 1);
                if (!opts) {
                    fprintf(stderr, "parse error: %s\n", optarg);
                    exit(1);
                }

                len = strlen(",id=,path=");
                len += strlen(qemu_opt_get(opts, "fstype"));
                len += strlen(qemu_opt_get(opts, "mount_tag"));
                len += strlen(qemu_opt_get(opts, "path"));
                arg_fsdev = qemu_malloc((len + 1) * sizeof(*arg_fsdev));

                if (!arg_fsdev) {
                    fprintf(stderr, "No memory to parse -fsdev for %s\n",
                            optarg);
                    exit(1);
                }

                sprintf(arg_fsdev, "%s,id=%s,path=%s",
                                qemu_opt_get(opts, "fstype"),
                                qemu_opt_get(opts, "mount_tag"),
                                qemu_opt_get(opts, "path"));

                len = strlen("virtio-9p-pci,fsdev=,mount_tag=");
                len += 2*strlen(qemu_opt_get(opts, "mount_tag"));
                arg_9p = qemu_malloc((len + 1) * sizeof(*arg_9p));

                if (!arg_9p) {
                    fprintf(stderr, "No memory to parse -device for %s\n",
                            optarg);
                    exit(1);
                }

                sprintf(arg_9p, "virtio-9p-pci,fsdev=%s,mount_tag=%s",
                                qemu_opt_get(opts, "mount_tag"),
                                qemu_opt_get(opts, "mount_tag"));

                if (!qemu_opts_parse(&qemu_fsdev_opts, arg_fsdev, 1)) {
                    fprintf(stderr, "parse error [fsdev]: %s\n", optarg);
                    exit(1);
                }

                if (!qemu_opts_parse(&qemu_device_opts, arg_9p, 1)) {
                    fprintf(stderr, "parse error [device]: %s\n", optarg);
                    exit(1);
                }

                qemu_free(arg_fsdev);
                qemu_free(arg_9p);
                break;
            }
#endif
            case QEMU_OPTION_serial:
                add_device_config(DEV_SERIAL, optarg);
                default_serial = 0;
                if (strncmp(optarg, "mon:", 4) == 0) {
                    default_monitor = 0;
                }
                break;
            case QEMU_OPTION_watchdog:
                if (watchdog) {
                    fprintf(stderr,
                            "qemu: only one watchdog option may be given\n");
                    return 1;
                }
                watchdog = optarg;
                break;
            case QEMU_OPTION_watchdog_action:
                if (select_watchdog_action(optarg) == -1) {
                    fprintf(stderr, "Unknown -watchdog-action parameter\n");
                    exit(1);
                }
                break;
            case QEMU_OPTION_virtiocon:
                add_device_config(DEV_VIRTCON, optarg);
                default_virtcon = 0;
                if (strncmp(optarg, "mon:", 4) == 0) {
                    default_monitor = 0;
                }
                break;
            case QEMU_OPTION_parallel:
                add_device_config(DEV_PARALLEL, optarg);
                default_parallel = 0;
                if (strncmp(optarg, "mon:", 4) == 0) {
                    default_monitor = 0;
                }
                break;
            case QEMU_OPTION_debugcon:
                add_device_config(DEV_DEBUGCON, optarg);
                break;
	    case QEMU_OPTION_loadvm:
		loadvm = optarg;
		break;
            case QEMU_OPTION_full_screen:
                full_screen = 1;
                break;
#ifdef CONFIG_SDL
            case QEMU_OPTION_no_frame:
                no_frame = 1;
                break;
            case QEMU_OPTION_alt_grab:
                alt_grab = 1;
                break;
            case QEMU_OPTION_ctrl_grab:
                ctrl_grab = 1;
                break;
            case QEMU_OPTION_no_quit:
                no_quit = 1;
                break;
            case QEMU_OPTION_sdl:
                display_type = DT_SDL;
                break;
#endif
            case QEMU_OPTION_pidfile:
                pid_file = optarg;
                break;
            case QEMU_OPTION_win2k_hack:
                win2k_install_hack = 1;
                break;
            case QEMU_OPTION_rtc_td_hack:
                rtc_td_hack = 1;
                break;
            case QEMU_OPTION_acpitable:
                do_acpitable_option(optarg);
                break;
            case QEMU_OPTION_smbios:
                do_smbios_option(optarg);
                break;
            case QEMU_OPTION_enable_kvm:
                kvm_allowed = 1;
                break;
            case QEMU_OPTION_usb:
                usb_enabled = 1;
                break;
            case QEMU_OPTION_usbdevice:
                usb_enabled = 1;
                add_device_config(DEV_USB, optarg);
                break;
            case QEMU_OPTION_device:
                if (!qemu_opts_parse(&qemu_device_opts, optarg, 1)) {
                    exit(1);
                }
                break;
            case QEMU_OPTION_smp:
                smp_parse(optarg);
                if (smp_cpus < 1) {
                    fprintf(stderr, "Invalid number of CPUs\n");
                    exit(1);
                }
                if (max_cpus < smp_cpus) {
                    fprintf(stderr, "maxcpus must be equal to or greater than "
                            "smp\n");
                    exit(1);
                }
                if (max_cpus > 255) {
                    fprintf(stderr, "Unsupported number of maxcpus\n");
                    exit(1);
                }
                break;
	    case QEMU_OPTION_vnc:
                display_type = DT_VNC;
		vnc_display = optarg;
		break;
            case QEMU_OPTION_no_acpi:
                acpi_enabled = 0;
                break;
            case QEMU_OPTION_no_hpet:
                no_hpet = 1;
                break;
            case QEMU_OPTION_balloon:
                if (balloon_parse(optarg) < 0) {
                    fprintf(stderr, "Unknown -balloon argument %s\n", optarg);
                    exit(1);
                }
                break;
            case QEMU_OPTION_no_reboot:
                no_reboot = 1;
                break;
            case QEMU_OPTION_no_shutdown:
                no_shutdown = 1;
                break;
            case QEMU_OPTION_show_cursor:
                cursor_hide = 0;
                break;
            case QEMU_OPTION_uuid:
                if(qemu_uuid_parse(optarg, qemu_uuid) < 0) {
                    fprintf(stderr, "Fail to parse UUID string."
                            " Wrong format.\n");
                    exit(1);
                }
                break;
#ifndef _WIN32
	    case QEMU_OPTION_daemonize:
		daemonize = 1;
		break;
#endif
	    case QEMU_OPTION_option_rom:
		if (nb_option_roms >= MAX_OPTION_ROMS) {
		    fprintf(stderr, "Too many option ROMs\n");
		    exit(1);
		}
		option_rom[nb_option_roms] = optarg;
		nb_option_roms++;
		break;
            case QEMU_OPTION_semihosting:
                semihosting_enabled = 1;
                break;
            case QEMU_OPTION_name:
                qemu_name = qemu_strdup(optarg);
		 {
		     char *p = strchr(qemu_name, ',');
		     if (p != NULL) {
		        *p++ = 0;
			if (strncmp(p, "process=", 8)) {
			    fprintf(stderr, "Unknown subargument %s to -name", p);
			    exit(1);
			}
			p += 8;
			set_proc_name(p);
		     }	
		 }	
                break;
            case QEMU_OPTION_prom_env:
                if (nb_prom_envs >= MAX_PROM_ENVS) {
                    fprintf(stderr, "Too many prom variables\n");
                    exit(1);
                }
                prom_envs[nb_prom_envs] = optarg;
                nb_prom_envs++;
                break;
            case QEMU_OPTION_old_param:
                old_param = 1;
                break;
            case QEMU_OPTION_clock:
                configure_alarms(optarg);
                break;
            case QEMU_OPTION_startdate:
                configure_rtc_date_offset(optarg, 1);
                break;
            case QEMU_OPTION_rtc:
                opts = qemu_opts_parse(&qemu_rtc_opts, optarg, 0);
                if (!opts) {
                    exit(1);
                }
                configure_rtc(opts);
                break;
            case QEMU_OPTION_tb_size:
                tb_size = strtol(optarg, NULL, 0);
                if (tb_size < 0)
                    tb_size = 0;
                break;
            case QEMU_OPTION_icount:
                icount_option = optarg;
                break;
            case QEMU_OPTION_incoming:
                incoming = optarg;
                break;
            case QEMU_OPTION_nodefaults:
                default_serial = 0;
                default_parallel = 0;
                default_virtcon = 0;
                default_monitor = 0;
                default_vga = 0;
                default_net = 0;
                default_floppy = 0;
                default_cdrom = 0;
                default_sdcard = 0;
                break;
#ifdef CONFIG_CHROOT
            case QEMU_OPTION_chroot:
                chroot_dir = optarg;
                break;
            case QEMU_OPTION_runas:
                run_as = optarg;
                break;
#endif
            case QEMU_OPTION_xen_domid:
                if (!(xen_available())) {
                    printf("Option %s not supported for this target\n", popt->name);
                    exit(1);
                }
                xen_domid = atoi(optarg);
                break;
            case QEMU_OPTION_xen_create:
                if (!(xen_available())) {
                    printf("Option %s not supported for this target\n", popt->name);
                    exit(1);
                }
                xen_mode = XEN_CREATE;
                break;
            case QEMU_OPTION_xen_attach:
                if (!(xen_available())) {
                    printf("Option %s not supported for this target\n", popt->name);
                    exit(1);
                }
                xen_mode = XEN_ATTACH;
                break;
            case QEMU_OPTION_readconfig:
                {
                    int ret = qemu_read_config_file(optarg);
                    if (ret < 0) {
                        fprintf(stderr, "read config %s: %s\n", optarg,
                            strerror(-ret));
                        exit(1);
                    }
                    break;
                }
            case QEMU_OPTION_writeconfig:
                {
                    FILE *fp;
                    if (strcmp(optarg, "-") == 0) {
                        fp = stdout;
                    } else {
                        fp = fopen(optarg, "w");
                        if (fp == NULL) {
                            fprintf(stderr, "open %s: %s\n", optarg, strerror(errno));
                            exit(1);
                        }
                    }
                    qemu_config_write(fp);
                    fclose(fp);
                    break;
                }
            }
        }
    }
    loc_set_none();

    /* If no data_dir is specified then try to find it relative to the
       executable path.  */
    if (!data_dir) {
        data_dir = find_datadir(argv[0]);
    }
    /* If all else fails use the install patch specified when building.  */
    if (!data_dir) {
        data_dir = CONFIG_QEMU_SHAREDIR;
    }

    /*
     * Default to max_cpus = smp_cpus, in case the user doesn't
     * specify a max_cpus value.
     */
    if (!max_cpus)
        max_cpus = smp_cpus;

    machine->max_cpus = machine->max_cpus ?: 1; /* Default to UP */
    if (smp_cpus > machine->max_cpus) {
        fprintf(stderr, "Number of SMP cpus requested (%d), exceeds max cpus "
                "supported by machine `%s' (%d)\n", smp_cpus,  machine->name,
                machine->max_cpus);
        exit(1);
    }

    qemu_opts_foreach(&qemu_device_opts, default_driver_check, NULL, 0);
    qemu_opts_foreach(&qemu_global_opts, default_driver_check, NULL, 0);

    if (machine->no_serial) {
        default_serial = 0;
    }
    if (machine->no_parallel) {
        default_parallel = 0;
    }
    if (!machine->use_virtcon) {
        default_virtcon = 0;
    }
    if (machine->no_vga) {
        default_vga = 0;
    }
    if (machine->no_floppy) {
        default_floppy = 0;
    }
    if (machine->no_cdrom) {
        default_cdrom = 0;
    }
    if (machine->no_sdcard) {
        default_sdcard = 0;
    }

    if (display_type == DT_NOGRAPHIC) {
        if (default_parallel)
            add_device_config(DEV_PARALLEL, "null");
        if (default_serial && default_monitor) {
            add_device_config(DEV_SERIAL, "mon:stdio");
        } else if (default_virtcon && default_monitor) {
            add_device_config(DEV_VIRTCON, "mon:stdio");
        } else {
            if (default_serial)
                add_device_config(DEV_SERIAL, "stdio");
            if (default_virtcon)
                add_device_config(DEV_VIRTCON, "stdio");
            if (default_monitor)
                monitor_parse("stdio", "readline");
        }
    } else {
        if (default_serial)
            add_device_config(DEV_SERIAL, "vc:80Cx24C");
        if (default_parallel)
            add_device_config(DEV_PARALLEL, "vc:80Cx24C");
        if (default_monitor)
            monitor_parse("vc:80Cx24C", "readline");
        if (default_virtcon)
            add_device_config(DEV_VIRTCON, "vc:80Cx24C");
    }
    if (default_vga)
        vga_interface_type = VGA_CIRRUS;

    if (qemu_opts_foreach(&qemu_chardev_opts, chardev_init_func, NULL, 1) != 0)
        exit(1);
#ifdef CONFIG_LINUX
    if (qemu_opts_foreach(&qemu_fsdev_opts, fsdev_init_func, NULL, 1) != 0) {
        exit(1);
    }
#endif

#ifndef _WIN32
    if (daemonize) {
	pid_t pid;

	if (pipe(fds) == -1)
	    exit(1);

	pid = fork();
	if (pid > 0) {
	    uint8_t status;
	    ssize_t len;

	    close(fds[1]);

	again:
            len = read(fds[0], &status, 1);
            if (len == -1 && (errno == EINTR))
                goto again;

            if (len != 1)
                exit(1);
            else if (status == 1) {
                fprintf(stderr, "Could not acquire pidfile: %s\n", strerror(errno));
                exit(1);
            } else
                exit(0);
	} else if (pid < 0)
            exit(1);

	close(fds[0]);
	qemu_set_cloexec(fds[1]);

	setsid();

	pid = fork();
	if (pid > 0)
	    exit(0);
	else if (pid < 0)
	    exit(1);

	umask(027);

        signal(SIGTSTP, SIG_IGN);
        signal(SIGTTOU, SIG_IGN);
        signal(SIGTTIN, SIG_IGN);
    }
#endif

    if (pid_file && qemu_create_pidfile(pid_file) != 0) {
#ifndef _WIN32
        if (daemonize) {
            uint8_t status = 1;
            if (write(fds[1], &status, 1) != 1) {
                perror("daemonize. Writing to pipe\n");
            }
        } else
#endif
            fprintf(stderr, "Could not acquire pid file: %s\n", strerror(errno));
        exit(1);
    }

    if (kvm_allowed) {
        int ret = kvm_init(smp_cpus);
        if (ret < 0) {
            if (!kvm_available()) {
                printf("KVM not supported for this target\n");
            } else {
                fprintf(stderr, "failed to initialize KVM: %s\n", strerror(-ret));
            }
            exit(1);
        }
    }

    if (qemu_init_main_loop()) {
        fprintf(stderr, "qemu_init_main_loop failed\n");
        exit(1);
    }
    linux_boot = (kernel_filename != NULL);

    if (!linux_boot && *kernel_cmdline != '\0') {
        fprintf(stderr, "-append only allowed with -kernel option\n");
        exit(1);
    }

    if (!linux_boot && initrd_filename != NULL) {
        fprintf(stderr, "-initrd only allowed with -kernel option\n");
        exit(1);
    }

#ifndef _WIN32
    /* Win32 doesn't support line-buffering and requires size >= 2 */
    setvbuf(stdout, NULL, _IOLBF, 0);
    setvbuf(stderr, NULL, _IOLBF, 0);
#endif

    if (init_timer_alarm() < 0) {
        fprintf(stderr, "could not initialize alarm timer\n");
        exit(1);
    }
    configure_icount(icount_option);

    socket_init();

    if (net_init_clients() < 0) {
        exit(1);
    }

    /* init the bluetooth world */
    if (foreach_device_config(DEV_BT, bt_parse))
        exit(1);

    /* init the memory */
    if (ram_size == 0)
        ram_size = DEFAULT_RAM_SIZE * 1024 * 1024;

    /* init the dynamic translator */
    cpu_exec_init_all(tb_size * 1024 * 1024);

    bdrv_init_with_whitelist();

    blk_mig_init();

    if (default_cdrom) {
        /* we always create the cdrom drive, even if no disk is there */
        drive_add(NULL, CDROM_ALIAS);
    }

    if (default_floppy) {
        /* we always create at least one floppy */
        drive_add(NULL, FD_ALIAS, 0);
    }

    if (default_sdcard) {
        /* we always create one sd slot, even if no card is in it */
        drive_add(NULL, SD_ALIAS);
    }

    /* open the virtual block devices */
    if (snapshot)
        qemu_opts_foreach(&qemu_drive_opts, drive_enable_snapshot, NULL, 0);
    if (qemu_opts_foreach(&qemu_drive_opts, drive_init_func, machine, 1) != 0)
        exit(1);

    register_savevm_live("ram", 0, 3, NULL, ram_save_live, NULL, 
                         ram_load, NULL);

    if (nb_numa_nodes > 0) {
        int i;

        if (nb_numa_nodes > smp_cpus) {
            nb_numa_nodes = smp_cpus;
        }

        /* If no memory size if given for any node, assume the default case
         * and distribute the available memory equally across all nodes
         */
        for (i = 0; i < nb_numa_nodes; i++) {
            if (node_mem[i] != 0)
                break;
        }
        if (i == nb_numa_nodes) {
            uint64_t usedmem = 0;

            /* On Linux, the each node's border has to be 8MB aligned,
             * the final node gets the rest.
             */
            for (i = 0; i < nb_numa_nodes - 1; i++) {
                node_mem[i] = (ram_size / nb_numa_nodes) & ~((1 << 23UL) - 1);
                usedmem += node_mem[i];
            }
            node_mem[i] = ram_size - usedmem;
        }

        for (i = 0; i < nb_numa_nodes; i++) {
            if (node_cpumask[i] != 0)
                break;
        }
        /* assigning the VCPUs round-robin is easier to implement, guest OSes
         * must cope with this anyway, because there are BIOSes out there in
         * real machines which also use this scheme.
         */
        if (i == nb_numa_nodes) {
            for (i = 0; i < smp_cpus; i++) {
                node_cpumask[i % nb_numa_nodes] |= 1 << i;
            }
        }
    }

    if (qemu_opts_foreach(&qemu_mon_opts, mon_init_func, NULL, 1) != 0) {
        exit(1);
    }

    if (foreach_device_config(DEV_SERIAL, serial_parse) < 0)
        exit(1);
    if (foreach_device_config(DEV_PARALLEL, parallel_parse) < 0)
        exit(1);
    if (foreach_device_config(DEV_VIRTCON, virtcon_parse) < 0)
        exit(1);
    if (foreach_device_config(DEV_DEBUGCON, debugcon_parse) < 0)
        exit(1);

    module_call_init(MODULE_INIT_DEVICE);

    if (qemu_opts_foreach(&qemu_device_opts, device_help_func, NULL, 0) != 0)
        exit(0);

    if (watchdog) {
        i = select_watchdog(watchdog);
        if (i > 0)
            exit (i == 1 ? 1 : 0);
    }

    if (machine->compat_props) {
        qdev_prop_register_global_list(machine->compat_props);
    }
    qemu_add_globals();

    machine->init(ram_size, boot_devices,
                  kernel_filename, kernel_cmdline, initrd_filename, cpu_model);

    cpu_synchronize_all_post_init();

#ifndef _WIN32
    /* must be after terminal init, SDL library changes signal handlers */
    sighandler_setup();
#endif

    set_numa_modes();

    current_machine = machine;

    /* init USB devices */
    if (usb_enabled) {
        if (foreach_device_config(DEV_USB, usb_parse) < 0)
            exit(1);
    }

    /* init generic devices */
    if (qemu_opts_foreach(&qemu_device_opts, device_init_func, NULL, 1) != 0)
        exit(1);

    net_check_clients();

    /* just use the first displaystate for the moment */
    ds = get_displaystate();

    if (display_type == DT_DEFAULT) {
#if defined(CONFIG_SDL) || defined(CONFIG_COCOA)
        display_type = DT_SDL;
#else
        display_type = DT_VNC;
        vnc_display = "localhost:0,to=99";
        show_vnc_port = 1;
#endif
    }
        

    switch (display_type) {
    case DT_NOGRAPHIC:
        break;
#if defined(CONFIG_CURSES)
    case DT_CURSES:
        curses_display_init(ds, full_screen);
        break;
#endif
#if defined(CONFIG_SDL)
    case DT_SDL:
        sdl_display_init(ds, full_screen, no_frame);
        break;
#elif defined(CONFIG_COCOA)
    case DT_SDL:
        cocoa_display_init(ds, full_screen);
        break;
#endif
    case DT_VNC:
        vnc_display_init(ds);
        if (vnc_display_open(ds, vnc_display) < 0)
            exit(1);

        if (show_vnc_port) {
            printf("VNC server running on `%s'\n", vnc_display_local_addr(ds));
        }
        break;
    default:
        break;
    }
    dpy_resize(ds);

    dcl = ds->listeners;
    while (dcl != NULL) {
        if (dcl->dpy_refresh != NULL) {
            ds->gui_timer = qemu_new_timer(rt_clock, gui_update, ds);
            qemu_mod_timer(ds->gui_timer, qemu_get_clock(rt_clock));
        }
        dcl = dcl->next;
    }

    if (display_type == DT_NOGRAPHIC || display_type == DT_VNC) {
        nographic_timer = qemu_new_timer(rt_clock, nographic_update, NULL);
        qemu_mod_timer(nographic_timer, qemu_get_clock(rt_clock));
    }

    text_consoles_set_display(ds);

    if (gdbstub_dev && gdbserver_start(gdbstub_dev) < 0) {
        fprintf(stderr, "qemu: could not open gdbserver on device '%s'\n",
                gdbstub_dev);
        exit(1);
    }

    qdev_machine_creation_done();

    if (rom_load_all() != 0) {
        fprintf(stderr, "rom loading failed\n");
        exit(1);
    }

    qemu_system_reset();
    if (loadvm) {
        if (load_vmstate(loadvm) < 0) {
            autostart = 0;
        }
    }

    if (incoming) {
        qemu_start_incoming_migration(incoming);
    } else if (autostart) {
        vm_start();
    }

#ifndef _WIN32
    if (daemonize) {
	uint8_t status = 0;
	ssize_t len;

    again1:
	len = write(fds[1], &status, 1);
	if (len == -1 && (errno == EINTR))
	    goto again1;

	if (len != 1)
	    exit(1);

        if (chdir("/")) {
            perror("not able to chdir to /");
            exit(1);
        }
	TFR(fd = qemu_open("/dev/null", O_RDWR));
	if (fd == -1)
	    exit(1);
    }

    if (run_as) {
        pwd = getpwnam(run_as);
        if (!pwd) {
            fprintf(stderr, "User \"%s\" doesn't exist\n", run_as);
            exit(1);
        }
    }

#ifdef CONFIG_CHROOT
    if (chroot_dir) {
        if (chroot(chroot_dir) < 0) {
            fprintf(stderr, "chroot failed\n");
            exit(1);
        }
        if (chdir("/")) {
            perror("not able to chdir to /");
            exit(1);
        }
    }
#endif

    if (run_as) {
        if (setgid(pwd->pw_gid) < 0) {
            fprintf(stderr, "Failed to setgid(%d)\n", pwd->pw_gid);
            exit(1);
        }
        if (setuid(pwd->pw_uid) < 0) {
            fprintf(stderr, "Failed to setuid(%d)\n", pwd->pw_uid);
            exit(1);
        }
        if (setuid(0) != -1) {
            fprintf(stderr, "Dropping privileges failed\n");
            exit(1);
        }
    }

    if (daemonize) {
        dup2(fd, 0);
        dup2(fd, 1);
        dup2(fd, 2);

        close(fd);
    }
#endif

    main_loop();
    quit_timers();
    net_cleanup();

    return 0;
}<|MERGE_RESOLUTION|>--- conflicted
+++ resolved
@@ -2777,18 +2777,7 @@
             case QEMU_OPTION_cpu:
                 /* hw initialization will check this */
                 if (*optarg == '?') {
-<<<<<<< HEAD
-/* XXX: implement xxx_cpu_list for targets that still miss it */
-#if defined(cpu_list_id)
-                    cpu_list_id(stdout, &fprintf, optarg);
-#elif defined(cpu_list)
-                    cpu_list(stdout, &fprintf);	        /* deprecated */
-#else
-                    printf("Target ignores cpu selection\n");
-#endif
-=======
                     list_cpus(stdout, &fprintf, optarg);
->>>>>>> 262353cb
                     exit(0);
                 } else {
                     cpu_model = optarg;
