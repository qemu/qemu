--- conflicted
+++ resolved
@@ -2578,52 +2578,6 @@
 }
 
 /***********************************************************/
-<<<<<<< HEAD
-/* register display */
-
-struct DisplayAllocator default_allocator = {
-    defaultallocator_create_displaysurface,
-    defaultallocator_resize_displaysurface,
-    defaultallocator_free_displaysurface
-};
-
-void register_displaystate(DisplayState *ds)
-{
-    DisplayState **s;
-    s = &display_state;
-    while (*s != NULL)
-        s = &(*s)->next;
-    ds->next = NULL;
-    *s = ds;
-}
-
-DisplayState *get_displaystate(void)
-{
-    return display_state;
-}
-
-DisplayAllocator *register_displayallocator(DisplayState *ds, DisplayAllocator *da)
-{
-    if(ds->allocator ==  &default_allocator) ds->allocator = da;
-    return ds->allocator;
-}
-
-/* dumb display */
-
-static void dumb_display_init(void)
-{
-    DisplayState *ds = qemu_mallocz(sizeof(DisplayState));
-    ds->allocator = &default_allocator;
-    // TODO: this is a workaround - smaller surface would crash when
-    // monitor display is selected.
-    //~ ds->surface = qemu_create_displaysurface(ds, 640, 480);
-    ds->surface = qemu_create_displaysurface(ds, 132 * 8, 43 * 16);
-    register_displaystate(ds);
-}
-
-/***********************************************************/
-=======
->>>>>>> 238431a9
 /* I/O handling */
 
 typedef struct IOHandlerRecord {
