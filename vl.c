/*
 * QEMU System Emulator
 *
 * Copyright (c) 2003-2008 Fabrice Bellard
 *
 * Permission is hereby granted, free of charge, to any person obtaining a copy
 * of this software and associated documentation files (the "Software"), to deal
 * in the Software without restriction, including without limitation the rights
 * to use, copy, modify, merge, publish, distribute, sublicense, and/or sell
 * copies of the Software, and to permit persons to whom the Software is
 * furnished to do so, subject to the following conditions:
 *
 * The above copyright notice and this permission notice shall be included in
 * all copies or substantial portions of the Software.
 *
 * THE SOFTWARE IS PROVIDED "AS IS", WITHOUT WARRANTY OF ANY KIND, EXPRESS OR
 * IMPLIED, INCLUDING BUT NOT LIMITED TO THE WARRANTIES OF MERCHANTABILITY,
 * FITNESS FOR A PARTICULAR PURPOSE AND NONINFRINGEMENT. IN NO EVENT SHALL
 * THE AUTHORS OR COPYRIGHT HOLDERS BE LIABLE FOR ANY CLAIM, DAMAGES OR OTHER
 * LIABILITY, WHETHER IN AN ACTION OF CONTRACT, TORT OR OTHERWISE, ARISING FROM,
 * OUT OF OR IN CONNECTION WITH THE SOFTWARE OR THE USE OR OTHER DEALINGS IN
 * THE SOFTWARE.
 */
#include <unistd.h>
#include <fcntl.h>
#include <signal.h>
#include <time.h>
#include <errno.h>
#include <sys/time.h>

#include "config-host.h"

#ifdef CONFIG_SECCOMP
#include "sysemu/seccomp.h"
#endif

#if defined(CONFIG_VDE)
#include <libvdeplug.h>
#endif

#ifdef CONFIG_SDL
#if defined(__APPLE__) || defined(main)
#include <SDL.h>
int qemu_main(int argc, char **argv);
int main(int argc, char **argv)
{
    return qemu_main(argc, argv);
}
#undef main
#define main qemu_main
#endif
#endif /* CONFIG_SDL */

#ifdef CONFIG_COCOA
#undef main
#define main qemu_main
#endif /* CONFIG_COCOA */

#include <glib.h>

#include "qemu/sockets.h"
#include "hw/hw.h"
#include "hw/boards.h"
#include "hw/usb.h"
#include "hw/pcmcia.h"
#include "hw/i386/pc.h"
#include "hw/isa/isa.h"
#include "hw/bt.h"
#include "sysemu/watchdog.h"
#include "hw/i386/smbios.h"
#include "hw/xen/xen.h"
#include "hw/qdev.h"
#include "hw/loader.h"
#include "monitor/qdev.h"
#include "sysemu/bt.h"
#include "net/net.h"
#include "net/slirp.h"
#include "monitor/monitor.h"
#include "ui/console.h"
#include "sysemu/sysemu.h"
#include "exec/gdbstub.h"
#include "qemu/timer.h"
#include "sysemu/char.h"
#include "qemu/bitmap.h"
#include "sysemu/blockdev.h"
#include "hw/block/block.h"
#include "migration/block.h"
#include "sysemu/tpm.h"
#include "sysemu/dma.h"
#include "audio/audio.h"
#include "migration/migration.h"
#include "sysemu/kvm.h"
#include "qapi/qmp/qjson.h"
#include "qemu/option.h"
#include "qemu/config-file.h"
#include "qemu-options.h"
#include "qmp-commands.h"
#include "qemu/main-loop.h"
#ifdef CONFIG_VIRTFS
#include "fsdev/qemu-fsdev.h"
#endif
#include "sysemu/qtest.h"

#include "disas/disas.h"


#include "slirp/libslirp.h"

#include "trace.h"
#include "trace/control.h"
#include "qemu/queue.h"
#include "sysemu/cpus.h"
#include "sysemu/arch_init.h"
#include "qemu/osdep.h"

#include "ui/qemu-spice.h"
#include "qapi/string-input-visitor.h"
#include "qapi/opts-visitor.h"
#include "qom/object_interfaces.h"
#include "qapi-event.h"

#define DEFAULT_RAM_SIZE 128

#define MAX_VIRTIO_CONSOLES 1
#define MAX_SCLP_CONSOLES 1

static const char *data_dir[16];
static int data_dir_idx;
const char *bios_name = NULL;
enum vga_retrace_method vga_retrace_method = VGA_RETRACE_DUMB;
DisplayType display_type = DT_DEFAULT;
static int display_remote;
const char* keyboard_layout = NULL;
ram_addr_t ram_size;
const char *mem_path = NULL;
int mem_prealloc = 0; /* force preallocation of physical target memory */
int nb_nics;
NICInfo nd_table[MAX_NICS];
int autostart;
static int rtc_utc = 1;
static int rtc_date_offset = -1; /* -1 means no change */
QEMUClockType rtc_clock;
int vga_interface_type = VGA_NONE;
static int full_screen = 0;
static int no_frame = 0;
int no_quit = 0;
#ifdef CONFIG_GTK
static bool grab_on_hover;
#endif
CharDriverState *serial_hds[MAX_SERIAL_PORTS];
CharDriverState *parallel_hds[MAX_PARALLEL_PORTS];
CharDriverState *virtcon_hds[MAX_VIRTIO_CONSOLES];
CharDriverState *sclp_hds[MAX_SCLP_CONSOLES];
int win2k_install_hack = 0;
int singlestep = 0;
int smp_cpus = 1;
int max_cpus = 0;
int smp_cores = 1;
int smp_threads = 1;
#ifdef CONFIG_VNC
const char *vnc_display;
#endif
int acpi_enabled = 1;
int no_hpet = 0;
int fd_bootchk = 1;
static int no_reboot;
int no_shutdown = 0;
int cursor_hide = 1;
int graphic_rotate = 0;
const char *watchdog;
QEMUOptionRom option_rom[MAX_OPTION_ROMS];
int nb_option_roms;
int semihosting_enabled = 0;
int old_param = 0;
const char *qemu_name;
int alt_grab = 0;
int ctrl_grab = 0;
unsigned int nb_prom_envs = 0;
const char *prom_envs[MAX_PROM_ENVS];
int boot_menu;
static bool boot_strict;
uint8_t *boot_splash_filedata;
size_t boot_splash_filedata_size;
uint8_t qemu_extra_params_fw[2];

typedef struct FWBootEntry FWBootEntry;

struct FWBootEntry {
    QTAILQ_ENTRY(FWBootEntry) link;
    int32_t bootindex;
    DeviceState *dev;
    char *suffix;
};

static QTAILQ_HEAD(, FWBootEntry) fw_boot_order =
    QTAILQ_HEAD_INITIALIZER(fw_boot_order);

int nb_numa_nodes;
int max_numa_nodeid;
NodeInfo numa_info[MAX_NODES];

uint8_t qemu_uuid[16];
bool qemu_uuid_set;

/* Trace unassigned memory or i/o accesses. */
bool trace_unassigned;

static QEMUBootSetHandler *boot_set_handler;
static void *boot_set_opaque;

static NotifierList exit_notifiers =
    NOTIFIER_LIST_INITIALIZER(exit_notifiers);

static NotifierList machine_init_done_notifiers =
    NOTIFIER_LIST_INITIALIZER(machine_init_done_notifiers);

static bool tcg_allowed = true;
bool xen_allowed;
uint32_t xen_domid;
enum xen_mode xen_mode = XEN_EMULATE;
static int tcg_tb_size;

static int has_defaults = 1;
static int default_serial = 1;
static int default_parallel = 1;
static int default_virtcon = 1;
static int default_sclp = 1;
static int default_monitor = 1;
static int default_floppy = 1;
static int default_cdrom = 1;
static int default_sdcard = 1;
static int default_vga = 1;

static struct {
    const char *driver;
    int *flag;
} default_list[] = {
    { .driver = "isa-serial",           .flag = &default_serial    },
    { .driver = "isa-parallel",         .flag = &default_parallel  },
    { .driver = "isa-fdc",              .flag = &default_floppy    },
    { .driver = "ide-cd",               .flag = &default_cdrom     },
    { .driver = "ide-hd",               .flag = &default_cdrom     },
    { .driver = "ide-drive",            .flag = &default_cdrom     },
    { .driver = "scsi-cd",              .flag = &default_cdrom     },
    { .driver = "virtio-serial-pci",    .flag = &default_virtcon   },
    { .driver = "virtio-serial-s390",   .flag = &default_virtcon   },
    { .driver = "virtio-serial",        .flag = &default_virtcon   },
    { .driver = "VGA",                  .flag = &default_vga       },
    { .driver = "isa-vga",              .flag = &default_vga       },
    { .driver = "cirrus-vga",           .flag = &default_vga       },
    { .driver = "isa-cirrus-vga",       .flag = &default_vga       },
    { .driver = "vmware-svga",          .flag = &default_vga       },
    { .driver = "qxl-vga",              .flag = &default_vga       },
};

static QemuOptsList qemu_rtc_opts = {
    .name = "rtc",
    .head = QTAILQ_HEAD_INITIALIZER(qemu_rtc_opts.head),
    .desc = {
        {
            .name = "base",
            .type = QEMU_OPT_STRING,
        },{
            .name = "clock",
            .type = QEMU_OPT_STRING,
        },{
            .name = "driftfix",
            .type = QEMU_OPT_STRING,
        },
        { /* end of list */ }
    },
};

static QemuOptsList qemu_sandbox_opts = {
    .name = "sandbox",
    .implied_opt_name = "enable",
    .head = QTAILQ_HEAD_INITIALIZER(qemu_sandbox_opts.head),
    .desc = {
        {
            .name = "enable",
            .type = QEMU_OPT_BOOL,
        },
        { /* end of list */ }
    },
};

static QemuOptsList qemu_trace_opts = {
    .name = "trace",
    .implied_opt_name = "trace",
    .head = QTAILQ_HEAD_INITIALIZER(qemu_trace_opts.head),
    .desc = {
        {
            .name = "events",
            .type = QEMU_OPT_STRING,
        },{
            .name = "file",
            .type = QEMU_OPT_STRING,
        },
        { /* end of list */ }
    },
};

static QemuOptsList qemu_option_rom_opts = {
    .name = "option-rom",
    .implied_opt_name = "romfile",
    .head = QTAILQ_HEAD_INITIALIZER(qemu_option_rom_opts.head),
    .desc = {
        {
            .name = "bootindex",
            .type = QEMU_OPT_NUMBER,
        }, {
            .name = "romfile",
            .type = QEMU_OPT_STRING,
        },
        { /* end of list */ }
    },
};

static QemuOptsList qemu_machine_opts = {
    .name = "machine",
    .implied_opt_name = "type",
    .merge_lists = true,
    .head = QTAILQ_HEAD_INITIALIZER(qemu_machine_opts.head),
    .desc = {
        {
            .name = "type",
            .type = QEMU_OPT_STRING,
            .help = "emulated machine"
        }, {
            .name = "accel",
            .type = QEMU_OPT_STRING,
            .help = "accelerator list",
        }, {
            .name = "kernel_irqchip",
            .type = QEMU_OPT_BOOL,
            .help = "use KVM in-kernel irqchip",
        }, {
            .name = "kvm_shadow_mem",
            .type = QEMU_OPT_SIZE,
            .help = "KVM shadow MMU size",
        }, {
            .name = "kernel",
            .type = QEMU_OPT_STRING,
            .help = "Linux kernel image file",
        }, {
            .name = "initrd",
            .type = QEMU_OPT_STRING,
            .help = "Linux initial ramdisk file",
        }, {
            .name = "append",
            .type = QEMU_OPT_STRING,
            .help = "Linux kernel command line",
        }, {
            .name = "dtb",
            .type = QEMU_OPT_STRING,
            .help = "Linux kernel device tree file",
        }, {
            .name = "dumpdtb",
            .type = QEMU_OPT_STRING,
            .help = "Dump current dtb to a file and quit",
        }, {
            .name = "phandle_start",
            .type = QEMU_OPT_NUMBER,
            .help = "The first phandle ID we may generate dynamically",
        }, {
            .name = "dt_compatible",
            .type = QEMU_OPT_STRING,
            .help = "Overrides the \"compatible\" property of the dt root node",
        }, {
            .name = "dump-guest-core",
            .type = QEMU_OPT_BOOL,
            .help = "Include guest memory in  a core dump",
        }, {
            .name = "mem-merge",
            .type = QEMU_OPT_BOOL,
            .help = "enable/disable memory merge support",
        },{
            .name = "usb",
            .type = QEMU_OPT_BOOL,
            .help = "Set on/off to enable/disable usb",
        },{
            .name = "firmware",
            .type = QEMU_OPT_STRING,
            .help = "firmware image",
        },{
            .name = "kvm-type",
            .type = QEMU_OPT_STRING,
            .help = "Specifies the KVM virtualization mode (HV, PR)",
        },{
            .name = PC_MACHINE_MAX_RAM_BELOW_4G,
            .type = QEMU_OPT_SIZE,
            .help = "maximum ram below the 4G boundary (32bit boundary)",
        },
        { /* End of list */ }
    },
};

static QemuOptsList qemu_boot_opts = {
    .name = "boot-opts",
    .implied_opt_name = "order",
    .merge_lists = true,
    .head = QTAILQ_HEAD_INITIALIZER(qemu_boot_opts.head),
    .desc = {
        {
            .name = "order",
            .type = QEMU_OPT_STRING,
        }, {
            .name = "once",
            .type = QEMU_OPT_STRING,
        }, {
            .name = "menu",
            .type = QEMU_OPT_BOOL,
        }, {
            .name = "splash",
            .type = QEMU_OPT_STRING,
        }, {
            .name = "splash-time",
            .type = QEMU_OPT_STRING,
        }, {
            .name = "reboot-timeout",
            .type = QEMU_OPT_STRING,
        }, {
            .name = "strict",
            .type = QEMU_OPT_BOOL,
        },
        { /*End of list */ }
    },
};

static QemuOptsList qemu_add_fd_opts = {
    .name = "add-fd",
    .head = QTAILQ_HEAD_INITIALIZER(qemu_add_fd_opts.head),
    .desc = {
        {
            .name = "fd",
            .type = QEMU_OPT_NUMBER,
            .help = "file descriptor of which a duplicate is added to fd set",
        },{
            .name = "set",
            .type = QEMU_OPT_NUMBER,
            .help = "ID of the fd set to add fd to",
        },{
            .name = "opaque",
            .type = QEMU_OPT_STRING,
            .help = "free-form string used to describe fd",
        },
        { /* end of list */ }
    },
};

static QemuOptsList qemu_object_opts = {
    .name = "object",
    .implied_opt_name = "qom-type",
    .head = QTAILQ_HEAD_INITIALIZER(qemu_object_opts.head),
    .desc = {
        { }
    },
};

static QemuOptsList qemu_tpmdev_opts = {
    .name = "tpmdev",
    .implied_opt_name = "type",
    .head = QTAILQ_HEAD_INITIALIZER(qemu_tpmdev_opts.head),
    .desc = {
        /* options are defined in the TPM backends */
        { /* end of list */ }
    },
};

static QemuOptsList qemu_realtime_opts = {
    .name = "realtime",
    .head = QTAILQ_HEAD_INITIALIZER(qemu_realtime_opts.head),
    .desc = {
        {
            .name = "mlock",
            .type = QEMU_OPT_BOOL,
        },
        { /* end of list */ }
    },
};

static QemuOptsList qemu_msg_opts = {
    .name = "msg",
    .head = QTAILQ_HEAD_INITIALIZER(qemu_msg_opts.head),
    .desc = {
        {
            .name = "timestamp",
            .type = QEMU_OPT_BOOL,
        },
        { /* end of list */ }
    },
};

static QemuOptsList qemu_name_opts = {
    .name = "name",
    .implied_opt_name = "guest",
    .merge_lists = true,
    .head = QTAILQ_HEAD_INITIALIZER(qemu_name_opts.head),
    .desc = {
        {
            .name = "guest",
            .type = QEMU_OPT_STRING,
            .help = "Sets the name of the guest.\n"
                    "This name will be displayed in the SDL window caption.\n"
                    "The name will also be used for the VNC server",
        }, {
            .name = "process",
            .type = QEMU_OPT_STRING,
            .help = "Sets the name of the QEMU process, as shown in top etc",
        }, {
            .name = "debug-threads",
            .type = QEMU_OPT_BOOL,
            .help = "When enabled, name the individual threads; defaults off.\n"
                    "NOTE: The thread names are for debugging and not a\n"
                    "stable API.",
        },
        { /* End of list */ }
    },
};

static QemuOptsList qemu_mem_opts = {
    .name = "memory",
    .implied_opt_name = "size",
    .head = QTAILQ_HEAD_INITIALIZER(qemu_mem_opts.head),
    .merge_lists = true,
    .desc = {
        {
            .name = "size",
            .type = QEMU_OPT_SIZE,
        },
        {
            .name = "slots",
            .type = QEMU_OPT_NUMBER,
        },
        {
            .name = "maxmem",
            .type = QEMU_OPT_SIZE,
        },
        { /* end of list */ }
    },
};

/**
 * Get machine options
 *
 * Returns: machine options (never null).
 */
QemuOpts *qemu_get_machine_opts(void)
{
    return qemu_find_opts_singleton("machine");
}

const char *qemu_get_vm_name(void)
{
    return qemu_name;
}

static void res_free(void)
{
    if (boot_splash_filedata != NULL) {
        g_free(boot_splash_filedata);
        boot_splash_filedata = NULL;
    }
}

static int default_driver_check(QemuOpts *opts, void *opaque)
{
    const char *driver = qemu_opt_get(opts, "driver");
    int i;

    if (!driver)
        return 0;
    for (i = 0; i < ARRAY_SIZE(default_list); i++) {
        if (strcmp(default_list[i].driver, driver) != 0)
            continue;
        *(default_list[i].flag) = 0;
    }
    return 0;
}

/***********************************************************/
/* QEMU state */

static RunState current_run_state = RUN_STATE_PRELAUNCH;

/* We use RUN_STATE_MAX but any invalid value will do */
static RunState vmstop_requested = RUN_STATE_MAX;
static QemuMutex vmstop_lock;

typedef struct {
    RunState from;
    RunState to;
} RunStateTransition;

static const RunStateTransition runstate_transitions_def[] = {
    /*     from      ->     to      */
    { RUN_STATE_DEBUG, RUN_STATE_RUNNING },
    { RUN_STATE_DEBUG, RUN_STATE_FINISH_MIGRATE },

    { RUN_STATE_INMIGRATE, RUN_STATE_RUNNING },
    { RUN_STATE_INMIGRATE, RUN_STATE_PAUSED },

    { RUN_STATE_INTERNAL_ERROR, RUN_STATE_PAUSED },
    { RUN_STATE_INTERNAL_ERROR, RUN_STATE_FINISH_MIGRATE },

    { RUN_STATE_IO_ERROR, RUN_STATE_RUNNING },
    { RUN_STATE_IO_ERROR, RUN_STATE_FINISH_MIGRATE },

    { RUN_STATE_PAUSED, RUN_STATE_RUNNING },
    { RUN_STATE_PAUSED, RUN_STATE_FINISH_MIGRATE },

    { RUN_STATE_POSTMIGRATE, RUN_STATE_RUNNING },
    { RUN_STATE_POSTMIGRATE, RUN_STATE_FINISH_MIGRATE },

    { RUN_STATE_PRELAUNCH, RUN_STATE_RUNNING },
    { RUN_STATE_PRELAUNCH, RUN_STATE_FINISH_MIGRATE },
    { RUN_STATE_PRELAUNCH, RUN_STATE_INMIGRATE },

    { RUN_STATE_FINISH_MIGRATE, RUN_STATE_RUNNING },
    { RUN_STATE_FINISH_MIGRATE, RUN_STATE_POSTMIGRATE },

    { RUN_STATE_RESTORE_VM, RUN_STATE_RUNNING },

    { RUN_STATE_RUNNING, RUN_STATE_DEBUG },
    { RUN_STATE_RUNNING, RUN_STATE_INTERNAL_ERROR },
    { RUN_STATE_RUNNING, RUN_STATE_IO_ERROR },
    { RUN_STATE_RUNNING, RUN_STATE_PAUSED },
    { RUN_STATE_RUNNING, RUN_STATE_FINISH_MIGRATE },
    { RUN_STATE_RUNNING, RUN_STATE_RESTORE_VM },
    { RUN_STATE_RUNNING, RUN_STATE_SAVE_VM },
    { RUN_STATE_RUNNING, RUN_STATE_SHUTDOWN },
    { RUN_STATE_RUNNING, RUN_STATE_WATCHDOG },
    { RUN_STATE_RUNNING, RUN_STATE_GUEST_PANICKED },

    { RUN_STATE_SAVE_VM, RUN_STATE_RUNNING },

    { RUN_STATE_SHUTDOWN, RUN_STATE_PAUSED },
    { RUN_STATE_SHUTDOWN, RUN_STATE_FINISH_MIGRATE },

    { RUN_STATE_DEBUG, RUN_STATE_SUSPENDED },
    { RUN_STATE_RUNNING, RUN_STATE_SUSPENDED },
    { RUN_STATE_SUSPENDED, RUN_STATE_RUNNING },
    { RUN_STATE_SUSPENDED, RUN_STATE_FINISH_MIGRATE },

    { RUN_STATE_WATCHDOG, RUN_STATE_RUNNING },
    { RUN_STATE_WATCHDOG, RUN_STATE_FINISH_MIGRATE },

    { RUN_STATE_GUEST_PANICKED, RUN_STATE_RUNNING },
    { RUN_STATE_GUEST_PANICKED, RUN_STATE_FINISH_MIGRATE },

    { RUN_STATE_MAX, RUN_STATE_MAX },
};

static bool runstate_valid_transitions[RUN_STATE_MAX][RUN_STATE_MAX];

bool runstate_check(RunState state)
{
    return current_run_state == state;
}

static void runstate_init(void)
{
    const RunStateTransition *p;

    memset(&runstate_valid_transitions, 0, sizeof(runstate_valid_transitions));
    for (p = &runstate_transitions_def[0]; p->from != RUN_STATE_MAX; p++) {
        runstate_valid_transitions[p->from][p->to] = true;
    }

    qemu_mutex_init(&vmstop_lock);
}

/* This function will abort() on invalid state transitions */
void runstate_set(RunState new_state)
{
    assert(new_state < RUN_STATE_MAX);

    if (!runstate_valid_transitions[current_run_state][new_state]) {
        fprintf(stderr, "ERROR: invalid runstate transition: '%s' -> '%s'\n",
                RunState_lookup[current_run_state],
                RunState_lookup[new_state]);
        abort();
    }
    trace_runstate_set(new_state);
    current_run_state = new_state;
}

int runstate_is_running(void)
{
    return runstate_check(RUN_STATE_RUNNING);
}

bool runstate_needs_reset(void)
{
    return runstate_check(RUN_STATE_INTERNAL_ERROR) ||
        runstate_check(RUN_STATE_SHUTDOWN);
}

StatusInfo *qmp_query_status(Error **errp)
{
    StatusInfo *info = g_malloc0(sizeof(*info));

    info->running = runstate_is_running();
    info->singlestep = singlestep;
    info->status = current_run_state;

    return info;
}

static bool qemu_vmstop_requested(RunState *r)
{
    qemu_mutex_lock(&vmstop_lock);
    *r = vmstop_requested;
    vmstop_requested = RUN_STATE_MAX;
    qemu_mutex_unlock(&vmstop_lock);
    return *r < RUN_STATE_MAX;
}

void qemu_system_vmstop_request_prepare(void)
{
    qemu_mutex_lock(&vmstop_lock);
}

void qemu_system_vmstop_request(RunState state)
{
    vmstop_requested = state;
    qemu_mutex_unlock(&vmstop_lock);
    qemu_notify_event();
}

void vm_start(void)
{
    RunState requested;

    qemu_vmstop_requested(&requested);
    if (runstate_is_running() && requested == RUN_STATE_MAX) {
        return;
    }

    /* Ensure that a STOP/RESUME pair of events is emitted if a
     * vmstop request was pending.  The BLOCK_IO_ERROR event, for
     * example, according to documentation is always followed by
     * the STOP event.
     */
    if (runstate_is_running()) {
        qapi_event_send_stop(&error_abort);
    } else {
        cpu_enable_ticks();
        runstate_set(RUN_STATE_RUNNING);
        vm_state_notify(1, RUN_STATE_RUNNING);
        resume_all_vcpus();
    }

    qapi_event_send_resume(&error_abort);
}


/***********************************************************/
/* real time host monotonic timer */

/***********************************************************/
/* host time/date access */
void qemu_get_timedate(struct tm *tm, int offset)
{
    time_t ti;

    time(&ti);
    ti += offset;
    if (rtc_date_offset == -1) {
        if (rtc_utc)
            gmtime_r(&ti, tm);
        else
            localtime_r(&ti, tm);
    } else {
        ti -= rtc_date_offset;
        gmtime_r(&ti, tm);
    }
}

int qemu_timedate_diff(struct tm *tm)
{
    time_t seconds;

    if (rtc_date_offset == -1)
        if (rtc_utc)
            seconds = mktimegm(tm);
        else {
            struct tm tmp = *tm;
            tmp.tm_isdst = -1; /* use timezone to figure it out */
            seconds = mktime(&tmp);
	}
    else
        seconds = mktimegm(tm) + rtc_date_offset;

    return seconds - time(NULL);
}

static void configure_rtc_date_offset(const char *startdate, int legacy)
{
    time_t rtc_start_date;
    struct tm tm;

    if (!strcmp(startdate, "now") && legacy) {
        rtc_date_offset = -1;
    } else {
        if (sscanf(startdate, "%d-%d-%dT%d:%d:%d",
                   &tm.tm_year,
                   &tm.tm_mon,
                   &tm.tm_mday,
                   &tm.tm_hour,
                   &tm.tm_min,
                   &tm.tm_sec) == 6) {
            /* OK */
        } else if (sscanf(startdate, "%d-%d-%d",
                          &tm.tm_year,
                          &tm.tm_mon,
                          &tm.tm_mday) == 3) {
            tm.tm_hour = 0;
            tm.tm_min = 0;
            tm.tm_sec = 0;
        } else {
            goto date_fail;
        }
        tm.tm_year -= 1900;
        tm.tm_mon--;
        rtc_start_date = mktimegm(&tm);
        if (rtc_start_date == -1) {
        date_fail:
            fprintf(stderr, "Invalid date format. Valid formats are:\n"
                            "'2006-06-17T16:01:21' or '2006-06-17'\n");
            exit(1);
        }
        rtc_date_offset = time(NULL) - rtc_start_date;
    }
}

static void configure_rtc(QemuOpts *opts)
{
    const char *value;

    value = qemu_opt_get(opts, "base");
    if (value) {
        if (!strcmp(value, "utc")) {
            rtc_utc = 1;
        } else if (!strcmp(value, "localtime")) {
            rtc_utc = 0;
        } else {
            configure_rtc_date_offset(value, 0);
        }
    }
    value = qemu_opt_get(opts, "clock");
    if (value) {
        if (!strcmp(value, "host")) {
            rtc_clock = QEMU_CLOCK_HOST;
        } else if (!strcmp(value, "rt")) {
            rtc_clock = QEMU_CLOCK_REALTIME;
        } else if (!strcmp(value, "vm")) {
            rtc_clock = QEMU_CLOCK_VIRTUAL;
        } else {
            fprintf(stderr, "qemu: invalid option value '%s'\n", value);
            exit(1);
        }
    }
    value = qemu_opt_get(opts, "driftfix");
    if (value) {
        if (!strcmp(value, "slew")) {
            static GlobalProperty slew_lost_ticks[] = {
                {
                    .driver   = "mc146818rtc",
                    .property = "lost_tick_policy",
                    .value    = "slew",
                },
                { /* end of list */ }
            };

            qdev_prop_register_global_list(slew_lost_ticks);
        } else if (!strcmp(value, "none")) {
            /* discard is default */
        } else {
            fprintf(stderr, "qemu: invalid option value '%s'\n", value);
            exit(1);
        }
    }
}

/***********************************************************/
/* Bluetooth support */
static int nb_hcis;
static int cur_hci;
static struct HCIInfo *hci_table[MAX_NICS];

struct HCIInfo *qemu_next_hci(void)
{
    if (cur_hci == nb_hcis)
        return &null_hci;

    return hci_table[cur_hci++];
}

static int bt_hci_parse(const char *str)
{
    struct HCIInfo *hci;
    bdaddr_t bdaddr;

    if (nb_hcis >= MAX_NICS) {
        fprintf(stderr, "qemu: Too many bluetooth HCIs (max %i).\n", MAX_NICS);
        return -1;
    }

    hci = hci_init(str);
    if (!hci)
        return -1;

    bdaddr.b[0] = 0x52;
    bdaddr.b[1] = 0x54;
    bdaddr.b[2] = 0x00;
    bdaddr.b[3] = 0x12;
    bdaddr.b[4] = 0x34;
    bdaddr.b[5] = 0x56 + nb_hcis;
    hci->bdaddr_set(hci, bdaddr.b);

    hci_table[nb_hcis++] = hci;

    return 0;
}

static void bt_vhci_add(int vlan_id)
{
    struct bt_scatternet_s *vlan = qemu_find_bt_vlan(vlan_id);

    if (!vlan->slave)
        fprintf(stderr, "qemu: warning: adding a VHCI to "
                        "an empty scatternet %i\n", vlan_id);

    bt_vhci_init(bt_new_hci(vlan));
}

static struct bt_device_s *bt_device_add(const char *opt)
{
    struct bt_scatternet_s *vlan;
    int vlan_id = 0;
    char *endp = strstr(opt, ",vlan=");
    int len = (endp ? endp - opt : strlen(opt)) + 1;
    char devname[10];

    pstrcpy(devname, MIN(sizeof(devname), len), opt);

    if (endp) {
        vlan_id = strtol(endp + 6, &endp, 0);
        if (*endp) {
            fprintf(stderr, "qemu: unrecognised bluetooth vlan Id\n");
            return 0;
        }
    }

    vlan = qemu_find_bt_vlan(vlan_id);

    if (!vlan->slave)
        fprintf(stderr, "qemu: warning: adding a slave device to "
                        "an empty scatternet %i\n", vlan_id);

    if (!strcmp(devname, "keyboard"))
        return bt_keyboard_init(vlan);

    fprintf(stderr, "qemu: unsupported bluetooth device `%s'\n", devname);
    return 0;
}

static int bt_parse(const char *opt)
{
    const char *endp, *p;
    int vlan;

    if (strstart(opt, "hci", &endp)) {
        if (!*endp || *endp == ',') {
            if (*endp)
                if (!strstart(endp, ",vlan=", 0))
                    opt = endp + 1;

            return bt_hci_parse(opt);
       }
    } else if (strstart(opt, "vhci", &endp)) {
        if (!*endp || *endp == ',') {
            if (*endp) {
                if (strstart(endp, ",vlan=", &p)) {
                    vlan = strtol(p, (char **) &endp, 0);
                    if (*endp) {
                        fprintf(stderr, "qemu: bad scatternet '%s'\n", p);
                        return 1;
                    }
                } else {
                    fprintf(stderr, "qemu: bad parameter '%s'\n", endp + 1);
                    return 1;
                }
            } else
                vlan = 0;

            bt_vhci_add(vlan);
            return 0;
        }
    } else if (strstart(opt, "device:", &endp))
        return !bt_device_add(endp);

    fprintf(stderr, "qemu: bad bluetooth parameter '%s'\n", opt);
    return 1;
}

static int parse_sandbox(QemuOpts *opts, void *opaque)
{
    /* FIXME: change this to true for 1.3 */
    if (qemu_opt_get_bool(opts, "enable", false)) {
#ifdef CONFIG_SECCOMP
        if (seccomp_start() < 0) {
            qerror_report(ERROR_CLASS_GENERIC_ERROR,
                          "failed to install seccomp syscall filter in the kernel");
            return -1;
        }
#else
        qerror_report(ERROR_CLASS_GENERIC_ERROR,
                      "sandboxing request but seccomp is not compiled into this build");
        return -1;
#endif
    }

    return 0;
}

static int parse_name(QemuOpts *opts, void *opaque)
{
    const char *proc_name;

    if (qemu_opt_get(opts, "debug-threads")) {
        qemu_thread_naming(qemu_opt_get_bool(opts, "debug-threads", false));
    }
    qemu_name = qemu_opt_get(opts, "guest");

    proc_name = qemu_opt_get(opts, "process");
    if (proc_name) {
        os_set_proc_name(proc_name);
    }

    return 0;
}

bool usb_enabled(bool default_usb)
{
    return qemu_opt_get_bool(qemu_get_machine_opts(), "usb",
                             has_defaults && default_usb);
}

#ifndef _WIN32
static int parse_add_fd(QemuOpts *opts, void *opaque)
{
    int fd, dupfd, flags;
    int64_t fdset_id;
    const char *fd_opaque = NULL;

    fd = qemu_opt_get_number(opts, "fd", -1);
    fdset_id = qemu_opt_get_number(opts, "set", -1);
    fd_opaque = qemu_opt_get(opts, "opaque");

    if (fd < 0) {
        qerror_report(ERROR_CLASS_GENERIC_ERROR,
                      "fd option is required and must be non-negative");
        return -1;
    }

    if (fd <= STDERR_FILENO) {
        qerror_report(ERROR_CLASS_GENERIC_ERROR,
                      "fd cannot be a standard I/O stream");
        return -1;
    }

    /*
     * All fds inherited across exec() necessarily have FD_CLOEXEC
     * clear, while qemu sets FD_CLOEXEC on all other fds used internally.
     */
    flags = fcntl(fd, F_GETFD);
    if (flags == -1 || (flags & FD_CLOEXEC)) {
        qerror_report(ERROR_CLASS_GENERIC_ERROR,
                      "fd is not valid or already in use");
        return -1;
    }

    if (fdset_id < 0) {
        qerror_report(ERROR_CLASS_GENERIC_ERROR,
                      "set option is required and must be non-negative");
        return -1;
    }

#ifdef F_DUPFD_CLOEXEC
    dupfd = fcntl(fd, F_DUPFD_CLOEXEC, 0);
#else
    dupfd = dup(fd);
    if (dupfd != -1) {
        qemu_set_cloexec(dupfd);
    }
#endif
    if (dupfd == -1) {
        qerror_report(ERROR_CLASS_GENERIC_ERROR,
                      "Error duplicating fd: %s", strerror(errno));
        return -1;
    }

    /* add the duplicate fd, and optionally the opaque string, to the fd set */
    monitor_fdset_add_fd(dupfd, true, fdset_id, fd_opaque ? true : false,
                         fd_opaque, NULL);

    return 0;
}

static int cleanup_add_fd(QemuOpts *opts, void *opaque)
{
    int fd;

    fd = qemu_opt_get_number(opts, "fd", -1);
    close(fd);

    return 0;
}
#endif

/***********************************************************/
/* QEMU Block devices */

#define HD_OPTS "media=disk"
#define CDROM_OPTS "media=cdrom"
#define FD_OPTS ""
#define PFLASH_OPTS ""
#define MTD_OPTS ""
#define SD_OPTS ""

static int drive_init_func(QemuOpts *opts, void *opaque)
{
    BlockInterfaceType *block_default_type = opaque;

    return drive_new(opts, *block_default_type) == NULL;
}

static int drive_enable_snapshot(QemuOpts *opts, void *opaque)
{
    if (NULL == qemu_opt_get(opts, "snapshot")) {
        qemu_opt_set(opts, "snapshot", "on");
    }
    return 0;
}

static void default_drive(int enable, int snapshot, BlockInterfaceType type,
                          int index, const char *optstr)
{
    QemuOpts *opts;

    if (!enable || drive_get_by_index(type, index)) {
        return;
    }

    opts = drive_add(type, index, NULL, optstr);
    if (snapshot) {
        drive_enable_snapshot(opts, NULL);
    }
    if (!drive_new(opts, type)) {
        exit(1);
    }
}

void qemu_register_boot_set(QEMUBootSetHandler *func, void *opaque)
{
    boot_set_handler = func;
    boot_set_opaque = opaque;
}

int qemu_boot_set(const char *boot_order)
{
    if (!boot_set_handler) {
        return -EINVAL;
    }
    return boot_set_handler(boot_set_opaque, boot_order);
}

static void validate_bootdevices(const char *devices)
{
    /* We just do some generic consistency checks */
    const char *p;
    int bitmap = 0;

    for (p = devices; *p != '\0'; p++) {
        /* Allowed boot devices are:
         * a-b: floppy disk drives
         * c-f: IDE disk drives
         * g-m: machine implementation dependent drives
         * n-p: network devices
         * It's up to each machine implementation to check if the given boot
         * devices match the actual hardware implementation and firmware
         * features.
         */
        if (*p < 'a' || *p > 'p') {
            fprintf(stderr, "Invalid boot device '%c'\n", *p);
            exit(1);
        }
        if (bitmap & (1 << (*p - 'a'))) {
            fprintf(stderr, "Boot device '%c' was given twice\n", *p);
            exit(1);
        }
        bitmap |= 1 << (*p - 'a');
    }
}

static void restore_boot_order(void *opaque)
{
    char *normal_boot_order = opaque;
    static int first = 1;

    /* Restore boot order and remove ourselves after the first boot */
    if (first) {
        first = 0;
        return;
    }

    qemu_boot_set(normal_boot_order);

    qemu_unregister_reset(restore_boot_order, normal_boot_order);
    g_free(normal_boot_order);
}

void add_boot_device_path(int32_t bootindex, DeviceState *dev,
                          const char *suffix)
{
    FWBootEntry *node, *i;

    if (bootindex < 0) {
        return;
    }

    assert(dev != NULL || suffix != NULL);

    node = g_malloc0(sizeof(FWBootEntry));
    node->bootindex = bootindex;
    node->suffix = g_strdup(suffix);
    node->dev = dev;

    QTAILQ_FOREACH(i, &fw_boot_order, link) {
        if (i->bootindex == bootindex) {
            fprintf(stderr, "Two devices with same boot index %d\n", bootindex);
            exit(1);
        } else if (i->bootindex < bootindex) {
            continue;
        }
        QTAILQ_INSERT_BEFORE(i, node, link);
        return;
    }
    QTAILQ_INSERT_TAIL(&fw_boot_order, node, link);
}

DeviceState *get_boot_device(uint32_t position)
{
    uint32_t counter = 0;
    FWBootEntry *i = NULL;
    DeviceState *res = NULL;

    if (!QTAILQ_EMPTY(&fw_boot_order)) {
        QTAILQ_FOREACH(i, &fw_boot_order, link) {
            if (counter == position) {
                res = i->dev;
                break;
            }
            counter++;
        }
    }
    return res;
}

/*
 * This function returns null terminated string that consist of new line
 * separated device paths.
 *
 * memory pointed by "size" is assigned total length of the array in bytes
 *
 */
char *get_boot_devices_list(size_t *size, bool ignore_suffixes)
{
    FWBootEntry *i;
    size_t total = 0;
    char *list = NULL;

    QTAILQ_FOREACH(i, &fw_boot_order, link) {
        char *devpath = NULL, *bootpath;
        size_t len;

        if (i->dev) {
            devpath = qdev_get_fw_dev_path(i->dev);
            assert(devpath);
        }

        if (i->suffix && !ignore_suffixes && devpath) {
            size_t bootpathlen = strlen(devpath) + strlen(i->suffix) + 1;

            bootpath = g_malloc(bootpathlen);
            snprintf(bootpath, bootpathlen, "%s%s", devpath, i->suffix);
            g_free(devpath);
        } else if (devpath) {
            bootpath = devpath;
        } else if (!ignore_suffixes) {
            assert(i->suffix);
            bootpath = g_strdup(i->suffix);
        } else {
            bootpath = g_strdup("");
        }

        if (total) {
            list[total-1] = '\n';
        }
        len = strlen(bootpath) + 1;
        list = g_realloc(list, total + len);
        memcpy(&list[total], bootpath, len);
        total += len;
        g_free(bootpath);
    }

    *size = total;

    if (boot_strict && *size > 0) {
        list[total-1] = '\n';
        list = g_realloc(list, total + 5);
        memcpy(&list[total], "HALT", 5);
        *size = total + 5;
    }
    return list;
}

static QemuOptsList qemu_smp_opts = {
    .name = "smp-opts",
    .implied_opt_name = "cpus",
    .merge_lists = true,
    .head = QTAILQ_HEAD_INITIALIZER(qemu_smp_opts.head),
    .desc = {
        {
            .name = "cpus",
            .type = QEMU_OPT_NUMBER,
        }, {
            .name = "sockets",
            .type = QEMU_OPT_NUMBER,
        }, {
            .name = "cores",
            .type = QEMU_OPT_NUMBER,
        }, {
            .name = "threads",
            .type = QEMU_OPT_NUMBER,
        }, {
            .name = "maxcpus",
            .type = QEMU_OPT_NUMBER,
        },
        { /*End of list */ }
    },
};

static void smp_parse(QemuOpts *opts)
{
    if (opts) {

        unsigned cpus    = qemu_opt_get_number(opts, "cpus", 0);
        unsigned sockets = qemu_opt_get_number(opts, "sockets", 0);
        unsigned cores   = qemu_opt_get_number(opts, "cores", 0);
        unsigned threads = qemu_opt_get_number(opts, "threads", 0);

        /* compute missing values, prefer sockets over cores over threads */
        if (cpus == 0 || sockets == 0) {
            sockets = sockets > 0 ? sockets : 1;
            cores = cores > 0 ? cores : 1;
            threads = threads > 0 ? threads : 1;
            if (cpus == 0) {
                cpus = cores * threads * sockets;
            }
        } else {
            if (cores == 0) {
                threads = threads > 0 ? threads : 1;
                cores = cpus / (sockets * threads);
            } else {
                threads = cpus / (cores * sockets);
            }
        }

        max_cpus = qemu_opt_get_number(opts, "maxcpus", 0);

        smp_cpus = cpus;
        smp_cores = cores > 0 ? cores : 1;
        smp_threads = threads > 0 ? threads : 1;

    }

    if (max_cpus == 0) {
        max_cpus = smp_cpus;
    }

    if (max_cpus > MAX_CPUMASK_BITS) {
        fprintf(stderr, "Unsupported number of maxcpus\n");
        exit(1);
    }
    if (max_cpus < smp_cpus) {
        fprintf(stderr, "maxcpus must be equal to or greater than smp\n");
        exit(1);
    }

}

static void configure_realtime(QemuOpts *opts)
{
    bool enable_mlock;

    enable_mlock = qemu_opt_get_bool(opts, "mlock", true);

    if (enable_mlock) {
        if (os_mlock() < 0) {
            fprintf(stderr, "qemu: locking memory failed\n");
            exit(1);
        }
    }
}


static void configure_msg(QemuOpts *opts)
{
    enable_timestamp_msg = qemu_opt_get_bool(opts, "timestamp", true);
}

/***********************************************************/
/* USB devices */

static int usb_device_add(const char *devname)
{
    USBDevice *dev = NULL;
#ifndef CONFIG_LINUX
    const char *p;
#endif

    if (!usb_enabled(false)) {
        return -1;
    }

    /* drivers with .usbdevice_name entry in USBDeviceInfo */
    dev = usbdevice_create(devname);
    if (dev)
        goto done;

    /* the other ones */
#ifndef CONFIG_LINUX
    /* only the linux version is qdev-ified, usb-bsd still needs this */
    if (strstart(devname, "host:", &p)) {
        dev = usb_host_device_open(usb_bus_find(-1), p);
    }
#endif
    if (!dev)
        return -1;

done:
    return 0;
}

static int usb_device_del(const char *devname)
{
    int bus_num, addr;
    const char *p;

    if (strstart(devname, "host:", &p)) {
        return -1;
    }

    if (!usb_enabled(false)) {
        return -1;
    }

    p = strchr(devname, '.');
    if (!p)
        return -1;
    bus_num = strtoul(devname, NULL, 0);
    addr = strtoul(p + 1, NULL, 0);

    return usb_device_delete_addr(bus_num, addr);
}

static int usb_parse(const char *cmdline)
{
    int r;
    r = usb_device_add(cmdline);
    if (r < 0) {
        fprintf(stderr, "qemu: could not add USB device '%s'\n", cmdline);
    }
    return r;
}

void do_usb_add(Monitor *mon, const QDict *qdict)
{
    const char *devname = qdict_get_str(qdict, "devname");
    if (usb_device_add(devname) < 0) {
        error_report("could not add USB device '%s'", devname);
    }
}

void do_usb_del(Monitor *mon, const QDict *qdict)
{
    const char *devname = qdict_get_str(qdict, "devname");
    if (usb_device_del(devname) < 0) {
        error_report("could not delete USB device '%s'", devname);
    }
}

/***********************************************************/
/* PCMCIA/Cardbus */

static struct pcmcia_socket_entry_s {
    PCMCIASocket *socket;
    struct pcmcia_socket_entry_s *next;
} *pcmcia_sockets = 0;

void pcmcia_socket_register(PCMCIASocket *socket)
{
    struct pcmcia_socket_entry_s *entry;

    entry = g_malloc(sizeof(struct pcmcia_socket_entry_s));
    entry->socket = socket;
    entry->next = pcmcia_sockets;
    pcmcia_sockets = entry;
}

void pcmcia_socket_unregister(PCMCIASocket *socket)
{
    struct pcmcia_socket_entry_s *entry, **ptr;

    ptr = &pcmcia_sockets;
    for (entry = *ptr; entry; ptr = &entry->next, entry = *ptr)
        if (entry->socket == socket) {
            *ptr = entry->next;
            g_free(entry);
        }
}

void pcmcia_info(Monitor *mon, const QDict *qdict)
{
    struct pcmcia_socket_entry_s *iter;

    if (!pcmcia_sockets)
        monitor_printf(mon, "No PCMCIA sockets\n");

    for (iter = pcmcia_sockets; iter; iter = iter->next)
        monitor_printf(mon, "%s: %s\n", iter->socket->slot_string,
                       iter->socket->attached ? iter->socket->card_string :
                       "Empty");
}

/***********************************************************/
/* machine registration */

MachineState *current_machine;

static void machine_class_init(ObjectClass *oc, void *data)
{
    MachineClass *mc = MACHINE_CLASS(oc);
    QEMUMachine *qm = data;

    mc->name = qm->name;
    mc->alias = qm->alias;
    mc->desc = qm->desc;
    mc->init = qm->init;
    mc->reset = qm->reset;
    mc->hot_add_cpu = qm->hot_add_cpu;
    mc->kvm_type = qm->kvm_type;
    mc->block_default_type = qm->block_default_type;
    mc->max_cpus = qm->max_cpus;
    mc->no_serial = qm->no_serial;
    mc->no_parallel = qm->no_parallel;
    mc->use_virtcon = qm->use_virtcon;
    mc->use_sclp = qm->use_sclp;
    mc->no_floppy = qm->no_floppy;
    mc->no_cdrom = qm->no_cdrom;
    mc->no_sdcard = qm->no_sdcard;
    mc->is_default = qm->is_default;
    mc->default_machine_opts = qm->default_machine_opts;
    mc->default_boot_order = qm->default_boot_order;
    mc->compat_props = qm->compat_props;
    mc->hw_version = qm->hw_version;
}

int qemu_register_machine(QEMUMachine *m)
{
    char *name = g_strconcat(m->name, TYPE_MACHINE_SUFFIX, NULL);
    TypeInfo ti = {
        .name       = name,
        .parent     = TYPE_MACHINE,
        .class_init = machine_class_init,
        .class_data = (void *)m,
    };

    type_register(&ti);
    g_free(name);

    return 0;
}

static MachineClass *find_machine(const char *name)
{
    GSList *el, *machines = object_class_get_list(TYPE_MACHINE, false);
    MachineClass *mc = NULL;

    for (el = machines; el; el = el->next) {
        MachineClass *temp = el->data;

        if (!strcmp(temp->name, name)) {
            mc = temp;
            break;
        }
        if (temp->alias &&
            !strcmp(temp->alias, name)) {
            mc = temp;
            break;
        }
    }

    g_slist_free(machines);
    return mc;
}

MachineClass *find_default_machine(void)
{
    GSList *el, *machines = object_class_get_list(TYPE_MACHINE, false);
    MachineClass *mc = NULL;

    for (el = machines; el; el = el->next) {
        MachineClass *temp = el->data;

        if (temp->is_default) {
            mc = temp;
            break;
        }
    }

    g_slist_free(machines);
    return mc;
}

MachineInfoList *qmp_query_machines(Error **errp)
{
    GSList *el, *machines = object_class_get_list(TYPE_MACHINE, false);
    MachineInfoList *mach_list = NULL;

    for (el = machines; el; el = el->next) {
        MachineClass *mc = el->data;
        MachineInfoList *entry;
        MachineInfo *info;

        info = g_malloc0(sizeof(*info));
        if (mc->is_default) {
            info->has_is_default = true;
            info->is_default = true;
        }

        if (mc->alias) {
            info->has_alias = true;
            info->alias = g_strdup(mc->alias);
        }

        info->name = g_strdup(mc->name);
        info->cpu_max = !mc->max_cpus ? 1 : mc->max_cpus;

        entry = g_malloc0(sizeof(*entry));
        entry->value = info;
        entry->next = mach_list;
        mach_list = entry;
    }

    g_slist_free(machines);
    return mach_list;
}

/***********************************************************/
/* main execution loop */

struct vm_change_state_entry {
    VMChangeStateHandler *cb;
    void *opaque;
    QLIST_ENTRY (vm_change_state_entry) entries;
};

static QLIST_HEAD(vm_change_state_head, vm_change_state_entry) vm_change_state_head;

VMChangeStateEntry *qemu_add_vm_change_state_handler(VMChangeStateHandler *cb,
                                                     void *opaque)
{
    VMChangeStateEntry *e;

    e = g_malloc0(sizeof (*e));

    e->cb = cb;
    e->opaque = opaque;
    QLIST_INSERT_HEAD(&vm_change_state_head, e, entries);
    return e;
}

void qemu_del_vm_change_state_handler(VMChangeStateEntry *e)
{
    QLIST_REMOVE (e, entries);
    g_free (e);
}

void vm_state_notify(int running, RunState state)
{
    VMChangeStateEntry *e;

    trace_vm_state_notify(running, state);

    for (e = vm_change_state_head.lh_first; e; e = e->entries.le_next) {
        e->cb(e->opaque, running, state);
    }
}

/* reset/shutdown handler */

typedef struct QEMUResetEntry {
    QTAILQ_ENTRY(QEMUResetEntry) entry;
    QEMUResetHandler *func;
    void *opaque;
} QEMUResetEntry;

static QTAILQ_HEAD(reset_handlers, QEMUResetEntry) reset_handlers =
    QTAILQ_HEAD_INITIALIZER(reset_handlers);
static int reset_requested;
static int shutdown_requested, shutdown_signal = -1;
static pid_t shutdown_pid;
static int powerdown_requested;
static int debug_requested;
static int suspend_requested;
static WakeupReason wakeup_reason;
static NotifierList powerdown_notifiers =
    NOTIFIER_LIST_INITIALIZER(powerdown_notifiers);
static NotifierList suspend_notifiers =
    NOTIFIER_LIST_INITIALIZER(suspend_notifiers);
static NotifierList wakeup_notifiers =
    NOTIFIER_LIST_INITIALIZER(wakeup_notifiers);
static uint32_t wakeup_reason_mask = ~(1 << QEMU_WAKEUP_REASON_NONE);

int qemu_shutdown_requested_get(void)
{
    return shutdown_requested;
}

int qemu_reset_requested_get(void)
{
    return reset_requested;
}

static int qemu_shutdown_requested(void)
{
    int r = shutdown_requested;
    shutdown_requested = 0;
    return r;
}

static void qemu_kill_report(void)
{
    if (!qtest_driver() && shutdown_signal != -1) {
        fprintf(stderr, "qemu: terminating on signal %d", shutdown_signal);
        if (shutdown_pid == 0) {
            /* This happens for eg ^C at the terminal, so it's worth
             * avoiding printing an odd message in that case.
             */
            fputc('\n', stderr);
        } else {
            fprintf(stderr, " from pid " FMT_pid "\n", shutdown_pid);
        }
        shutdown_signal = -1;
    }
}

static int qemu_reset_requested(void)
{
    int r = reset_requested;
    reset_requested = 0;
    return r;
}

static int qemu_suspend_requested(void)
{
    int r = suspend_requested;
    suspend_requested = 0;
    return r;
}

static WakeupReason qemu_wakeup_requested(void)
{
    return wakeup_reason;
}

static int qemu_powerdown_requested(void)
{
    int r = powerdown_requested;
    powerdown_requested = 0;
    return r;
}

static int qemu_debug_requested(void)
{
    int r = debug_requested;
    debug_requested = 0;
    return r;
}

void qemu_register_reset(QEMUResetHandler *func, void *opaque)
{
    QEMUResetEntry *re = g_malloc0(sizeof(QEMUResetEntry));

    re->func = func;
    re->opaque = opaque;
    QTAILQ_INSERT_TAIL(&reset_handlers, re, entry);
}

void qemu_unregister_reset(QEMUResetHandler *func, void *opaque)
{
    QEMUResetEntry *re;

    QTAILQ_FOREACH(re, &reset_handlers, entry) {
        if (re->func == func && re->opaque == opaque) {
            QTAILQ_REMOVE(&reset_handlers, re, entry);
            g_free(re);
            return;
        }
    }
}

void qemu_devices_reset(void)
{
    QEMUResetEntry *re, *nre;

    /* reset all devices */
    QTAILQ_FOREACH_SAFE(re, &reset_handlers, entry, nre) {
        re->func(re->opaque);
    }
}

void qemu_system_reset(bool report)
{
    MachineClass *mc;

    mc = current_machine ? MACHINE_GET_CLASS(current_machine) : NULL;

    if (mc && mc->reset) {
        mc->reset();
    } else {
        qemu_devices_reset();
    }
    if (report) {
        qapi_event_send_reset(&error_abort);
    }
    cpu_synchronize_all_post_reset();
}

void qemu_system_reset_request(void)
{
    if (no_reboot) {
        shutdown_requested = 1;
    } else {
        reset_requested = 1;
    }
    cpu_stop_current();
    qemu_notify_event();
}

static void qemu_system_suspend(void)
{
    pause_all_vcpus();
    notifier_list_notify(&suspend_notifiers, NULL);
    runstate_set(RUN_STATE_SUSPENDED);
    qapi_event_send_suspend(&error_abort);
}

void qemu_system_suspend_request(void)
{
    if (runstate_check(RUN_STATE_SUSPENDED)) {
        return;
    }
    suspend_requested = 1;
    cpu_stop_current();
    qemu_notify_event();
}

void qemu_register_suspend_notifier(Notifier *notifier)
{
    notifier_list_add(&suspend_notifiers, notifier);
}

void qemu_system_wakeup_request(WakeupReason reason)
{
    trace_system_wakeup_request(reason);

    if (!runstate_check(RUN_STATE_SUSPENDED)) {
        return;
    }
    if (!(wakeup_reason_mask & (1 << reason))) {
        return;
    }
    runstate_set(RUN_STATE_RUNNING);
    wakeup_reason = reason;
    qemu_notify_event();
}

void qemu_system_wakeup_enable(WakeupReason reason, bool enabled)
{
    if (enabled) {
        wakeup_reason_mask |= (1 << reason);
    } else {
        wakeup_reason_mask &= ~(1 << reason);
    }
}

void qemu_register_wakeup_notifier(Notifier *notifier)
{
    notifier_list_add(&wakeup_notifiers, notifier);
}

void qemu_system_killed(int signal, pid_t pid)
{
    shutdown_signal = signal;
    shutdown_pid = pid;
    no_shutdown = 0;
    qemu_system_shutdown_request();
}

void qemu_system_shutdown_request(void)
{
    trace_qemu_system_shutdown_request();
    shutdown_requested = 1;
    qemu_notify_event();
}

static void qemu_system_powerdown(void)
{
    qapi_event_send_powerdown(&error_abort);
    notifier_list_notify(&powerdown_notifiers, NULL);
}

void qemu_system_powerdown_request(void)
{
    trace_qemu_system_powerdown_request();
    powerdown_requested = 1;
    qemu_notify_event();
}

void qemu_register_powerdown_notifier(Notifier *notifier)
{
    notifier_list_add(&powerdown_notifiers, notifier);
}

void qemu_system_debug_request(void)
{
    debug_requested = 1;
    qemu_notify_event();
}

static bool main_loop_should_exit(void)
{
    RunState r;
    if (qemu_debug_requested()) {
        vm_stop(RUN_STATE_DEBUG);
    }
    if (qemu_suspend_requested()) {
        qemu_system_suspend();
    }
    if (qemu_shutdown_requested()) {
        qemu_kill_report();
        qapi_event_send_shutdown(&error_abort);
        if (no_shutdown) {
            vm_stop(RUN_STATE_SHUTDOWN);
        } else {
            return true;
        }
    }
    if (qemu_reset_requested()) {
        pause_all_vcpus();
        cpu_synchronize_all_states();
        qemu_system_reset(VMRESET_REPORT);
        resume_all_vcpus();
        if (runstate_needs_reset()) {
            runstate_set(RUN_STATE_PAUSED);
        }
    }
    if (qemu_wakeup_requested()) {
        pause_all_vcpus();
        cpu_synchronize_all_states();
        qemu_system_reset(VMRESET_SILENT);
        notifier_list_notify(&wakeup_notifiers, &wakeup_reason);
        wakeup_reason = QEMU_WAKEUP_REASON_NONE;
        resume_all_vcpus();
        qapi_event_send_wakeup(&error_abort);
    }
    if (qemu_powerdown_requested()) {
        qemu_system_powerdown();
    }
    if (qemu_vmstop_requested(&r)) {
        vm_stop(r);
    }
    return false;
}

static void main_loop(void)
{
    bool nonblocking;
    int last_io = 0;
#ifdef CONFIG_PROFILER
    int64_t ti;
#endif
    do {
        nonblocking = !kvm_enabled() && !xen_enabled() && last_io > 0;
#ifdef CONFIG_PROFILER
        ti = profile_getclock();
#endif
        last_io = main_loop_wait(nonblocking);
#ifdef CONFIG_PROFILER
        dev_time += profile_getclock() - ti;
#endif
    } while (!main_loop_should_exit());
}

static void version(void)
{
    printf("QEMU emulator version " QEMU_VERSION QEMU_PKGVERSION ", Copyright (c) 2003-2008 Fabrice Bellard\n");
}

static void QEMU_NORETURN help(int exitcode)
{
    version();
    printf("usage: %s [options] [disk_image]\n\n"
           "'disk_image' is a raw hard disk image for IDE hard disk 0\n\n",
            error_get_progname());

#define QEMU_OPTIONS_GENERATE_HELP
#include "qemu-options-wrapper.h"

    printf("\nDuring emulation, the following keys are useful:\n"
           "ctrl-alt-f      toggle full screen\n"
           "ctrl-alt-n      switch to virtual console 'n'\n"
           "ctrl-alt        toggle mouse and keyboard grab\n"
           "\n"
           "When using -nographic, press 'ctrl-a h' to get some help.\n");

    exit(exitcode);
}

#define HAS_ARG 0x0001

typedef struct QEMUOption {
    const char *name;
    int flags;
    int index;
    uint32_t arch_mask;
} QEMUOption;

static const QEMUOption qemu_options[] = {
    { "h", 0, QEMU_OPTION_h, QEMU_ARCH_ALL },
#define QEMU_OPTIONS_GENERATE_OPTIONS
#include "qemu-options-wrapper.h"
    { NULL },
};

static bool vga_available(void)
{
    return object_class_by_name("VGA") || object_class_by_name("isa-vga");
}

static bool cirrus_vga_available(void)
{
    return object_class_by_name("cirrus-vga")
           || object_class_by_name("isa-cirrus-vga");
}

static bool vmware_vga_available(void)
{
    return object_class_by_name("vmware-svga");
}

static bool qxl_vga_available(void)
{
    return object_class_by_name("qxl-vga");
}

static bool tcx_vga_available(void)
{
    return object_class_by_name("SUNW,tcx");
}

static bool cg3_vga_available(void)
{
    return object_class_by_name("cgthree");
}

static void select_vgahw (const char *p)
{
    const char *opts;

    assert(vga_interface_type == VGA_NONE);
    if (strstart(p, "std", &opts)) {
        if (vga_available()) {
            vga_interface_type = VGA_STD;
        } else {
            fprintf(stderr, "Error: standard VGA not available\n");
            exit(0);
        }
    } else if (strstart(p, "cirrus", &opts)) {
        if (cirrus_vga_available()) {
            vga_interface_type = VGA_CIRRUS;
        } else {
            fprintf(stderr, "Error: Cirrus VGA not available\n");
            exit(0);
        }
    } else if (strstart(p, "vmware", &opts)) {
        if (vmware_vga_available()) {
            vga_interface_type = VGA_VMWARE;
        } else {
            fprintf(stderr, "Error: VMWare SVGA not available\n");
            exit(0);
        }
    } else if (strstart(p, "xenfb", &opts)) {
        vga_interface_type = VGA_XENFB;
    } else if (strstart(p, "qxl", &opts)) {
        if (qxl_vga_available()) {
            vga_interface_type = VGA_QXL;
        } else {
            fprintf(stderr, "Error: QXL VGA not available\n");
            exit(0);
        }
    } else if (strstart(p, "tcx", &opts)) {
        if (tcx_vga_available()) {
            vga_interface_type = VGA_TCX;
        } else {
            fprintf(stderr, "Error: TCX framebuffer not available\n");
            exit(0);
        }
    } else if (strstart(p, "cg3", &opts)) {
        if (cg3_vga_available()) {
            vga_interface_type = VGA_CG3;
        } else {
            fprintf(stderr, "Error: CG3 framebuffer not available\n");
            exit(0);
        }
    } else if (!strstart(p, "none", &opts)) {
    invalid_vga:
        fprintf(stderr, "Unknown vga type: %s\n", p);
        exit(1);
    }
    while (*opts) {
        const char *nextopt;

        if (strstart(opts, ",retrace=", &nextopt)) {
            opts = nextopt;
            if (strstart(opts, "dumb", &nextopt))
                vga_retrace_method = VGA_RETRACE_DUMB;
            else if (strstart(opts, "precise", &nextopt))
                vga_retrace_method = VGA_RETRACE_PRECISE;
            else goto invalid_vga;
        } else goto invalid_vga;
        opts = nextopt;
    }
}

static DisplayType select_display(const char *p)
{
    const char *opts;
    DisplayType display = DT_DEFAULT;

    if (strstart(p, "sdl", &opts)) {
#ifdef CONFIG_SDL
        display = DT_SDL;
        while (*opts) {
            const char *nextopt;

            if (strstart(opts, ",frame=", &nextopt)) {
                opts = nextopt;
                if (strstart(opts, "on", &nextopt)) {
                    no_frame = 0;
                } else if (strstart(opts, "off", &nextopt)) {
                    no_frame = 1;
                } else {
                    goto invalid_sdl_args;
                }
            } else if (strstart(opts, ",alt_grab=", &nextopt)) {
                opts = nextopt;
                if (strstart(opts, "on", &nextopt)) {
                    alt_grab = 1;
                } else if (strstart(opts, "off", &nextopt)) {
                    alt_grab = 0;
                } else {
                    goto invalid_sdl_args;
                }
            } else if (strstart(opts, ",ctrl_grab=", &nextopt)) {
                opts = nextopt;
                if (strstart(opts, "on", &nextopt)) {
                    ctrl_grab = 1;
                } else if (strstart(opts, "off", &nextopt)) {
                    ctrl_grab = 0;
                } else {
                    goto invalid_sdl_args;
                }
            } else if (strstart(opts, ",window_close=", &nextopt)) {
                opts = nextopt;
                if (strstart(opts, "on", &nextopt)) {
                    no_quit = 0;
                } else if (strstart(opts, "off", &nextopt)) {
                    no_quit = 1;
                } else {
                    goto invalid_sdl_args;
                }
            } else {
            invalid_sdl_args:
                fprintf(stderr, "Invalid SDL option string: %s\n", p);
                exit(1);
            }
            opts = nextopt;
        }
#else
        fprintf(stderr, "SDL support is disabled\n");
        exit(1);
#endif
    } else if (strstart(p, "vnc", &opts)) {
#ifdef CONFIG_VNC
        display_remote++;

        if (*opts) {
            const char *nextopt;

            if (strstart(opts, "=", &nextopt)) {
                vnc_display = nextopt;
            }
        }
        if (!vnc_display) {
            fprintf(stderr, "VNC requires a display argument vnc=<display>\n");
            exit(1);
        }
#else
        fprintf(stderr, "VNC support is disabled\n");
        exit(1);
#endif
    } else if (strstart(p, "curses", &opts)) {
#ifdef CONFIG_CURSES
        display = DT_CURSES;
#else
        fprintf(stderr, "Curses support is disabled\n");
        exit(1);
#endif
    } else if (strstart(p, "gtk", &opts)) {
#ifdef CONFIG_GTK
        display = DT_GTK;
        while (*opts) {
            const char *nextopt;

            if (strstart(opts, ",grab_on_hover=", &nextopt)) {
                opts = nextopt;
                if (strstart(opts, "on", &nextopt)) {
                    grab_on_hover = true;
                } else if (strstart(opts, "off", &nextopt)) {
                    grab_on_hover = false;
                } else {
                    goto invalid_gtk_args;
                }
            } else {
            invalid_gtk_args:
                fprintf(stderr, "Invalid GTK option string: %s\n", p);
                exit(1);
            }
            opts = nextopt;
        }
#else
        fprintf(stderr, "GTK support is disabled\n");
        exit(1);
#endif
    } else if (strstart(p, "none", &opts)) {
        display = DT_NONE;
    } else {
        fprintf(stderr, "Unknown display type: %s\n", p);
        exit(1);
    }

    return display;
}

static int balloon_parse(const char *arg)
{
    QemuOpts *opts;

    if (strcmp(arg, "none") == 0) {
        return 0;
    }

    if (!strncmp(arg, "virtio", 6)) {
        if (arg[6] == ',') {
            /* have params -> parse them */
            opts = qemu_opts_parse(qemu_find_opts("device"), arg+7, 0);
            if (!opts)
                return  -1;
        } else {
            /* create empty opts */
            opts = qemu_opts_create(qemu_find_opts("device"), NULL, 0,
                                    &error_abort);
        }
        qemu_opt_set(opts, "driver", "virtio-balloon");
        return 0;
    }

    return -1;
}

#if defined(CONFIG_RUBY)
/* Ruby interface for QEMU. See README.EXT for programming example. */
#warning mit ruby
#include <ruby.h>

static VALUE qemu_open(int argc, VALUE *argv, VALUE klass)
{
  int i;
  for (i = 0; i < argc; i++) {
    argv[i] = StringValue(argv[i]);
    fprintf(stderr, "argv[%d] = %s\n", i, StringValuePtr(argv[i]));
  }
    //~ if (rb_scan_args(argc, argv, "11", &file, &vmode) == 1) {
        //~ mode = 0666;            /* default value */
    //~ }
  return INT2FIX(argc);
}

void Init_qemu(void)
{
  printf("%s\n", __func__);
  VALUE cQEMU = rb_define_class("QEMU", rb_cObject);
  rb_define_singleton_method(cQEMU, "run", qemu_open, -1);
#if 0
  rb_define_method();
#endif
}
#endif /* CONFIG_RUBY */

#if defined(CONFIG_DLL)
BOOL APIENTRY DllMain(HINSTANCE hModule, DWORD ul_reason_for_call, LPVOID data)
{
  return FALSE;
}
#endif /* CONFIG_DLL */

char *qemu_find_file(int type, const char *name)
{
    int i;
    const char *subdir;
    char *buf;

    /* Try the name as a straight path first */
    if (access(name, R_OK) == 0) {
        trace_load_file(name, name);
        return g_strdup(name);
    }

    switch (type) {
    case QEMU_FILE_TYPE_BIOS:
        subdir = "";
        break;
    case QEMU_FILE_TYPE_KEYMAP:
        subdir = "keymaps/";
        break;
    default:
        abort();
    }

    for (i = 0; i < data_dir_idx; i++) {
        buf = g_strdup_printf("%s/%s%s", data_dir[i], subdir, name);
        if (access(buf, R_OK) == 0) {
            trace_load_file(name, buf);
            return buf;
        }
        g_free(buf);
    }
    return NULL;
}

static int device_help_func(QemuOpts *opts, void *opaque)
{
    return qdev_device_help(opts);
}

static int device_init_func(QemuOpts *opts, void *opaque)
{
    DeviceState *dev;

    dev = qdev_device_add(opts);
    if (!dev)
        return -1;
    object_unref(OBJECT(dev));
    return 0;
}

static int chardev_init_func(QemuOpts *opts, void *opaque)
{
    Error *local_err = NULL;

    qemu_chr_new_from_opts(opts, NULL, &local_err);
    if (local_err) {
        error_report("%s", error_get_pretty(local_err));
        error_free(local_err);
        return -1;
    }
    return 0;
}

#ifdef CONFIG_VIRTFS
static int fsdev_init_func(QemuOpts *opts, void *opaque)
{
    int ret;
    ret = qemu_fsdev_add(opts);

    return ret;
}
#endif

static int mon_init_func(QemuOpts *opts, void *opaque)
{
    CharDriverState *chr;
    const char *chardev;
    const char *mode;
    int flags;

    mode = qemu_opt_get(opts, "mode");
    if (mode == NULL) {
        mode = "readline";
    }
    if (strcmp(mode, "readline") == 0) {
        flags = MONITOR_USE_READLINE;
    } else if (strcmp(mode, "control") == 0) {
        flags = MONITOR_USE_CONTROL;
    } else {
        fprintf(stderr, "unknown monitor mode \"%s\"\n", mode);
        exit(1);
    }

    if (qemu_opt_get_bool(opts, "pretty", 0))
        flags |= MONITOR_USE_PRETTY;

    if (qemu_opt_get_bool(opts, "default", 0))
        flags |= MONITOR_IS_DEFAULT;

    chardev = qemu_opt_get(opts, "chardev");
    chr = qemu_chr_find(chardev);
    if (chr == NULL) {
        fprintf(stderr, "chardev \"%s\" not found\n", chardev);
        exit(1);
    }

    qemu_chr_fe_claim_no_fail(chr);
    monitor_init(chr, flags);
    return 0;
}

static void monitor_parse(const char *optarg, const char *mode)
{
    static int monitor_device_index = 0;
    QemuOpts *opts;
    const char *p;
    char label[32];
    int def = 0;

    if (strstart(optarg, "chardev:", &p)) {
        snprintf(label, sizeof(label), "%s", p);
    } else {
        snprintf(label, sizeof(label), "compat_monitor%d",
                 monitor_device_index);
        if (monitor_device_index == 0) {
            def = 1;
        }
        opts = qemu_chr_parse_compat(label, optarg);
        if (!opts) {
            fprintf(stderr, "parse error: %s\n", optarg);
            exit(1);
        }
    }

    opts = qemu_opts_create(qemu_find_opts("mon"), label, 1, NULL);
    if (!opts) {
        fprintf(stderr, "duplicate chardev: %s\n", label);
        exit(1);
    }
    qemu_opt_set(opts, "mode", mode);
    qemu_opt_set(opts, "chardev", label);
    if (def)
        qemu_opt_set(opts, "default", "on");
    monitor_device_index++;
}

struct device_config {
    enum {
        DEV_USB,       /* -usbdevice     */
        DEV_BT,        /* -bt            */
        DEV_SERIAL,    /* -serial        */
        DEV_PARALLEL,  /* -parallel      */
        DEV_VIRTCON,   /* -virtioconsole */
        DEV_DEBUGCON,  /* -debugcon */
        DEV_GDB,       /* -gdb, -s */
        DEV_SCLP,      /* s390 sclp */
    } type;
    const char *cmdline;
    Location loc;
    QTAILQ_ENTRY(device_config) next;
};

static QTAILQ_HEAD(, device_config) device_configs =
    QTAILQ_HEAD_INITIALIZER(device_configs);

static void add_device_config(int type, const char *cmdline)
{
    struct device_config *conf;

    conf = g_malloc0(sizeof(*conf));
    conf->type = type;
    conf->cmdline = cmdline;
    loc_save(&conf->loc);
    QTAILQ_INSERT_TAIL(&device_configs, conf, next);
}

static int foreach_device_config(int type, int (*func)(const char *cmdline))
{
    struct device_config *conf;
    int rc;

    QTAILQ_FOREACH(conf, &device_configs, next) {
        if (conf->type != type)
            continue;
        loc_push_restore(&conf->loc);
        rc = func(conf->cmdline);
        loc_pop(&conf->loc);
        if (0 != rc)
            return rc;
    }
    return 0;
}

static int serial_parse(const char *devname)
{
    static int index = 0;
    char label[32];

    if (strcmp(devname, "none") == 0)
        return 0;
    if (index == MAX_SERIAL_PORTS) {
        fprintf(stderr, "qemu: too many serial ports\n");
        exit(1);
    }
    snprintf(label, sizeof(label), "serial%d", index);
    serial_hds[index] = qemu_chr_new(label, devname, NULL);
    if (!serial_hds[index]) {
        fprintf(stderr, "qemu: could not connect serial device"
                " to character backend '%s'\n", devname);
        return -1;
    }
    index++;
    return 0;
}

static int parallel_parse(const char *devname)
{
    static int index = 0;
    char label[32];

    if (strcmp(devname, "none") == 0)
        return 0;
    if (index == MAX_PARALLEL_PORTS) {
        fprintf(stderr, "qemu: too many parallel ports\n");
        exit(1);
    }
    snprintf(label, sizeof(label), "parallel%d", index);
    parallel_hds[index] = qemu_chr_new(label, devname, NULL);
    if (!parallel_hds[index]) {
        fprintf(stderr, "qemu: could not connect parallel device"
                " to character backend '%s'\n", devname);
        return -1;
    }
    index++;
    return 0;
}

static int virtcon_parse(const char *devname)
{
    QemuOptsList *device = qemu_find_opts("device");
    static int index = 0;
    char label[32];
    QemuOpts *bus_opts, *dev_opts;

    if (strcmp(devname, "none") == 0)
        return 0;
    if (index == MAX_VIRTIO_CONSOLES) {
        fprintf(stderr, "qemu: too many virtio consoles\n");
        exit(1);
    }

    bus_opts = qemu_opts_create(device, NULL, 0, &error_abort);
    if (arch_type == QEMU_ARCH_S390X) {
        qemu_opt_set(bus_opts, "driver", "virtio-serial-s390");
    } else {
        qemu_opt_set(bus_opts, "driver", "virtio-serial-pci");
    }

    dev_opts = qemu_opts_create(device, NULL, 0, &error_abort);
    qemu_opt_set(dev_opts, "driver", "virtconsole");

    snprintf(label, sizeof(label), "virtcon%d", index);
    virtcon_hds[index] = qemu_chr_new(label, devname, NULL);
    if (!virtcon_hds[index]) {
        fprintf(stderr, "qemu: could not connect virtio console"
                " to character backend '%s'\n", devname);
        return -1;
    }
    qemu_opt_set(dev_opts, "chardev", label);

    index++;
    return 0;
}

static int sclp_parse(const char *devname)
{
    QemuOptsList *device = qemu_find_opts("device");
    static int index = 0;
    char label[32];
    QemuOpts *dev_opts;

    if (strcmp(devname, "none") == 0) {
        return 0;
    }
    if (index == MAX_SCLP_CONSOLES) {
        fprintf(stderr, "qemu: too many sclp consoles\n");
        exit(1);
    }

    assert(arch_type == QEMU_ARCH_S390X);

    dev_opts = qemu_opts_create(device, NULL, 0, NULL);
    qemu_opt_set(dev_opts, "driver", "sclpconsole");

    snprintf(label, sizeof(label), "sclpcon%d", index);
    sclp_hds[index] = qemu_chr_new(label, devname, NULL);
    if (!sclp_hds[index]) {
        fprintf(stderr, "qemu: could not connect sclp console"
                " to character backend '%s'\n", devname);
        return -1;
    }
    qemu_opt_set(dev_opts, "chardev", label);

    index++;
    return 0;
}

static int debugcon_parse(const char *devname)
{
    QemuOpts *opts;

    if (!qemu_chr_new("debugcon", devname, NULL)) {
        exit(1);
    }
    opts = qemu_opts_create(qemu_find_opts("device"), "debugcon", 1, NULL);
    if (!opts) {
        fprintf(stderr, "qemu: already have a debugcon device\n");
        exit(1);
    }
    qemu_opt_set(opts, "driver", "isa-debugcon");
    qemu_opt_set(opts, "chardev", "debugcon");
    return 0;
}

static MachineClass *machine_parse(const char *name)
{
    MachineClass *mc = NULL;
    GSList *el, *machines = object_class_get_list(TYPE_MACHINE, false);

    if (name) {
        mc = find_machine(name);
    }
    if (mc) {
        return mc;
    }
    if (name && !is_help_option(name)) {
        error_report("Unsupported machine type");
        error_printf("Use -machine help to list supported machines!\n");
    } else {
        printf("Supported machines are:\n");
        for (el = machines; el; el = el->next) {
            MachineClass *mc = el->data;
            if (mc->alias) {
                printf("%-20s %s (alias of %s)\n", mc->alias, mc->desc, mc->name);
            }
            printf("%-20s %s%s\n", mc->name, mc->desc,
                   mc->is_default ? " (default)" : "");
        }
    }

    g_slist_free(machines);
    exit(!name || !is_help_option(name));
}

static int tcg_init(MachineClass *mc)
{
    tcg_exec_init(tcg_tb_size * 1024 * 1024);
    return 0;
}

static struct {
    const char *opt_name;
    const char *name;
    int (*available)(void);
    int (*init)(MachineClass *mc);
    bool *allowed;
} accel_list[] = {
    { "tcg", "tcg", tcg_available, tcg_init, &tcg_allowed },
    { "xen", "Xen", xen_available, xen_init, &xen_allowed },
    { "kvm", "KVM", kvm_available, kvm_init, &kvm_allowed },
    { "qtest", "QTest", qtest_available, qtest_init_accel, &qtest_allowed },
};

static int configure_accelerator(MachineClass *mc)
{
    const char *p;
    char buf[10];
    int i, ret;
    bool accel_initialised = false;
    bool init_failed = false;

    p = qemu_opt_get(qemu_get_machine_opts(), "accel");
    if (p == NULL) {
        /* Use the default "accelerator", tcg */
        p = "tcg";
    }

    while (!accel_initialised && *p != '\0') {
        if (*p == ':') {
            p++;
        }
        p = get_opt_name(buf, sizeof (buf), p, ':');
        for (i = 0; i < ARRAY_SIZE(accel_list); i++) {
            if (strcmp(accel_list[i].opt_name, buf) == 0) {
                if (!accel_list[i].available()) {
                    printf("%s not supported for this target\n",
                           accel_list[i].name);
                    break;
                }
                *(accel_list[i].allowed) = true;
                ret = accel_list[i].init(mc);
                if (ret < 0) {
                    init_failed = true;
                    fprintf(stderr, "failed to initialize %s: %s\n",
                            accel_list[i].name,
                            strerror(-ret));
                    *(accel_list[i].allowed) = false;
                } else {
                    accel_initialised = true;
                }
                break;
            }
        }
        if (i == ARRAY_SIZE(accel_list)) {
            fprintf(stderr, "\"%s\" accelerator does not exist.\n", buf);
        }
    }

    if (!accel_initialised) {
        if (!init_failed) {
            fprintf(stderr, "No accelerator found!\n");
        }
        exit(1);
    }

    if (init_failed) {
        fprintf(stderr, "Back to %s accelerator.\n", accel_list[i].name);
    }

    return !accel_initialised;
}

void qemu_add_exit_notifier(Notifier *notify)
{
    notifier_list_add(&exit_notifiers, notify);
}

void qemu_remove_exit_notifier(Notifier *notify)
{
    notifier_remove(notify);
}

static void qemu_run_exit_notifiers(void)
{
    notifier_list_notify(&exit_notifiers, NULL);
}

void qemu_add_machine_init_done_notifier(Notifier *notify)
{
    notifier_list_add(&machine_init_done_notifiers, notify);
}

static void qemu_run_machine_init_done_notifiers(void)
{
    notifier_list_notify(&machine_init_done_notifiers, NULL);
}

static const QEMUOption *lookup_opt(int argc, char **argv,
                                    const char **poptarg, int *poptind)
{
    const QEMUOption *popt;
    int optind = *poptind;
    char *r = argv[optind];
    const char *optarg;

    loc_set_cmdline(argv, optind, 1);
    optind++;
    /* Treat --foo the same as -foo.  */
    if (r[1] == '-')
        r++;
    popt = qemu_options;
    for(;;) {
        if (!popt->name) {
            error_report("invalid option");
            exit(1);
        }
        if (!strcmp(popt->name, r + 1))
            break;
        popt++;
    }
    if (popt->flags & HAS_ARG) {
        if (optind >= argc) {
            error_report("requires an argument");
            exit(1);
        }
        optarg = argv[optind++];
        loc_set_cmdline(argv, optind - 2, 2);
    } else {
        optarg = NULL;
    }

    *poptarg = optarg;
    *poptind = optind;

    return popt;
}

static gpointer malloc_and_trace(gsize n_bytes)
{
    void *ptr = malloc(n_bytes);
    trace_g_malloc(n_bytes, ptr);
    return ptr;
}

static gpointer realloc_and_trace(gpointer mem, gsize n_bytes)
{
    void *ptr = realloc(mem, n_bytes);
    trace_g_realloc(mem, n_bytes, ptr);
    return ptr;
}

static void free_and_trace(gpointer mem)
{
    trace_g_free(mem);
    free(mem);
}

static int object_set_property(const char *name, const char *value, void *opaque)
{
    Object *obj = OBJECT(opaque);
    StringInputVisitor *siv;
    Error *local_err = NULL;

    if (strcmp(name, "qom-type") == 0 || strcmp(name, "id") == 0 ||
        strcmp(name, "type") == 0) {
        return 0;
    }

    siv = string_input_visitor_new(value);
    object_property_set(obj, string_input_get_visitor(siv), name, &local_err);
    string_input_visitor_cleanup(siv);

    if (local_err) {
        qerror_report_err(local_err);
        error_free(local_err);
        return -1;
    }

    return 0;
}

static int object_create(QemuOpts *opts, void *opaque)
{
    Error *err = NULL;
    char *type = NULL;
    char *id = NULL;
    void *dummy = NULL;
    OptsVisitor *ov;
    QDict *pdict;

    ov = opts_visitor_new(opts);
    pdict = qemu_opts_to_qdict(opts, NULL);

    visit_start_struct(opts_get_visitor(ov), &dummy, NULL, NULL, 0, &err);
    if (err) {
        goto out;
    }

    qdict_del(pdict, "qom-type");
    visit_type_str(opts_get_visitor(ov), &type, "qom-type", &err);
    if (err) {
        goto out;
    }

    qdict_del(pdict, "id");
    visit_type_str(opts_get_visitor(ov), &id, "id", &err);
    if (err) {
        goto out;
    }

    object_add(type, id, pdict, opts_get_visitor(ov), &err);
    if (err) {
        goto out;
    }
    visit_end_struct(opts_get_visitor(ov), &err);
    if (err) {
        qmp_object_del(id, NULL);
    }

out:
    opts_visitor_cleanup(ov);

    QDECREF(pdict);
    g_free(id);
    g_free(type);
    g_free(dummy);
    if (err) {
        qerror_report_err(err);
        return -1;
    }
    return 0;
}

int main(int argc, char **argv)
{
    int i;
    int snapshot, linux_boot;
    const char *icount_option = NULL;
    const char *initrd_filename;
    const char *kernel_filename, *kernel_cmdline;
    const char *boot_order;
    DisplayState *ds;
    int cyls, heads, secs, translation;
    QemuOpts *hda_opts = NULL, *opts, *machine_opts;
    QemuOptsList *olist;
    int optind;
    const char *optarg;
    const char *loadvm = NULL;
    MachineClass *machine_class;
    const char *cpu_model;
    const char *vga_model = NULL;
    const char *qtest_chrdev = NULL;
    const char *qtest_log = NULL;
    const char *pid_file = NULL;
    const char *incoming = NULL;
#ifdef CONFIG_VNC
    int show_vnc_port = 0;
#endif
    bool defconfig = true;
    bool userconfig = true;
    const char *log_mask = NULL;
    const char *log_file = NULL;
    GMemVTable mem_trace = {
        .malloc = malloc_and_trace,
        .realloc = realloc_and_trace,
        .free = free_and_trace,
    };
    const char *trace_events = NULL;
    const char *trace_file = NULL;
    const ram_addr_t default_ram_size = (ram_addr_t)DEFAULT_RAM_SIZE *
                                        1024 * 1024;
    ram_addr_t maxram_size = default_ram_size;
    uint64_t ram_slots = 0;
    FILE *vmstate_dump_file = NULL;

    atexit(qemu_run_exit_notifiers);
    error_set_progname(argv[0]);
    qemu_init_exec_dir(argv[0]);

    g_mem_set_vtable(&mem_trace);

    module_call_init(MODULE_INIT_QOM);

    qemu_add_opts(&qemu_drive_opts);
    qemu_add_drive_opts(&qemu_legacy_drive_opts);
    qemu_add_drive_opts(&qemu_common_drive_opts);
    qemu_add_drive_opts(&qemu_drive_opts);
    qemu_add_opts(&qemu_chardev_opts);
    qemu_add_opts(&qemu_device_opts);
    qemu_add_opts(&qemu_netdev_opts);
    qemu_add_opts(&qemu_net_opts);
    qemu_add_opts(&qemu_rtc_opts);
    qemu_add_opts(&qemu_global_opts);
    qemu_add_opts(&qemu_mon_opts);
    qemu_add_opts(&qemu_trace_opts);
    qemu_add_opts(&qemu_option_rom_opts);
    qemu_add_opts(&qemu_machine_opts);
    qemu_add_opts(&qemu_mem_opts);
    qemu_add_opts(&qemu_smp_opts);
    qemu_add_opts(&qemu_boot_opts);
    qemu_add_opts(&qemu_sandbox_opts);
    qemu_add_opts(&qemu_add_fd_opts);
    qemu_add_opts(&qemu_object_opts);
    qemu_add_opts(&qemu_tpmdev_opts);
    qemu_add_opts(&qemu_realtime_opts);
    qemu_add_opts(&qemu_msg_opts);
    qemu_add_opts(&qemu_name_opts);
    qemu_add_opts(&qemu_numa_opts);

    runstate_init();

    rtc_clock = QEMU_CLOCK_HOST;

<<<<<<< HEAD
    qemu_cache_utils_init();

=======
>>>>>>> 9d9de254
    QLIST_INIT (&vm_change_state_head);
    os_setup_early_signal_handling();

    module_call_init(MODULE_INIT_MACHINE);
    machine_class = find_default_machine();
    cpu_model = NULL;
    ram_size = default_ram_size;
    snapshot = 0;
    cyls = heads = secs = 0;
    translation = BIOS_ATA_TRANSLATION_AUTO;

    for (i = 0; i < MAX_NODES; i++) {
        numa_info[i].node_mem = 0;
        numa_info[i].present = false;
        bitmap_zero(numa_info[i].node_cpu, MAX_CPUMASK_BITS);
    }

    nb_numa_nodes = 0;
    max_numa_nodeid = 0;
    nb_nics = 0;

    bdrv_init_with_whitelist();

    autostart = 1;

    /* first pass of option parsing */
    optind = 1;
    while (optind < argc) {
        if (argv[optind][0] != '-') {
            /* disk image */
            optind++;
        } else {
            const QEMUOption *popt;

            popt = lookup_opt(argc, argv, &optarg, &optind);
            switch (popt->index) {
            case QEMU_OPTION_nodefconfig:
                defconfig = false;
                break;
            case QEMU_OPTION_nouserconfig:
                userconfig = false;
                break;
            }
        }
    }

    if (defconfig) {
        int ret;
        ret = qemu_read_default_config_files(userconfig);
        if (ret < 0) {
            exit(1);
        }
    }

    /* second pass of option parsing */
    optind = 1;
    for(;;) {
        if (optind >= argc)
            break;
        if (argv[optind][0] != '-') {
	    hda_opts = drive_add(IF_DEFAULT, 0, argv[optind++], HD_OPTS);
        } else {
            const QEMUOption *popt;

            popt = lookup_opt(argc, argv, &optarg, &optind);
            if (!(popt->arch_mask & arch_type)) {
                printf("Option %s not supported for this target\n", popt->name);
                exit(1);
            }
            switch(popt->index) {
            case QEMU_OPTION_M:
                machine_class = machine_parse(optarg);
                break;
            case QEMU_OPTION_no_kvm_irqchip: {
                olist = qemu_find_opts("machine");
                qemu_opts_parse(olist, "kernel_irqchip=off", 0);
                break;
            }
            case QEMU_OPTION_cpu:
                /* hw initialization will check this */
                cpu_model = optarg;
                break;
            case QEMU_OPTION_hda:
                {
                    char buf[256];
                    if (cyls == 0)
                        snprintf(buf, sizeof(buf), "%s", HD_OPTS);
                    else
                        snprintf(buf, sizeof(buf),
                                 "%s,cyls=%d,heads=%d,secs=%d%s",
                                 HD_OPTS , cyls, heads, secs,
                                 translation == BIOS_ATA_TRANSLATION_LBA ?
                                 ",trans=lba" :
                                 translation == BIOS_ATA_TRANSLATION_NONE ?
                                 ",trans=none" : "");
                    drive_add(IF_DEFAULT, 0, optarg, buf);
                    break;
                }
            case QEMU_OPTION_hdb:
            case QEMU_OPTION_hdc:
            case QEMU_OPTION_hdd:
                drive_add(IF_DEFAULT, popt->index - QEMU_OPTION_hda, optarg,
                          HD_OPTS);
                break;
            case QEMU_OPTION_drive:
                if (drive_def(optarg) == NULL) {
                    exit(1);
                }
	        break;
            case QEMU_OPTION_set:
                if (qemu_set_option(optarg) != 0)
                    exit(1);
	        break;
            case QEMU_OPTION_global:
                if (qemu_global_option(optarg) != 0)
                    exit(1);
	        break;
            case QEMU_OPTION_mtdblock:
                drive_add(IF_MTD, -1, optarg, MTD_OPTS);
                break;
            case QEMU_OPTION_sd:
                drive_add(IF_SD, -1, optarg, SD_OPTS);
                break;
            case QEMU_OPTION_pflash:
                drive_add(IF_PFLASH, -1, optarg, PFLASH_OPTS);
                break;
            case QEMU_OPTION_snapshot:
                snapshot = 1;
                break;
            case QEMU_OPTION_hdachs:
                {
                    const char *p;
                    p = optarg;
                    cyls = strtol(p, (char **)&p, 0);
                    if (cyls < 1 || cyls > 16383)
                        goto chs_fail;
                    if (*p != ',')
                        goto chs_fail;
                    p++;
                    heads = strtol(p, (char **)&p, 0);
                    if (heads < 1 || heads > 16)
                        goto chs_fail;
                    if (*p != ',')
                        goto chs_fail;
                    p++;
                    secs = strtol(p, (char **)&p, 0);
                    if (secs < 1 || secs > 63)
                        goto chs_fail;
                    if (*p == ',') {
                        p++;
                        if (!strcmp(p, "large")) {
                            translation = BIOS_ATA_TRANSLATION_LARGE;
                        } else if (!strcmp(p, "rechs")) {
                            translation = BIOS_ATA_TRANSLATION_RECHS;
                        } else if (!strcmp(p, "none")) {
                            translation = BIOS_ATA_TRANSLATION_NONE;
                        } else if (!strcmp(p, "lba")) {
                            translation = BIOS_ATA_TRANSLATION_LBA;
                        } else if (!strcmp(p, "auto")) {
                            translation = BIOS_ATA_TRANSLATION_AUTO;
                        } else {
                            goto chs_fail;
                        }
                    } else if (*p != '\0') {
                    chs_fail:
                        fprintf(stderr, "qemu: invalid physical CHS format\n");
                        exit(1);
                    }
		    if (hda_opts != NULL) {
                        char num[16];
                        snprintf(num, sizeof(num), "%d", cyls);
                        qemu_opt_set(hda_opts, "cyls", num);
                        snprintf(num, sizeof(num), "%d", heads);
                        qemu_opt_set(hda_opts, "heads", num);
                        snprintf(num, sizeof(num), "%d", secs);
                        qemu_opt_set(hda_opts, "secs", num);
                        if (translation == BIOS_ATA_TRANSLATION_LARGE) {
                            qemu_opt_set(hda_opts, "trans", "large");
                        } else if (translation == BIOS_ATA_TRANSLATION_RECHS) {
                            qemu_opt_set(hda_opts, "trans", "rechs");
                        } else if (translation == BIOS_ATA_TRANSLATION_LBA) {
                            qemu_opt_set(hda_opts, "trans", "lba");
                        } else if (translation == BIOS_ATA_TRANSLATION_NONE) {
                            qemu_opt_set(hda_opts, "trans", "none");
                        }
                    }
                }
                break;
            case QEMU_OPTION_numa:
                opts = qemu_opts_parse(qemu_find_opts("numa"), optarg, 1);
                if (!opts) {
                    exit(1);
                }
                break;
            case QEMU_OPTION_display:
                display_type = select_display(optarg);
                break;
            case QEMU_OPTION_nographic:
                display_type = DT_NOGRAPHIC;
                break;
            case QEMU_OPTION_curses:
#ifdef CONFIG_CURSES
                display_type = DT_CURSES;
#else
                fprintf(stderr, "Curses support is disabled\n");
                exit(1);
#endif
                break;
            case QEMU_OPTION_portrait:
                graphic_rotate = 90;
                break;
            case QEMU_OPTION_rotate:
                graphic_rotate = strtol(optarg, (char **) &optarg, 10);
                if (graphic_rotate != 0 && graphic_rotate != 90 &&
                    graphic_rotate != 180 && graphic_rotate != 270) {
                    fprintf(stderr,
                        "qemu: only 90, 180, 270 deg rotation is available\n");
                    exit(1);
                }
                break;
            case QEMU_OPTION_kernel:
                qemu_opts_set(qemu_find_opts("machine"), 0, "kernel", optarg);
                break;
            case QEMU_OPTION_initrd:
                qemu_opts_set(qemu_find_opts("machine"), 0, "initrd", optarg);
                break;
            case QEMU_OPTION_append:
                qemu_opts_set(qemu_find_opts("machine"), 0, "append", optarg);
                break;
            case QEMU_OPTION_dtb:
                qemu_opts_set(qemu_find_opts("machine"), 0, "dtb", optarg);
                break;
            case QEMU_OPTION_cdrom:
                drive_add(IF_DEFAULT, 2, optarg, CDROM_OPTS);
                break;
            case QEMU_OPTION_boot:
                opts = qemu_opts_parse(qemu_find_opts("boot-opts"), optarg, 1);
                if (!opts) {
                    exit(1);
                }
                break;
            case QEMU_OPTION_fda:
            case QEMU_OPTION_fdb:
                drive_add(IF_FLOPPY, popt->index - QEMU_OPTION_fda,
                          optarg, FD_OPTS);
                break;
            case QEMU_OPTION_no_fd_bootchk:
                fd_bootchk = 0;
                break;
            case QEMU_OPTION_netdev:
                if (net_client_parse(qemu_find_opts("netdev"), optarg) == -1) {
                    exit(1);
                }
                break;
            case QEMU_OPTION_net:
                if (net_client_parse(qemu_find_opts("net"), optarg) == -1) {
                    exit(1);
                }
                break;
#ifdef CONFIG_LIBISCSI
            case QEMU_OPTION_iscsi:
                opts = qemu_opts_parse(qemu_find_opts("iscsi"), optarg, 0);
                if (!opts) {
                    exit(1);
                }
                break;
#endif
#ifdef CONFIG_SLIRP
            case QEMU_OPTION_tftp:
                legacy_tftp_prefix = optarg;
                break;
            case QEMU_OPTION_bootp:
                legacy_bootp_filename = optarg;
                break;
            case QEMU_OPTION_redir:
                if (net_slirp_redir(optarg) < 0)
                    exit(1);
                break;
#endif
            case QEMU_OPTION_bt:
                add_device_config(DEV_BT, optarg);
                break;
            case QEMU_OPTION_audio_help:
                AUD_help ();
                exit (0);
                break;
            case QEMU_OPTION_soundhw:
                select_soundhw (optarg);
                break;
            case QEMU_OPTION_h:
                help(0);
                break;
            case QEMU_OPTION_version:
                version();
                exit(0);
                break;
            case QEMU_OPTION_m: {
                uint64_t sz;
                const char *mem_str;
                const char *maxmem_str, *slots_str;

                opts = qemu_opts_parse(qemu_find_opts("memory"),
                                       optarg, 1);
                if (!opts) {
                    exit(EXIT_FAILURE);
                }

                mem_str = qemu_opt_get(opts, "size");
                if (!mem_str) {
                    error_report("invalid -m option, missing 'size' option");
                    exit(EXIT_FAILURE);
                }
                if (!*mem_str) {
                    error_report("missing 'size' option value");
                    exit(EXIT_FAILURE);
                }

                sz = qemu_opt_get_size(opts, "size", ram_size);

                /* Fix up legacy suffix-less format */
                if (g_ascii_isdigit(mem_str[strlen(mem_str) - 1])) {
                    uint64_t overflow_check = sz;

                    sz <<= 20;
                    if ((sz >> 20) != overflow_check) {
                        error_report("too large 'size' option value");
                        exit(EXIT_FAILURE);
                    }
                }

                /* backward compatibility behaviour for case "-m 0" */
                if (sz == 0) {
                    sz = default_ram_size;
                }

                sz = QEMU_ALIGN_UP(sz, 8192);
                ram_size = sz;
                if (ram_size != sz) {
                    error_report("ram size too large");
                    exit(EXIT_FAILURE);
                }

                maxmem_str = qemu_opt_get(opts, "maxmem");
                slots_str = qemu_opt_get(opts, "slots");
                if (maxmem_str && slots_str) {
                    uint64_t slots;

                    sz = qemu_opt_get_size(opts, "maxmem", 0);
                    if (sz < ram_size) {
                        fprintf(stderr, "qemu: invalid -m option value: maxmem "
                                "(%" PRIu64 ") <= initial memory ("
                                RAM_ADDR_FMT ")\n", sz, ram_size);
                        exit(EXIT_FAILURE);
                    }

                    slots = qemu_opt_get_number(opts, "slots", 0);
                    if ((sz > ram_size) && !slots) {
                        fprintf(stderr, "qemu: invalid -m option value: maxmem "
                                "(%" PRIu64 ") more than initial memory ("
                                RAM_ADDR_FMT ") but no hotplug slots where "
                                "specified\n", sz, ram_size);
                        exit(EXIT_FAILURE);
                    }

                    if ((sz <= ram_size) && slots) {
                        fprintf(stderr, "qemu: invalid -m option value:  %"
                                PRIu64 " hotplug slots where specified but "
                                "maxmem (%" PRIu64 ") <= initial memory ("
                                RAM_ADDR_FMT ")\n", slots, sz, ram_size);
                        exit(EXIT_FAILURE);
                    }
                    maxram_size = sz;
                    ram_slots = slots;
                } else if ((!maxmem_str && slots_str) ||
                           (maxmem_str && !slots_str)) {
                    fprintf(stderr, "qemu: invalid -m option value: missing "
                            "'%s' option\n", slots_str ? "maxmem" : "slots");
                    exit(EXIT_FAILURE);
                }
                break;
            }
#ifdef CONFIG_TPM
            case QEMU_OPTION_tpmdev:
                if (tpm_config_parse(qemu_find_opts("tpmdev"), optarg) < 0) {
                    exit(1);
                }
                break;
#endif
            case QEMU_OPTION_mempath:
                mem_path = optarg;
                break;
            case QEMU_OPTION_mem_prealloc:
                mem_prealloc = 1;
                break;
            case QEMU_OPTION_d:
                log_mask = optarg;
                break;
            case QEMU_OPTION_D:
                log_file = optarg;
                break;
            case QEMU_OPTION_s:
                add_device_config(DEV_GDB, "tcp::" DEFAULT_GDBSTUB_PORT);
                break;
            case QEMU_OPTION_gdb:
                add_device_config(DEV_GDB, optarg);
                break;
            case QEMU_OPTION_L:
                if (data_dir_idx < ARRAY_SIZE(data_dir)) {
                    data_dir[data_dir_idx++] = optarg;
                }
                break;
            case QEMU_OPTION_bios:
                qemu_opts_set(qemu_find_opts("machine"), 0, "firmware", optarg);
                break;
            case QEMU_OPTION_singlestep:
                singlestep = 1;
                break;
            case QEMU_OPTION_S:
                autostart = 0;
                break;
	    case QEMU_OPTION_k:
		keyboard_layout = optarg;
		break;
            case QEMU_OPTION_localtime:
                rtc_utc = 0;
                break;
            case QEMU_OPTION_vga:
                vga_model = optarg;
                default_vga = 0;
                break;
            case QEMU_OPTION_g:
                {
                    const char *p;
                    int w, h, depth;
                    p = optarg;
                    w = strtol(p, (char **)&p, 10);
                    if (w <= 0) {
                    graphic_error:
                        fprintf(stderr, "qemu: invalid resolution or depth\n");
                        exit(1);
                    }
                    if (*p != 'x')
                        goto graphic_error;
                    p++;
                    h = strtol(p, (char **)&p, 10);
                    if (h <= 0)
                        goto graphic_error;
                    if (*p == 'x') {
                        p++;
                        depth = strtol(p, (char **)&p, 10);
                        if (depth != 8 && depth != 15 && depth != 16 &&
                            depth != 24 && depth != 32)
                            goto graphic_error;
                    } else if (*p == '\0') {
                        depth = graphic_depth;
                    } else {
                        goto graphic_error;
                    }

                    graphic_width = w;
                    graphic_height = h;
                    graphic_depth = depth;
                }
                break;
            case QEMU_OPTION_echr:
                {
                    char *r;
                    term_escape_char = strtol(optarg, &r, 0);
                    if (r == optarg)
                        printf("Bad argument to echr\n");
                    break;
                }
            case QEMU_OPTION_monitor:
                default_monitor = 0;
                if (strncmp(optarg, "none", 4)) {
                    monitor_parse(optarg, "readline");
                }
                break;
            case QEMU_OPTION_qmp:
                monitor_parse(optarg, "control");
                default_monitor = 0;
                break;
            case QEMU_OPTION_mon:
                opts = qemu_opts_parse(qemu_find_opts("mon"), optarg, 1);
                if (!opts) {
                    exit(1);
                }
                default_monitor = 0;
                break;
            case QEMU_OPTION_chardev:
                opts = qemu_opts_parse(qemu_find_opts("chardev"), optarg, 1);
                if (!opts) {
                    exit(1);
                }
                break;
            case QEMU_OPTION_fsdev:
                olist = qemu_find_opts("fsdev");
                if (!olist) {
                    fprintf(stderr, "fsdev is not supported by this qemu build.\n");
                    exit(1);
                }
                opts = qemu_opts_parse(olist, optarg, 1);
                if (!opts) {
                    exit(1);
                }
                break;
            case QEMU_OPTION_virtfs: {
                QemuOpts *fsdev;
                QemuOpts *device;
                const char *writeout, *sock_fd, *socket;

                olist = qemu_find_opts("virtfs");
                if (!olist) {
                    fprintf(stderr, "virtfs is not supported by this qemu build.\n");
                    exit(1);
                }
                opts = qemu_opts_parse(olist, optarg, 1);
                if (!opts) {
                    exit(1);
                }

                if (qemu_opt_get(opts, "fsdriver") == NULL ||
                    qemu_opt_get(opts, "mount_tag") == NULL) {
                    fprintf(stderr, "Usage: -virtfs fsdriver,mount_tag=tag.\n");
                    exit(1);
                }
                fsdev = qemu_opts_create(qemu_find_opts("fsdev"),
                                         qemu_opt_get(opts, "mount_tag"),
                                         1, NULL);
                if (!fsdev) {
                    fprintf(stderr, "duplicate fsdev id: %s\n",
                            qemu_opt_get(opts, "mount_tag"));
                    exit(1);
                }

                writeout = qemu_opt_get(opts, "writeout");
                if (writeout) {
#ifdef CONFIG_SYNC_FILE_RANGE
                    qemu_opt_set(fsdev, "writeout", writeout);
#else
                    fprintf(stderr, "writeout=immediate not supported on "
                            "this platform\n");
                    exit(1);
#endif
                }
                qemu_opt_set(fsdev, "fsdriver", qemu_opt_get(opts, "fsdriver"));
                qemu_opt_set(fsdev, "path", qemu_opt_get(opts, "path"));
                qemu_opt_set(fsdev, "security_model",
                             qemu_opt_get(opts, "security_model"));
                socket = qemu_opt_get(opts, "socket");
                if (socket) {
                    qemu_opt_set(fsdev, "socket", socket);
                }
                sock_fd = qemu_opt_get(opts, "sock_fd");
                if (sock_fd) {
                    qemu_opt_set(fsdev, "sock_fd", sock_fd);
                }

                qemu_opt_set_bool(fsdev, "readonly",
                                qemu_opt_get_bool(opts, "readonly", 0));
                device = qemu_opts_create(qemu_find_opts("device"), NULL, 0,
                                          &error_abort);
                qemu_opt_set(device, "driver", "virtio-9p-pci");
                qemu_opt_set(device, "fsdev",
                             qemu_opt_get(opts, "mount_tag"));
                qemu_opt_set(device, "mount_tag",
                             qemu_opt_get(opts, "mount_tag"));
                break;
            }
            case QEMU_OPTION_virtfs_synth: {
                QemuOpts *fsdev;
                QemuOpts *device;

                fsdev = qemu_opts_create(qemu_find_opts("fsdev"), "v_synth",
                                         1, NULL);
                if (!fsdev) {
                    fprintf(stderr, "duplicate option: %s\n", "virtfs_synth");
                    exit(1);
                }
                qemu_opt_set(fsdev, "fsdriver", "synth");

                device = qemu_opts_create(qemu_find_opts("device"), NULL, 0,
                                          &error_abort);
                qemu_opt_set(device, "driver", "virtio-9p-pci");
                qemu_opt_set(device, "fsdev", "v_synth");
                qemu_opt_set(device, "mount_tag", "v_synth");
                break;
            }
            case QEMU_OPTION_serial:
                add_device_config(DEV_SERIAL, optarg);
                default_serial = 0;
                if (strncmp(optarg, "mon:", 4) == 0) {
                    default_monitor = 0;
                }
                break;
            case QEMU_OPTION_watchdog:
                if (watchdog) {
                    fprintf(stderr,
                            "qemu: only one watchdog option may be given\n");
                    return 1;
                }
                watchdog = optarg;
                break;
            case QEMU_OPTION_watchdog_action:
                if (select_watchdog_action(optarg) == -1) {
                    fprintf(stderr, "Unknown -watchdog-action parameter\n");
                    exit(1);
                }
                break;
            case QEMU_OPTION_virtiocon:
                add_device_config(DEV_VIRTCON, optarg);
                default_virtcon = 0;
                if (strncmp(optarg, "mon:", 4) == 0) {
                    default_monitor = 0;
                }
                break;
            case QEMU_OPTION_parallel:
                add_device_config(DEV_PARALLEL, optarg);
                default_parallel = 0;
                if (strncmp(optarg, "mon:", 4) == 0) {
                    default_monitor = 0;
                }
                break;
            case QEMU_OPTION_debugcon:
                add_device_config(DEV_DEBUGCON, optarg);
                break;
	    case QEMU_OPTION_loadvm:
		loadvm = optarg;
		break;
            case QEMU_OPTION_full_screen:
                full_screen = 1;
                break;
            case QEMU_OPTION_no_frame:
                no_frame = 1;
                break;
            case QEMU_OPTION_alt_grab:
                alt_grab = 1;
                break;
            case QEMU_OPTION_ctrl_grab:
                ctrl_grab = 1;
                break;
            case QEMU_OPTION_no_quit:
                no_quit = 1;
                break;
            case QEMU_OPTION_sdl:
#ifdef CONFIG_SDL
                display_type = DT_SDL;
                break;
#else
                fprintf(stderr, "SDL support is disabled\n");
                exit(1);
#endif
            case QEMU_OPTION_pidfile:
                pid_file = optarg;
                break;
            case QEMU_OPTION_win2k_hack:
                win2k_install_hack = 1;
                break;
            case QEMU_OPTION_rtc_td_hack: {
                static GlobalProperty slew_lost_ticks[] = {
                    {
                        .driver   = "mc146818rtc",
                        .property = "lost_tick_policy",
                        .value    = "slew",
                    },
                    { /* end of list */ }
                };

                qdev_prop_register_global_list(slew_lost_ticks);
                break;
            }
            case QEMU_OPTION_acpitable:
                opts = qemu_opts_parse(qemu_find_opts("acpi"), optarg, 1);
                if (!opts) {
                    exit(1);
                }
                do_acpitable_option(opts);
                break;
            case QEMU_OPTION_smbios:
                opts = qemu_opts_parse(qemu_find_opts("smbios"), optarg, 0);
                if (!opts) {
                    exit(1);
                }
                do_smbios_option(opts);
                break;
            case QEMU_OPTION_enable_kvm:
                olist = qemu_find_opts("machine");
                qemu_opts_parse(olist, "accel=kvm", 0);
                break;
            case QEMU_OPTION_machine:
                olist = qemu_find_opts("machine");
                opts = qemu_opts_parse(olist, optarg, 1);
                if (!opts) {
                    exit(1);
                }
                optarg = qemu_opt_get(opts, "type");
                if (optarg) {
                    machine_class = machine_parse(optarg);
                }
                break;
             case QEMU_OPTION_no_kvm:
                olist = qemu_find_opts("machine");
                qemu_opts_parse(olist, "accel=tcg", 0);
                break;
            case QEMU_OPTION_no_kvm_pit: {
                fprintf(stderr, "Warning: KVM PIT can no longer be disabled "
                                "separately.\n");
                break;
            }
            case QEMU_OPTION_no_kvm_pit_reinjection: {
                static GlobalProperty kvm_pit_lost_tick_policy[] = {
                    {
                        .driver   = "kvm-pit",
                        .property = "lost_tick_policy",
                        .value    = "discard",
                    },
                    { /* end of list */ }
                };

                fprintf(stderr, "Warning: option deprecated, use "
                        "lost_tick_policy property of kvm-pit instead.\n");
                qdev_prop_register_global_list(kvm_pit_lost_tick_policy);
                break;
            }
            case QEMU_OPTION_usb:
                olist = qemu_find_opts("machine");
                qemu_opts_parse(olist, "usb=on", 0);
                break;
            case QEMU_OPTION_usbdevice:
                olist = qemu_find_opts("machine");
                qemu_opts_parse(olist, "usb=on", 0);
                add_device_config(DEV_USB, optarg);
                break;
            case QEMU_OPTION_device:
                if (!qemu_opts_parse(qemu_find_opts("device"), optarg, 1)) {
                    exit(1);
                }
                break;
            case QEMU_OPTION_smp:
                if (!qemu_opts_parse(qemu_find_opts("smp-opts"), optarg, 1)) {
                    exit(1);
                }
                break;
	    case QEMU_OPTION_vnc:
#ifdef CONFIG_VNC
                display_remote++;
                vnc_display = optarg;
#else
                fprintf(stderr, "VNC support is disabled\n");
                exit(1);
#endif
                break;
            case QEMU_OPTION_no_acpi:
                acpi_enabled = 0;
                break;
            case QEMU_OPTION_no_hpet:
                no_hpet = 1;
                break;
            case QEMU_OPTION_balloon:
                if (balloon_parse(optarg) < 0) {
                    fprintf(stderr, "Unknown -balloon argument %s\n", optarg);
                    exit(1);
                }
                break;
            case QEMU_OPTION_no_reboot:
                no_reboot = 1;
                break;
            case QEMU_OPTION_no_shutdown:
                no_shutdown = 1;
                break;
            case QEMU_OPTION_show_cursor:
                cursor_hide = 0;
                break;
            case QEMU_OPTION_uuid:
                if(qemu_uuid_parse(optarg, qemu_uuid) < 0) {
                    fprintf(stderr, "Fail to parse UUID string."
                            " Wrong format.\n");
                    exit(1);
                }
                qemu_uuid_set = true;
                break;
	    case QEMU_OPTION_option_rom:
		if (nb_option_roms >= MAX_OPTION_ROMS) {
		    fprintf(stderr, "Too many option ROMs\n");
		    exit(1);
		}
                opts = qemu_opts_parse(qemu_find_opts("option-rom"), optarg, 1);
                if (!opts) {
                    exit(1);
                }
                option_rom[nb_option_roms].name = qemu_opt_get(opts, "romfile");
                option_rom[nb_option_roms].bootindex =
                    qemu_opt_get_number(opts, "bootindex", -1);
                if (!option_rom[nb_option_roms].name) {
                    fprintf(stderr, "Option ROM file is not specified\n");
                    exit(1);
                }
		nb_option_roms++;
		break;
            case QEMU_OPTION_semihosting:
                semihosting_enabled = 1;
                break;
            case QEMU_OPTION_tdf:
                fprintf(stderr, "Warning: user space PIT time drift fix "
                                "is no longer supported.\n");
                break;
            case QEMU_OPTION_name:
                opts = qemu_opts_parse(qemu_find_opts("name"), optarg, 1);
                if (!opts) {
                    exit(1);
                }
                break;
            case QEMU_OPTION_prom_env:
                if (nb_prom_envs >= MAX_PROM_ENVS) {
                    fprintf(stderr, "Too many prom variables\n");
                    exit(1);
                }
                prom_envs[nb_prom_envs] = optarg;
                nb_prom_envs++;
                break;
            case QEMU_OPTION_old_param:
                old_param = 1;
                break;
            case QEMU_OPTION_clock:
                /* Clock options no longer exist.  Keep this option for
                 * backward compatibility.
                 */
                break;
            case QEMU_OPTION_startdate:
                configure_rtc_date_offset(optarg, 1);
                break;
            case QEMU_OPTION_rtc:
                opts = qemu_opts_parse(qemu_find_opts("rtc"), optarg, 0);
                if (!opts) {
                    exit(1);
                }
                configure_rtc(opts);
                break;
            case QEMU_OPTION_tb_size:
                tcg_tb_size = strtol(optarg, NULL, 0);
                if (tcg_tb_size < 0) {
                    tcg_tb_size = 0;
                }
                break;
            case QEMU_OPTION_icount:
                icount_option = optarg;
                break;
            case QEMU_OPTION_incoming:
                incoming = optarg;
                runstate_set(RUN_STATE_INMIGRATE);
                break;
            case QEMU_OPTION_nodefaults:
                has_defaults = 0;
                break;
            case QEMU_OPTION_xen_domid:
                if (!(xen_available())) {
                    printf("Option %s not supported for this target\n", popt->name);
                    exit(1);
                }
                xen_domid = atoi(optarg);
                break;
            case QEMU_OPTION_xen_create:
                if (!(xen_available())) {
                    printf("Option %s not supported for this target\n", popt->name);
                    exit(1);
                }
                xen_mode = XEN_CREATE;
                break;
            case QEMU_OPTION_xen_attach:
                if (!(xen_available())) {
                    printf("Option %s not supported for this target\n", popt->name);
                    exit(1);
                }
                xen_mode = XEN_ATTACH;
                break;
            case QEMU_OPTION_trace:
            {
                opts = qemu_opts_parse(qemu_find_opts("trace"), optarg, 0);
                if (!opts) {
                    exit(1);
                }
                trace_events = qemu_opt_get(opts, "events");
                trace_file = qemu_opt_get(opts, "file");
                break;
            }
            case QEMU_OPTION_trace_unassigned:
                trace_unassigned = true;
                break;
            case QEMU_OPTION_readconfig:
                {
                    int ret = qemu_read_config_file(optarg);
                    if (ret < 0) {
                        fprintf(stderr, "read config %s: %s\n", optarg,
                            strerror(-ret));
                        exit(1);
                    }
                    break;
                }
            case QEMU_OPTION_spice:
                olist = qemu_find_opts("spice");
                if (!olist) {
                    fprintf(stderr, "spice is not supported by this qemu build.\n");
                    exit(1);
                }
                opts = qemu_opts_parse(olist, optarg, 0);
                if (!opts) {
                    exit(1);
                }
                display_remote++;
                break;
            case QEMU_OPTION_writeconfig:
                {
                    FILE *fp;
                    if (strcmp(optarg, "-") == 0) {
                        fp = stdout;
                    } else {
                        fp = fopen(optarg, "w");
                        if (fp == NULL) {
                            fprintf(stderr, "open %s: %s\n", optarg, strerror(errno));
                            exit(1);
                        }
                    }
                    qemu_config_write(fp);
                    if (fp != stdout) {
                        fclose(fp);
                    }
                    break;
                }
            case QEMU_OPTION_qtest:
                qtest_chrdev = optarg;
                break;
            case QEMU_OPTION_qtest_log:
                qtest_log = optarg;
                break;
            case QEMU_OPTION_sandbox:
                opts = qemu_opts_parse(qemu_find_opts("sandbox"), optarg, 1);
                if (!opts) {
                    exit(1);
                }
                break;
            case QEMU_OPTION_add_fd:
#ifndef _WIN32
                opts = qemu_opts_parse(qemu_find_opts("add-fd"), optarg, 0);
                if (!opts) {
                    exit(1);
                }
#else
                error_report("File descriptor passing is disabled on this "
                             "platform");
                exit(1);
#endif
                break;
            case QEMU_OPTION_object:
                opts = qemu_opts_parse(qemu_find_opts("object"), optarg, 1);
                if (!opts) {
                    exit(1);
                }
                break;
            case QEMU_OPTION_realtime:
                opts = qemu_opts_parse(qemu_find_opts("realtime"), optarg, 0);
                if (!opts) {
                    exit(1);
                }
                configure_realtime(opts);
                break;
            case QEMU_OPTION_msg:
                opts = qemu_opts_parse(qemu_find_opts("msg"), optarg, 0);
                if (!opts) {
                    exit(1);
                }
                configure_msg(opts);
                break;
            case QEMU_OPTION_dump_vmstate:
                vmstate_dump_file = fopen(optarg, "w");
                if (vmstate_dump_file == NULL) {
                    fprintf(stderr, "open %s: %s\n", optarg, strerror(errno));
                    exit(1);
                }
                break;
            default:
                os_parse_cmd_args(popt->index, optarg);
            }
        }
    }
    loc_set_none();

    os_daemonize();

    if (qemu_init_main_loop()) {
        fprintf(stderr, "qemu_init_main_loop failed\n");
        exit(1);
    }

    if (qemu_opts_foreach(qemu_find_opts("sandbox"), parse_sandbox, NULL, 0)) {
        exit(1);
    }

    if (qemu_opts_foreach(qemu_find_opts("name"), parse_name, NULL, 1)) {
        exit(1);
    }

#ifndef _WIN32
    if (qemu_opts_foreach(qemu_find_opts("add-fd"), parse_add_fd, NULL, 1)) {
        exit(1);
    }

    if (qemu_opts_foreach(qemu_find_opts("add-fd"), cleanup_add_fd, NULL, 1)) {
        exit(1);
    }
#endif

    if (machine_class == NULL) {
        fprintf(stderr, "No machine specified, and there is no default.\n"
                "Use -machine help to list supported machines!\n");
        exit(1);
    }

    current_machine = MACHINE(object_new(object_class_get_name(
                          OBJECT_CLASS(machine_class))));
    object_property_add_child(object_get_root(), "machine",
                              OBJECT(current_machine), &error_abort);
    cpu_exec_init_all();

    if (machine_class->hw_version) {
        qemu_set_version(machine_class->hw_version);
    }

    if (qemu_opts_foreach(qemu_find_opts("object"),
                          object_create, NULL, 0) != 0) {
        exit(1);
    }

    /* Init CPU def lists, based on config
     * - Must be called after all the qemu_read_config_file() calls
     * - Must be called before list_cpus()
     * - Must be called before machine->init()
     */
    cpudef_init();

    if (cpu_model && is_help_option(cpu_model)) {
        list_cpus(stdout, &fprintf, cpu_model);
        exit(0);
    }

    /* Open the logfile at this point, if necessary. We can't open the logfile
     * when encountering either of the logging options (-d or -D) because the
     * other one may be encountered later on the command line, changing the
     * location or level of logging.
     */
    if (log_mask) {
        int mask;
        if (log_file) {
            qemu_set_log_filename(log_file);
        }

        mask = qemu_str_to_log_mask(log_mask);
        if (!mask) {
            qemu_print_log_usage(stdout);
            exit(1);
        }
        qemu_set_log(mask);
    }

    if (!is_daemonized()) {
        if (!trace_init_backends(trace_events, trace_file)) {
            exit(1);
        }
    }

    /* If no data_dir is specified then try to find it relative to the
       executable path.  */
    if (data_dir_idx < ARRAY_SIZE(data_dir)) {
        data_dir[data_dir_idx] = os_find_datadir();
        if (data_dir[data_dir_idx] != NULL) {
            data_dir_idx++;
        }
    }
    /* If all else fails use the install path specified when building. */
    if (data_dir_idx < ARRAY_SIZE(data_dir)) {
        data_dir[data_dir_idx++] = CONFIG_QEMU_DATADIR;
    }

    smp_parse(qemu_opts_find(qemu_find_opts("smp-opts"), NULL));

    machine_class->max_cpus = machine_class->max_cpus ?: 1; /* Default to UP */
    if (smp_cpus > machine_class->max_cpus) {
        fprintf(stderr, "Number of SMP cpus requested (%d), exceeds max cpus "
                "supported by machine `%s' (%d)\n", smp_cpus,
                machine_class->name, machine_class->max_cpus);
        exit(1);
    }

    /*
     * Get the default machine options from the machine if it is not already
     * specified either by the configuration file or by the command line.
     */
    if (machine_class->default_machine_opts) {
        qemu_opts_set_defaults(qemu_find_opts("machine"),
                               machine_class->default_machine_opts, 0);
    }

    qemu_opts_foreach(qemu_find_opts("device"), default_driver_check, NULL, 0);
    qemu_opts_foreach(qemu_find_opts("global"), default_driver_check, NULL, 0);

    if (!vga_model && !default_vga) {
        vga_interface_type = VGA_DEVICE;
    }
    if (!has_defaults || machine_class->no_serial) {
        default_serial = 0;
    }
    if (!has_defaults || machine_class->no_parallel) {
        default_parallel = 0;
    }
    if (!has_defaults || !machine_class->use_virtcon) {
        default_virtcon = 0;
    }
    if (!has_defaults || !machine_class->use_sclp) {
        default_sclp = 0;
    }
    if (!has_defaults || machine_class->no_floppy) {
        default_floppy = 0;
    }
    if (!has_defaults || machine_class->no_cdrom) {
        default_cdrom = 0;
    }
    if (!has_defaults || machine_class->no_sdcard) {
        default_sdcard = 0;
    }
    if (!has_defaults) {
        default_monitor = 0;
        default_net = 0;
        default_vga = 0;
    }

    if (is_daemonized()) {
        /* According to documentation and historically, -nographic redirects
         * serial port, parallel port and monitor to stdio, which does not work
         * with -daemonize.  We can redirect these to null instead, but since
         * -nographic is legacy, let's just error out.
         * We disallow -nographic only if all other ports are not redirected
         * explicitly, to not break existing legacy setups which uses
         * -nographic _and_ redirects all ports explicitly - this is valid
         * usage, -nographic is just a no-op in this case.
         */
        if (display_type == DT_NOGRAPHIC
            && (default_parallel || default_serial
                || default_monitor || default_virtcon)) {
            fprintf(stderr, "-nographic can not be used with -daemonize\n");
            exit(1);
        }
#ifdef CONFIG_CURSES
        if (display_type == DT_CURSES) {
            fprintf(stderr, "curses display can not be used with -daemonize\n");
            exit(1);
        }
#endif
    }

    if (display_type == DT_NOGRAPHIC) {
        if (default_parallel)
            add_device_config(DEV_PARALLEL, "null");
        if (default_serial && default_monitor) {
            add_device_config(DEV_SERIAL, "mon:stdio");
        } else if (default_virtcon && default_monitor) {
            add_device_config(DEV_VIRTCON, "mon:stdio");
        } else if (default_sclp && default_monitor) {
            add_device_config(DEV_SCLP, "mon:stdio");
        } else {
            if (default_serial)
                add_device_config(DEV_SERIAL, "stdio");
            if (default_virtcon)
                add_device_config(DEV_VIRTCON, "stdio");
            if (default_sclp) {
                add_device_config(DEV_SCLP, "stdio");
            }
            if (default_monitor)
                monitor_parse("stdio", "readline");
        }
    } else {
        if (default_serial)
            add_device_config(DEV_SERIAL, "vc:80Cx24C");
        if (default_parallel)
            add_device_config(DEV_PARALLEL, "vc:80Cx24C");
        if (default_monitor)
            monitor_parse("vc:80Cx24C", "readline");
        if (default_virtcon)
            add_device_config(DEV_VIRTCON, "vc:80Cx24C");
        if (default_sclp) {
            add_device_config(DEV_SCLP, "vc:80Cx24C");
        }
    }

    if (display_type == DT_DEFAULT && !display_remote) {
#if defined(CONFIG_GTK)
        display_type = DT_GTK;
#elif defined(CONFIG_SDL) || defined(CONFIG_COCOA)
        display_type = DT_SDL;
#elif defined(CONFIG_VNC)
        vnc_display = "localhost:0,to=99";
        show_vnc_port = 1;
#else
        display_type = DT_NONE;
#endif
    }

    if ((no_frame || alt_grab || ctrl_grab) && display_type != DT_SDL) {
        fprintf(stderr, "-no-frame, -alt-grab and -ctrl-grab are only valid "
                        "for SDL, ignoring option\n");
    }
    if (no_quit && (display_type != DT_GTK && display_type != DT_SDL)) {
        fprintf(stderr, "-no-quit is only valid for GTK and SDL, "
                        "ignoring option\n");
    }

#if defined(CONFIG_GTK)
    if (display_type == DT_GTK) {
        early_gtk_display_init();
    }
#endif

    socket_init();

    if (qemu_opts_foreach(qemu_find_opts("chardev"), chardev_init_func, NULL, 1) != 0)
        exit(1);
#ifdef CONFIG_VIRTFS
    if (qemu_opts_foreach(qemu_find_opts("fsdev"), fsdev_init_func, NULL, 1) != 0) {
        exit(1);
    }
#endif

    if (pid_file && qemu_create_pidfile(pid_file) != 0) {
        os_pidfile_error();
        exit(1);
    }

    /* store value for the future use */
    qemu_opt_set_number(qemu_find_opts_singleton("memory"), "size", ram_size);

    if (qemu_opts_foreach(qemu_find_opts("device"), device_help_func, NULL, 0)
        != 0) {
        exit(0);
    }

    machine_opts = qemu_get_machine_opts();
    if (qemu_opt_foreach(machine_opts, object_set_property, current_machine,
                         1) < 0) {
        object_unref(OBJECT(current_machine));
        exit(1);
    }

    configure_accelerator(machine_class);

    if (qtest_chrdev) {
        Error *local_err = NULL;
        qtest_init(qtest_chrdev, qtest_log, &local_err);
        if (local_err) {
            error_report("%s", error_get_pretty(local_err));
            error_free(local_err);
            exit(1);
        }
    }

    machine_opts = qemu_get_machine_opts();
    kernel_filename = qemu_opt_get(machine_opts, "kernel");
    initrd_filename = qemu_opt_get(machine_opts, "initrd");
    kernel_cmdline = qemu_opt_get(machine_opts, "append");
    bios_name = qemu_opt_get(machine_opts, "firmware");

    boot_order = machine_class->default_boot_order;
    opts = qemu_opts_find(qemu_find_opts("boot-opts"), NULL);
    if (opts) {
        char *normal_boot_order;
        const char *order, *once;

        order = qemu_opt_get(opts, "order");
        if (order) {
            validate_bootdevices(order);
            boot_order = order;
        }

        once = qemu_opt_get(opts, "once");
        if (once) {
            validate_bootdevices(once);
            normal_boot_order = g_strdup(boot_order);
            boot_order = once;
            qemu_register_reset(restore_boot_order, normal_boot_order);
        }

        boot_menu = qemu_opt_get_bool(opts, "menu", boot_menu);
        boot_strict = qemu_opt_get_bool(opts, "strict", false);
    }

    if (!kernel_cmdline) {
        kernel_cmdline = "";
        current_machine->kernel_cmdline = (char *)kernel_cmdline;
    }

    linux_boot = (kernel_filename != NULL);

    if (!linux_boot && *kernel_cmdline != '\0') {
        fprintf(stderr, "-append only allowed with -kernel option\n");
        exit(1);
    }

    if (!linux_boot && initrd_filename != NULL) {
        fprintf(stderr, "-initrd only allowed with -kernel option\n");
        exit(1);
    }

    if (!linux_boot && qemu_opt_get(machine_opts, "dtb")) {
        fprintf(stderr, "-dtb only allowed with -kernel option\n");
        exit(1);
    }

    os_set_line_buffering();

    qemu_init_cpu_loop();
    qemu_mutex_lock_iothread();

#ifdef CONFIG_SPICE
    /* spice needs the timers to be initialized by this point */
    qemu_spice_init();
#endif

    if (icount_option && (kvm_enabled() || xen_enabled())) {
        fprintf(stderr, "-icount is not allowed with kvm or xen\n");
        exit(1);
    }
    configure_icount(icount_option);

    /* clean up network at qemu process termination */
    atexit(&net_cleanup);

    if (net_init_clients() < 0) {
        exit(1);
    }

#ifdef CONFIG_TPM
    if (tpm_init() < 0) {
        exit(1);
    }
#endif

    /* init the bluetooth world */
    if (foreach_device_config(DEV_BT, bt_parse))
        exit(1);

    if (!xen_enabled()) {
        /* On 32-bit hosts, QEMU is limited by virtual address space */
        if (ram_size > (2047 << 20) && HOST_LONG_BITS == 32) {
            fprintf(stderr, "qemu: at most 2047 MB RAM can be simulated\n");
            exit(1);
        }
    }

    blk_mig_init();
    ram_mig_init();

    /* open the virtual block devices */
    if (snapshot)
        qemu_opts_foreach(qemu_find_opts("drive"), drive_enable_snapshot, NULL, 0);
    if (qemu_opts_foreach(qemu_find_opts("drive"), drive_init_func,
                          &machine_class->block_default_type, 1) != 0) {
        exit(1);
    }

    default_drive(default_cdrom, snapshot, machine_class->block_default_type, 2,
                  CDROM_OPTS);
    default_drive(default_floppy, snapshot, IF_FLOPPY, 0, FD_OPTS);
    default_drive(default_sdcard, snapshot, IF_SD, 0, SD_OPTS);

    if (qemu_opts_foreach(qemu_find_opts("numa"), numa_init_func,
                          NULL, 1) != 0) {
        exit(1);
    }

    set_numa_nodes();

    if (qemu_opts_foreach(qemu_find_opts("mon"), mon_init_func, NULL, 1) != 0) {
        exit(1);
    }

    if (foreach_device_config(DEV_SERIAL, serial_parse) < 0)
        exit(1);
    if (foreach_device_config(DEV_PARALLEL, parallel_parse) < 0)
        exit(1);
    if (foreach_device_config(DEV_VIRTCON, virtcon_parse) < 0)
        exit(1);
    if (foreach_device_config(DEV_SCLP, sclp_parse) < 0) {
        exit(1);
    }
    if (foreach_device_config(DEV_DEBUGCON, debugcon_parse) < 0)
        exit(1);

    /* If no default VGA is requested, the default is "none".  */
    if (default_vga) {
        if (cirrus_vga_available()) {
            vga_model = "cirrus";
        } else if (vga_available()) {
            vga_model = "std";
        }
    }
    if (vga_model) {
        select_vgahw(vga_model);
    }

    if (watchdog) {
        i = select_watchdog(watchdog);
        if (i > 0)
            exit (i == 1 ? 1 : 0);
    }

    if (machine_class->compat_props) {
        qdev_prop_register_global_list(machine_class->compat_props);
    }
    qemu_add_globals();

    qdev_machine_init();

    current_machine->ram_size = ram_size;
    current_machine->maxram_size = maxram_size;
    current_machine->ram_slots = ram_slots;
    current_machine->boot_order = boot_order;
    current_machine->cpu_model = cpu_model;

    machine_class->init(current_machine);

    audio_init();

    cpu_synchronize_all_post_init();

    set_numa_modes();

    /* init USB devices */
    if (usb_enabled(false)) {
        if (foreach_device_config(DEV_USB, usb_parse) < 0)
            exit(1);
    }

    /* init generic devices */
    if (qemu_opts_foreach(qemu_find_opts("device"), device_init_func, NULL, 1) != 0)
        exit(1);

    net_check_clients();

    ds = init_displaystate();

    /* init local displays */
    switch (display_type) {
    case DT_NOGRAPHIC:
        (void)ds;	/* avoid warning if no display is configured */
        break;
#if defined(CONFIG_CURSES)
    case DT_CURSES:
        curses_display_init(ds, full_screen);
        break;
#endif
#if defined(CONFIG_SDL)
    case DT_SDL:
        sdl_display_init(ds, full_screen, no_frame);
        break;
#elif defined(CONFIG_COCOA)
    case DT_SDL:
        cocoa_display_init(ds, full_screen);
        break;
#endif
#if defined(CONFIG_GTK)
    case DT_GTK:
        gtk_display_init(ds, full_screen, grab_on_hover);
        break;
#endif
    default:
        break;
    }

    /* must be after terminal init, SDL library changes signal handlers */
    os_setup_signal_handling();

#ifdef CONFIG_VNC
    /* init remote displays */
    if (vnc_display) {
        Error *local_err = NULL;
        vnc_display_init(ds);
        vnc_display_open(ds, vnc_display, &local_err);
        if (local_err != NULL) {
            error_report("Failed to start VNC server on `%s': %s",
                         vnc_display, error_get_pretty(local_err));
            error_free(local_err);
            exit(1);
        }

        if (show_vnc_port) {
            printf("VNC server running on `%s'\n", vnc_display_local_addr(ds));
        }
    }
#endif
#ifdef CONFIG_SPICE
    if (using_spice) {
        qemu_spice_display_init();
    }
#endif

    if (foreach_device_config(DEV_GDB, gdbserver_start) < 0) {
        exit(1);
    }

    qdev_machine_creation_done();

    if (rom_load_all() != 0) {
        fprintf(stderr, "rom loading failed\n");
        exit(1);
    }

    /* TODO: once all bus devices are qdevified, this should be done
     * when bus is created by qdev.c */
    qemu_register_reset(qbus_reset_all_fn, sysbus_get_default());
    qemu_run_machine_init_done_notifiers();

    /* Done notifiers can load ROMs */
    rom_load_done();

    qemu_system_reset(VMRESET_SILENT);
    if (loadvm) {
        if (load_vmstate(loadvm) < 0) {
            autostart = 0;
        }
    }

    qdev_prop_check_global();
    if (vmstate_dump_file) {
        /* dump and exit */
        dump_vmstate_json_to_file(vmstate_dump_file);
        return 0;
    }

    if (incoming) {
        Error *local_err = NULL;
        qemu_start_incoming_migration(incoming, &local_err);
        if (local_err) {
            error_report("-incoming %s: %s", incoming,
                         error_get_pretty(local_err));
            error_free(local_err);
            exit(1);
        }
    } else if (autostart) {
        vm_start();
    }

    os_setup_post();

    if (is_daemonized()) {
        if (!trace_init_backends(trace_events, trace_file)) {
            exit(1);
        }
    }

    main_loop();
    bdrv_close_all();
    pause_all_vcpus();
    res_free();
#ifdef CONFIG_TPM
    tpm_cleanup();
#endif

    return 0;
}<|MERGE_RESOLUTION|>--- conflicted
+++ resolved
@@ -3013,11 +3013,6 @@
 
     rtc_clock = QEMU_CLOCK_HOST;
 
-<<<<<<< HEAD
-    qemu_cache_utils_init();
-
-=======
->>>>>>> 9d9de254
     QLIST_INIT (&vm_change_state_head);
     os_setup_early_signal_handling();
 
