/*
 * QEMU System Emulator
 *
 * Copyright (c) 2003-2008 Fabrice Bellard
 *
 * Permission is hereby granted, free of charge, to any person obtaining a copy
 * of this software and associated documentation files (the "Software"), to deal
 * in the Software without restriction, including without limitation the rights
 * to use, copy, modify, merge, publish, distribute, sublicense, and/or sell
 * copies of the Software, and to permit persons to whom the Software is
 * furnished to do so, subject to the following conditions:
 *
 * The above copyright notice and this permission notice shall be included in
 * all copies or substantial portions of the Software.
 *
 * THE SOFTWARE IS PROVIDED "AS IS", WITHOUT WARRANTY OF ANY KIND, EXPRESS OR
 * IMPLIED, INCLUDING BUT NOT LIMITED TO THE WARRANTIES OF MERCHANTABILITY,
 * FITNESS FOR A PARTICULAR PURPOSE AND NONINFRINGEMENT. IN NO EVENT SHALL
 * THE AUTHORS OR COPYRIGHT HOLDERS BE LIABLE FOR ANY CLAIM, DAMAGES OR OTHER
 * LIABILITY, WHETHER IN AN ACTION OF CONTRACT, TORT OR OTHERWISE, ARISING FROM,
 * OUT OF OR IN CONNECTION WITH THE SOFTWARE OR THE USE OR OTHER DEALINGS IN
 * THE SOFTWARE.
 */
#include <unistd.h>
#include <fcntl.h>
#include <signal.h>
#include <time.h>
#include <errno.h>
#include <sys/time.h>
#include <zlib.h>

/* Needed early for CONFIG_BSD etc. */
#include "config-host.h"

#ifndef _WIN32
#include <libgen.h>
#include <pwd.h>
#include <sys/times.h>
#include <sys/wait.h>
#include <termios.h>
#include <sys/mman.h>
#include <sys/ioctl.h>
#include <sys/resource.h>
#include <sys/socket.h>
#include <netinet/in.h>
#include <net/if.h>
#include <arpa/inet.h>
#include <dirent.h>
#include <netdb.h>
#include <sys/select.h>
#ifdef CONFIG_BSD
#include <sys/stat.h>
#if defined(__FreeBSD__) || defined(__FreeBSD_kernel__) || defined(__DragonFly__)
#include <libutil.h>
#include <sys/sysctl.h>
#else
#include <util.h>
#endif
#else
#ifdef __linux__
#include <pty.h>
#include <malloc.h>
#include <sys/prctl.h>

#include <linux/ppdev.h>
#include <linux/parport.h>
#endif
#ifdef __sun__
#include <sys/stat.h>
#include <sys/ethernet.h>
#include <sys/sockio.h>
#include <netinet/arp.h>
#include <netinet/in.h>
#include <netinet/in_systm.h>
#include <netinet/ip.h>
#include <netinet/ip_icmp.h> // must come after ip.h
#include <netinet/udp.h>
#include <netinet/tcp.h>
#include <net/if.h>
#include <syslog.h>
#include <stropts.h>
/* See MySQL bug #7156 (http://bugs.mysql.com/bug.php?id=7156) for
   discussion about Solaris header problems */
extern int madvise(caddr_t, size_t, int);
#endif
#endif
#endif

#if defined(__OpenBSD__)
#include <util.h>
#endif

#if defined(CONFIG_VDE)
#include <libvdeplug.h>
#endif

#ifndef _WIN32
# define CONFIG_CHROOT
#endif

#ifdef _WIN32
#include <windows.h>
#endif

#ifdef CONFIG_SDL
#if defined(__APPLE__) || defined(main)
#include <SDL.h>
int qemu_main(int argc, char **argv, char **envp);
int main(int argc, char **argv)
{
    return qemu_main(argc, argv, NULL);
}
#undef main
#define main qemu_main
#endif
#endif /* CONFIG_SDL */

#ifdef CONFIG_COCOA
#undef main
#define main qemu_main
#endif /* CONFIG_COCOA */

#include "hw/hw.h"
#include "hw/boards.h"
#include "hw/usb.h"
#include "hw/pcmcia.h"
#include "hw/pc.h"
#include "hw/isa.h"
#include "hw/baum.h"
#include "hw/bt.h"
#include "hw/watchdog.h"
#include "hw/smbios.h"
#include "hw/xen.h"
#include "hw/qdev.h"
#include "hw/loader.h"
#include "bt-host.h"
#include "net.h"
#include "net/slirp.h"
#include "monitor.h"
#include "console.h"
#include "sysemu.h"
#include "gdbstub.h"
#include "qemu-timer.h"
#include "qemu-char.h"
#include "cache-utils.h"
#include "block.h"
#include "block_int.h"
#include "block-migration.h"
#include "dma.h"
#include "audio/audio.h"
#include "migration.h"
#include "kvm.h"
#include "balloon.h"
#include "qemu-option.h"
#include "qemu-config.h"
#include "qemu-objects.h"

#include "disas.h"

#include "qemu_socket.h"

#include "slirp/libslirp.h"

#include "qemu-queue.h"
#include "cpus.h"
#include "arch_init.h"

//#define DEBUG_NET
//#define DEBUG_SLIRP

#define DEFAULT_RAM_SIZE 128

#define MAX_VIRTIO_CONSOLES 1

static const char *data_dir;
const char *bios_name = NULL;
/* Note: drives_table[MAX_DRIVES] is a dummy block driver if none available
   to store the VM snapshots */
struct drivelist drives = QTAILQ_HEAD_INITIALIZER(drives);
struct driveoptlist driveopts = QTAILQ_HEAD_INITIALIZER(driveopts);
enum vga_retrace_method vga_retrace_method = VGA_RETRACE_DUMB;
DisplayType display_type = DT_DEFAULT;
const char* keyboard_layout = NULL;
ram_addr_t ram_size;
const char *mem_path = NULL;
#ifdef MAP_POPULATE
int mem_prealloc = 0; /* force preallocation of physical target memory */
#endif
int nb_nics;
NICInfo nd_table[MAX_NICS];
int vm_running;
int autostart;
static int rtc_utc = 1;
static int rtc_date_offset = -1; /* -1 means no change */
QEMUClock *rtc_clock;
int vga_interface_type = VGA_NONE;
static int full_screen = 0;
#ifdef CONFIG_SDL
static int no_frame = 0;
#endif
int no_quit = 0;
CharDriverState *serial_hds[MAX_SERIAL_PORTS];
CharDriverState *parallel_hds[MAX_PARALLEL_PORTS];
CharDriverState *virtcon_hds[MAX_VIRTIO_CONSOLES];
int win2k_install_hack = 0;
int rtc_td_hack = 0;
int usb_enabled = 0;
int singlestep = 0;
int smp_cpus = 1;
int max_cpus = 0;
int smp_cores = 1;
int smp_threads = 1;
const char *vnc_display;
int acpi_enabled = 1;
int no_hpet = 0;
int fd_bootchk = 1;
int no_reboot = 0;
int no_shutdown = 0;
int cursor_hide = 1;
int graphic_rotate = 0;
uint8_t irq0override = 1;
#ifndef _WIN32
int daemonize = 0;
#endif
const char *watchdog;
const char *option_rom[MAX_OPTION_ROMS];
int nb_option_roms;
int semihosting_enabled = 0;
int old_param = 0;
const char *qemu_name;
int alt_grab = 0;
int ctrl_grab = 0;
unsigned int nb_prom_envs = 0;
const char *prom_envs[MAX_PROM_ENVS];
int boot_menu;

int nb_numa_nodes;
uint64_t node_mem[MAX_NODES];
uint64_t node_cpumask[MAX_NODES];

static QEMUTimer *nographic_timer;

uint8_t qemu_uuid[16];

static QEMUBootSetHandler *boot_set_handler;
static void *boot_set_opaque;

int kvm_allowed = 0;
uint32_t xen_domid;
enum xen_mode xen_mode = XEN_EMULATE;

#ifdef SIGRTMIN
#define SIG_IPI (SIGRTMIN+4)
#else
#define SIG_IPI SIGUSR1
#endif

static int default_serial = 1;
static int default_parallel = 1;
static int default_virtcon = 1;
static int default_monitor = 1;
static int default_vga = 1;
static int default_floppy = 1;
static int default_cdrom = 1;
static int default_sdcard = 1;

static struct {
    const char *driver;
    int *flag;
} default_list[] = {
    { .driver = "isa-serial",           .flag = &default_serial    },
    { .driver = "isa-parallel",         .flag = &default_parallel  },
    { .driver = "isa-fdc",              .flag = &default_floppy    },
    { .driver = "ide-drive",            .flag = &default_cdrom     },
    { .driver = "virtio-serial-pci",    .flag = &default_virtcon   },
    { .driver = "virtio-serial-s390",   .flag = &default_virtcon   },
    { .driver = "virtio-serial",        .flag = &default_virtcon   },
    { .driver = "VGA",                  .flag = &default_vga       },
    { .driver = "cirrus-vga",           .flag = &default_vga       },
    { .driver = "vmware-svga",          .flag = &default_vga       },
};

static int default_driver_check(QemuOpts *opts, void *opaque)
{
    const char *driver = qemu_opt_get(opts, "driver");
    int i;

    if (!driver)
        return 0;
    for (i = 0; i < ARRAY_SIZE(default_list); i++) {
        if (strcmp(default_list[i].driver, driver) != 0)
            continue;
        *(default_list[i].flag) = 0;
    }
    return 0;
}

/***********************************************************/
/* x86 ISA bus support */

target_phys_addr_t isa_mem_base = 0;
PicState2 *isa_pic;

static void set_proc_name(const char *s)
{
#if defined(__linux__) && defined(PR_SET_NAME)
    char name[16];
    if (!s)
        return;
    name[sizeof(name) - 1] = 0;
    strncpy(name, s, sizeof(name));
    /* Could rewrite argv[0] too, but that's a bit more complicated.
       This simple way is enough for `top'. */
    prctl(PR_SET_NAME, name);
#endif    	
}
 
/***************/
/* ballooning */

static QEMUBalloonEvent *qemu_balloon_event;
void *qemu_balloon_event_opaque;

void qemu_add_balloon_handler(QEMUBalloonEvent *func, void *opaque)
{
    qemu_balloon_event = func;
    qemu_balloon_event_opaque = opaque;
}

int qemu_balloon(ram_addr_t target, MonitorCompletion cb, void *opaque)
{
    if (qemu_balloon_event) {
        qemu_balloon_event(qemu_balloon_event_opaque, target, cb, opaque);
        return 1;
    } else {
        return 0;
    }
}

int qemu_balloon_status(MonitorCompletion cb, void *opaque)
{
    if (qemu_balloon_event) {
        qemu_balloon_event(qemu_balloon_event_opaque, 0, cb, opaque);
        return 1;
    } else {
        return 0;
    }
}


/***********************************************************/
/* real time host monotonic timer */

/* compute with 96 bit intermediate result: (a*b)/c */
uint64_t muldiv64(uint64_t a, uint32_t b, uint32_t c)
{
    union {
        uint64_t ll;
        struct {
#ifdef HOST_WORDS_BIGENDIAN
            uint32_t high, low;
#else
            uint32_t low, high;
#endif
        } l;
    } u, res;
    uint64_t rl, rh;

    u.ll = a;
    rl = (uint64_t)u.l.low * (uint64_t)b;
    rh = (uint64_t)u.l.high * (uint64_t)b;
    rh += (rl >> 32);
    res.l.high = rh / c;
    res.l.low = (((rh % c) << 32) + (rl & 0xffffffff)) / c;
    return res.ll;
}

/***********************************************************/
/* host time/date access */
void qemu_get_timedate(struct tm *tm, int offset)
{
    time_t ti;
    struct tm *ret;

    time(&ti);
    ti += offset;
    if (rtc_date_offset == -1) {
        if (rtc_utc)
            ret = gmtime(&ti);
        else
            ret = localtime(&ti);
    } else {
        ti -= rtc_date_offset;
        ret = gmtime(&ti);
    }

    memcpy(tm, ret, sizeof(struct tm));
}

int qemu_timedate_diff(struct tm *tm)
{
    time_t seconds;

    if (rtc_date_offset == -1)
        if (rtc_utc)
            seconds = mktimegm(tm);
        else
            seconds = mktime(tm);
    else
        seconds = mktimegm(tm) + rtc_date_offset;

    return seconds - time(NULL);
}

void rtc_change_mon_event(struct tm *tm)
{
    QObject *data;

    data = qobject_from_jsonf("{ 'offset': %d }", qemu_timedate_diff(tm));
    monitor_protocol_event(QEVENT_RTC_CHANGE, data);
    qobject_decref(data);
}

static void configure_rtc_date_offset(const char *startdate, int legacy)
{
    time_t rtc_start_date;
    struct tm tm;

    if (!strcmp(startdate, "now") && legacy) {
        rtc_date_offset = -1;
    } else {
        if (sscanf(startdate, "%d-%d-%dT%d:%d:%d",
                   &tm.tm_year,
                   &tm.tm_mon,
                   &tm.tm_mday,
                   &tm.tm_hour,
                   &tm.tm_min,
                   &tm.tm_sec) == 6) {
            /* OK */
        } else if (sscanf(startdate, "%d-%d-%d",
                          &tm.tm_year,
                          &tm.tm_mon,
                          &tm.tm_mday) == 3) {
            tm.tm_hour = 0;
            tm.tm_min = 0;
            tm.tm_sec = 0;
        } else {
            goto date_fail;
        }
        tm.tm_year -= 1900;
        tm.tm_mon--;
        rtc_start_date = mktimegm(&tm);
        if (rtc_start_date == -1) {
        date_fail:
            fprintf(stderr, "Invalid date format. Valid formats are:\n"
                            "'2006-06-17T16:01:21' or '2006-06-17'\n");
            exit(1);
        }
        rtc_date_offset = time(NULL) - rtc_start_date;
    }
}

static void configure_rtc(QemuOpts *opts)
{
    const char *value;

    value = qemu_opt_get(opts, "base");
    if (value) {
        if (!strcmp(value, "utc")) {
            rtc_utc = 1;
        } else if (!strcmp(value, "localtime")) {
            rtc_utc = 0;
        } else {
            configure_rtc_date_offset(value, 0);
        }
    }
    value = qemu_opt_get(opts, "clock");
    if (value) {
        if (!strcmp(value, "host")) {
            rtc_clock = host_clock;
        } else if (!strcmp(value, "vm")) {
            rtc_clock = vm_clock;
        } else {
            fprintf(stderr, "qemu: invalid option value '%s'\n", value);
            exit(1);
        }
    }
    value = qemu_opt_get(opts, "driftfix");
    if (value) {
        if (!strcmp(value, "slew")) {
            rtc_td_hack = 1;
        } else if (!strcmp(value, "none")) {
            rtc_td_hack = 0;
        } else {
            fprintf(stderr, "qemu: invalid option value '%s'\n", value);
            exit(1);
        }
    }
}

#ifdef _WIN32
static void socket_cleanup(void)
{
    WSACleanup();
}

static int socket_init(void)
{
    WSADATA Data;
    int ret, err;

    ret = WSAStartup(MAKEWORD(2,2), &Data);
    if (ret != 0) {
        err = WSAGetLastError();
        fprintf(stderr, "WSAStartup: %d\n", err);
        return -1;
    }
    atexit(socket_cleanup);
    return 0;
}
#endif

/***********************************************************/
/* Bluetooth support */
static int nb_hcis;
static int cur_hci;
static struct HCIInfo *hci_table[MAX_NICS];

static struct bt_vlan_s {
    struct bt_scatternet_s net;
    int id;
    struct bt_vlan_s *next;
} *first_bt_vlan;

/* find or alloc a new bluetooth "VLAN" */
static struct bt_scatternet_s *qemu_find_bt_vlan(int id)
{
    struct bt_vlan_s **pvlan, *vlan;
    for (vlan = first_bt_vlan; vlan != NULL; vlan = vlan->next) {
        if (vlan->id == id)
            return &vlan->net;
    }
    vlan = qemu_mallocz(sizeof(struct bt_vlan_s));
    vlan->id = id;
    pvlan = &first_bt_vlan;
    while (*pvlan != NULL)
        pvlan = &(*pvlan)->next;
    *pvlan = vlan;
    return &vlan->net;
}

static void null_hci_send(struct HCIInfo *hci, const uint8_t *data, int len)
{
}

static int null_hci_addr_set(struct HCIInfo *hci, const uint8_t *bd_addr)
{
    return -ENOTSUP;
}

static struct HCIInfo null_hci = {
    .cmd_send = null_hci_send,
    .sco_send = null_hci_send,
    .acl_send = null_hci_send,
    .bdaddr_set = null_hci_addr_set,
};

struct HCIInfo *qemu_next_hci(void)
{
    if (cur_hci == nb_hcis)
        return &null_hci;

    return hci_table[cur_hci++];
}

static struct HCIInfo *hci_init(const char *str)
{
    char *endp;
    struct bt_scatternet_s *vlan = 0;

    if (!strcmp(str, "null"))
        /* null */
        return &null_hci;
    else if (!strncmp(str, "host", 4) && (str[4] == '\0' || str[4] == ':'))
        /* host[:hciN] */
        return bt_host_hci(str[4] ? str + 5 : "hci0");
    else if (!strncmp(str, "hci", 3)) {
        /* hci[,vlan=n] */
        if (str[3]) {
            if (!strncmp(str + 3, ",vlan=", 6)) {
                vlan = qemu_find_bt_vlan(strtol(str + 9, &endp, 0));
                if (*endp)
                    vlan = 0;
            }
        } else
            vlan = qemu_find_bt_vlan(0);
        if (vlan)
           return bt_new_hci(vlan);
    }

    fprintf(stderr, "qemu: Unknown bluetooth HCI `%s'.\n", str);

    return 0;
}

static int bt_hci_parse(const char *str)
{
    struct HCIInfo *hci;
    bdaddr_t bdaddr;

    if (nb_hcis >= MAX_NICS) {
        fprintf(stderr, "qemu: Too many bluetooth HCIs (max %i).\n", MAX_NICS);
        return -1;
    }

    hci = hci_init(str);
    if (!hci)
        return -1;

    bdaddr.b[0] = 0x52;
    bdaddr.b[1] = 0x54;
    bdaddr.b[2] = 0x00;
    bdaddr.b[3] = 0x12;
    bdaddr.b[4] = 0x34;
    bdaddr.b[5] = 0x56 + nb_hcis;
    hci->bdaddr_set(hci, bdaddr.b);

    hci_table[nb_hcis++] = hci;

    return 0;
}

static void bt_vhci_add(int vlan_id)
{
    struct bt_scatternet_s *vlan = qemu_find_bt_vlan(vlan_id);

    if (!vlan->slave)
        fprintf(stderr, "qemu: warning: adding a VHCI to "
                        "an empty scatternet %i\n", vlan_id);

    bt_vhci_init(bt_new_hci(vlan));
}

static struct bt_device_s *bt_device_add(const char *opt)
{
    struct bt_scatternet_s *vlan;
    int vlan_id = 0;
    char *endp = strstr(opt, ",vlan=");
    int len = (endp ? endp - opt : strlen(opt)) + 1;
    char devname[10];

    pstrcpy(devname, MIN(sizeof(devname), len), opt);

    if (endp) {
        vlan_id = strtol(endp + 6, &endp, 0);
        if (*endp) {
            fprintf(stderr, "qemu: unrecognised bluetooth vlan Id\n");
            return 0;
        }
    }

    vlan = qemu_find_bt_vlan(vlan_id);

    if (!vlan->slave)
        fprintf(stderr, "qemu: warning: adding a slave device to "
                        "an empty scatternet %i\n", vlan_id);

    if (!strcmp(devname, "keyboard"))
        return bt_keyboard_init(vlan);

    fprintf(stderr, "qemu: unsupported bluetooth device `%s'\n", devname);
    return 0;
}

static int bt_parse(const char *opt)
{
    const char *endp, *p;
    int vlan;

    if (strstart(opt, "hci", &endp)) {
        if (!*endp || *endp == ',') {
            if (*endp)
                if (!strstart(endp, ",vlan=", 0))
                    opt = endp + 1;

            return bt_hci_parse(opt);
       }
    } else if (strstart(opt, "vhci", &endp)) {
        if (!*endp || *endp == ',') {
            if (*endp) {
                if (strstart(endp, ",vlan=", &p)) {
                    vlan = strtol(p, (char **) &endp, 0);
                    if (*endp) {
                        fprintf(stderr, "qemu: bad scatternet '%s'\n", p);
                        return 1;
                    }
                } else {
                    fprintf(stderr, "qemu: bad parameter '%s'\n", endp + 1);
                    return 1;
                }
            } else
                vlan = 0;

            bt_vhci_add(vlan);
            return 0;
        }
    } else if (strstart(opt, "device:", &endp))
        return !bt_device_add(endp);

    fprintf(stderr, "qemu: bad bluetooth parameter '%s'\n", opt);
    return 1;
}

/***********************************************************/
/* QEMU Block devices */

#define HD_ALIAS "index=%d,media=disk"
#define CDROM_ALIAS "index=2,media=cdrom"
#define FD_ALIAS "index=%d,if=floppy"
#define PFLASH_ALIAS "if=pflash"
#define MTD_ALIAS "if=mtd"
#define SD_ALIAS "index=0,if=sd"

QemuOpts *drive_add(const char *file, const char *fmt, ...)
{
    va_list ap;
    char optstr[1024];
    QemuOpts *opts;

    va_start(ap, fmt);
    vsnprintf(optstr, sizeof(optstr), fmt, ap);
    va_end(ap);

    opts = qemu_opts_parse(&qemu_drive_opts, optstr, 0);
    if (!opts) {
        fprintf(stderr, "%s: huh? duplicate? (%s)\n",
                __FUNCTION__, optstr);
        return NULL;
    }
    if (file)
        qemu_opt_set(opts, "file", file);
    return opts;
}

DriveInfo *drive_get(BlockInterfaceType type, int bus, int unit)
{
    DriveInfo *dinfo;

    /* seek interface, bus and unit */

    QTAILQ_FOREACH(dinfo, &drives, next) {
        if (dinfo->type == type &&
	    dinfo->bus == bus &&
	    dinfo->unit == unit)
            return dinfo;
    }

    return NULL;
}

DriveInfo *drive_get_by_id(const char *id)
{
    DriveInfo *dinfo;

    QTAILQ_FOREACH(dinfo, &drives, next) {
        if (strcmp(id, dinfo->id))
            continue;
        return dinfo;
    }
    return NULL;
}

int drive_get_max_bus(BlockInterfaceType type)
{
    int max_bus;
    DriveInfo *dinfo;

    max_bus = -1;
    QTAILQ_FOREACH(dinfo, &drives, next) {
        if(dinfo->type == type &&
           dinfo->bus > max_bus)
            max_bus = dinfo->bus;
    }
    return max_bus;
}

const char *drive_get_serial(BlockDriverState *bdrv)
{
    DriveInfo *dinfo;

    QTAILQ_FOREACH(dinfo, &drives, next) {
        if (dinfo->bdrv == bdrv)
            return dinfo->serial;
    }

    return "\0";
}

BlockInterfaceErrorAction drive_get_on_error(
    BlockDriverState *bdrv, int is_read)
{
    DriveInfo *dinfo;

    QTAILQ_FOREACH(dinfo, &drives, next) {
        if (dinfo->bdrv == bdrv)
            return is_read ? dinfo->on_read_error : dinfo->on_write_error;
    }

    return is_read ? BLOCK_ERR_REPORT : BLOCK_ERR_STOP_ENOSPC;
}

static void bdrv_format_print(void *opaque, const char *name)
{
    fprintf(stderr, " %s", name);
}

void drive_uninit(DriveInfo *dinfo)
{
    qemu_opts_del(dinfo->opts);
    bdrv_delete(dinfo->bdrv);
    QTAILQ_REMOVE(&drives, dinfo, next);
    qemu_free(dinfo);
}

static int parse_block_error_action(const char *buf, int is_read)
{
    if (!strcmp(buf, "ignore")) {
        return BLOCK_ERR_IGNORE;
    } else if (!is_read && !strcmp(buf, "enospc")) {
        return BLOCK_ERR_STOP_ENOSPC;
    } else if (!strcmp(buf, "stop")) {
        return BLOCK_ERR_STOP_ANY;
    } else if (!strcmp(buf, "report")) {
        return BLOCK_ERR_REPORT;
    } else {
        fprintf(stderr, "qemu: '%s' invalid %s error action\n",
            buf, is_read ? "read" : "write");
        return -1;
    }
}

DriveInfo *drive_init(QemuOpts *opts, void *opaque,
                      int *fatal_error)
{
    const char *buf;
    const char *file = NULL;
    char devname[128];
    const char *serial;
    const char *mediastr = "";
    BlockInterfaceType type;
    enum { MEDIA_DISK, MEDIA_CDROM } media;
    int bus_id, unit_id;
    int cyls, heads, secs, translation;
    BlockDriver *drv = NULL;
    QEMUMachine *machine = opaque;
    int max_devs;
    int index;
    int cache;
    int aio = 0;
    int ro = 0;
    int bdrv_flags;
    int on_read_error, on_write_error;
    const char *devaddr;
    DriveInfo *dinfo;
    int snapshot = 0;

    *fatal_error = 1;

    translation = BIOS_ATA_TRANSLATION_AUTO;
    cache = 1;

    if (machine && machine->use_scsi) {
        type = IF_SCSI;
        max_devs = MAX_SCSI_DEVS;
        pstrcpy(devname, sizeof(devname), "scsi");
    } else {
        type = IF_IDE;
        max_devs = MAX_IDE_DEVS;
        pstrcpy(devname, sizeof(devname), "ide");
    }
    media = MEDIA_DISK;

    /* extract parameters */
    bus_id  = qemu_opt_get_number(opts, "bus", 0);
    unit_id = qemu_opt_get_number(opts, "unit", -1);
    index   = qemu_opt_get_number(opts, "index", -1);

    cyls  = qemu_opt_get_number(opts, "cyls", 0);
    heads = qemu_opt_get_number(opts, "heads", 0);
    secs  = qemu_opt_get_number(opts, "secs", 0);

    snapshot = qemu_opt_get_bool(opts, "snapshot", 0);
    ro = qemu_opt_get_bool(opts, "readonly", 0);

    file = qemu_opt_get(opts, "file");
    serial = qemu_opt_get(opts, "serial");

    if ((buf = qemu_opt_get(opts, "if")) != NULL) {
        pstrcpy(devname, sizeof(devname), buf);
        if (!strcmp(buf, "ide")) {
	    type = IF_IDE;
            max_devs = MAX_IDE_DEVS;
        } else if (!strcmp(buf, "scsi")) {
	    type = IF_SCSI;
            max_devs = MAX_SCSI_DEVS;
        } else if (!strcmp(buf, "floppy")) {
	    type = IF_FLOPPY;
            max_devs = 0;
        } else if (!strcmp(buf, "pflash")) {
	    type = IF_PFLASH;
            max_devs = 0;
	} else if (!strcmp(buf, "mtd")) {
	    type = IF_MTD;
            max_devs = 0;
	} else if (!strcmp(buf, "sd")) {
	    type = IF_SD;
            max_devs = 0;
        } else if (!strcmp(buf, "virtio")) {
            type = IF_VIRTIO;
            max_devs = 0;
	} else if (!strcmp(buf, "xen")) {
	    type = IF_XEN;
            max_devs = 0;
	} else if (!strcmp(buf, "none")) {
	    type = IF_NONE;
            max_devs = 0;
	} else {
            fprintf(stderr, "qemu: unsupported bus type '%s'\n", buf);
            return NULL;
	}
    }

    if (cyls || heads || secs) {
        if (cyls < 1 || (type == IF_IDE && cyls > 16383)) {
            fprintf(stderr, "qemu: '%s' invalid physical cyls number\n", buf);
	    return NULL;
	}
        if (heads < 1 || (type == IF_IDE && heads > 16)) {
            fprintf(stderr, "qemu: '%s' invalid physical heads number\n", buf);
	    return NULL;
	}
        if (secs < 1 || (type == IF_IDE && secs > 63)) {
            fprintf(stderr, "qemu: '%s' invalid physical secs number\n", buf);
	    return NULL;
	}
    }

    if ((buf = qemu_opt_get(opts, "trans")) != NULL) {
        if (!cyls) {
            fprintf(stderr,
                    "qemu: '%s' trans must be used with cyls,heads and secs\n",
                    buf);
            return NULL;
        }
        if (!strcmp(buf, "none"))
            translation = BIOS_ATA_TRANSLATION_NONE;
        else if (!strcmp(buf, "lba"))
            translation = BIOS_ATA_TRANSLATION_LBA;
        else if (!strcmp(buf, "auto"))
            translation = BIOS_ATA_TRANSLATION_AUTO;
	else {
            fprintf(stderr, "qemu: '%s' invalid translation type\n", buf);
	    return NULL;
	}
    }

    if ((buf = qemu_opt_get(opts, "media")) != NULL) {
        if (!strcmp(buf, "disk")) {
	    media = MEDIA_DISK;
	} else if (!strcmp(buf, "cdrom")) {
            if (cyls || secs || heads) {
                fprintf(stderr,
                        "qemu: '%s' invalid physical CHS format\n", buf);
	        return NULL;
            }
	    media = MEDIA_CDROM;
	} else {
	    fprintf(stderr, "qemu: '%s' invalid media\n", buf);
	    return NULL;
	}
    }

    if ((buf = qemu_opt_get(opts, "cache")) != NULL) {
        if (!strcmp(buf, "off") || !strcmp(buf, "none"))
            cache = 0;
        else if (!strcmp(buf, "writethrough"))
            cache = 1;
        else if (!strcmp(buf, "writeback"))
            cache = 2;
        else {
           fprintf(stderr, "qemu: invalid cache option\n");
           return NULL;
        }
    }

#ifdef CONFIG_LINUX_AIO
    if ((buf = qemu_opt_get(opts, "aio")) != NULL) {
        if (!strcmp(buf, "threads"))
            aio = 0;
        else if (!strcmp(buf, "native"))
            aio = 1;
        else {
           fprintf(stderr, "qemu: invalid aio option\n");
           return NULL;
        }
    }
#endif

    if ((buf = qemu_opt_get(opts, "format")) != NULL) {
       if (strcmp(buf, "?") == 0) {
            fprintf(stderr, "qemu: Supported formats:");
            bdrv_iterate_format(bdrv_format_print, NULL);
            fprintf(stderr, "\n");
	    return NULL;
        }
        drv = bdrv_find_whitelisted_format(buf);
        if (!drv) {
            fprintf(stderr, "qemu: '%s' invalid format\n", buf);
            return NULL;
        }
    }

    on_write_error = BLOCK_ERR_STOP_ENOSPC;
    if ((buf = qemu_opt_get(opts, "werror")) != NULL) {
        if (type != IF_IDE && type != IF_SCSI && type != IF_VIRTIO) {
            fprintf(stderr, "werror is no supported by this format\n");
            return NULL;
        }

        on_write_error = parse_block_error_action(buf, 0);
        if (on_write_error < 0) {
            return NULL;
        }
    }

    on_read_error = BLOCK_ERR_REPORT;
    if ((buf = qemu_opt_get(opts, "rerror")) != NULL) {
        if (type != IF_IDE && type != IF_VIRTIO) {
            fprintf(stderr, "rerror is no supported by this format\n");
            return NULL;
        }

        on_read_error = parse_block_error_action(buf, 1);
        if (on_read_error < 0) {
            return NULL;
        }
    }

    if ((devaddr = qemu_opt_get(opts, "addr")) != NULL) {
        if (type != IF_VIRTIO) {
            fprintf(stderr, "addr is not supported\n");
            return NULL;
        }
    }

    /* compute bus and unit according index */

    if (index != -1) {
        if (bus_id != 0 || unit_id != -1) {
            fprintf(stderr,
                    "qemu: index cannot be used with bus and unit\n");
            return NULL;
        }
        if (max_devs == 0)
        {
            unit_id = index;
            bus_id = 0;
        } else {
            unit_id = index % max_devs;
            bus_id = index / max_devs;
        }
    }

    /* if user doesn't specify a unit_id,
     * try to find the first free
     */

    if (unit_id == -1) {
       unit_id = 0;
       while (drive_get(type, bus_id, unit_id) != NULL) {
           unit_id++;
           if (max_devs && unit_id >= max_devs) {
               unit_id -= max_devs;
               bus_id++;
           }
       }
    }

    /* check unit id */

    if (max_devs && unit_id >= max_devs) {
        fprintf(stderr, "qemu: unit %d too big (max is %d)\n",
                unit_id, max_devs - 1);
        return NULL;
    }

    /*
     * ignore multiple definitions
     */

    if (drive_get(type, bus_id, unit_id) != NULL) {
        *fatal_error = 0;
        return NULL;
    }

    /* init */

    dinfo = qemu_mallocz(sizeof(*dinfo));
    if ((buf = qemu_opts_id(opts)) != NULL) {
        dinfo->id = qemu_strdup(buf);
    } else {
        /* no id supplied -> create one */
        dinfo->id = qemu_mallocz(32);
        if (type == IF_IDE || type == IF_SCSI)
            mediastr = (media == MEDIA_CDROM) ? "-cd" : "-hd";
        if (max_devs)
            snprintf(dinfo->id, 32, "%s%i%s%i",
                     devname, bus_id, mediastr, unit_id);
        else
            snprintf(dinfo->id, 32, "%s%s%i",
                     devname, mediastr, unit_id);
    }
    dinfo->bdrv = bdrv_new(dinfo->id);
    dinfo->devaddr = devaddr;
    dinfo->type = type;
    dinfo->bus = bus_id;
    dinfo->unit = unit_id;
    dinfo->on_read_error = on_read_error;
    dinfo->on_write_error = on_write_error;
    dinfo->opts = opts;
    if (serial)
        strncpy(dinfo->serial, serial, sizeof(serial));
    QTAILQ_INSERT_TAIL(&drives, dinfo, next);

    switch(type) {
    case IF_IDE:
    case IF_SCSI:
    case IF_XEN:
    case IF_NONE:
        switch(media) {
	case MEDIA_DISK:
            if (cyls != 0) {
                bdrv_set_geometry_hint(dinfo->bdrv, cyls, heads, secs);
                bdrv_set_translation_hint(dinfo->bdrv, translation);
            }
	    break;
	case MEDIA_CDROM:
            bdrv_set_type_hint(dinfo->bdrv, BDRV_TYPE_CDROM);
	    break;
	}
        break;
    case IF_SD:
        /* FIXME: This isn't really a floppy, but it's a reasonable
           approximation.  */
    case IF_FLOPPY:
        bdrv_set_type_hint(dinfo->bdrv, BDRV_TYPE_FLOPPY);
        break;
    case IF_PFLASH:
    case IF_MTD:
        break;
    case IF_VIRTIO:
        /* add virtio block device */
        opts = qemu_opts_create(&qemu_device_opts, NULL, 0);
        qemu_opt_set(opts, "driver", "virtio-blk-pci");
        qemu_opt_set(opts, "drive", dinfo->id);
        if (devaddr)
            qemu_opt_set(opts, "addr", devaddr);
        break;
    case IF_COUNT:
        abort();
    }
    if (!file) {
        *fatal_error = 0;
        return NULL;
    }
    bdrv_flags = 0;
    if (snapshot) {
        bdrv_flags |= BDRV_O_SNAPSHOT;
        cache = 2; /* always use write-back with snapshot */
    }
    if (cache == 0) /* no caching */
        bdrv_flags |= BDRV_O_NOCACHE;
    else if (cache == 2) /* write-back */
        bdrv_flags |= BDRV_O_CACHE_WB;

    if (aio == 1) {
        bdrv_flags |= BDRV_O_NATIVE_AIO;
    } else {
        bdrv_flags &= ~BDRV_O_NATIVE_AIO;
    }

    if (ro == 1) {
        if (type != IF_SCSI && type != IF_VIRTIO && type != IF_FLOPPY) {
            fprintf(stderr, "qemu: readonly flag not supported for drive with this interface\n");
            return NULL;
        }
    }
    /* 
     * cdrom is read-only. Set it now, after above interface checking
     * since readonly attribute not explicitly required, so no error.
     */
    if (media == MEDIA_CDROM) {
        ro = 1;
    }
    bdrv_flags |= ro ? 0 : BDRV_O_RDWR;

    if (bdrv_open2(dinfo->bdrv, file, bdrv_flags, drv) < 0) {
        fprintf(stderr, "qemu: could not open disk image %s: %s\n",
                        file, strerror(errno));
        return NULL;
    }

    if (bdrv_key_required(dinfo->bdrv))
        autostart = 0;
    *fatal_error = 0;
    return dinfo;
}

static int drive_init_func(QemuOpts *opts, void *opaque)
{
    QEMUMachine *machine = opaque;
    int fatal_error = 0;

    if (drive_init(opts, machine, &fatal_error) == NULL) {
        if (fatal_error)
            return 1;
    }
    return 0;
}

static int drive_enable_snapshot(QemuOpts *opts, void *opaque)
{
    if (NULL == qemu_opt_get(opts, "snapshot")) {
        qemu_opt_set(opts, "snapshot", "on");
    }
    return 0;
}

void qemu_register_boot_set(QEMUBootSetHandler *func, void *opaque)
{
    boot_set_handler = func;
    boot_set_opaque = opaque;
}

int qemu_boot_set(const char *boot_devices)
{
    if (!boot_set_handler) {
        return -EINVAL;
    }
    return boot_set_handler(boot_set_opaque, boot_devices);
}

static int parse_bootdevices(char *devices)
{
    /* We just do some generic consistency checks */
    const char *p;
    int bitmap = 0;

    for (p = devices; *p != '\0'; p++) {
        /* Allowed boot devices are:
         * a-b: floppy disk drives
         * c-f: IDE disk drives
         * g-m: machine implementation dependant drives
         * n-p: network devices
         * It's up to each machine implementation to check if the given boot
         * devices match the actual hardware implementation and firmware
         * features.
         */
        if (*p < 'a' || *p > 'p') {
            fprintf(stderr, "Invalid boot device '%c'\n", *p);
            exit(1);
        }
        if (bitmap & (1 << (*p - 'a'))) {
            fprintf(stderr, "Boot device '%c' was given twice\n", *p);
            exit(1);
        }
        bitmap |= 1 << (*p - 'a');
    }
    return bitmap;
}

static void restore_boot_devices(void *opaque)
{
    char *standard_boot_devices = opaque;

    qemu_boot_set(standard_boot_devices);

    qemu_unregister_reset(restore_boot_devices, standard_boot_devices);
    qemu_free(standard_boot_devices);
}

static void numa_add(const char *optarg)
{
    char option[128];
    char *endptr;
    unsigned long long value, endvalue;
    int nodenr;

    optarg = get_opt_name(option, 128, optarg, ',') + 1;
    if (!strcmp(option, "node")) {
        if (get_param_value(option, 128, "nodeid", optarg) == 0) {
            nodenr = nb_numa_nodes;
        } else {
            nodenr = strtoull(option, NULL, 10);
        }

        if (get_param_value(option, 128, "mem", optarg) == 0) {
            node_mem[nodenr] = 0;
        } else {
            value = strtoull(option, &endptr, 0);
            switch (*endptr) {
            case 0: case 'M': case 'm':
                value <<= 20;
                break;
            case 'G': case 'g':
                value <<= 30;
                break;
            }
            node_mem[nodenr] = value;
        }
        if (get_param_value(option, 128, "cpus", optarg) == 0) {
            node_cpumask[nodenr] = 0;
        } else {
            value = strtoull(option, &endptr, 10);
            if (value >= 64) {
                value = 63;
                fprintf(stderr, "only 64 CPUs in NUMA mode supported.\n");
            } else {
                if (*endptr == '-') {
                    endvalue = strtoull(endptr+1, &endptr, 10);
                    if (endvalue >= 63) {
                        endvalue = 62;
                        fprintf(stderr,
                            "only 63 CPUs in NUMA mode supported.\n");
                    }
                    value = (2ULL << endvalue) - (1ULL << value);
                } else {
                    value = 1ULL << value;
                }
            }
            node_cpumask[nodenr] = value;
        }
        nb_numa_nodes++;
    }
    return;
}

static void smp_parse(const char *optarg)
{
    int smp, sockets = 0, threads = 0, cores = 0;
    char *endptr;
    char option[128];

    smp = strtoul(optarg, &endptr, 10);
    if (endptr != optarg) {
        if (*endptr == ',') {
            endptr++;
        }
    }
    if (get_param_value(option, 128, "sockets", endptr) != 0)
        sockets = strtoull(option, NULL, 10);
    if (get_param_value(option, 128, "cores", endptr) != 0)
        cores = strtoull(option, NULL, 10);
    if (get_param_value(option, 128, "threads", endptr) != 0)
        threads = strtoull(option, NULL, 10);
    if (get_param_value(option, 128, "maxcpus", endptr) != 0)
        max_cpus = strtoull(option, NULL, 10);

    /* compute missing values, prefer sockets over cores over threads */
    if (smp == 0 || sockets == 0) {
        sockets = sockets > 0 ? sockets : 1;
        cores = cores > 0 ? cores : 1;
        threads = threads > 0 ? threads : 1;
        if (smp == 0) {
            smp = cores * threads * sockets;
        }
    } else {
        if (cores == 0) {
            threads = threads > 0 ? threads : 1;
            cores = smp / (sockets * threads);
        } else {
            if (sockets) {
                threads = smp / (cores * sockets);
            }
        }
    }
    smp_cpus = smp;
    smp_cores = cores > 0 ? cores : 1;
    smp_threads = threads > 0 ? threads : 1;
    if (max_cpus == 0)
        max_cpus = smp_cpus;
}

/***********************************************************/
/* USB devices */

static int usb_device_add(const char *devname, int is_hotplug)
{
    const char *p;
    USBDevice *dev = NULL;

    if (!usb_enabled)
        return -1;

    /* drivers with .usbdevice_name entry in USBDeviceInfo */
    dev = usbdevice_create(devname);
    if (dev)
        goto done;

    /* the other ones */
    if (strstart(devname, "host:", &p)) {
        dev = usb_host_device_open(p);
    } else if (!strcmp(devname, "bt") || strstart(devname, "bt:", &p)) {
        dev = usb_bt_init(devname[2] ? hci_init(p) :
                        bt_new_hci(qemu_find_bt_vlan(0)));
    } else {
        return -1;
    }
    if (!dev)
        return -1;

done:
    return 0;
}

static int usb_device_del(const char *devname)
{
    int bus_num, addr;
    const char *p;

    if (strstart(devname, "host:", &p))
        return usb_host_device_close(p);

    if (!usb_enabled)
        return -1;

    p = strchr(devname, '.');
    if (!p)
        return -1;
    bus_num = strtoul(devname, NULL, 0);
    addr = strtoul(p + 1, NULL, 0);

    return usb_device_delete_addr(bus_num, addr);
}

static int usb_parse(const char *cmdline)
{
    int r;
    r = usb_device_add(cmdline, 0);
    if (r < 0) {
        fprintf(stderr, "qemu: could not add USB device '%s'\n", cmdline);
    }
    return r;
}

void do_usb_add(Monitor *mon, const QDict *qdict)
{
    const char *devname = qdict_get_str(qdict, "devname");
    if (usb_device_add(devname, 1) < 0) {
        error_report("could not add USB device '%s'", devname);
    }
}

void do_usb_del(Monitor *mon, const QDict *qdict)
{
    const char *devname = qdict_get_str(qdict, "devname");
    if (usb_device_del(devname) < 0) {
        error_report("could not delete USB device '%s'", devname);
    }
}

/***********************************************************/
/* PCMCIA/Cardbus */

static struct pcmcia_socket_entry_s {
    PCMCIASocket *socket;
    struct pcmcia_socket_entry_s *next;
} *pcmcia_sockets = 0;

void pcmcia_socket_register(PCMCIASocket *socket)
{
    struct pcmcia_socket_entry_s *entry;

    entry = qemu_malloc(sizeof(struct pcmcia_socket_entry_s));
    entry->socket = socket;
    entry->next = pcmcia_sockets;
    pcmcia_sockets = entry;
}

void pcmcia_socket_unregister(PCMCIASocket *socket)
{
    struct pcmcia_socket_entry_s *entry, **ptr;

    ptr = &pcmcia_sockets;
    for (entry = *ptr; entry; ptr = &entry->next, entry = *ptr)
        if (entry->socket == socket) {
            *ptr = entry->next;
            qemu_free(entry);
        }
}

void pcmcia_info(Monitor *mon)
{
    struct pcmcia_socket_entry_s *iter;

    if (!pcmcia_sockets)
        monitor_printf(mon, "No PCMCIA sockets\n");

    for (iter = pcmcia_sockets; iter; iter = iter->next)
        monitor_printf(mon, "%s: %s\n", iter->socket->slot_string,
                       iter->socket->attached ? iter->socket->card_string :
                       "Empty");
}

/***********************************************************/
/* I/O handling */

typedef struct IOHandlerRecord {
    int fd;
    IOCanReadHandler *fd_read_poll;
    IOHandler *fd_read;
    IOHandler *fd_write;
    int deleted;
    void *opaque;
    /* temporary data */
    struct pollfd *ufd;
    QLIST_ENTRY(IOHandlerRecord) next;
} IOHandlerRecord;

static QLIST_HEAD(, IOHandlerRecord) io_handlers =
    QLIST_HEAD_INITIALIZER(io_handlers);


/* XXX: fd_read_poll should be suppressed, but an API change is
   necessary in the character devices to suppress fd_can_read(). */
int qemu_set_fd_handler2(int fd,
                         IOCanReadHandler *fd_read_poll,
                         IOHandler *fd_read,
                         IOHandler *fd_write,
                         void *opaque)
{
    IOHandlerRecord *ioh;

    if (!fd_read && !fd_write) {
        QLIST_FOREACH(ioh, &io_handlers, next) {
            if (ioh->fd == fd) {
                ioh->deleted = 1;
                break;
            }
        }
    } else {
        QLIST_FOREACH(ioh, &io_handlers, next) {
            if (ioh->fd == fd)
                goto found;
        }
        ioh = qemu_mallocz(sizeof(IOHandlerRecord));
        QLIST_INSERT_HEAD(&io_handlers, ioh, next);
    found:
        ioh->fd = fd;
        ioh->fd_read_poll = fd_read_poll;
        ioh->fd_read = fd_read;
        ioh->fd_write = fd_write;
        ioh->opaque = opaque;
        ioh->deleted = 0;
    }
    return 0;
}

int qemu_set_fd_handler(int fd,
                        IOHandler *fd_read,
                        IOHandler *fd_write,
                        void *opaque)
{
    return qemu_set_fd_handler2(fd, NULL, fd_read, fd_write, opaque);
}

#ifdef _WIN32
/***********************************************************/
/* Polling handling */

typedef struct PollingEntry {
    PollingFunc *func;
    void *opaque;
    struct PollingEntry *next;
} PollingEntry;

static PollingEntry *first_polling_entry;

int qemu_add_polling_cb(PollingFunc *func, void *opaque)
{
    PollingEntry **ppe, *pe;
    pe = qemu_mallocz(sizeof(PollingEntry));
    pe->func = func;
    pe->opaque = opaque;
    for(ppe = &first_polling_entry; *ppe != NULL; ppe = &(*ppe)->next);
    *ppe = pe;
    return 0;
}

void qemu_del_polling_cb(PollingFunc *func, void *opaque)
{
    PollingEntry **ppe, *pe;
    for(ppe = &first_polling_entry; *ppe != NULL; ppe = &(*ppe)->next) {
        pe = *ppe;
        if (pe->func == func && pe->opaque == opaque) {
            *ppe = pe->next;
            qemu_free(pe);
            break;
        }
    }
}

/***********************************************************/
/* Wait objects support */
typedef struct WaitObjects {
    int num;
    HANDLE events[MAXIMUM_WAIT_OBJECTS + 1];
    WaitObjectFunc *func[MAXIMUM_WAIT_OBJECTS + 1];
    void *opaque[MAXIMUM_WAIT_OBJECTS + 1];
} WaitObjects;

static WaitObjects wait_objects = {0};

int qemu_add_wait_object(HANDLE handle, WaitObjectFunc *func, void *opaque)
{
    WaitObjects *w = &wait_objects;

    if (w->num >= MAXIMUM_WAIT_OBJECTS)
        return -1;
    w->events[w->num] = handle;
    w->func[w->num] = func;
    w->opaque[w->num] = opaque;
    w->num++;
    return 0;
}

void qemu_del_wait_object(HANDLE handle, WaitObjectFunc *func, void *opaque)
{
    int i, found;
    WaitObjects *w = &wait_objects;

    found = 0;
    for (i = 0; i < w->num; i++) {
        if (w->events[i] == handle)
            found = 1;
        if (found) {
            w->events[i] = w->events[i + 1];
            w->func[i] = w->func[i + 1];
            w->opaque[i] = w->opaque[i + 1];
        }
    }
    if (found)
        w->num--;
}
#endif

/***********************************************************/
/* machine registration */

static QEMUMachine *first_machine = NULL;
QEMUMachine *current_machine = NULL;

int qemu_register_machine(QEMUMachine *m)
{
    QEMUMachine **pm;
    pm = &first_machine;
    while (*pm != NULL)
        pm = &(*pm)->next;
    m->next = NULL;
    *pm = m;
    return 0;
}

static QEMUMachine *find_machine(const char *name)
{
    QEMUMachine *m;

    for(m = first_machine; m != NULL; m = m->next) {
        if (!strcmp(m->name, name))
            return m;
        if (m->alias && !strcmp(m->alias, name))
            return m;
    }
    return NULL;
}

static QEMUMachine *find_default_machine(void)
{
    QEMUMachine *m;

    for(m = first_machine; m != NULL; m = m->next) {
        if (m->is_default) {
            return m;
        }
    }
    return NULL;
}

/***********************************************************/
/* main execution loop */

static void gui_update(void *opaque)
{
    uint64_t interval = GUI_REFRESH_INTERVAL;
    DisplayState *ds = opaque;
    DisplayChangeListener *dcl = ds->listeners;

    qemu_flush_coalesced_mmio_buffer();
    dpy_refresh(ds);

    while (dcl != NULL) {
        if (dcl->gui_timer_interval &&
            dcl->gui_timer_interval < interval)
            interval = dcl->gui_timer_interval;
        dcl = dcl->next;
    }
    qemu_mod_timer(ds->gui_timer, interval + qemu_get_clock(rt_clock));
}

static void nographic_update(void *opaque)
{
    uint64_t interval = GUI_REFRESH_INTERVAL;

    qemu_flush_coalesced_mmio_buffer();
    qemu_mod_timer(nographic_timer, interval + qemu_get_clock(rt_clock));
}

struct vm_change_state_entry {
    VMChangeStateHandler *cb;
    void *opaque;
    QLIST_ENTRY (vm_change_state_entry) entries;
};

static QLIST_HEAD(vm_change_state_head, vm_change_state_entry) vm_change_state_head;

VMChangeStateEntry *qemu_add_vm_change_state_handler(VMChangeStateHandler *cb,
                                                     void *opaque)
{
    VMChangeStateEntry *e;

    e = qemu_mallocz(sizeof (*e));

    e->cb = cb;
    e->opaque = opaque;
    QLIST_INSERT_HEAD(&vm_change_state_head, e, entries);
    return e;
}

void qemu_del_vm_change_state_handler(VMChangeStateEntry *e)
{
    QLIST_REMOVE (e, entries);
    qemu_free (e);
}

void vm_state_notify(int running, int reason)
{
    VMChangeStateEntry *e;

    for (e = vm_change_state_head.lh_first; e; e = e->entries.le_next) {
        e->cb(e->opaque, running, reason);
    }
}

void vm_start(void)
{
    if (!vm_running) {
        cpu_enable_ticks();
        vm_running = 1;
        vm_state_notify(1, 0);
        resume_all_vcpus();
    }
}

/* reset/shutdown handler */

typedef struct QEMUResetEntry {
    QTAILQ_ENTRY(QEMUResetEntry) entry;
    QEMUResetHandler *func;
    void *opaque;
} QEMUResetEntry;

static QTAILQ_HEAD(reset_handlers, QEMUResetEntry) reset_handlers =
    QTAILQ_HEAD_INITIALIZER(reset_handlers);
static int reset_requested;
static int shutdown_requested;
static int powerdown_requested;
int debug_requested;
static int vmstop_requested;

int qemu_shutdown_requested(void)
{
    int r = shutdown_requested;
    shutdown_requested = 0;
    return r;
}

int qemu_reset_requested(void)
{
    int r = reset_requested;
    reset_requested = 0;
    return r;
}

int qemu_powerdown_requested(void)
{
    int r = powerdown_requested;
    powerdown_requested = 0;
    return r;
}

static int qemu_debug_requested(void)
{
    int r = debug_requested;
    debug_requested = 0;
    return r;
}

static int qemu_vmstop_requested(void)
{
    int r = vmstop_requested;
    vmstop_requested = 0;
    return r;
}

void qemu_register_reset(QEMUResetHandler *func, void *opaque)
{
    QEMUResetEntry *re = qemu_mallocz(sizeof(QEMUResetEntry));

    re->func = func;
    re->opaque = opaque;
    QTAILQ_INSERT_TAIL(&reset_handlers, re, entry);
}

void qemu_unregister_reset(QEMUResetHandler *func, void *opaque)
{
    QEMUResetEntry *re;

    QTAILQ_FOREACH(re, &reset_handlers, entry) {
        if (re->func == func && re->opaque == opaque) {
            QTAILQ_REMOVE(&reset_handlers, re, entry);
            qemu_free(re);
            return;
        }
    }
}

void qemu_system_reset(void)
{
    QEMUResetEntry *re, *nre;

    /* reset all devices */
    QTAILQ_FOREACH_SAFE(re, &reset_handlers, entry, nre) {
        re->func(re->opaque);
    }
    monitor_protocol_event(QEVENT_RESET, NULL);
    cpu_synchronize_all_post_reset();
}

void qemu_system_reset_request(void)
{
    if (no_reboot) {
        shutdown_requested = 1;
    } else {
        reset_requested = 1;
    }
    qemu_notify_event();
}

void qemu_system_shutdown_request(void)
{
    shutdown_requested = 1;
    qemu_notify_event();
}

void qemu_system_powerdown_request(void)
{
    powerdown_requested = 1;
    qemu_notify_event();
}

#ifdef _WIN32
static void host_main_loop_wait(int *timeout)
{
    int ret, ret2, i;
    PollingEntry *pe;


    /* XXX: need to suppress polling by better using win32 events */
    ret = 0;
    for(pe = first_polling_entry; pe != NULL; pe = pe->next) {
        ret |= pe->func(pe->opaque);
    }
    if (ret == 0) {
        int err;
        WaitObjects *w = &wait_objects;

        ret = WaitForMultipleObjects(w->num, w->events, FALSE, *timeout);
        if (WAIT_OBJECT_0 + 0 <= ret && ret <= WAIT_OBJECT_0 + w->num - 1) {
            if (w->func[ret - WAIT_OBJECT_0])
                w->func[ret - WAIT_OBJECT_0](w->opaque[ret - WAIT_OBJECT_0]);

            /* Check for additional signaled events */
            for(i = (ret - WAIT_OBJECT_0 + 1); i < w->num; i++) {

                /* Check if event is signaled */
                ret2 = WaitForSingleObject(w->events[i], 0);
                if(ret2 == WAIT_OBJECT_0) {
                    if (w->func[i])
                        w->func[i](w->opaque[i]);
                } else if (ret2 == WAIT_TIMEOUT) {
                } else {
                    err = GetLastError();
                    fprintf(stderr, "WaitForSingleObject error %d %d\n", i, err);
                }
            }
        } else if (ret == WAIT_TIMEOUT) {
        } else {
            err = GetLastError();
            fprintf(stderr, "WaitForMultipleObjects error %d %d\n", ret, err);
        }
    }

    *timeout = 0;
}
#else
static void host_main_loop_wait(int *timeout)
{
}
#endif

void main_loop_wait(int nonblocking)
{
    IOHandlerRecord *ioh;
    fd_set rfds, wfds, xfds;
    int ret, nfds;
    struct timeval tv;
    int timeout;

    if (nonblocking)
        timeout = 0;
    else {
        timeout = qemu_calculate_timeout();
        qemu_bh_update_timeout(&timeout);
    }

    host_main_loop_wait(&timeout);

    /* poll any events */
    /* XXX: separate device handlers from system ones */
    nfds = -1;
    FD_ZERO(&rfds);
    FD_ZERO(&wfds);
    FD_ZERO(&xfds);
    QLIST_FOREACH(ioh, &io_handlers, next) {
        if (ioh->deleted)
            continue;
        if (ioh->fd_read &&
            (!ioh->fd_read_poll ||
             ioh->fd_read_poll(ioh->opaque) != 0)) {
            FD_SET(ioh->fd, &rfds);
            if (ioh->fd > nfds)
                nfds = ioh->fd;
        }
        if (ioh->fd_write) {
            FD_SET(ioh->fd, &wfds);
            if (ioh->fd > nfds)
                nfds = ioh->fd;
        }
    }

<<<<<<< HEAD
    env->nr_cores = smp_cores;
    env->nr_threads = smp_threads;
    if (kvm_enabled())
        kvm_init_vcpu(env);
    return;
}

int qemu_cpu_self(void *env)
{
    return 1;
}

static void resume_all_vcpus(void)
{
}

static void pause_all_vcpus(void)
{
}

void qemu_cpu_kick(void *env)
{
    return;
}

void qemu_notify_event(void)
{
    CPUState *env = cpu_single_env;

    qemu_event_increment ();
    if (env) {
        cpu_exit(env);
    }
    if (next_cpu && env != next_cpu) {
	cpu_exit(next_cpu);
    }
}

void qemu_mutex_lock_iothread(void) {}
void qemu_mutex_unlock_iothread(void) {}

void vm_stop(int reason)
{
    do_vm_stop(reason);
}

#else /* CONFIG_IOTHREAD */

#include "qemu-thread.h"

QemuMutex qemu_global_mutex;
static QemuMutex qemu_fair_mutex;

static QemuThread io_thread;

static QemuThread *tcg_cpu_thread;
static QemuCond *tcg_halt_cond;

static int qemu_system_ready;
/* cpu creation */
static QemuCond qemu_cpu_cond;
/* system init */
static QemuCond qemu_system_cond;
static QemuCond qemu_pause_cond;

static void tcg_block_io_signals(void);
static void kvm_block_io_signals(CPUState *env);
static void unblock_io_signals(void);

static int qemu_init_main_loop(void)
{
    int ret;

    ret = qemu_event_init();
    if (ret)
        return ret;

    qemu_cond_init(&qemu_pause_cond);
    qemu_mutex_init(&qemu_fair_mutex);
    qemu_mutex_init(&qemu_global_mutex);
    qemu_mutex_lock(&qemu_global_mutex);

    unblock_io_signals();
    qemu_thread_self(&io_thread);

    return 0;
}

static void qemu_wait_io_event_common(CPUState *env)
{
    if (env->stop) {
        env->stop = 0;
        env->stopped = 1;
        qemu_cond_signal(&qemu_pause_cond);
    }
}

static void qemu_wait_io_event(CPUState *env)
{
    while (!tcg_has_work())
        qemu_cond_timedwait(env->halt_cond, &qemu_global_mutex, 1000);

    qemu_mutex_unlock(&qemu_global_mutex);

    /*
     * Users of qemu_global_mutex can be starved, having no chance
     * to acquire it since this path will get to it first.
     * So use another lock to provide fairness.
     */
    qemu_mutex_lock(&qemu_fair_mutex);
    qemu_mutex_unlock(&qemu_fair_mutex);

    qemu_mutex_lock(&qemu_global_mutex);
    qemu_wait_io_event_common(env);
}

static void qemu_kvm_eat_signal(CPUState *env, int timeout)
{
    struct timespec ts;
    int r, e;
    siginfo_t siginfo;
    sigset_t waitset;

    ts.tv_sec = timeout / 1000;
    ts.tv_nsec = (timeout % 1000) * 1000000;

    sigemptyset(&waitset);
    sigaddset(&waitset, SIG_IPI);

    qemu_mutex_unlock(&qemu_global_mutex);
    r = sigtimedwait(&waitset, &siginfo, &ts);
    e = errno;
    qemu_mutex_lock(&qemu_global_mutex);

    if (r == -1 && !(e == EAGAIN || e == EINTR)) {
        fprintf(stderr, "sigtimedwait: %s\n", strerror(e));
        exit(1);
    }
}

static void qemu_kvm_wait_io_event(CPUState *env)
{
    while (!cpu_has_work(env))
        qemu_cond_timedwait(env->halt_cond, &qemu_global_mutex, 1000);

    qemu_kvm_eat_signal(env, 0);
    qemu_wait_io_event_common(env);
}

static int qemu_cpu_exec(CPUState *env);

static void *kvm_cpu_thread_fn(void *arg)
{
    CPUState *env = arg;

    qemu_thread_self(env->thread);
    if (kvm_enabled())
        kvm_init_vcpu(env);

    kvm_block_io_signals(env);

    /* signal CPU creation */
    qemu_mutex_lock(&qemu_global_mutex);
    env->created = 1;
    qemu_cond_signal(&qemu_cpu_cond);

    /* and wait for machine initialization */
    while (!qemu_system_ready)
        qemu_cond_timedwait(&qemu_system_cond, &qemu_global_mutex, 100);

    while (1) {
        if (cpu_can_run(env))
            qemu_cpu_exec(env);
        qemu_kvm_wait_io_event(env);
    }

    return NULL;
}

static bool tcg_cpu_exec(void);

static void *tcg_cpu_thread_fn(void *arg)
{
    CPUState *env = arg;

    tcg_block_io_signals();
    qemu_thread_self(env->thread);

    /* signal CPU creation */
    qemu_mutex_lock(&qemu_global_mutex);
    for (env = first_cpu; env != NULL; env = env->next_cpu)
        env->created = 1;
    qemu_cond_signal(&qemu_cpu_cond);

    /* and wait for machine initialization */
    while (!qemu_system_ready)
        qemu_cond_timedwait(&qemu_system_cond, &qemu_global_mutex, 100);

    while (1) {
        tcg_cpu_exec();
        qemu_wait_io_event(cur_cpu);
    }

    return NULL;
}

void qemu_cpu_kick(void *_env)
{
    CPUState *env = _env;
    qemu_cond_broadcast(env->halt_cond);
    if (kvm_enabled())
        qemu_thread_signal(env->thread, SIG_IPI);
}

int qemu_cpu_self(void *_env)
{
    CPUState *env = _env;
    QemuThread this;

    qemu_thread_self(&this);

    return qemu_thread_equal(&this, env->thread);
}

static void cpu_signal(int sig)
{
    if (cpu_single_env)
        cpu_exit(cpu_single_env);
}

static void tcg_block_io_signals(void)
{
    sigset_t set;
    struct sigaction sigact;

    sigemptyset(&set);
    sigaddset(&set, SIGUSR2);
    sigaddset(&set, SIGIO);
    sigaddset(&set, SIGALRM);
    sigaddset(&set, SIGCHLD);
    pthread_sigmask(SIG_BLOCK, &set, NULL);

    sigemptyset(&set);
    sigaddset(&set, SIG_IPI);
    pthread_sigmask(SIG_UNBLOCK, &set, NULL);

    memset(&sigact, 0, sizeof(sigact));
    sigact.sa_handler = cpu_signal;
    sigaction(SIG_IPI, &sigact, NULL);
}

static void dummy_signal(int sig)
{
}

static void kvm_block_io_signals(CPUState *env)
{
    int r;
    sigset_t set;
    struct sigaction sigact;

    sigemptyset(&set);
    sigaddset(&set, SIGUSR2);
    sigaddset(&set, SIGIO);
    sigaddset(&set, SIGALRM);
    sigaddset(&set, SIGCHLD);
    sigaddset(&set, SIG_IPI);
    pthread_sigmask(SIG_BLOCK, &set, NULL);

    pthread_sigmask(SIG_BLOCK, NULL, &set);
    sigdelset(&set, SIG_IPI);

    memset(&sigact, 0, sizeof(sigact));
    sigact.sa_handler = dummy_signal;
    sigaction(SIG_IPI, &sigact, NULL);

    r = kvm_set_signal_mask(env, &set);
    if (r) {
        fprintf(stderr, "kvm_set_signal_mask: %s\n", strerror(r));
        exit(1);
    }
}

static void unblock_io_signals(void)
{
    sigset_t set;

    sigemptyset(&set);
    sigaddset(&set, SIGUSR2);
    sigaddset(&set, SIGIO);
    sigaddset(&set, SIGALRM);
    pthread_sigmask(SIG_UNBLOCK, &set, NULL);

    sigemptyset(&set);
    sigaddset(&set, SIG_IPI);
    pthread_sigmask(SIG_BLOCK, &set, NULL);
}

static void qemu_signal_lock(unsigned int msecs)
{
    qemu_mutex_lock(&qemu_fair_mutex);

    while (qemu_mutex_trylock(&qemu_global_mutex)) {
        qemu_thread_signal(tcg_cpu_thread, SIG_IPI);
        if (!qemu_mutex_timedlock(&qemu_global_mutex, msecs))
            break;
    }
    qemu_mutex_unlock(&qemu_fair_mutex);
}

void qemu_mutex_lock_iothread(void)
{
    if (kvm_enabled()) {
        qemu_mutex_lock(&qemu_fair_mutex);
        qemu_mutex_lock(&qemu_global_mutex);
        qemu_mutex_unlock(&qemu_fair_mutex);
    } else
        qemu_signal_lock(100);
}

void qemu_mutex_unlock_iothread(void)
{
    qemu_mutex_unlock(&qemu_global_mutex);
}

static int all_vcpus_paused(void)
{
    CPUState *penv = first_cpu;

    while (penv) {
        if (!penv->stopped)
            return 0;
        penv = (CPUState *)penv->next_cpu;
    }

    return 1;
}

static void pause_all_vcpus(void)
{
    CPUState *penv = first_cpu;

    while (penv) {
        penv->stop = 1;
        qemu_thread_signal(penv->thread, SIG_IPI);
        qemu_cpu_kick(penv);
        penv = (CPUState *)penv->next_cpu;
    }

    while (!all_vcpus_paused()) {
        qemu_cond_timedwait(&qemu_pause_cond, &qemu_global_mutex, 100);
        penv = first_cpu;
        while (penv) {
            qemu_thread_signal(penv->thread, SIG_IPI);
            penv = (CPUState *)penv->next_cpu;
        }
    }
}

static void resume_all_vcpus(void)
{
    CPUState *penv = first_cpu;

    while (penv) {
        penv->stop = 0;
        penv->stopped = 0;
        qemu_thread_signal(penv->thread, SIG_IPI);
        qemu_cpu_kick(penv);
        penv = (CPUState *)penv->next_cpu;
    }
}

static void tcg_init_vcpu(void *_env)
{
    CPUState *env = _env;
    /* share a single thread for all cpus with TCG */
    if (!tcg_cpu_thread) {
        env->thread = qemu_mallocz(sizeof(QemuThread));
        env->halt_cond = qemu_mallocz(sizeof(QemuCond));
        qemu_cond_init(env->halt_cond);
        qemu_thread_create(env->thread, tcg_cpu_thread_fn, env);
        while (env->created == 0)
            qemu_cond_timedwait(&qemu_cpu_cond, &qemu_global_mutex, 100);
        tcg_cpu_thread = env->thread;
        tcg_halt_cond = env->halt_cond;
    } else {
        env->thread = tcg_cpu_thread;
        env->halt_cond = tcg_halt_cond;
    }
}

static void kvm_start_vcpu(CPUState *env)
{
    env->thread = qemu_mallocz(sizeof(QemuThread));
    env->halt_cond = qemu_mallocz(sizeof(QemuCond));
    qemu_cond_init(env->halt_cond);
    qemu_thread_create(env->thread, kvm_cpu_thread_fn, env);
    while (env->created == 0)
        qemu_cond_timedwait(&qemu_cpu_cond, &qemu_global_mutex, 100);
}

void qemu_init_vcpu(void *_env)
{
    CPUState *env = _env;

    env->nr_cores = smp_cores;
    env->nr_threads = smp_threads;
    if (kvm_enabled())
        kvm_start_vcpu(env);
    else
        tcg_init_vcpu(env);
}

void qemu_notify_event(void)
{
    qemu_event_increment();
}

static void qemu_system_vmstop_request(int reason)
{
    vmstop_requested = reason;
    qemu_notify_event();
}

void vm_stop(int reason)
{
    QemuThread me;
    qemu_thread_self(&me);

    if (!qemu_thread_equal(&me, &io_thread)) {
        qemu_system_vmstop_request(reason);
        /*
         * FIXME: should not return to device code in case
         * vm_stop() has been requested.
         */
        if (cpu_single_env) {
            cpu_exit(cpu_single_env);
            cpu_single_env->stop = 1;
        }
        return;
    }
    do_vm_stop(reason);
}

#endif


#ifdef _WIN32
static void host_main_loop_wait(int *timeout)
{
    int ret, ret2, i;
    PollingEntry *pe;


    /* XXX: need to suppress polling by better using win32 events */
    ret = 0;
    for(pe = first_polling_entry; pe != NULL; pe = pe->next) {
        ret |= pe->func(pe->opaque);
    }
    if (ret == 0) {
        int err;
        WaitObjects *w = &wait_objects;

        ret = WaitForMultipleObjects(w->num, w->events, FALSE, *timeout);
        if (WAIT_OBJECT_0 + 0 <= ret && ret <= WAIT_OBJECT_0 + w->num - 1) {
            if (w->func[ret - WAIT_OBJECT_0])
                w->func[ret - WAIT_OBJECT_0](w->opaque[ret - WAIT_OBJECT_0]);

            /* Check for additional signaled events */
            for(i = (ret - WAIT_OBJECT_0 + 1); i < w->num; i++) {

                /* Check if event is signaled */
                ret2 = WaitForSingleObject(w->events[i], 0);
                if(ret2 == WAIT_OBJECT_0) {
                    if (w->func[i])
                        w->func[i](w->opaque[i]);
                } else if (ret2 == WAIT_TIMEOUT) {
                } else {
                    err = GetLastError();
                    fprintf(stderr, "WaitForSingleObject error %d %d\n", i, err);
                }
            }
        } else if (ret == WAIT_TIMEOUT) {
        } else {
            err = GetLastError();
            fprintf(stderr, "WaitForMultipleObjects error %d %d\n", ret, err);
        }
    }

    *timeout = 0;
}
#else
static void host_main_loop_wait(int *timeout)
{
}
#endif

void main_loop_wait(int nonblocking)
{
    IOHandlerRecord *ioh;
    fd_set rfds, wfds, xfds;
    int ret, nfds;
    struct timeval tv;
    int timeout;

    if (nonblocking)
        timeout = 0;
    else {
        timeout = qemu_calculate_timeout();
        qemu_bh_update_timeout(&timeout);
    }

    host_main_loop_wait(&timeout);

    /* poll any events */
    /* XXX: separate device handlers from system ones */
    nfds = -1;
    FD_ZERO(&rfds);
    FD_ZERO(&wfds);
    FD_ZERO(&xfds);
    QLIST_FOREACH(ioh, &io_handlers, next) {
        if (ioh->deleted)
            continue;
        if (ioh->fd_read &&
            (!ioh->fd_read_poll ||
             ioh->fd_read_poll(ioh->opaque) != 0)) {
            FD_SET(ioh->fd, &rfds);
            if (ioh->fd > nfds)
                nfds = ioh->fd;
        }
        if (ioh->fd_write) {
            FD_SET(ioh->fd, &wfds);
            if (ioh->fd > nfds)
                nfds = ioh->fd;
        }
    }

=======
>>>>>>> 1c47cb16
    tv.tv_sec = timeout / 1000;
    tv.tv_usec = (timeout % 1000) * 1000;

    slirp_select_fill(&nfds, &rfds, &wfds, &xfds);

    qemu_mutex_unlock_iothread();
    ret = select(nfds + 1, &rfds, &wfds, &xfds, &tv);
    qemu_mutex_lock_iothread();
    if (ret > 0) {
        IOHandlerRecord *pioh;

        QLIST_FOREACH_SAFE(ioh, &io_handlers, next, pioh) {
            if (ioh->deleted) {
                QLIST_REMOVE(ioh, next);
                qemu_free(ioh);
                continue;
            }
            if (ioh->fd_read && FD_ISSET(ioh->fd, &rfds)) {
                ioh->fd_read(ioh->opaque);
            }
            if (ioh->fd_write && FD_ISSET(ioh->fd, &wfds)) {
                ioh->fd_write(ioh->opaque);
            }
        }
    }

    slirp_select_poll(&rfds, &wfds, &xfds, (ret < 0));

    qemu_run_all_timers();

    /* Check bottom-halves last in case any of the earlier events triggered
       them.  */
    qemu_bh_poll();

}

static int vm_can_run(void)
{
    if (powerdown_requested)
        return 0;
    if (reset_requested)
        return 0;
    if (shutdown_requested)
        return 0;
    if (debug_requested)
        return 0;
    return 1;
}

qemu_irq qemu_system_powerdown;

static void main_loop(void)
{
    int r;

#ifdef CONFIG_IOTHREAD
    qemu_system_ready = 1;
    qemu_cond_broadcast(&qemu_system_cond);
#endif

    for (;;) {
        do {
            bool nonblocking = false;
#ifdef CONFIG_PROFILER
            int64_t ti;
#endif
#ifndef CONFIG_IOTHREAD
            nonblocking = tcg_cpu_exec();
#endif
#ifdef CONFIG_PROFILER
            ti = profile_getclock();
#endif
            main_loop_wait(nonblocking);
#ifdef CONFIG_PROFILER
            dev_time += profile_getclock() - ti;
#endif
        } while (vm_can_run());

        if ((r = qemu_debug_requested())) {
            vm_stop(r);
        }
        if (qemu_shutdown_requested()) {
            monitor_protocol_event(QEVENT_SHUTDOWN, NULL);
            if (no_shutdown) {
                vm_stop(0);
                no_shutdown = 0;
            } else
                break;
        }
        if (qemu_reset_requested()) {
            pause_all_vcpus();
            qemu_system_reset();
            resume_all_vcpus();
        }
        if (qemu_powerdown_requested()) {
            monitor_protocol_event(QEVENT_POWERDOWN, NULL);
            qemu_irq_raise(qemu_system_powerdown);
        }
        if ((r = qemu_vmstop_requested())) {
            vm_stop(r);
        }
    }
    pause_all_vcpus();
}

static void version(void)
{
    printf("QEMU PC emulator version " QEMU_VERSION QEMU_PKGVERSION ", Copyright (c) 2003-2008 Fabrice Bellard\n");
}

static void QEMU_NORETURN help(int exitcode)
{
    const char *options_help =
#define DEF(option, opt_arg, opt_enum, opt_help, arch_mask)     \
        opt_help
#define DEFHEADING(text) stringify(text) "\n"
#include "qemu-options.h"
#undef DEF
#undef DEFHEADING
#undef GEN_DOCS
        ;
    version();
    printf("usage: %s [options] [disk_image]\n"
           "\n"
           "'disk_image' is a raw hard image image for IDE hard disk 0\n"
           "\n"
           "%s\n"
           "During emulation, the following keys are useful:\n"
           "ctrl-alt-f      toggle full screen\n"
           "ctrl-alt-n      switch to virtual console 'n'\n"
           "ctrl-alt        toggle mouse and keyboard grab\n"
           "\n"
           "When using -nographic, press 'ctrl-a h' to get some help.\n",
           "qemu",
           options_help);
    exit(exitcode);
}

#define HAS_ARG 0x0001

enum {
#define DEF(option, opt_arg, opt_enum, opt_help, arch_mask)     \
    opt_enum,
#define DEFHEADING(text)
#include "qemu-options.h"
#undef DEF
#undef DEFHEADING
#undef GEN_DOCS
};

typedef struct QEMUOption {
    const char *name;
    int flags;
    int index;
    uint32_t arch_mask;
} QEMUOption;

static const QEMUOption qemu_options[] = {
    { "h", 0, QEMU_OPTION_h, QEMU_ARCH_ALL },
#define DEF(option, opt_arg, opt_enum, opt_help, arch_mask)     \
    { option, opt_arg, opt_enum, arch_mask },
#define DEFHEADING(text)
#include "qemu-options.h"
#undef DEF
#undef DEFHEADING
#undef GEN_DOCS
    { NULL },
};
static void select_vgahw (const char *p)
{
    const char *opts;

    default_vga = 0;
    vga_interface_type = VGA_NONE;
    if (strstart(p, "std", &opts)) {
        vga_interface_type = VGA_STD;
    } else if (strstart(p, "cirrus", &opts)) {
        vga_interface_type = VGA_CIRRUS;
    } else if (strstart(p, "vmware", &opts)) {
        vga_interface_type = VGA_VMWARE;
    } else if (strstart(p, "xenfb", &opts)) {
        vga_interface_type = VGA_XENFB;
    } else if (!strstart(p, "none", &opts)) {
    invalid_vga:
        fprintf(stderr, "Unknown vga type: %s\n", p);
        exit(1);
    }
    while (*opts) {
        const char *nextopt;

        if (strstart(opts, ",retrace=", &nextopt)) {
            opts = nextopt;
            if (strstart(opts, "dumb", &nextopt))
                vga_retrace_method = VGA_RETRACE_DUMB;
            else if (strstart(opts, "precise", &nextopt))
                vga_retrace_method = VGA_RETRACE_PRECISE;
            else goto invalid_vga;
        } else goto invalid_vga;
        opts = nextopt;
    }
}

static int balloon_parse(const char *arg)
{
    QemuOpts *opts;

    if (strcmp(arg, "none") == 0) {
        return 0;
    }

    if (!strncmp(arg, "virtio", 6)) {
        if (arg[6] == ',') {
            /* have params -> parse them */
            opts = qemu_opts_parse(&qemu_device_opts, arg+7, 0);
            if (!opts)
                return  -1;
        } else {
            /* create empty opts */
            opts = qemu_opts_create(&qemu_device_opts, NULL, 0);
        }
        qemu_opt_set(opts, "driver", "virtio-balloon-pci");
        return 0;
    }

    return -1;
}

#ifdef _WIN32
static BOOL WINAPI QEMU_NORETURN qemu_ctrl_handler(DWORD type)
{
    exit(STATUS_CONTROL_C_EXIT);
}
#endif

<<<<<<< HEAD
int qemu_uuid_parse(const char *str, uint8_t *uuid)
{
    int ret;

    if(strlen(str) != 36)
        return -1;

    ret = sscanf(str, UUID_FMT, &uuid[0], &uuid[1], &uuid[2], &uuid[3],
            &uuid[4], &uuid[5], &uuid[6], &uuid[7], &uuid[8], &uuid[9],
            &uuid[10], &uuid[11], &uuid[12], &uuid[13], &uuid[14], &uuid[15]);

    if(ret != 16)
        return -1;

#ifdef TARGET_I386
    smbios_add_field(1, offsetof(struct smbios_type_1, uuid), 16, uuid);
#endif

    return 0;
}

#define MAX_NET_CLIENTS 32

#if defined(CONFIG_RUBY)
/* Ruby interface for QEMU. See README.EXT for programming example. */
#warning mit ruby
#include <ruby.h>

static VALUE qemu_open(int argc, VALUE *argv, VALUE klass)
{
  int i;
  for (i = 0; i < argc; i++) {
    argv[i] = StringValue(argv[i]);
    fprintf(stderr, "argv[%d] = %s\n", i, StringValuePtr(argv[i]));
  }
    //~ if (rb_scan_args(argc, argv, "11", &file, &vmode) == 1) {
        //~ mode = 0666;            /* default value */
    //~ }
  return INT2FIX(argc);
}

void Init_qemu(void)
{
  printf("%s\n", __func__);
  VALUE cQEMU = rb_define_class("QEMU", rb_cObject);
  rb_define_singleton_method(cQEMU, "run", qemu_open, -1);
#if 0
  rb_define_method();
#endif
}
#endif /* CONFIG_RUBY */

#if defined(CONFIG_DLL)
BOOL APIENTRY DllMain(HINSTANCE hModule, DWORD ul_reason_for_call, LPVOID data)
{
  return FALSE;
}
#endif

=======
>>>>>>> 1c47cb16
#ifndef _WIN32

static void termsig_handler(int signal)
{
    qemu_system_shutdown_request();
}

static void sigchld_handler(int signal)
{
    waitpid(-1, NULL, WNOHANG);
}

static void sighandler_setup(void)
{
    struct sigaction act;

    memset(&act, 0, sizeof(act));
    act.sa_handler = termsig_handler;
    sigaction(SIGINT,  &act, NULL);
    sigaction(SIGHUP,  &act, NULL);
    sigaction(SIGTERM, &act, NULL);

    act.sa_handler = sigchld_handler;
    act.sa_flags = SA_NOCLDSTOP;
    sigaction(SIGCHLD, &act, NULL);
}

#endif

#ifdef _WIN32
/* Look for support files in the same directory as the executable.  */
static char *find_datadir(const char *argv0)
{
    char *p;
    char buf[MAX_PATH];
    DWORD len;

    len = GetModuleFileName(NULL, buf, sizeof(buf) - 1);
    if (len == 0) {
        return NULL;
    }

    buf[len] = 0;
    p = buf + len - 1;
    while (p != buf && *p != '\\')
        p--;
    *p = 0;
    if (access(buf, R_OK) == 0) {
        return qemu_strdup(buf);
    }
    return NULL;
}
#else /* !_WIN32 */

/* Find a likely location for support files using the location of the binary.
   For installed binaries this will be "$bindir/../share/qemu".  When
   running from the build tree this will be "$bindir/../pc-bios".  */
#define SHARE_SUFFIX "/share/qemu"
#define BUILD_SUFFIX "/pc-bios"
static char *find_datadir(const char *argv0)
{
    char *dir;
    char *p = NULL;
    char *res;
    char buf[PATH_MAX];
    size_t max_len;

#if defined(__linux__)
    {
        int len;
        len = readlink("/proc/self/exe", buf, sizeof(buf) - 1);
        if (len > 0) {
            buf[len] = 0;
            p = buf;
        }
    }
#elif defined(__FreeBSD__)
    {
        static int mib[4] = {CTL_KERN, KERN_PROC, KERN_PROC_PATHNAME, -1};
        size_t len = sizeof(buf) - 1;

        *buf = '\0';
        if (!sysctl(mib, sizeof(mib)/sizeof(*mib), buf, &len, NULL, 0) &&
            *buf) {
            buf[sizeof(buf) - 1] = '\0';
            p = buf;
        }
    }
#endif
    /* If we don't have any way of figuring out the actual executable
       location then try argv[0].  */
    if (!p) {
        p = realpath(argv0, buf);
        if (!p) {
            return NULL;
        }
    }
    dir = dirname(p);
    dir = dirname(dir);

    max_len = strlen(dir) +
        MAX(strlen(SHARE_SUFFIX), strlen(BUILD_SUFFIX)) + 1;
    res = qemu_mallocz(max_len);
    snprintf(res, max_len, "%s%s", dir, SHARE_SUFFIX);
    if (access(res, R_OK)) {
        snprintf(res, max_len, "%s%s", dir, BUILD_SUFFIX);
        if (access(res, R_OK)) {
            qemu_free(res);
            res = NULL;
        }
    }

    return res;
}
#undef SHARE_SUFFIX
#undef BUILD_SUFFIX
#endif

char *qemu_find_file(int type, const char *name)
{
    int len;
    const char *subdir;
    char *buf;

    /* If name contains path separators then try it as a straight path.  */
    if ((strchr(name, '/') || strchr(name, '\\'))
        && access(name, R_OK) == 0) {
        return qemu_strdup(name);
    }
    switch (type) {
    case QEMU_FILE_TYPE_BIOS:
        subdir = "";
        break;
    case QEMU_FILE_TYPE_KEYMAP:
        subdir = "keymaps/";
        break;
    default:
        abort();
    }
    len = strlen(data_dir) + strlen(name) + strlen(subdir) + 2;
    buf = qemu_mallocz(len);
    snprintf(buf, len, "%s/%s%s", data_dir, subdir, name);
    if (access(buf, R_OK)) {
        qemu_free(buf);
        return NULL;
    }
    return buf;
}

static int device_help_func(QemuOpts *opts, void *opaque)
{
    return qdev_device_help(opts);
}

static int device_init_func(QemuOpts *opts, void *opaque)
{
    DeviceState *dev;

    dev = qdev_device_add(opts);
    if (!dev)
        return -1;
    return 0;
}

static int chardev_init_func(QemuOpts *opts, void *opaque)
{
    CharDriverState *chr;

    chr = qemu_chr_open_opts(opts, NULL);
    if (!chr)
        return -1;
    return 0;
}

static int mon_init_func(QemuOpts *opts, void *opaque)
{
    CharDriverState *chr;
    const char *chardev;
    const char *mode;
    int flags;

    mode = qemu_opt_get(opts, "mode");
    if (mode == NULL) {
        mode = "readline";
    }
    if (strcmp(mode, "readline") == 0) {
        flags = MONITOR_USE_READLINE;
    } else if (strcmp(mode, "control") == 0) {
        flags = MONITOR_USE_CONTROL;
    } else {
        fprintf(stderr, "unknown monitor mode \"%s\"\n", mode);
        exit(1);
    }

    if (qemu_opt_get_bool(opts, "default", 0))
        flags |= MONITOR_IS_DEFAULT;

    chardev = qemu_opt_get(opts, "chardev");
    chr = qemu_chr_find(chardev);
    if (chr == NULL) {
        fprintf(stderr, "chardev \"%s\" not found\n", chardev);
        exit(1);
    }

    monitor_init(chr, flags);
    return 0;
}

static void monitor_parse(const char *optarg, const char *mode)
{
    static int monitor_device_index = 0;
    QemuOpts *opts;
    const char *p;
    char label[32];
    int def = 0;

    if (strstart(optarg, "chardev:", &p)) {
        snprintf(label, sizeof(label), "%s", p);
    } else {
        if (monitor_device_index) {
            snprintf(label, sizeof(label), "monitor%d",
                     monitor_device_index);
        } else {
            snprintf(label, sizeof(label), "monitor");
            def = 1;
        }
        opts = qemu_chr_parse_compat(label, optarg);
        if (!opts) {
            fprintf(stderr, "parse error: %s\n", optarg);
            exit(1);
        }
    }

    opts = qemu_opts_create(&qemu_mon_opts, label, 1);
    if (!opts) {
        fprintf(stderr, "duplicate chardev: %s\n", label);
        exit(1);
    }
    qemu_opt_set(opts, "mode", mode);
    qemu_opt_set(opts, "chardev", label);
    if (def)
        qemu_opt_set(opts, "default", "on");
    monitor_device_index++;
}

struct device_config {
    enum {
        DEV_USB,       /* -usbdevice     */
        DEV_BT,        /* -bt            */
        DEV_SERIAL,    /* -serial        */
        DEV_PARALLEL,  /* -parallel      */
        DEV_VIRTCON,   /* -virtioconsole */
        DEV_DEBUGCON,  /* -debugcon */
    } type;
    const char *cmdline;
    QTAILQ_ENTRY(device_config) next;
};
QTAILQ_HEAD(, device_config) device_configs = QTAILQ_HEAD_INITIALIZER(device_configs);

static void add_device_config(int type, const char *cmdline)
{
    struct device_config *conf;

    conf = qemu_mallocz(sizeof(*conf));
    conf->type = type;
    conf->cmdline = cmdline;
    QTAILQ_INSERT_TAIL(&device_configs, conf, next);
}

static int foreach_device_config(int type, int (*func)(const char *cmdline))
{
    struct device_config *conf;
    int rc;

    QTAILQ_FOREACH(conf, &device_configs, next) {
        if (conf->type != type)
            continue;
        rc = func(conf->cmdline);
        if (0 != rc)
            return rc;
    }
    return 0;
}

static int serial_parse(const char *devname)
{
    static int index = 0;
    char label[32];

    if (strcmp(devname, "none") == 0)
        return 0;
    if (index == MAX_SERIAL_PORTS) {
        fprintf(stderr, "qemu: too many serial ports\n");
        exit(1);
    }
    snprintf(label, sizeof(label), "serial%d", index);
    serial_hds[index] = qemu_chr_open(label, devname, NULL);
    if (!serial_hds[index]) {
        fprintf(stderr, "qemu: could not open serial device '%s': %s\n",
                devname, strerror(errno));
        return -1;
    }
    index++;
    return 0;
}

static int parallel_parse(const char *devname)
{
    static int index = 0;
    char label[32];

    if (strcmp(devname, "none") == 0)
        return 0;
    if (index == MAX_PARALLEL_PORTS) {
        fprintf(stderr, "qemu: too many parallel ports\n");
        exit(1);
    }
    snprintf(label, sizeof(label), "parallel%d", index);
    parallel_hds[index] = qemu_chr_open(label, devname, NULL);
    if (!parallel_hds[index]) {
        fprintf(stderr, "qemu: could not open parallel device '%s': %s\n",
                devname, strerror(errno));
        return -1;
    }
    index++;
    return 0;
}

static int virtcon_parse(const char *devname)
{
    static int index = 0;
    char label[32];
    QemuOpts *bus_opts, *dev_opts;

    if (strcmp(devname, "none") == 0)
        return 0;
    if (index == MAX_VIRTIO_CONSOLES) {
        fprintf(stderr, "qemu: too many virtio consoles\n");
        exit(1);
    }

    bus_opts = qemu_opts_create(&qemu_device_opts, NULL, 0);
    qemu_opt_set(bus_opts, "driver", "virtio-serial");

    dev_opts = qemu_opts_create(&qemu_device_opts, NULL, 0);
    qemu_opt_set(dev_opts, "driver", "virtconsole");

    snprintf(label, sizeof(label), "virtcon%d", index);
    virtcon_hds[index] = qemu_chr_open(label, devname, NULL);
    if (!virtcon_hds[index]) {
        fprintf(stderr, "qemu: could not open virtio console '%s': %s\n",
                devname, strerror(errno));
        return -1;
    }
    qemu_opt_set(dev_opts, "chardev", label);

    index++;
    return 0;
}

static int debugcon_parse(const char *devname)
{   
    QemuOpts *opts;

    if (!qemu_chr_open("debugcon", devname, NULL)) {
        exit(1);
    }
    opts = qemu_opts_create(&qemu_device_opts, "debugcon", 1);
    if (!opts) {
        fprintf(stderr, "qemu: already have a debugcon device\n");
        exit(1);
    }
    qemu_opt_set(opts, "driver", "isa-debugcon");
    qemu_opt_set(opts, "chardev", "debugcon");
    return 0;
}

static const QEMUOption *lookup_opt(int argc, char **argv,
                                    const char **poptarg, int *poptind)
{
    const QEMUOption *popt;
    int optind = *poptind;
    char *r = argv[optind];
    const char *optarg;

    loc_set_cmdline(argv, optind, 1);
    optind++;
    /* Treat --foo the same as -foo.  */
    if (r[1] == '-')
        r++;
    popt = qemu_options;
    for(;;) {
        if (!popt->name) {
            error_report("invalid option");
            exit(1);
        }
        if (!strcmp(popt->name, r + 1))
            break;
        popt++;
    }
    if (popt->flags & HAS_ARG) {
        if (optind >= argc) {
            error_report("requires an argument");
            exit(1);
        }
        optarg = argv[optind++];
        loc_set_cmdline(argv, optind - 2, 2);
    } else {
        optarg = NULL;
    }

    *poptarg = optarg;
    *poptind = optind;

    return popt;
}

int main(int argc, char **argv, char **envp)
{
    const char *gdbstub_dev = NULL;
    uint32_t boot_devices_bitmap = 0;
    int i;
    int snapshot, linux_boot, net_boot;
    const char *icount_option = NULL;
    const char *initrd_filename;
    const char *kernel_filename, *kernel_cmdline;
    char boot_devices[33] = "cad"; /* default to HD->floppy->CD-ROM */
    DisplayState *ds;
    DisplayChangeListener *dcl;
    int cyls, heads, secs, translation;
    QemuOpts *hda_opts = NULL, *opts;
    int optind;
    const char *optarg;
    const char *loadvm = NULL;
    QEMUMachine *machine;
    const char *cpu_model;
#ifndef _WIN32
    int fds[2];
#endif
    int tb_size;
    const char *pid_file = NULL;
    const char *incoming = NULL;
#ifndef _WIN32
    int fd = 0;
#ifndef _WIN32
    struct passwd *pwd = NULL;
#endif
#ifdef CONFIG_CHROOT
    const char *chroot_dir = NULL;
#endif
    const char *run_as = NULL;
#endif
    int show_vnc_port = 0;
    int defconfig = 1;

    error_set_progname(argv[0]);

    init_clocks();

    qemu_cache_utils_init(envp);

    QLIST_INIT (&vm_change_state_head);
#ifndef _WIN32
    {
        struct sigaction act;
        sigfillset(&act.sa_mask);
        act.sa_flags = 0;
        act.sa_handler = SIG_IGN;
        sigaction(SIGPIPE, &act, NULL);
    }
#else
    SetConsoleCtrlHandler(qemu_ctrl_handler, TRUE);
    /* Note: cpu_interrupt() is currently not SMP safe, so we force
       QEMU to run on a single CPU */
    {
        HANDLE h;
        DWORD mask, smask;
        int i;
        h = GetCurrentProcess();
        if (GetProcessAffinityMask(h, &mask, &smask)) {
            for(i = 0; i < 32; i++) {
                if (mask & (1 << i))
                    break;
            }
            if (i != 32) {
                mask = 1 << i;
                SetProcessAffinityMask(h, mask);
            }
        }
    }
#endif

    module_call_init(MODULE_INIT_MACHINE);
    machine = 0;
    optarg = strrchr(argv[0], '/');
    if (optarg != 0) {
        machine = find_machine(optarg + 1);
    }
    if (!machine) {
        machine = first_machine;
        machine = find_default_machine();
    }
    cpu_model = NULL;
    initrd_filename = NULL;
    ram_size = 0;
    snapshot = 0;
    kernel_filename = NULL;
    kernel_cmdline = "";
    cyls = heads = secs = 0;
    translation = BIOS_ATA_TRANSLATION_AUTO;

    for (i = 0; i < MAX_NODES; i++) {
        node_mem[i] = 0;
        node_cpumask[i] = 0;
    }

    nb_numa_nodes = 0;
    nb_nics = 0;

    tb_size = 0;
    autostart= 1;

    /* first pass of option parsing */
    optind = 1;
    while (optind < argc) {
        if (argv[optind][0] != '-') {
            /* disk image */
            optind++;
            continue;
        } else {
            const QEMUOption *popt;

            popt = lookup_opt(argc, argv, &optarg, &optind);
            switch (popt->index) {
            case QEMU_OPTION_nodefconfig:
                defconfig=0;
                break;
            }
        }
    }

    if (defconfig) {
        const char *fname;
        FILE *fp;

        fname = CONFIG_QEMU_CONFDIR "/qemu.conf";
        fp = fopen(fname, "r");
        if (fp) {
            if (qemu_config_parse(fp, fname) != 0) {
                exit(1);
            }
            fclose(fp);
        }

        fname = arch_config_name;
        fp = fopen(fname, "r");
        if (fp) {
            if (qemu_config_parse(fp, fname) != 0) {
                exit(1);
            }
            fclose(fp);
        }
    }
    cpudef_init();

    /* second pass of option parsing */
    optind = 1;
    for(;;) {
        if (optind >= argc)
            break;
        if (argv[optind][0] != '-') {
	    hda_opts = drive_add(argv[optind++], HD_ALIAS, 0);
        } else {
            const QEMUOption *popt;

            popt = lookup_opt(argc, argv, &optarg, &optind);
            if (!(popt->arch_mask & arch_type)) {
                printf("Option %s not supported for this target\n", popt->name);
                exit(1);
            }
            switch(popt->index) {
            case QEMU_OPTION_M:
                machine = find_machine(optarg);
                if (!machine) {
                    QEMUMachine *m;
                    printf("Supported machines are:\n");
                    for(m = first_machine; m != NULL; m = m->next) {
                        if (m->alias)
                            printf("%-10s %s (alias of %s)\n",
                                   m->alias, m->desc, m->name);
                        printf("%-10s %s%s\n",
                               m->name, m->desc,
                               m->is_default ? " (default)" : "");
                    }
                    exit(*optarg != '?');
                }
                break;
            case QEMU_OPTION_cpu:
                /* hw initialization will check this */
                if (*optarg == '?') {
/* XXX: implement xxx_cpu_list for targets that still miss it */
#if defined(cpu_list_id)
                    cpu_list_id(stdout, &fprintf, optarg);
#elif defined(cpu_list)
                    cpu_list(stdout, &fprintf);	        /* deprecated */
#else
                    printf("Target ignores cpu selection\n");
#endif
                    exit(0);
                } else {
                    cpu_model = optarg;
                }
                break;
            case QEMU_OPTION_initrd:
                initrd_filename = optarg;
                break;
            case QEMU_OPTION_hda:
                if (cyls == 0)
                    hda_opts = drive_add(optarg, HD_ALIAS, 0);
                else
                    hda_opts = drive_add(optarg, HD_ALIAS
			     ",cyls=%d,heads=%d,secs=%d%s",
                             0, cyls, heads, secs,
                             translation == BIOS_ATA_TRANSLATION_LBA ?
                                 ",trans=lba" :
                             translation == BIOS_ATA_TRANSLATION_NONE ?
                                 ",trans=none" : "");
                 break;
            case QEMU_OPTION_hdb:
            case QEMU_OPTION_hdc:
            case QEMU_OPTION_hdd:
                drive_add(optarg, HD_ALIAS, popt->index - QEMU_OPTION_hda);
                break;
            case QEMU_OPTION_drive:
                drive_add(NULL, "%s", optarg);
	        break;
            case QEMU_OPTION_set:
                if (qemu_set_option(optarg) != 0)
                    exit(1);
	        break;
            case QEMU_OPTION_global:
                if (qemu_global_option(optarg) != 0)
                    exit(1);
	        break;
            case QEMU_OPTION_mtdblock:
                drive_add(optarg, MTD_ALIAS);
                break;
            case QEMU_OPTION_sd:
                drive_add(optarg, SD_ALIAS);
                break;
            case QEMU_OPTION_pflash:
                drive_add(optarg, PFLASH_ALIAS);
                break;
            case QEMU_OPTION_snapshot:
                snapshot = 1;
                break;
            case QEMU_OPTION_hdachs:
                {
                    const char *p;
                    p = optarg;
                    cyls = strtol(p, (char **)&p, 0);
                    if (cyls < 1 || cyls > 16383)
                        goto chs_fail;
                    if (*p != ',')
                        goto chs_fail;
                    p++;
                    heads = strtol(p, (char **)&p, 0);
                    if (heads < 1 || heads > 16)
                        goto chs_fail;
                    if (*p != ',')
                        goto chs_fail;
                    p++;
                    secs = strtol(p, (char **)&p, 0);
                    if (secs < 1 || secs > 63)
                        goto chs_fail;
                    if (*p == ',') {
                        p++;
                        if (!strcmp(p, "none"))
                            translation = BIOS_ATA_TRANSLATION_NONE;
                        else if (!strcmp(p, "lba"))
                            translation = BIOS_ATA_TRANSLATION_LBA;
                        else if (!strcmp(p, "auto"))
                            translation = BIOS_ATA_TRANSLATION_AUTO;
                        else
                            goto chs_fail;
                    } else if (*p != '\0') {
                    chs_fail:
                        fprintf(stderr, "qemu: invalid physical CHS format\n");
                        exit(1);
                    }
		    if (hda_opts != NULL) {
                        char num[16];
                        snprintf(num, sizeof(num), "%d", cyls);
                        qemu_opt_set(hda_opts, "cyls", num);
                        snprintf(num, sizeof(num), "%d", heads);
                        qemu_opt_set(hda_opts, "heads", num);
                        snprintf(num, sizeof(num), "%d", secs);
                        qemu_opt_set(hda_opts, "secs", num);
                        if (translation == BIOS_ATA_TRANSLATION_LBA)
                            qemu_opt_set(hda_opts, "trans", "lba");
                        if (translation == BIOS_ATA_TRANSLATION_NONE)
                            qemu_opt_set(hda_opts, "trans", "none");
                    }
                }
                break;
            case QEMU_OPTION_numa:
                if (nb_numa_nodes >= MAX_NODES) {
                    fprintf(stderr, "qemu: too many NUMA nodes\n");
                    exit(1);
                }
                numa_add(optarg);
                break;
            case QEMU_OPTION_nographic:
                display_type = DT_NOGRAPHIC;
                break;
#ifdef CONFIG_CURSES
            case QEMU_OPTION_curses:
                display_type = DT_CURSES;
                break;
#endif
            case QEMU_OPTION_portrait:
                graphic_rotate = 1;
                break;
            case QEMU_OPTION_kernel:
                kernel_filename = optarg;
                break;
            case QEMU_OPTION_append:
                kernel_cmdline = optarg;
                break;
            case QEMU_OPTION_cdrom:
                drive_add(optarg, CDROM_ALIAS);
                break;
            case QEMU_OPTION_boot:
                {
                    static const char * const params[] = {
                        "order", "once", "menu", NULL
                    };
                    char buf[sizeof(boot_devices)];
                    char *standard_boot_devices;
                    int legacy = 0;

                    if (!strchr(optarg, '=')) {
                        legacy = 1;
                        pstrcpy(buf, sizeof(buf), optarg);
                    } else if (check_params(buf, sizeof(buf), params, optarg) < 0) {
                        fprintf(stderr,
                                "qemu: unknown boot parameter '%s' in '%s'\n",
                                buf, optarg);
                        exit(1);
                    }

                    if (legacy ||
                        get_param_value(buf, sizeof(buf), "order", optarg)) {
                        boot_devices_bitmap = parse_bootdevices(buf);
                        pstrcpy(boot_devices, sizeof(boot_devices), buf);
                    }
                    if (!legacy) {
                        if (get_param_value(buf, sizeof(buf),
                                            "once", optarg)) {
                            boot_devices_bitmap |= parse_bootdevices(buf);
                            standard_boot_devices = qemu_strdup(boot_devices);
                            pstrcpy(boot_devices, sizeof(boot_devices), buf);
                            qemu_register_reset(restore_boot_devices,
                                                standard_boot_devices);
                        }
                        if (get_param_value(buf, sizeof(buf),
                                            "menu", optarg)) {
                            if (!strcmp(buf, "on")) {
                                boot_menu = 1;
                            } else if (!strcmp(buf, "off")) {
                                boot_menu = 0;
                            } else {
                                fprintf(stderr,
                                        "qemu: invalid option value '%s'\n",
                                        buf);
                                exit(1);
                            }
                        }
                    }
                }
                break;
            case QEMU_OPTION_fda:
            case QEMU_OPTION_fdb:
                drive_add(optarg, FD_ALIAS, popt->index - QEMU_OPTION_fda);
                break;
            case QEMU_OPTION_no_fd_bootchk:
                fd_bootchk = 0;
                break;
            case QEMU_OPTION_netdev:
                if (net_client_parse(&qemu_netdev_opts, optarg) == -1) {
                    exit(1);
                }
                break;
            case QEMU_OPTION_net:
                if (net_client_parse(&qemu_net_opts, optarg) == -1) {
                    exit(1);
                }
                break;
#ifdef CONFIG_SLIRP
            case QEMU_OPTION_tftp:
                legacy_tftp_prefix = optarg;
                break;
            case QEMU_OPTION_bootp:
                legacy_bootp_filename = optarg;
                break;
#ifndef _WIN32
            case QEMU_OPTION_smb:
                if (net_slirp_smb(optarg) < 0)
                    exit(1);
                break;
#endif
            case QEMU_OPTION_redir:
                if (net_slirp_redir(optarg) < 0)
                    exit(1);
                break;
#endif
            case QEMU_OPTION_bt:
                add_device_config(DEV_BT, optarg);
                break;
            case QEMU_OPTION_audio_help:
                if (!(audio_available())) {
                    printf("Option %s not supported for this target\n", popt->name);
                    exit(1);
                }
                AUD_help ();
                exit (0);
                break;
            case QEMU_OPTION_soundhw:
                if (!(audio_available())) {
                    printf("Option %s not supported for this target\n", popt->name);
                    exit(1);
                }
                select_soundhw (optarg);
                break;
            case QEMU_OPTION_h:
                help(0);
                break;
            case QEMU_OPTION_version:
                version();
                exit(0);
                break;
            case QEMU_OPTION_m: {
                uint64_t value;
                char *ptr;

                value = strtoul(optarg, &ptr, 10);
                switch (*ptr) {
                case 0: case 'M': case 'm':
                    value <<= 20;
                    break;
                case 'G': case 'g':
                    value <<= 30;
                    break;
                default:
                    fprintf(stderr, "qemu: invalid ram size: %s\n", optarg);
                    exit(1);
                }

                /* On 32-bit hosts, QEMU is limited by virtual address space */
                if (value > (2047 << 20) && HOST_LONG_BITS == 32) {
                    fprintf(stderr, "qemu: at most 2047 MB RAM can be simulated\n");
                    exit(1);
                }
                if (value != (uint64_t)(ram_addr_t)value) {
                    fprintf(stderr, "qemu: ram size too large\n");
                    exit(1);
                }
                ram_size = value;
                break;
            }
            case QEMU_OPTION_mempath:
                mem_path = optarg;
                break;
#ifdef MAP_POPULATE
            case QEMU_OPTION_mem_prealloc:
                mem_prealloc = 1;
                break;
#endif
            case QEMU_OPTION_d:
                set_cpu_log(optarg);
                break;
            case QEMU_OPTION_s:
                gdbstub_dev = "tcp::" DEFAULT_GDBSTUB_PORT;
                break;
            case QEMU_OPTION_gdb:
                gdbstub_dev = optarg;
                break;
            case QEMU_OPTION_L:
                data_dir = optarg;
                break;
            case QEMU_OPTION_bios:
                bios_name = optarg;
                break;
            case QEMU_OPTION_singlestep:
                singlestep = 1;
                break;
            case QEMU_OPTION_S:
                autostart = 0;
                break;
	    case QEMU_OPTION_k:
		keyboard_layout = optarg;
		break;
            case QEMU_OPTION_localtime:
                rtc_utc = 0;
                break;
            case QEMU_OPTION_vga:
                select_vgahw (optarg);
                break;
            case QEMU_OPTION_g:
                {
                    const char *p;
                    int w, h, depth;
                    p = optarg;
                    w = strtol(p, (char **)&p, 10);
                    if (w <= 0) {
                    graphic_error:
                        fprintf(stderr, "qemu: invalid resolution or depth\n");
                        exit(1);
                    }
                    if (*p != 'x')
                        goto graphic_error;
                    p++;
                    h = strtol(p, (char **)&p, 10);
                    if (h <= 0)
                        goto graphic_error;
                    if (*p == 'x') {
                        p++;
                        depth = strtol(p, (char **)&p, 10);
                        if (depth != 8 && depth != 15 && depth != 16 &&
                            depth != 24 && depth != 32)
                            goto graphic_error;
                    } else if (*p == '\0') {
                        depth = graphic_depth;
                    } else {
                        goto graphic_error;
                    }

                    graphic_width = w;
                    graphic_height = h;
                    graphic_depth = depth;
                }
                break;
            case QEMU_OPTION_echr:
                {
                    char *r;
                    term_escape_char = strtol(optarg, &r, 0);
                    if (r == optarg)
                        printf("Bad argument to echr\n");
                    break;
                }
            case QEMU_OPTION_monitor:
                monitor_parse(optarg, "readline");
                default_monitor = 0;
                break;
            case QEMU_OPTION_qmp:
                monitor_parse(optarg, "control");
                default_monitor = 0;
                break;
            case QEMU_OPTION_mon:
                opts = qemu_opts_parse(&qemu_mon_opts, optarg, 1);
                if (!opts) {
                    fprintf(stderr, "parse error: %s\n", optarg);
                    exit(1);
                }
                default_monitor = 0;
                break;
            case QEMU_OPTION_chardev:
                opts = qemu_opts_parse(&qemu_chardev_opts, optarg, 1);
                if (!opts) {
                    fprintf(stderr, "parse error: %s\n", optarg);
                    exit(1);
                }
                break;
            case QEMU_OPTION_serial:
                add_device_config(DEV_SERIAL, optarg);
                default_serial = 0;
                if (strncmp(optarg, "mon:", 4) == 0) {
                    default_monitor = 0;
                }
                break;
            case QEMU_OPTION_watchdog:
                if (watchdog) {
                    fprintf(stderr,
                            "qemu: only one watchdog option may be given\n");
                    return 1;
                }
                watchdog = optarg;
                break;
            case QEMU_OPTION_watchdog_action:
                if (select_watchdog_action(optarg) == -1) {
                    fprintf(stderr, "Unknown -watchdog-action parameter\n");
                    exit(1);
                }
                break;
            case QEMU_OPTION_virtiocon:
                add_device_config(DEV_VIRTCON, optarg);
                default_virtcon = 0;
                if (strncmp(optarg, "mon:", 4) == 0) {
                    default_monitor = 0;
                }
                break;
            case QEMU_OPTION_parallel:
                add_device_config(DEV_PARALLEL, optarg);
                default_parallel = 0;
                if (strncmp(optarg, "mon:", 4) == 0) {
                    default_monitor = 0;
                }
                break;
            case QEMU_OPTION_debugcon:
                add_device_config(DEV_DEBUGCON, optarg);
                break;
	    case QEMU_OPTION_loadvm:
		loadvm = optarg;
		break;
            case QEMU_OPTION_full_screen:
                full_screen = 1;
                break;
#ifdef CONFIG_SDL
            case QEMU_OPTION_no_frame:
                no_frame = 1;
                break;
            case QEMU_OPTION_alt_grab:
                alt_grab = 1;
                break;
            case QEMU_OPTION_ctrl_grab:
                ctrl_grab = 1;
                break;
            case QEMU_OPTION_no_quit:
                no_quit = 1;
                break;
            case QEMU_OPTION_sdl:
                display_type = DT_SDL;
                break;
#endif
            case QEMU_OPTION_pidfile:
                pid_file = optarg;
                break;
            case QEMU_OPTION_win2k_hack:
                win2k_install_hack = 1;
                break;
            case QEMU_OPTION_rtc_td_hack:
                rtc_td_hack = 1;
                break;
            case QEMU_OPTION_acpitable:
                do_acpitable_option(optarg);
                break;
            case QEMU_OPTION_smbios:
                do_smbios_option(optarg);
                break;
            case QEMU_OPTION_enable_kvm:
                if (!(kvm_available())) {
                    printf("Option %s not supported for this target\n", popt->name);
                    exit(1);
                }
                kvm_allowed = 1;
                break;
            case QEMU_OPTION_usb:
                usb_enabled = 1;
                break;
            case QEMU_OPTION_usbdevice:
                usb_enabled = 1;
                add_device_config(DEV_USB, optarg);
                break;
            case QEMU_OPTION_device:
                if (!qemu_opts_parse(&qemu_device_opts, optarg, 1)) {
                    exit(1);
                }
                break;
            case QEMU_OPTION_smp:
                smp_parse(optarg);
                if (smp_cpus < 1) {
                    fprintf(stderr, "Invalid number of CPUs\n");
                    exit(1);
                }
                if (max_cpus < smp_cpus) {
                    fprintf(stderr, "maxcpus must be equal to or greater than "
                            "smp\n");
                    exit(1);
                }
                if (max_cpus > 255) {
                    fprintf(stderr, "Unsupported number of maxcpus\n");
                    exit(1);
                }
                break;
	    case QEMU_OPTION_vnc:
                display_type = DT_VNC;
		vnc_display = optarg;
		break;
            case QEMU_OPTION_no_acpi:
                acpi_enabled = 0;
                break;
            case QEMU_OPTION_no_hpet:
                no_hpet = 1;
                break;
            case QEMU_OPTION_balloon:
                if (balloon_parse(optarg) < 0) {
                    fprintf(stderr, "Unknown -balloon argument %s\n", optarg);
                    exit(1);
                }
                break;
            case QEMU_OPTION_no_reboot:
                no_reboot = 1;
                break;
            case QEMU_OPTION_no_shutdown:
                no_shutdown = 1;
                break;
            case QEMU_OPTION_show_cursor:
                cursor_hide = 0;
                break;
            case QEMU_OPTION_uuid:
                if(qemu_uuid_parse(optarg, qemu_uuid) < 0) {
                    fprintf(stderr, "Fail to parse UUID string."
                            " Wrong format.\n");
                    exit(1);
                }
                break;
#ifndef _WIN32
	    case QEMU_OPTION_daemonize:
		daemonize = 1;
		break;
#endif
	    case QEMU_OPTION_option_rom:
		if (nb_option_roms >= MAX_OPTION_ROMS) {
		    fprintf(stderr, "Too many option ROMs\n");
		    exit(1);
		}
		option_rom[nb_option_roms] = optarg;
		nb_option_roms++;
		break;
            case QEMU_OPTION_semihosting:
                semihosting_enabled = 1;
                break;
            case QEMU_OPTION_name:
                qemu_name = qemu_strdup(optarg);
		 {
		     char *p = strchr(qemu_name, ',');
		     if (p != NULL) {
		        *p++ = 0;
			if (strncmp(p, "process=", 8)) {
			    fprintf(stderr, "Unknown subargument %s to -name", p);
			    exit(1);
			}
			p += 8;
			set_proc_name(p);
		     }	
		 }	
                break;
            case QEMU_OPTION_prom_env:
                if (nb_prom_envs >= MAX_PROM_ENVS) {
                    fprintf(stderr, "Too many prom variables\n");
                    exit(1);
                }
                prom_envs[nb_prom_envs] = optarg;
                nb_prom_envs++;
                break;
            case QEMU_OPTION_old_param:
                old_param = 1;
                break;
            case QEMU_OPTION_clock:
                configure_alarms(optarg);
                break;
            case QEMU_OPTION_startdate:
                configure_rtc_date_offset(optarg, 1);
                break;
            case QEMU_OPTION_rtc:
                opts = qemu_opts_parse(&qemu_rtc_opts, optarg, 0);
                if (!opts) {
                    fprintf(stderr, "parse error: %s\n", optarg);
                    exit(1);
                }
                configure_rtc(opts);
                break;
            case QEMU_OPTION_tb_size:
                tb_size = strtol(optarg, NULL, 0);
                if (tb_size < 0)
                    tb_size = 0;
                break;
            case QEMU_OPTION_icount:
                icount_option = optarg;
                break;
            case QEMU_OPTION_incoming:
                incoming = optarg;
                break;
            case QEMU_OPTION_nodefaults:
                default_serial = 0;
                default_parallel = 0;
                default_virtcon = 0;
                default_monitor = 0;
                default_vga = 0;
                default_net = 0;
                default_floppy = 0;
                default_cdrom = 0;
                default_sdcard = 0;
                break;
#ifdef CONFIG_CHROOT
            case QEMU_OPTION_chroot:
                chroot_dir = optarg;
                break;
            case QEMU_OPTION_runas:
                run_as = optarg;
                break;
#endif
            case QEMU_OPTION_xen_domid:
                if (!(xen_available())) {
                    printf("Option %s not supported for this target\n", popt->name);
                    exit(1);
                }
                xen_domid = atoi(optarg);
                break;
            case QEMU_OPTION_xen_create:
                if (!(xen_available())) {
                    printf("Option %s not supported for this target\n", popt->name);
                    exit(1);
                }
                xen_mode = XEN_CREATE;
                break;
            case QEMU_OPTION_xen_attach:
                if (!(xen_available())) {
                    printf("Option %s not supported for this target\n", popt->name);
                    exit(1);
                }
                xen_mode = XEN_ATTACH;
                break;
            case QEMU_OPTION_readconfig:
                {
                    FILE *fp;
                    fp = fopen(optarg, "r");
                    if (fp == NULL) {
                        fprintf(stderr, "open %s: %s\n", optarg, strerror(errno));
                        exit(1);
                    }
                    if (qemu_config_parse(fp, optarg) != 0) {
                        exit(1);
                    }
                    fclose(fp);
                    break;
                }
            case QEMU_OPTION_writeconfig:
                {
                    FILE *fp;
                    if (strcmp(optarg, "-") == 0) {
                        fp = stdout;
                    } else {
                        fp = fopen(optarg, "w");
                        if (fp == NULL) {
                            fprintf(stderr, "open %s: %s\n", optarg, strerror(errno));
                            exit(1);
                        }
                    }
                    qemu_config_write(fp);
                    fclose(fp);
                    break;
                }
            }
        }
    }
    loc_set_none();

    /* If no data_dir is specified then try to find it relative to the
       executable path.  */
    if (!data_dir) {
        data_dir = find_datadir(argv[0]);
    }
    /* If all else fails use the install patch specified when building.  */
    if (!data_dir) {
        data_dir = CONFIG_QEMU_SHAREDIR;
    }

    /*
     * Default to max_cpus = smp_cpus, in case the user doesn't
     * specify a max_cpus value.
     */
    if (!max_cpus)
        max_cpus = smp_cpus;

    machine->max_cpus = machine->max_cpus ?: 1; /* Default to UP */
    if (smp_cpus > machine->max_cpus) {
        fprintf(stderr, "Number of SMP cpus requested (%d), exceeds max cpus "
                "supported by machine `%s' (%d)\n", smp_cpus,  machine->name,
                machine->max_cpus);
        exit(1);
    }

    qemu_opts_foreach(&qemu_device_opts, default_driver_check, NULL, 0);
    qemu_opts_foreach(&qemu_global_opts, default_driver_check, NULL, 0);

    if (machine->no_serial) {
        default_serial = 0;
    }
    if (machine->no_parallel) {
        default_parallel = 0;
    }
    if (!machine->use_virtcon) {
        default_virtcon = 0;
    }
    if (machine->no_vga) {
        default_vga = 0;
    }
    if (machine->no_floppy) {
        default_floppy = 0;
    }
    if (machine->no_cdrom) {
        default_cdrom = 0;
    }
    if (machine->no_sdcard) {
        default_sdcard = 0;
    }

    if (display_type == DT_NOGRAPHIC) {
        if (default_parallel)
            add_device_config(DEV_PARALLEL, "null");
        if (default_serial && default_monitor) {
            add_device_config(DEV_SERIAL, "mon:stdio");
        } else if (default_virtcon && default_monitor) {
            add_device_config(DEV_VIRTCON, "mon:stdio");
        } else {
            if (default_serial)
                add_device_config(DEV_SERIAL, "stdio");
            if (default_virtcon)
                add_device_config(DEV_VIRTCON, "stdio");
            if (default_monitor)
                monitor_parse("stdio", "readline");
        }
    } else {
        if (default_serial)
            add_device_config(DEV_SERIAL, "vc:80Cx24C");
        if (default_parallel)
            add_device_config(DEV_PARALLEL, "vc:80Cx24C");
        if (default_monitor)
            monitor_parse("vc:80Cx24C", "readline");
        if (default_virtcon)
            add_device_config(DEV_VIRTCON, "vc:80Cx24C");
    }
    if (default_vga)
        vga_interface_type = VGA_CIRRUS;

    if (qemu_opts_foreach(&qemu_chardev_opts, chardev_init_func, NULL, 1) != 0)
        exit(1);

#ifndef _WIN32
    if (daemonize) {
	pid_t pid;

	if (pipe(fds) == -1)
	    exit(1);

	pid = fork();
	if (pid > 0) {
	    uint8_t status;
	    ssize_t len;

	    close(fds[1]);

	again:
            len = read(fds[0], &status, 1);
            if (len == -1 && (errno == EINTR))
                goto again;

            if (len != 1)
                exit(1);
            else if (status == 1) {
                fprintf(stderr, "Could not acquire pidfile: %s\n", strerror(errno));
                exit(1);
            } else
                exit(0);
	} else if (pid < 0)
            exit(1);

	close(fds[0]);
	qemu_set_cloexec(fds[1]);

	setsid();

	pid = fork();
	if (pid > 0)
	    exit(0);
	else if (pid < 0)
	    exit(1);

	umask(027);

        signal(SIGTSTP, SIG_IGN);
        signal(SIGTTOU, SIG_IGN);
        signal(SIGTTIN, SIG_IGN);
    }
#endif

    if (pid_file && qemu_create_pidfile(pid_file) != 0) {
#ifndef _WIN32
        if (daemonize) {
            uint8_t status = 1;
            if (write(fds[1], &status, 1) != 1) {
                perror("daemonize. Writing to pipe\n");
            }
        } else
#endif
            fprintf(stderr, "Could not acquire pid file: %s\n", strerror(errno));
        exit(1);
    }

    if (kvm_enabled()) {
        int ret;

        ret = kvm_init(smp_cpus);
        if (ret < 0) {
            fprintf(stderr, "failed to initialize KVM\n");
            exit(1);
        }
    }

    if (qemu_init_main_loop()) {
        fprintf(stderr, "qemu_init_main_loop failed\n");
        exit(1);
    }
    linux_boot = (kernel_filename != NULL);

    if (!linux_boot && *kernel_cmdline != '\0') {
        fprintf(stderr, "-append only allowed with -kernel option\n");
        exit(1);
    }

    if (!linux_boot && initrd_filename != NULL) {
        fprintf(stderr, "-initrd only allowed with -kernel option\n");
        exit(1);
    }

#ifndef _WIN32
    /* Win32 doesn't support line-buffering and requires size >= 2 */
    setvbuf(stdout, NULL, _IOLBF, 0);
    setvbuf(stderr, NULL, _IOLBF, 0);
#endif

    if (init_timer_alarm() < 0) {
        fprintf(stderr, "could not initialize alarm timer\n");
        exit(1);
    }
    configure_icount(icount_option);

#ifdef _WIN32
    socket_init();
#endif

    if (net_init_clients() < 0) {
        exit(1);
    }

    net_boot = (boot_devices_bitmap >> ('n' - 'a')) & 0xF;
    net_set_boot_mask(net_boot);

    /* init the bluetooth world */
    if (foreach_device_config(DEV_BT, bt_parse))
        exit(1);

    /* init the memory */
    if (ram_size == 0)
        ram_size = DEFAULT_RAM_SIZE * 1024 * 1024;

    /* init the dynamic translator */
    cpu_exec_init_all(tb_size * 1024 * 1024);

    bdrv_init_with_whitelist();

    blk_mig_init();

    if (default_cdrom) {
        /* we always create the cdrom drive, even if no disk is there */
        drive_add(NULL, CDROM_ALIAS);
    }

    if (default_floppy) {
        /* we always create at least one floppy */
        drive_add(NULL, FD_ALIAS, 0);
    }

    if (default_sdcard) {
        /* we always create one sd slot, even if no card is in it */
        drive_add(NULL, SD_ALIAS);
    }

    /* open the virtual block devices */
    if (snapshot)
        qemu_opts_foreach(&qemu_drive_opts, drive_enable_snapshot, NULL, 0);
    if (qemu_opts_foreach(&qemu_drive_opts, drive_init_func, machine, 1) != 0)
        exit(1);

    register_savevm_live("ram", 0, 3, NULL, ram_save_live, NULL, 
                         ram_load, NULL);

    if (nb_numa_nodes > 0) {
        int i;

        if (nb_numa_nodes > smp_cpus) {
            nb_numa_nodes = smp_cpus;
        }

        /* If no memory size if given for any node, assume the default case
         * and distribute the available memory equally across all nodes
         */
        for (i = 0; i < nb_numa_nodes; i++) {
            if (node_mem[i] != 0)
                break;
        }
        if (i == nb_numa_nodes) {
            uint64_t usedmem = 0;

            /* On Linux, the each node's border has to be 8MB aligned,
             * the final node gets the rest.
             */
            for (i = 0; i < nb_numa_nodes - 1; i++) {
                node_mem[i] = (ram_size / nb_numa_nodes) & ~((1 << 23UL) - 1);
                usedmem += node_mem[i];
            }
            node_mem[i] = ram_size - usedmem;
        }

        for (i = 0; i < nb_numa_nodes; i++) {
            if (node_cpumask[i] != 0)
                break;
        }
        /* assigning the VCPUs round-robin is easier to implement, guest OSes
         * must cope with this anyway, because there are BIOSes out there in
         * real machines which also use this scheme.
         */
        if (i == nb_numa_nodes) {
            for (i = 0; i < smp_cpus; i++) {
                node_cpumask[i % nb_numa_nodes] |= 1 << i;
            }
        }
    }

    if (foreach_device_config(DEV_SERIAL, serial_parse) < 0)
        exit(1);
    if (foreach_device_config(DEV_PARALLEL, parallel_parse) < 0)
        exit(1);
    if (foreach_device_config(DEV_VIRTCON, virtcon_parse) < 0)
        exit(1);
    if (foreach_device_config(DEV_DEBUGCON, debugcon_parse) < 0)
        exit(1);

    module_call_init(MODULE_INIT_DEVICE);

    if (qemu_opts_foreach(&qemu_device_opts, device_help_func, NULL, 0) != 0)
        exit(0);

    if (watchdog) {
        i = select_watchdog(watchdog);
        if (i > 0)
            exit (i == 1 ? 1 : 0);
    }

    if (machine->compat_props) {
        qdev_prop_register_global_list(machine->compat_props);
    }
    qemu_add_globals();

    machine->init(ram_size, boot_devices,
                  kernel_filename, kernel_cmdline, initrd_filename, cpu_model);

    cpu_synchronize_all_post_init();

#ifndef _WIN32
    /* must be after terminal init, SDL library changes signal handlers */
    sighandler_setup();
#endif

    set_numa_modes();

    current_machine = machine;

    /* init USB devices */
    if (usb_enabled) {
        if (foreach_device_config(DEV_USB, usb_parse) < 0)
            exit(1);
    }

    /* init generic devices */
    if (qemu_opts_foreach(&qemu_device_opts, device_init_func, NULL, 1) != 0)
        exit(1);

    net_check_clients();

    /* just use the first displaystate for the moment */
    ds = get_displaystate();

    if (display_type == DT_DEFAULT) {
#if defined(CONFIG_SDL) || defined(CONFIG_COCOA)
        display_type = DT_SDL;
#else
        display_type = DT_VNC;
        vnc_display = "localhost:0,to=99";
        show_vnc_port = 1;
#endif
    }
        

    switch (display_type) {
    case DT_NOGRAPHIC:
        break;
#if defined(CONFIG_CURSES)
    case DT_CURSES:
        curses_display_init(ds, full_screen);
        break;
#endif
#if defined(CONFIG_SDL)
    case DT_SDL:
        sdl_display_init(ds, full_screen, no_frame);
        break;
#elif defined(CONFIG_COCOA)
    case DT_SDL:
        cocoa_display_init(ds, full_screen);
        break;
#endif
    case DT_VNC:
        vnc_display_init(ds);
        if (vnc_display_open(ds, vnc_display) < 0)
            exit(1);

        if (show_vnc_port) {
            printf("VNC server running on `%s'\n", vnc_display_local_addr(ds));
        }
        break;
    default:
        break;
    }
    dpy_resize(ds);

    dcl = ds->listeners;
    while (dcl != NULL) {
        if (dcl->dpy_refresh != NULL) {
            ds->gui_timer = qemu_new_timer(rt_clock, gui_update, ds);
            qemu_mod_timer(ds->gui_timer, qemu_get_clock(rt_clock));
        }
        dcl = dcl->next;
    }

    if (display_type == DT_NOGRAPHIC || display_type == DT_VNC) {
        nographic_timer = qemu_new_timer(rt_clock, nographic_update, NULL);
        qemu_mod_timer(nographic_timer, qemu_get_clock(rt_clock));
    }

    text_consoles_set_display(ds);

    if (qemu_opts_foreach(&qemu_mon_opts, mon_init_func, NULL, 1) != 0)
        exit(1);

    if (gdbstub_dev && gdbserver_start(gdbstub_dev) < 0) {
        fprintf(stderr, "qemu: could not open gdbserver on device '%s'\n",
                gdbstub_dev);
        exit(1);
    }

    qdev_machine_creation_done();

    if (rom_load_all() != 0) {
        fprintf(stderr, "rom loading failed\n");
        exit(1);
    }

    qemu_system_reset();
    if (loadvm) {
        if (load_vmstate(loadvm) < 0) {
            autostart = 0;
        }
    }

    if (incoming) {
        qemu_start_incoming_migration(incoming);
    } else if (autostart) {
        vm_start();
    }

#ifndef _WIN32
    if (daemonize) {
	uint8_t status = 0;
	ssize_t len;

    again1:
	len = write(fds[1], &status, 1);
	if (len == -1 && (errno == EINTR))
	    goto again1;

	if (len != 1)
	    exit(1);

        if (chdir("/")) {
            perror("not able to chdir to /");
            exit(1);
        }
	TFR(fd = qemu_open("/dev/null", O_RDWR));
	if (fd == -1)
	    exit(1);
    }

    if (run_as) {
        pwd = getpwnam(run_as);
        if (!pwd) {
            fprintf(stderr, "User \"%s\" doesn't exist\n", run_as);
            exit(1);
        }
    }

#ifdef CONFIG_CHROOT
    if (chroot_dir) {
        if (chroot(chroot_dir) < 0) {
            fprintf(stderr, "chroot failed\n");
            exit(1);
        }
        if (chdir("/")) {
            perror("not able to chdir to /");
            exit(1);
        }
    }
#endif

    if (run_as) {
        if (setgid(pwd->pw_gid) < 0) {
            fprintf(stderr, "Failed to setgid(%d)\n", pwd->pw_gid);
            exit(1);
        }
        if (setuid(pwd->pw_uid) < 0) {
            fprintf(stderr, "Failed to setuid(%d)\n", pwd->pw_uid);
            exit(1);
        }
        if (setuid(0) != -1) {
            fprintf(stderr, "Dropping privileges failed\n");
            exit(1);
        }
    }

    if (daemonize) {
        dup2(fd, 0);
        dup2(fd, 1);
        dup2(fd, 2);

        close(fd);
    }
#endif

    main_loop();
    quit_timers();
    net_cleanup();

    return 0;
}<|MERGE_RESOLUTION|>--- conflicted
+++ resolved
@@ -1968,546 +1968,6 @@
         }
     }
 
-<<<<<<< HEAD
-    env->nr_cores = smp_cores;
-    env->nr_threads = smp_threads;
-    if (kvm_enabled())
-        kvm_init_vcpu(env);
-    return;
-}
-
-int qemu_cpu_self(void *env)
-{
-    return 1;
-}
-
-static void resume_all_vcpus(void)
-{
-}
-
-static void pause_all_vcpus(void)
-{
-}
-
-void qemu_cpu_kick(void *env)
-{
-    return;
-}
-
-void qemu_notify_event(void)
-{
-    CPUState *env = cpu_single_env;
-
-    qemu_event_increment ();
-    if (env) {
-        cpu_exit(env);
-    }
-    if (next_cpu && env != next_cpu) {
-	cpu_exit(next_cpu);
-    }
-}
-
-void qemu_mutex_lock_iothread(void) {}
-void qemu_mutex_unlock_iothread(void) {}
-
-void vm_stop(int reason)
-{
-    do_vm_stop(reason);
-}
-
-#else /* CONFIG_IOTHREAD */
-
-#include "qemu-thread.h"
-
-QemuMutex qemu_global_mutex;
-static QemuMutex qemu_fair_mutex;
-
-static QemuThread io_thread;
-
-static QemuThread *tcg_cpu_thread;
-static QemuCond *tcg_halt_cond;
-
-static int qemu_system_ready;
-/* cpu creation */
-static QemuCond qemu_cpu_cond;
-/* system init */
-static QemuCond qemu_system_cond;
-static QemuCond qemu_pause_cond;
-
-static void tcg_block_io_signals(void);
-static void kvm_block_io_signals(CPUState *env);
-static void unblock_io_signals(void);
-
-static int qemu_init_main_loop(void)
-{
-    int ret;
-
-    ret = qemu_event_init();
-    if (ret)
-        return ret;
-
-    qemu_cond_init(&qemu_pause_cond);
-    qemu_mutex_init(&qemu_fair_mutex);
-    qemu_mutex_init(&qemu_global_mutex);
-    qemu_mutex_lock(&qemu_global_mutex);
-
-    unblock_io_signals();
-    qemu_thread_self(&io_thread);
-
-    return 0;
-}
-
-static void qemu_wait_io_event_common(CPUState *env)
-{
-    if (env->stop) {
-        env->stop = 0;
-        env->stopped = 1;
-        qemu_cond_signal(&qemu_pause_cond);
-    }
-}
-
-static void qemu_wait_io_event(CPUState *env)
-{
-    while (!tcg_has_work())
-        qemu_cond_timedwait(env->halt_cond, &qemu_global_mutex, 1000);
-
-    qemu_mutex_unlock(&qemu_global_mutex);
-
-    /*
-     * Users of qemu_global_mutex can be starved, having no chance
-     * to acquire it since this path will get to it first.
-     * So use another lock to provide fairness.
-     */
-    qemu_mutex_lock(&qemu_fair_mutex);
-    qemu_mutex_unlock(&qemu_fair_mutex);
-
-    qemu_mutex_lock(&qemu_global_mutex);
-    qemu_wait_io_event_common(env);
-}
-
-static void qemu_kvm_eat_signal(CPUState *env, int timeout)
-{
-    struct timespec ts;
-    int r, e;
-    siginfo_t siginfo;
-    sigset_t waitset;
-
-    ts.tv_sec = timeout / 1000;
-    ts.tv_nsec = (timeout % 1000) * 1000000;
-
-    sigemptyset(&waitset);
-    sigaddset(&waitset, SIG_IPI);
-
-    qemu_mutex_unlock(&qemu_global_mutex);
-    r = sigtimedwait(&waitset, &siginfo, &ts);
-    e = errno;
-    qemu_mutex_lock(&qemu_global_mutex);
-
-    if (r == -1 && !(e == EAGAIN || e == EINTR)) {
-        fprintf(stderr, "sigtimedwait: %s\n", strerror(e));
-        exit(1);
-    }
-}
-
-static void qemu_kvm_wait_io_event(CPUState *env)
-{
-    while (!cpu_has_work(env))
-        qemu_cond_timedwait(env->halt_cond, &qemu_global_mutex, 1000);
-
-    qemu_kvm_eat_signal(env, 0);
-    qemu_wait_io_event_common(env);
-}
-
-static int qemu_cpu_exec(CPUState *env);
-
-static void *kvm_cpu_thread_fn(void *arg)
-{
-    CPUState *env = arg;
-
-    qemu_thread_self(env->thread);
-    if (kvm_enabled())
-        kvm_init_vcpu(env);
-
-    kvm_block_io_signals(env);
-
-    /* signal CPU creation */
-    qemu_mutex_lock(&qemu_global_mutex);
-    env->created = 1;
-    qemu_cond_signal(&qemu_cpu_cond);
-
-    /* and wait for machine initialization */
-    while (!qemu_system_ready)
-        qemu_cond_timedwait(&qemu_system_cond, &qemu_global_mutex, 100);
-
-    while (1) {
-        if (cpu_can_run(env))
-            qemu_cpu_exec(env);
-        qemu_kvm_wait_io_event(env);
-    }
-
-    return NULL;
-}
-
-static bool tcg_cpu_exec(void);
-
-static void *tcg_cpu_thread_fn(void *arg)
-{
-    CPUState *env = arg;
-
-    tcg_block_io_signals();
-    qemu_thread_self(env->thread);
-
-    /* signal CPU creation */
-    qemu_mutex_lock(&qemu_global_mutex);
-    for (env = first_cpu; env != NULL; env = env->next_cpu)
-        env->created = 1;
-    qemu_cond_signal(&qemu_cpu_cond);
-
-    /* and wait for machine initialization */
-    while (!qemu_system_ready)
-        qemu_cond_timedwait(&qemu_system_cond, &qemu_global_mutex, 100);
-
-    while (1) {
-        tcg_cpu_exec();
-        qemu_wait_io_event(cur_cpu);
-    }
-
-    return NULL;
-}
-
-void qemu_cpu_kick(void *_env)
-{
-    CPUState *env = _env;
-    qemu_cond_broadcast(env->halt_cond);
-    if (kvm_enabled())
-        qemu_thread_signal(env->thread, SIG_IPI);
-}
-
-int qemu_cpu_self(void *_env)
-{
-    CPUState *env = _env;
-    QemuThread this;
-
-    qemu_thread_self(&this);
-
-    return qemu_thread_equal(&this, env->thread);
-}
-
-static void cpu_signal(int sig)
-{
-    if (cpu_single_env)
-        cpu_exit(cpu_single_env);
-}
-
-static void tcg_block_io_signals(void)
-{
-    sigset_t set;
-    struct sigaction sigact;
-
-    sigemptyset(&set);
-    sigaddset(&set, SIGUSR2);
-    sigaddset(&set, SIGIO);
-    sigaddset(&set, SIGALRM);
-    sigaddset(&set, SIGCHLD);
-    pthread_sigmask(SIG_BLOCK, &set, NULL);
-
-    sigemptyset(&set);
-    sigaddset(&set, SIG_IPI);
-    pthread_sigmask(SIG_UNBLOCK, &set, NULL);
-
-    memset(&sigact, 0, sizeof(sigact));
-    sigact.sa_handler = cpu_signal;
-    sigaction(SIG_IPI, &sigact, NULL);
-}
-
-static void dummy_signal(int sig)
-{
-}
-
-static void kvm_block_io_signals(CPUState *env)
-{
-    int r;
-    sigset_t set;
-    struct sigaction sigact;
-
-    sigemptyset(&set);
-    sigaddset(&set, SIGUSR2);
-    sigaddset(&set, SIGIO);
-    sigaddset(&set, SIGALRM);
-    sigaddset(&set, SIGCHLD);
-    sigaddset(&set, SIG_IPI);
-    pthread_sigmask(SIG_BLOCK, &set, NULL);
-
-    pthread_sigmask(SIG_BLOCK, NULL, &set);
-    sigdelset(&set, SIG_IPI);
-
-    memset(&sigact, 0, sizeof(sigact));
-    sigact.sa_handler = dummy_signal;
-    sigaction(SIG_IPI, &sigact, NULL);
-
-    r = kvm_set_signal_mask(env, &set);
-    if (r) {
-        fprintf(stderr, "kvm_set_signal_mask: %s\n", strerror(r));
-        exit(1);
-    }
-}
-
-static void unblock_io_signals(void)
-{
-    sigset_t set;
-
-    sigemptyset(&set);
-    sigaddset(&set, SIGUSR2);
-    sigaddset(&set, SIGIO);
-    sigaddset(&set, SIGALRM);
-    pthread_sigmask(SIG_UNBLOCK, &set, NULL);
-
-    sigemptyset(&set);
-    sigaddset(&set, SIG_IPI);
-    pthread_sigmask(SIG_BLOCK, &set, NULL);
-}
-
-static void qemu_signal_lock(unsigned int msecs)
-{
-    qemu_mutex_lock(&qemu_fair_mutex);
-
-    while (qemu_mutex_trylock(&qemu_global_mutex)) {
-        qemu_thread_signal(tcg_cpu_thread, SIG_IPI);
-        if (!qemu_mutex_timedlock(&qemu_global_mutex, msecs))
-            break;
-    }
-    qemu_mutex_unlock(&qemu_fair_mutex);
-}
-
-void qemu_mutex_lock_iothread(void)
-{
-    if (kvm_enabled()) {
-        qemu_mutex_lock(&qemu_fair_mutex);
-        qemu_mutex_lock(&qemu_global_mutex);
-        qemu_mutex_unlock(&qemu_fair_mutex);
-    } else
-        qemu_signal_lock(100);
-}
-
-void qemu_mutex_unlock_iothread(void)
-{
-    qemu_mutex_unlock(&qemu_global_mutex);
-}
-
-static int all_vcpus_paused(void)
-{
-    CPUState *penv = first_cpu;
-
-    while (penv) {
-        if (!penv->stopped)
-            return 0;
-        penv = (CPUState *)penv->next_cpu;
-    }
-
-    return 1;
-}
-
-static void pause_all_vcpus(void)
-{
-    CPUState *penv = first_cpu;
-
-    while (penv) {
-        penv->stop = 1;
-        qemu_thread_signal(penv->thread, SIG_IPI);
-        qemu_cpu_kick(penv);
-        penv = (CPUState *)penv->next_cpu;
-    }
-
-    while (!all_vcpus_paused()) {
-        qemu_cond_timedwait(&qemu_pause_cond, &qemu_global_mutex, 100);
-        penv = first_cpu;
-        while (penv) {
-            qemu_thread_signal(penv->thread, SIG_IPI);
-            penv = (CPUState *)penv->next_cpu;
-        }
-    }
-}
-
-static void resume_all_vcpus(void)
-{
-    CPUState *penv = first_cpu;
-
-    while (penv) {
-        penv->stop = 0;
-        penv->stopped = 0;
-        qemu_thread_signal(penv->thread, SIG_IPI);
-        qemu_cpu_kick(penv);
-        penv = (CPUState *)penv->next_cpu;
-    }
-}
-
-static void tcg_init_vcpu(void *_env)
-{
-    CPUState *env = _env;
-    /* share a single thread for all cpus with TCG */
-    if (!tcg_cpu_thread) {
-        env->thread = qemu_mallocz(sizeof(QemuThread));
-        env->halt_cond = qemu_mallocz(sizeof(QemuCond));
-        qemu_cond_init(env->halt_cond);
-        qemu_thread_create(env->thread, tcg_cpu_thread_fn, env);
-        while (env->created == 0)
-            qemu_cond_timedwait(&qemu_cpu_cond, &qemu_global_mutex, 100);
-        tcg_cpu_thread = env->thread;
-        tcg_halt_cond = env->halt_cond;
-    } else {
-        env->thread = tcg_cpu_thread;
-        env->halt_cond = tcg_halt_cond;
-    }
-}
-
-static void kvm_start_vcpu(CPUState *env)
-{
-    env->thread = qemu_mallocz(sizeof(QemuThread));
-    env->halt_cond = qemu_mallocz(sizeof(QemuCond));
-    qemu_cond_init(env->halt_cond);
-    qemu_thread_create(env->thread, kvm_cpu_thread_fn, env);
-    while (env->created == 0)
-        qemu_cond_timedwait(&qemu_cpu_cond, &qemu_global_mutex, 100);
-}
-
-void qemu_init_vcpu(void *_env)
-{
-    CPUState *env = _env;
-
-    env->nr_cores = smp_cores;
-    env->nr_threads = smp_threads;
-    if (kvm_enabled())
-        kvm_start_vcpu(env);
-    else
-        tcg_init_vcpu(env);
-}
-
-void qemu_notify_event(void)
-{
-    qemu_event_increment();
-}
-
-static void qemu_system_vmstop_request(int reason)
-{
-    vmstop_requested = reason;
-    qemu_notify_event();
-}
-
-void vm_stop(int reason)
-{
-    QemuThread me;
-    qemu_thread_self(&me);
-
-    if (!qemu_thread_equal(&me, &io_thread)) {
-        qemu_system_vmstop_request(reason);
-        /*
-         * FIXME: should not return to device code in case
-         * vm_stop() has been requested.
-         */
-        if (cpu_single_env) {
-            cpu_exit(cpu_single_env);
-            cpu_single_env->stop = 1;
-        }
-        return;
-    }
-    do_vm_stop(reason);
-}
-
-#endif
-
-
-#ifdef _WIN32
-static void host_main_loop_wait(int *timeout)
-{
-    int ret, ret2, i;
-    PollingEntry *pe;
-
-
-    /* XXX: need to suppress polling by better using win32 events */
-    ret = 0;
-    for(pe = first_polling_entry; pe != NULL; pe = pe->next) {
-        ret |= pe->func(pe->opaque);
-    }
-    if (ret == 0) {
-        int err;
-        WaitObjects *w = &wait_objects;
-
-        ret = WaitForMultipleObjects(w->num, w->events, FALSE, *timeout);
-        if (WAIT_OBJECT_0 + 0 <= ret && ret <= WAIT_OBJECT_0 + w->num - 1) {
-            if (w->func[ret - WAIT_OBJECT_0])
-                w->func[ret - WAIT_OBJECT_0](w->opaque[ret - WAIT_OBJECT_0]);
-
-            /* Check for additional signaled events */
-            for(i = (ret - WAIT_OBJECT_0 + 1); i < w->num; i++) {
-
-                /* Check if event is signaled */
-                ret2 = WaitForSingleObject(w->events[i], 0);
-                if(ret2 == WAIT_OBJECT_0) {
-                    if (w->func[i])
-                        w->func[i](w->opaque[i]);
-                } else if (ret2 == WAIT_TIMEOUT) {
-                } else {
-                    err = GetLastError();
-                    fprintf(stderr, "WaitForSingleObject error %d %d\n", i, err);
-                }
-            }
-        } else if (ret == WAIT_TIMEOUT) {
-        } else {
-            err = GetLastError();
-            fprintf(stderr, "WaitForMultipleObjects error %d %d\n", ret, err);
-        }
-    }
-
-    *timeout = 0;
-}
-#else
-static void host_main_loop_wait(int *timeout)
-{
-}
-#endif
-
-void main_loop_wait(int nonblocking)
-{
-    IOHandlerRecord *ioh;
-    fd_set rfds, wfds, xfds;
-    int ret, nfds;
-    struct timeval tv;
-    int timeout;
-
-    if (nonblocking)
-        timeout = 0;
-    else {
-        timeout = qemu_calculate_timeout();
-        qemu_bh_update_timeout(&timeout);
-    }
-
-    host_main_loop_wait(&timeout);
-
-    /* poll any events */
-    /* XXX: separate device handlers from system ones */
-    nfds = -1;
-    FD_ZERO(&rfds);
-    FD_ZERO(&wfds);
-    FD_ZERO(&xfds);
-    QLIST_FOREACH(ioh, &io_handlers, next) {
-        if (ioh->deleted)
-            continue;
-        if (ioh->fd_read &&
-            (!ioh->fd_read_poll ||
-             ioh->fd_read_poll(ioh->opaque) != 0)) {
-            FD_SET(ioh->fd, &rfds);
-            if (ioh->fd > nfds)
-                nfds = ioh->fd;
-        }
-        if (ioh->fd_write) {
-            FD_SET(ioh->fd, &wfds);
-            if (ioh->fd > nfds)
-                nfds = ioh->fd;
-        }
-    }
-
-=======
->>>>>>> 1c47cb16
     tv.tv_sec = timeout / 1000;
     tv.tv_usec = (timeout % 1000) * 1000;
 
@@ -2742,30 +2202,6 @@
 }
 #endif
 
-<<<<<<< HEAD
-int qemu_uuid_parse(const char *str, uint8_t *uuid)
-{
-    int ret;
-
-    if(strlen(str) != 36)
-        return -1;
-
-    ret = sscanf(str, UUID_FMT, &uuid[0], &uuid[1], &uuid[2], &uuid[3],
-            &uuid[4], &uuid[5], &uuid[6], &uuid[7], &uuid[8], &uuid[9],
-            &uuid[10], &uuid[11], &uuid[12], &uuid[13], &uuid[14], &uuid[15]);
-
-    if(ret != 16)
-        return -1;
-
-#ifdef TARGET_I386
-    smbios_add_field(1, offsetof(struct smbios_type_1, uuid), 16, uuid);
-#endif
-
-    return 0;
-}
-
-#define MAX_NET_CLIENTS 32
-
 #if defined(CONFIG_RUBY)
 /* Ruby interface for QEMU. See README.EXT for programming example. */
 #warning mit ruby
@@ -2800,10 +2236,8 @@
 {
   return FALSE;
 }
-#endif
-
-=======
->>>>>>> 1c47cb16
+#endif /* CONFIG_DLL */
+
 #ifndef _WIN32
 
 static void termsig_handler(int signal)
