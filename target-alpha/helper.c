--- conflicted
+++ resolved
@@ -537,12 +537,7 @@
 }
 #endif
 
-<<<<<<< HEAD
-void cpu_dump_state (CPUState *env, FILE *f,
-                     fprintf_function cpu_fprintf,
-=======
 void cpu_dump_state (CPUState *env, FILE *f, fprintf_function cpu_fprintf,
->>>>>>> 4f25ac5f
                      int flags)
 {
     static const char *linux_reg_names[] = {
