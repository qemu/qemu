--- conflicted
+++ resolved
@@ -655,60 +655,36 @@
 }
 
 /* These should probably raise undefined insn exceptions.  */
-<<<<<<< HEAD
-void QEMU_NORETURN HELPER(set_cp)(CPUState *env, uint32_t insn, uint32_t val)
-=======
-void HELPER(set_cp)(CPUARMState *env, uint32_t insn, uint32_t val)
->>>>>>> ae7d54d4
+void QEMU_NORETURN HELPER(set_cp)(CPUARMState *env, uint32_t insn, uint32_t val)
 {
     int op1 = (insn >> 8) & 0xf;
     cpu_abort(env, "cp%i insn %08x\n", op1, insn);
 }
 
-<<<<<<< HEAD
-uint32_t QEMU_NORETURN HELPER(get_cp)(CPUState *env, uint32_t insn)
-=======
-uint32_t HELPER(get_cp)(CPUARMState *env, uint32_t insn)
->>>>>>> ae7d54d4
+uint32_t QEMU_NORETURN HELPER(get_cp)(CPUARMState *env, uint32_t insn)
 {
     int op1 = (insn >> 8) & 0xf;
     cpu_abort(env, "cp%i insn %08x\n", op1, insn);
     //~ return 0;
 }
 
-<<<<<<< HEAD
-void QEMU_NORETURN HELPER(set_cp15)(CPUState *env, uint32_t insn, uint32_t val)
-=======
-void HELPER(set_cp15)(CPUARMState *env, uint32_t insn, uint32_t val)
->>>>>>> ae7d54d4
+void QEMU_NORETURN HELPER(set_cp15)(CPUARMState *env, uint32_t insn, uint32_t val)
 {
     cpu_abort(env, "cp15 insn %08x\n", insn);
 }
 
-<<<<<<< HEAD
-uint32_t QEMU_NORETURN HELPER(get_cp15)(CPUState *env, uint32_t insn)
-=======
-uint32_t HELPER(get_cp15)(CPUARMState *env, uint32_t insn)
->>>>>>> ae7d54d4
+uint32_t QEMU_NORETURN HELPER(get_cp15)(CPUARMState *env, uint32_t insn)
 {
     cpu_abort(env, "cp15 insn %08x\n", insn);
 }
 
 /* These should probably raise undefined insn exceptions.  */
-<<<<<<< HEAD
-void QEMU_NORETURN HELPER(v7m_msr)(CPUState *env, uint32_t reg, uint32_t val)
-=======
-void HELPER(v7m_msr)(CPUARMState *env, uint32_t reg, uint32_t val)
->>>>>>> ae7d54d4
+void QEMU_NORETURN HELPER(v7m_msr)(CPUARMState *env, uint32_t reg, uint32_t val)
 {
     cpu_abort(env, "v7m_mrs %d\n", reg);
 }
 
-<<<<<<< HEAD
-uint32_t QEMU_NORETURN HELPER(v7m_mrs)(CPUState *env, uint32_t reg)
-=======
-uint32_t HELPER(v7m_mrs)(CPUARMState *env, uint32_t reg)
->>>>>>> ae7d54d4
+uint32_t QEMU_NORETURN HELPER(v7m_mrs)(CPUARMState *env, uint32_t reg)
 {
     cpu_abort(env, "v7m_mrs %d\n", reg);
     //~ return 0;
@@ -720,20 +696,12 @@
         cpu_abort(env, "Tried to switch out of user mode\n");
 }
 
-<<<<<<< HEAD
-void QEMU_NORETURN HELPER(set_r13_banked)(CPUState *env, uint32_t mode, uint32_t val)
-=======
-void HELPER(set_r13_banked)(CPUARMState *env, uint32_t mode, uint32_t val)
->>>>>>> ae7d54d4
+void QEMU_NORETURN HELPER(set_r13_banked)(CPUARMState *env, uint32_t mode, uint32_t val)
 {
     cpu_abort(env, "banked r13 write\n");
 }
 
-<<<<<<< HEAD
-uint32_t QEMU_NORETURN HELPER(get_r13_banked)(CPUState *env, uint32_t mode)
-=======
-uint32_t HELPER(get_r13_banked)(CPUARMState *env, uint32_t mode)
->>>>>>> ae7d54d4
+uint32_t QEMU_NORETURN HELPER(get_r13_banked)(CPUARMState *env, uint32_t mode)
 {
     cpu_abort(env, "banked r13 read\n");
     //~ return 0;
