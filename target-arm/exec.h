/*
 *  ARM execution defines
 *
 *  Copyright (c) 2003 Fabrice Bellard
 *
 * This library is free software; you can redistribute it and/or
 * modify it under the terms of the GNU Lesser General Public
 * License as published by the Free Software Foundation; either
 * version 2 of the License, or (at your option) any later version.
 *
 * This library is distributed in the hope that it will be useful,
 * but WITHOUT ANY WARRANTY; without even the implied warranty of
 * MERCHANTABILITY or FITNESS FOR A PARTICULAR PURPOSE.  See the GNU
 * Lesser General Public License for more details.
 *
 * You should have received a copy of the GNU Lesser General Public
 * License along with this library; if not, see <http://www.gnu.org/licenses/>.
 */
#include "config.h"
#include "dyngen-exec.h"

#if defined(CONFIG_TCG_INTERPRETER)
extern struct CPUARMState *env;
#else
register struct CPUARMState *env asm(AREG0);
#endif

#define M0   env->iwmmxt.val

#include "cpu.h"
#include "exec-all.h"

static inline int cpu_has_work(CPUState *env)
{
    return (env->interrupt_request &
            (CPU_INTERRUPT_FIQ | CPU_INTERRUPT_HARD | CPU_INTERRUPT_EXITTB));
}

static inline int cpu_halted(CPUState *env) {
    if (!env->halted)
        return 0;
    /* An interrupt wakes the CPU even if the I and F CPSR bits are
       set.  We use EXITTB to silently wake CPU without causing an
       actual interrupt.  */
    if (cpu_has_work(env)) {
        env->halted = 0;
        return 0;
    }
    return EXCP_HALTED;
}

#if !defined(CONFIG_USER_ONLY)
#include "softmmu_exec.h"
#endif

<<<<<<< HEAD
void QEMU_NORETURN raise_exception(int);
=======
void raise_exception(int);

static inline void cpu_pc_from_tb(CPUState *env, TranslationBlock *tb)
{
    env->regs[15] = tb->pc;
}
>>>>>>> 08af49da
<|MERGE_RESOLUTION|>--- conflicted
+++ resolved
@@ -53,13 +53,9 @@
 #include "softmmu_exec.h"
 #endif
 
-<<<<<<< HEAD
 void QEMU_NORETURN raise_exception(int);
-=======
-void raise_exception(int);
 
 static inline void cpu_pc_from_tb(CPUState *env, TranslationBlock *tb)
 {
     env->regs[15] = tb->pc;
-}
->>>>>>> 08af49da
+}