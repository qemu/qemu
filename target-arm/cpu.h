--- conflicted
+++ resolved
@@ -369,13 +369,8 @@
     ARM_FEATURE_VFP3,
     ARM_FEATURE_VFP_FP16,
     ARM_FEATURE_NEON,
-<<<<<<< HEAD
-    ARM_FEATURE_DIV,
-    ARM_FEATURE_M,      /* Microcontroller profile.  */
-=======
     ARM_FEATURE_THUMB_DIV, /* divide supported in Thumb encoding */
     ARM_FEATURE_M, /* Microcontroller profile.  */
->>>>>>> b5a12aa2
     ARM_FEATURE_OMAPCP, /* OMAP specific CP15 ops handling.  */
     // TODO: long multiply instructions (M variant), standard for v4 and v5.
     // TODO: enhanced dsp instructions (E variant).
