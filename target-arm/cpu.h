/*
 * ARM virtual CPU header
 *
 *  Copyright (c) 2003 Fabrice Bellard
 *
 * This library is free software; you can redistribute it and/or
 * modify it under the terms of the GNU Lesser General Public
 * License as published by the Free Software Foundation; either
 * version 2 of the License, or (at your option) any later version.
 *
 * This library is distributed in the hope that it will be useful,
 * but WITHOUT ANY WARRANTY; without even the implied warranty of
 * MERCHANTABILITY or FITNESS FOR A PARTICULAR PURPOSE.  See the GNU
 * Lesser General Public License for more details.
 *
 * You should have received a copy of the GNU Lesser General Public
 * License along with this library; if not, see <http://www.gnu.org/licenses/>.
 */
#ifndef CPU_ARM_H
#define CPU_ARM_H

#include "config.h"

#include "kvm-consts.h"

#if defined(TARGET_AARCH64)
  /* AArch64 definitions */
#  define TARGET_LONG_BITS 64
#  define ELF_MACHINE EM_AARCH64
#else
#  define TARGET_LONG_BITS 32
#  define ELF_MACHINE EM_ARM
#endif

#define CPUArchState struct CPUARMState

#include "qemu-common.h"
#include "exec/cpu-defs.h"

#include "fpu/softfloat.h"

#define TARGET_HAS_ICE 1

#define EXCP_UDEF            1   /* undefined instruction */
#define EXCP_SWI             2   /* software interrupt */
#define EXCP_PREFETCH_ABORT  3
#define EXCP_DATA_ABORT      4
#define EXCP_IRQ             5
#define EXCP_FIQ             6
#define EXCP_BKPT            7
#define EXCP_EXCEPTION_EXIT  8   /* Return from v7M exception.  */
#define EXCP_KERNEL_TRAP     9   /* Jumped to kernel code page.  */
#define EXCP_STREX          10
#define EXCP_HVC            11   /* HyperVisor Call */
#define EXCP_HYP_TRAP       12
#define EXCP_SMC            13   /* Secure Monitor Call */
#define EXCP_VIRQ           14
#define EXCP_VFIQ           15

#define ARMV7M_EXCP_RESET   1
#define ARMV7M_EXCP_NMI     2
#define ARMV7M_EXCP_HARD    3
#define ARMV7M_EXCP_MEM     4
#define ARMV7M_EXCP_BUS     5
#define ARMV7M_EXCP_USAGE   6
#define ARMV7M_EXCP_SVC     11
#define ARMV7M_EXCP_DEBUG   12
#define ARMV7M_EXCP_PENDSV  14
#define ARMV7M_EXCP_SYSTICK 15

/* ARM-specific interrupt pending bits.  */
#define CPU_INTERRUPT_FIQ   CPU_INTERRUPT_TGT_EXT_1
#define CPU_INTERRUPT_VIRQ  CPU_INTERRUPT_TGT_EXT_2
#define CPU_INTERRUPT_VFIQ  CPU_INTERRUPT_TGT_EXT_3

/* The usual mapping for an AArch64 system register to its AArch32
 * counterpart is for the 32 bit world to have access to the lower
 * half only (with writes leaving the upper half untouched). It's
 * therefore useful to be able to pass TCG the offset of the least
 * significant half of a uint64_t struct member.
 */
#ifdef HOST_WORDS_BIGENDIAN
#define offsetoflow32(S, M) (offsetof(S, M) + sizeof(uint32_t))
#define offsetofhigh32(S, M) offsetof(S, M)
#else
#define offsetoflow32(S, M) offsetof(S, M)
#define offsetofhigh32(S, M) (offsetof(S, M) + sizeof(uint32_t))
#endif

/* Meanings of the ARMCPU object's four inbound GPIO lines */
#define ARM_CPU_IRQ 0
#define ARM_CPU_FIQ 1
#define ARM_CPU_VIRQ 2
#define ARM_CPU_VFIQ 3

typedef void ARMWriteCPFunc(void *opaque, int cp_info,
                            int srcreg, int operand, uint32_t value);
typedef uint32_t ARMReadCPFunc(void *opaque, int cp_info,
                               int dstreg, int operand);

struct arm_boot_info;

#define NB_MMU_MODES 4

/* We currently assume float and double are IEEE single and double
   precision respectively.
   Doing runtime conversions is tricky because VFP registers may contain
   integer values (eg. as the result of a FTOSI instruction).
   s<2n> maps to the least significant half of d<n>
   s<2n+1> maps to the most significant half of d<n>
 */

/* CPU state for each instance of a generic timer (in cp15 c14) */
typedef struct ARMGenericTimer {
    uint64_t cval; /* Timer CompareValue register */
    uint64_t ctl; /* Timer Control register */
} ARMGenericTimer;

#define GTIMER_PHYS 0
#define GTIMER_VIRT 1
#define NUM_GTIMERS 2

typedef struct {
    uint64_t raw_tcr;
    uint32_t mask;
    uint32_t base_mask;
} TCR;

typedef struct CPUARMState {
    /* Regs for current mode.  */
    uint32_t regs[16];

    /* 32/64 switch only happens when taking and returning from
     * exceptions so the overlap semantics are taken care of then
     * instead of having a complicated union.
     */
    /* Regs for A64 mode.  */
    uint64_t xregs[32];
    uint64_t pc;
    /* PSTATE isn't an architectural register for ARMv8. However, it is
     * convenient for us to assemble the underlying state into a 32 bit format
     * identical to the architectural format used for the SPSR. (This is also
     * what the Linux kernel's 'pstate' field in signal handlers and KVM's
     * 'pstate' register are.) Of the PSTATE bits:
     *  NZCV are kept in the split out env->CF/VF/NF/ZF, (which have the same
     *    semantics as for AArch32, as described in the comments on each field)
     *  nRW (also known as M[4]) is kept, inverted, in env->aarch64
     *  DAIF (exception masks) are kept in env->daif
     *  all other bits are stored in their correct places in env->pstate
     */
    uint32_t pstate;
    uint32_t aarch64; /* 1 if CPU is in aarch64 state; inverse of PSTATE.nRW */

    /* Frequently accessed CPSR bits are stored separately for efficiency.
       This contains all the other bits.  Use cpsr_{read,write} to access
       the whole CPSR.  */
    uint32_t uncached_cpsr;
    uint32_t spsr;

    /* Banked registers.  */
    uint64_t banked_spsr[8];
    uint32_t banked_r13[8];
    uint32_t banked_r14[8];

    /* These hold r8-r12.  */
    uint32_t usr_regs[5];
    uint32_t fiq_regs[5];

    /* cpsr flag cache for faster execution */
    uint32_t CF; /* 0 or 1 */
    uint32_t VF; /* V is the bit 31. All other bits are undefined */
    uint32_t NF; /* N is bit 31. All other bits are undefined.  */
    uint32_t ZF; /* Z set if zero.  */
    uint32_t QF; /* 0 or 1 */
    uint32_t GE; /* cpsr[19:16] */
    uint32_t thumb; /* cpsr[5]. 0 = arm mode, 1 = thumb mode. */
    uint32_t condexec_bits; /* IT bits.  cpsr[15:10,26:25].  */
    uint64_t daif; /* exception masks, in the bits they are in in PSTATE */

    uint64_t elr_el[4]; /* AArch64 exception link regs  */
    uint64_t sp_el[4]; /* AArch64 banked stack pointers */

    /* System control coprocessor (cp15) */
    struct {
        uint32_t c0_cpuid;
        union { /* Cache size selection */
            struct {
                uint64_t _unused_csselr0;
                uint64_t csselr_ns;
                uint64_t _unused_csselr1;
                uint64_t csselr_s;
            };
            uint64_t csselr_el[4];
        };
        union { /* System control register. */
            struct {
                uint64_t _unused_sctlr;
                uint64_t sctlr_ns;
                uint64_t hsctlr;
                uint64_t sctlr_s;
            };
            uint64_t sctlr_el[4];
        };
        uint64_t c1_coproc; /* Coprocessor access register.  */
        uint32_t c1_xscaleauxcr; /* XScale auxiliary control register.  */
        uint64_t sder; /* Secure debug enable register. */
        uint32_t nsacr; /* Non-secure access control register. */
        union { /* MMU translation table base 0. */
            struct {
                uint64_t _unused_ttbr0_0;
                uint64_t ttbr0_ns;
                uint64_t _unused_ttbr0_1;
                uint64_t ttbr0_s;
            };
            uint64_t ttbr0_el[4];
        };
        union { /* MMU translation table base 1. */
            struct {
                uint64_t _unused_ttbr1_0;
                uint64_t ttbr1_ns;
                uint64_t _unused_ttbr1_1;
                uint64_t ttbr1_s;
            };
            uint64_t ttbr1_el[4];
        };
        /* MMU translation table base control. */
        TCR tcr_el[4];
        uint32_t c2_data; /* MPU data cachable bits.  */
        uint32_t c2_insn; /* MPU instruction cachable bits.  */
        union { /* MMU domain access control register
                 * MPU write buffer control.
                 */
            struct {
                uint64_t dacr_ns;
                uint64_t dacr_s;
            };
            struct {
                uint64_t dacr32_el2;
            };
        };
        uint32_t pmsav5_data_ap; /* PMSAv5 MPU data access permissions */
        uint32_t pmsav5_insn_ap; /* PMSAv5 MPU insn access permissions */
        uint64_t hcr_el2; /* Hypervisor configuration register */
        uint64_t scr_el3; /* Secure configuration register.  */
        union { /* Fault status registers.  */
            struct {
                uint64_t ifsr_ns;
                uint64_t ifsr_s;
            };
            struct {
                uint64_t ifsr32_el2;
            };
        };
        union {
            struct {
                uint64_t _unused_dfsr;
                uint64_t dfsr_ns;
                uint64_t hsr;
                uint64_t dfsr_s;
            };
            uint64_t esr_el[4];
        };
        uint32_t c6_region[8]; /* MPU base/size registers.  */
        union { /* Fault address registers. */
            struct {
                uint64_t _unused_far0;
#ifdef HOST_WORDS_BIGENDIAN
                uint32_t ifar_ns;
                uint32_t dfar_ns;
                uint32_t ifar_s;
                uint32_t dfar_s;
#else
                uint32_t dfar_ns;
                uint32_t ifar_ns;
                uint32_t dfar_s;
                uint32_t ifar_s;
#endif
                uint64_t _unused_far3;
            };
            uint64_t far_el[4];
        };
        union { /* Translation result. */
            struct {
                uint64_t _unused_par_0;
                uint64_t par_ns;
                uint64_t _unused_par_1;
                uint64_t par_s;
            };
            uint64_t par_el[4];
        };
        uint32_t c9_insn; /* Cache lockdown registers.  */
        uint32_t c9_data;
        uint64_t c9_pmcr; /* performance monitor control register */
        uint64_t c9_pmcnten; /* perf monitor counter enables */
        uint32_t c9_pmovsr; /* perf monitor overflow status */
        uint32_t c9_pmxevtyper; /* perf monitor event type */
        uint32_t c9_pmuserenr; /* perf monitor user enable */
        uint32_t c9_pminten; /* perf monitor interrupt enables */
<<<<<<< HEAD
        uint64_t mair_el1;
        uint64_t c12_vbar; /* vector base address register */
        uint64_t vbar_el[4]; /* vector base address register */
        uint32_t c13_fcse; /* FCSE PID.  */
        uint64_t contextidr_el1; /* Context ID.  */
        uint64_t tpidr_el0; /* User RW Thread register.  */
        uint64_t tpidrro_el0; /* User RO Thread register.  */
        uint64_t tpidr_el1; /* Privileged Thread register.  */
=======
        union { /* Memory attribute redirection */
            struct {
#ifdef HOST_WORDS_BIGENDIAN
                uint64_t _unused_mair_0;
                uint32_t mair1_ns;
                uint32_t mair0_ns;
                uint64_t _unused_mair_1;
                uint32_t mair1_s;
                uint32_t mair0_s;
#else
                uint64_t _unused_mair_0;
                uint32_t mair0_ns;
                uint32_t mair1_ns;
                uint64_t _unused_mair_1;
                uint32_t mair0_s;
                uint32_t mair1_s;
#endif
            };
            uint64_t mair_el[4];
        };
        union { /* vector base address register */
            struct {
                uint64_t _unused_vbar;
                uint64_t vbar_ns;
                uint64_t hvbar;
                uint64_t vbar_s;
            };
            uint64_t vbar_el[4];
        };
        uint32_t mvbar; /* (monitor) vector base address register */
        struct { /* FCSE PID. */
            uint32_t fcseidr_ns;
            uint32_t fcseidr_s;
        };
        union { /* Context ID. */
            struct {
                uint64_t _unused_contextidr_0;
                uint64_t contextidr_ns;
                uint64_t _unused_contextidr_1;
                uint64_t contextidr_s;
            };
            uint64_t contextidr_el[4];
        };
        union { /* User RW Thread register. */
            struct {
                uint64_t tpidrurw_ns;
                uint64_t tpidrprw_ns;
                uint64_t htpidr;
                uint64_t _tpidr_el3;
            };
            uint64_t tpidr_el[4];
        };
        /* The secure banks of these registers don't map anywhere */
        uint64_t tpidrurw_s;
        uint64_t tpidrprw_s;
        uint64_t tpidruro_s;

        union { /* User RO Thread register. */
            uint64_t tpidruro_ns;
            uint64_t tpidrro_el[1];
        };
>>>>>>> 8e758517
        uint64_t c14_cntfrq; /* Counter Frequency register */
        uint64_t c14_cntkctl; /* Timer Control register */
        ARMGenericTimer c14_timer[NUM_GTIMERS];
        uint32_t c15_cpar; /* XScale Coprocessor Access Register */
        uint32_t c15_ticonfig; /* TI925T configuration byte.  */
        uint32_t c15_i_max; /* Maximum D-cache dirty line index.  */
        uint32_t c15_i_min; /* Minimum D-cache dirty line index.  */
        uint32_t c15_threadid; /* TI debugger thread-ID.  */
        uint32_t c15_config_base_address; /* SCU base address.  */
        uint32_t c15_diagnostic; /* diagnostic register */
        uint32_t c15_power_diagnostic;
        uint32_t c15_power_control; /* power control */
        uint64_t dbgbvr[16]; /* breakpoint value registers */
        uint64_t dbgbcr[16]; /* breakpoint control registers */
        uint64_t dbgwvr[16]; /* watchpoint value registers */
        uint64_t dbgwcr[16]; /* watchpoint control registers */
        uint64_t mdscr_el1;
        /* If the counter is enabled, this stores the last time the counter
         * was reset. Otherwise it stores the counter value
         */
        uint64_t c15_ccnt;
        uint64_t pmccfiltr_el0; /* Performance Monitor Filter Register */
    } cp15;

    struct {
        uint32_t other_sp;
        uint32_t vecbase;
        uint32_t basepri;
        uint32_t control;
        int current_sp;
        int exception;
        int pending_exception;
    } v7m;

    /* Information associated with an exception about to be taken:
     * code which raises an exception must set cs->exception_index and
     * the relevant parts of this structure; the cpu_do_interrupt function
     * will then set the guest-visible registers as part of the exception
     * entry process.
     */
    struct {
        uint32_t syndrome; /* AArch64 format syndrome register */
        uint32_t fsr; /* AArch32 format fault status register info */
        uint64_t vaddress; /* virtual addr associated with exception, if any */
        /* If we implement EL2 we will also need to store information
         * about the intermediate physical address for stage 2 faults.
         */
    } exception;

    /* Thumb-2 EE state.  */
    uint32_t teecr;
    uint32_t teehbr;

    /* VFP coprocessor state.  */
    struct {
        /* VFP/Neon register state. Note that the mapping between S, D and Q
         * views of the register bank differs between AArch64 and AArch32:
         * In AArch32:
         *  Qn = regs[2n+1]:regs[2n]
         *  Dn = regs[n]
         *  Sn = regs[n/2] bits 31..0 for even n, and bits 63..32 for odd n
         * (and regs[32] to regs[63] are inaccessible)
         * In AArch64:
         *  Qn = regs[2n+1]:regs[2n]
         *  Dn = regs[2n]
         *  Sn = regs[2n] bits 31..0
         * This corresponds to the architecturally defined mapping between
         * the two execution states, and means we do not need to explicitly
         * map these registers when changing states.
         */
        float64 regs[64];

        uint32_t xregs[16];
        /* We store these fpcsr fields separately for convenience.  */
        int vec_len;
        int vec_stride;

        /* scratch space when Tn are not sufficient.  */
        uint32_t scratch[8];

        /* fp_status is the "normal" fp status. standard_fp_status retains
         * values corresponding to the ARM "Standard FPSCR Value", ie
         * default-NaN, flush-to-zero, round-to-nearest and is used by
         * any operations (generally Neon) which the architecture defines
         * as controlled by the standard FPSCR value rather than the FPSCR.
         *
         * To avoid having to transfer exception bits around, we simply
         * say that the FPSCR cumulative exception flags are the logical
         * OR of the flags in the two fp statuses. This relies on the
         * only thing which needs to read the exception flags being
         * an explicit FPSCR read.
         */
        float_status fp_status;
        float_status standard_fp_status;
    } vfp;
    uint64_t exclusive_addr;
    uint64_t exclusive_val;
    uint64_t exclusive_high;
#if defined(CONFIG_USER_ONLY)
    uint64_t exclusive_test;
    uint32_t exclusive_info;
#endif

    /* iwMMXt coprocessor state.  */
    struct {
        uint64_t regs[16];
        uint64_t val;

        uint32_t cregs[16];
    } iwmmxt;

    /* For mixed endian mode.  */
    bool bswap_code;

#if defined(CONFIG_USER_ONLY)
    /* For usermode syscall translation.  */
    int eabi;
#endif

    struct CPUBreakpoint *cpu_breakpoint[16];
    struct CPUWatchpoint *cpu_watchpoint[16];

    CPU_COMMON

    /* These fields after the common ones so they are preserved on reset.  */

    /* Internal CPU feature flags.  */
    uint64_t features;

    void *nvic;
    const struct arm_boot_info *boot_info;
} CPUARMState;

#include "cpu-qom.h"

ARMCPU *cpu_arm_init(const char *cpu_model);
int cpu_arm_exec(CPUARMState *s);
uint32_t do_arm_semihosting(CPUARMState *env);

static inline bool is_a64(CPUARMState *env)
{
    return env->aarch64;
}

/* you can call this signal handler from your SIGBUS and SIGSEGV
   signal handlers to inform the virtual CPU of exceptions. non zero
   is returned if the signal was handled by the virtual CPU.  */
int cpu_arm_signal_handler(int host_signum, void *pinfo,
                           void *puc);
int arm_cpu_handle_mmu_fault(CPUState *cpu, vaddr address, int rw,
                             int mmu_idx);

/**
 * pmccntr_sync
 * @env: CPUARMState
 *
 * Synchronises the counter in the PMCCNTR. This must always be called twice,
 * once before any action that might affect the timer and again afterwards.
 * The function is used to swap the state of the register if required.
 * This only happens when not in user mode (!CONFIG_USER_ONLY)
 */
void pmccntr_sync(CPUARMState *env);

/* SCTLR bit meanings. Several bits have been reused in newer
 * versions of the architecture; in that case we define constants
 * for both old and new bit meanings. Code which tests against those
 * bits should probably check or otherwise arrange that the CPU
 * is the architectural version it expects.
 */
#define SCTLR_M       (1U << 0)
#define SCTLR_A       (1U << 1)
#define SCTLR_C       (1U << 2)
#define SCTLR_W       (1U << 3) /* up to v6; RAO in v7 */
#define SCTLR_SA      (1U << 3)
#define SCTLR_P       (1U << 4) /* up to v5; RAO in v6 and v7 */
#define SCTLR_SA0     (1U << 4) /* v8 onward, AArch64 only */
#define SCTLR_D       (1U << 5) /* up to v5; RAO in v6 */
#define SCTLR_CP15BEN (1U << 5) /* v7 onward */
#define SCTLR_L       (1U << 6) /* up to v5; RAO in v6 and v7; RAZ in v8 */
#define SCTLR_B       (1U << 7) /* up to v6; RAZ in v7 */
#define SCTLR_ITD     (1U << 7) /* v8 onward */
#define SCTLR_S       (1U << 8) /* up to v6; RAZ in v7 */
#define SCTLR_SED     (1U << 8) /* v8 onward */
#define SCTLR_R       (1U << 9) /* up to v6; RAZ in v7 */
#define SCTLR_UMA     (1U << 9) /* v8 onward, AArch64 only */
#define SCTLR_F       (1U << 10) /* up to v6 */
#define SCTLR_SW      (1U << 10) /* v7 onward */
#define SCTLR_Z       (1U << 11)
#define SCTLR_I       (1U << 12)
#define SCTLR_V       (1U << 13)
#define SCTLR_RR      (1U << 14) /* up to v7 */
#define SCTLR_DZE     (1U << 14) /* v8 onward, AArch64 only */
#define SCTLR_L4      (1U << 15) /* up to v6; RAZ in v7 */
#define SCTLR_UCT     (1U << 15) /* v8 onward, AArch64 only */
#define SCTLR_DT      (1U << 16) /* up to ??, RAO in v6 and v7 */
#define SCTLR_nTWI    (1U << 16) /* v8 onward */
#define SCTLR_HA      (1U << 17)
#define SCTLR_IT      (1U << 18) /* up to ??, RAO in v6 and v7 */
#define SCTLR_nTWE    (1U << 18) /* v8 onward */
#define SCTLR_WXN     (1U << 19)
#define SCTLR_ST      (1U << 20) /* up to ??, RAZ in v6 */
#define SCTLR_UWXN    (1U << 20) /* v7 onward */
#define SCTLR_FI      (1U << 21)
#define SCTLR_U       (1U << 22)
#define SCTLR_XP      (1U << 23) /* up to v6; v7 onward RAO */
#define SCTLR_VE      (1U << 24) /* up to v7 */
#define SCTLR_E0E     (1U << 24) /* v8 onward, AArch64 only */
#define SCTLR_EE      (1U << 25)
#define SCTLR_L2      (1U << 26) /* up to v6, RAZ in v7 */
#define SCTLR_UCI     (1U << 26) /* v8 onward, AArch64 only */
#define SCTLR_NMFI    (1U << 27)
#define SCTLR_TRE     (1U << 28)
#define SCTLR_AFE     (1U << 29)
#define SCTLR_TE      (1U << 30)

#define CPSR_M (0x1fU)
#define CPSR_T (1U << 5)
#define CPSR_F (1U << 6)
#define CPSR_I (1U << 7)
#define CPSR_A (1U << 8)
#define CPSR_E (1U << 9)
#define CPSR_IT_2_7 (0xfc00U)
#define CPSR_GE (0xfU << 16)
#define CPSR_IL (1U << 20)
/* Note that the RESERVED bits include bit 21, which is PSTATE_SS in
 * an AArch64 SPSR but RES0 in AArch32 SPSR and CPSR. In QEMU we use
 * env->uncached_cpsr bit 21 to store PSTATE.SS when executing in AArch32,
 * where it is live state but not accessible to the AArch32 code.
 */
#define CPSR_RESERVED (0x7U << 21)
#define CPSR_J (1U << 24)
#define CPSR_IT_0_1 (3U << 25)
#define CPSR_Q (1U << 27)
#define CPSR_V (1U << 28)
#define CPSR_C (1U << 29)
#define CPSR_Z (1U << 30)
#define CPSR_N (1U << 31)
#define CPSR_NZCV (CPSR_N | CPSR_Z | CPSR_C | CPSR_V)
#define CPSR_AIF (CPSR_A | CPSR_I | CPSR_F)

#define CPSR_IT (CPSR_IT_0_1 | CPSR_IT_2_7)
#define CACHED_CPSR_BITS (CPSR_T | CPSR_AIF | CPSR_GE | CPSR_IT | CPSR_Q \
    | CPSR_NZCV)
/* Bits writable in user mode.  */
#define CPSR_USER (CPSR_NZCV | CPSR_Q | CPSR_GE)
/* Execution state bits.  MRS read as zero, MSR writes ignored.  */
#define CPSR_EXEC (CPSR_T | CPSR_IT | CPSR_J | CPSR_IL)
/* Mask of bits which may be set by exception return copying them from SPSR */
#define CPSR_ERET_MASK (~CPSR_RESERVED)

#define TTBCR_N      (7U << 0) /* TTBCR.EAE==0 */
#define TTBCR_T0SZ   (7U << 0) /* TTBCR.EAE==1 */
#define TTBCR_PD0    (1U << 4)
#define TTBCR_PD1    (1U << 5)
#define TTBCR_EPD0   (1U << 7)
#define TTBCR_IRGN0  (3U << 8)
#define TTBCR_ORGN0  (3U << 10)
#define TTBCR_SH0    (3U << 12)
#define TTBCR_T1SZ   (3U << 16)
#define TTBCR_A1     (1U << 22)
#define TTBCR_EPD1   (1U << 23)
#define TTBCR_IRGN1  (3U << 24)
#define TTBCR_ORGN1  (3U << 26)
#define TTBCR_SH1    (1U << 28)
#define TTBCR_EAE    (1U << 31)

/* Bit definitions for ARMv8 SPSR (PSTATE) format.
 * Only these are valid when in AArch64 mode; in
 * AArch32 mode SPSRs are basically CPSR-format.
 */
#define PSTATE_SP (1U)
#define PSTATE_M (0xFU)
#define PSTATE_nRW (1U << 4)
#define PSTATE_F (1U << 6)
#define PSTATE_I (1U << 7)
#define PSTATE_A (1U << 8)
#define PSTATE_D (1U << 9)
#define PSTATE_IL (1U << 20)
#define PSTATE_SS (1U << 21)
#define PSTATE_V (1U << 28)
#define PSTATE_C (1U << 29)
#define PSTATE_Z (1U << 30)
#define PSTATE_N (1U << 31)
#define PSTATE_NZCV (PSTATE_N | PSTATE_Z | PSTATE_C | PSTATE_V)
#define PSTATE_DAIF (PSTATE_D | PSTATE_A | PSTATE_I | PSTATE_F)
#define CACHED_PSTATE_BITS (PSTATE_NZCV | PSTATE_DAIF)
/* Mode values for AArch64 */
#define PSTATE_MODE_EL3h 13
#define PSTATE_MODE_EL3t 12
#define PSTATE_MODE_EL2h 9
#define PSTATE_MODE_EL2t 8
#define PSTATE_MODE_EL1h 5
#define PSTATE_MODE_EL1t 4
#define PSTATE_MODE_EL0t 0

/* Map EL and handler into a PSTATE_MODE.  */
static inline unsigned int aarch64_pstate_mode(unsigned int el, bool handler)
{
    return (el << 2) | handler;
}

/* Return the current PSTATE value. For the moment we don't support 32<->64 bit
 * interprocessing, so we don't attempt to sync with the cpsr state used by
 * the 32 bit decoder.
 */
static inline uint32_t pstate_read(CPUARMState *env)
{
    int ZF;

    ZF = (env->ZF == 0);
    return (env->NF & 0x80000000) | (ZF << 30)
        | (env->CF << 29) | ((env->VF & 0x80000000) >> 3)
        | env->pstate | env->daif;
}

static inline void pstate_write(CPUARMState *env, uint32_t val)
{
    env->ZF = (~val) & PSTATE_Z;
    env->NF = val;
    env->CF = (val >> 29) & 1;
    env->VF = (val << 3) & 0x80000000;
    env->daif = val & PSTATE_DAIF;
    env->pstate = val & ~CACHED_PSTATE_BITS;
}

/* Return the current CPSR value.  */
uint32_t cpsr_read(CPUARMState *env);
/* Set the CPSR.  Note that some bits of mask must be all-set or all-clear.  */
void cpsr_write(CPUARMState *env, uint32_t val, uint32_t mask);

/* Return the current xPSR value.  */
static inline uint32_t xpsr_read(CPUARMState *env)
{
    int ZF;
    ZF = (env->ZF == 0);
    return (env->NF & 0x80000000) | (ZF << 30)
        | (env->CF << 29) | ((env->VF & 0x80000000) >> 3) | (env->QF << 27)
        | (env->thumb << 24) | ((env->condexec_bits & 3) << 25)
        | ((env->condexec_bits & 0xfc) << 8)
        | env->v7m.exception;
}

/* Set the xPSR.  Note that some bits of mask must be all-set or all-clear.  */
static inline void xpsr_write(CPUARMState *env, uint32_t val, uint32_t mask)
{
    if (mask & CPSR_NZCV) {
        env->ZF = (~val) & CPSR_Z;
        env->NF = val;
        env->CF = (val >> 29) & 1;
        env->VF = (val << 3) & 0x80000000;
    }
    if (mask & CPSR_Q)
        env->QF = ((val & CPSR_Q) != 0);
    if (mask & (1 << 24))
        env->thumb = ((val & (1 << 24)) != 0);
    if (mask & CPSR_IT_0_1) {
        env->condexec_bits &= ~3;
        env->condexec_bits |= (val >> 25) & 3;
    }
    if (mask & CPSR_IT_2_7) {
        env->condexec_bits &= 3;
        env->condexec_bits |= (val >> 8) & 0xfc;
    }
    if (mask & 0x1ff) {
        env->v7m.exception = val & 0x1ff;
    }
}

#define HCR_VM        (1ULL << 0)
#define HCR_SWIO      (1ULL << 1)
#define HCR_PTW       (1ULL << 2)
#define HCR_FMO       (1ULL << 3)
#define HCR_IMO       (1ULL << 4)
#define HCR_AMO       (1ULL << 5)
#define HCR_VF        (1ULL << 6)
#define HCR_VI        (1ULL << 7)
#define HCR_VSE       (1ULL << 8)
#define HCR_FB        (1ULL << 9)
#define HCR_BSU_MASK  (3ULL << 10)
#define HCR_DC        (1ULL << 12)
#define HCR_TWI       (1ULL << 13)
#define HCR_TWE       (1ULL << 14)
#define HCR_TID0      (1ULL << 15)
#define HCR_TID1      (1ULL << 16)
#define HCR_TID2      (1ULL << 17)
#define HCR_TID3      (1ULL << 18)
#define HCR_TSC       (1ULL << 19)
#define HCR_TIDCP     (1ULL << 20)
#define HCR_TACR      (1ULL << 21)
#define HCR_TSW       (1ULL << 22)
#define HCR_TPC       (1ULL << 23)
#define HCR_TPU       (1ULL << 24)
#define HCR_TTLB      (1ULL << 25)
#define HCR_TVM       (1ULL << 26)
#define HCR_TGE       (1ULL << 27)
#define HCR_TDZ       (1ULL << 28)
#define HCR_HCD       (1ULL << 29)
#define HCR_TRVM      (1ULL << 30)
#define HCR_RW        (1ULL << 31)
#define HCR_CD        (1ULL << 32)
#define HCR_ID        (1ULL << 33)
#define HCR_MASK      ((1ULL << 34) - 1)

#define SCR_NS                (1U << 0)
#define SCR_IRQ               (1U << 1)
#define SCR_FIQ               (1U << 2)
#define SCR_EA                (1U << 3)
#define SCR_FW                (1U << 4)
#define SCR_AW                (1U << 5)
#define SCR_NET               (1U << 6)
#define SCR_SMD               (1U << 7)
#define SCR_HCE               (1U << 8)
#define SCR_SIF               (1U << 9)
#define SCR_RW                (1U << 10)
#define SCR_ST                (1U << 11)
#define SCR_TWI               (1U << 12)
#define SCR_TWE               (1U << 13)
#define SCR_AARCH32_MASK      (0x3fff & ~(SCR_RW | SCR_ST))
#define SCR_AARCH64_MASK      (0x3fff & ~SCR_NET)

/* Return the current FPSCR value.  */
uint32_t vfp_get_fpscr(CPUARMState *env);
void vfp_set_fpscr(CPUARMState *env, uint32_t val);

/* For A64 the FPSCR is split into two logically distinct registers,
 * FPCR and FPSR. However since they still use non-overlapping bits
 * we store the underlying state in fpscr and just mask on read/write.
 */
#define FPSR_MASK 0xf800009f
#define FPCR_MASK 0x07f79f00
static inline uint32_t vfp_get_fpsr(CPUARMState *env)
{
    return vfp_get_fpscr(env) & FPSR_MASK;
}

static inline void vfp_set_fpsr(CPUARMState *env, uint32_t val)
{
    uint32_t new_fpscr = (vfp_get_fpscr(env) & ~FPSR_MASK) | (val & FPSR_MASK);
    vfp_set_fpscr(env, new_fpscr);
}

static inline uint32_t vfp_get_fpcr(CPUARMState *env)
{
    return vfp_get_fpscr(env) & FPCR_MASK;
}

static inline void vfp_set_fpcr(CPUARMState *env, uint32_t val)
{
    uint32_t new_fpscr = (vfp_get_fpscr(env) & ~FPCR_MASK) | (val & FPCR_MASK);
    vfp_set_fpscr(env, new_fpscr);
}

enum arm_cpu_mode {
  ARM_CPU_MODE_USR = 0x10,
  ARM_CPU_MODE_FIQ = 0x11,
  ARM_CPU_MODE_IRQ = 0x12,
  ARM_CPU_MODE_SVC = 0x13,
  ARM_CPU_MODE_MON = 0x16,
  ARM_CPU_MODE_ABT = 0x17,
  ARM_CPU_MODE_HYP = 0x1a,
  ARM_CPU_MODE_UND = 0x1b,
  ARM_CPU_MODE_SYS = 0x1f
};

/* VFP system registers.  */
#define ARM_VFP_FPSID   0
#define ARM_VFP_FPSCR   1
#define ARM_VFP_MVFR2   5
#define ARM_VFP_MVFR1   6
#define ARM_VFP_MVFR0   7
#define ARM_VFP_FPEXC   8
#define ARM_VFP_FPINST  9
#define ARM_VFP_FPINST2 10

/* iwMMXt coprocessor control registers.  */
#define ARM_IWMMXT_wCID		0
#define ARM_IWMMXT_wCon		1
#define ARM_IWMMXT_wCSSF	2
#define ARM_IWMMXT_wCASF	3
#define ARM_IWMMXT_wCGR0	8
#define ARM_IWMMXT_wCGR1	9
#define ARM_IWMMXT_wCGR2	10
#define ARM_IWMMXT_wCGR3	11

/* If adding a feature bit which corresponds to a Linux ELF
 * HWCAP bit, remember to update the feature-bit-to-hwcap
 * mapping in linux-user/elfload.c:get_elf_hwcap().
 */
enum arm_features {
    ARM_FEATURE_VFP,    /* Vector Floating-point. */
    ARM_FEATURE_AUXCR,  /* ARM1026 Auxiliary control register.  */
    ARM_FEATURE_XSCALE, /* Intel XScale extensions.  */
    ARM_FEATURE_IWMMXT, /* Intel iwMMXt extension.  */
    ARM_FEATURE_V6,
    ARM_FEATURE_V6K,
    ARM_FEATURE_V6_VECBASE,
    ARM_FEATURE_V7,
    //~ See http://lists.nongnu.org/archive/html/qemu-devel/2009-05/msg01570.html
    //~ ARM_FEATURE_THUMB,  /* TODO: still unused. */
    //~ ARM_FEATURE_THUMB1 = ARM_FEATURE_THUMB, /* TODO: still unused. */
    ARM_FEATURE_THUMB2,
    ARM_FEATURE_MPU,    /* Only has Memory Protection Unit, not full MMU.  */
    ARM_FEATURE_VFP3,
    ARM_FEATURE_VFP_FP16,
    ARM_FEATURE_NEON,
    ARM_FEATURE_THUMB_DIV, /* divide supported in Thumb encoding */
    ARM_FEATURE_M, /* Microcontroller profile.  */
    ARM_FEATURE_OMAPCP, /* OMAP specific CP15 ops handling.  */
    // TODO: long multiply instructions (M variant), standard for v4 and v5.
    // TODO: enhanced dsp instructions (E variant).
    // TODO: ARMv5TExP.
    ARM_FEATURE_THUMB2EE,
    ARM_FEATURE_V7MP,    /* v7 Multiprocessing Extensions */
    ARM_FEATURE_V4T,
    ARM_FEATURE_V5,
    ARM_FEATURE_STRONGARM,
    ARM_FEATURE_VAPA, /* cp15 VA to PA lookups */
    ARM_FEATURE_ARM_DIV, /* divide supported in ARM encoding */
    ARM_FEATURE_VFP4, /* VFPv4 (implies that NEON is v2) */
    ARM_FEATURE_GENERIC_TIMER,
    ARM_FEATURE_MVFR, /* Media and VFP Feature Registers 0 and 1 */
    ARM_FEATURE_DUMMY_C15_REGS, /* RAZ/WI all of cp15 crn=15 */
    ARM_FEATURE_CACHE_TEST_CLEAN, /* 926/1026 style test-and-clean ops */
    ARM_FEATURE_CACHE_DIRTY_REG, /* 1136/1176 cache dirty status register */
    ARM_FEATURE_CACHE_BLOCK_OPS, /* v6 optional cache block operations */
    ARM_FEATURE_MPIDR, /* has cp15 MPIDR */
    ARM_FEATURE_PXN, /* has Privileged Execute Never bit */
    ARM_FEATURE_LPAE, /* has Large Physical Address Extension */
    ARM_FEATURE_V8,
    ARM_FEATURE_AARCH64, /* supports 64 bit mode */
    ARM_FEATURE_V8_AES, /* implements AES part of v8 Crypto Extensions */
    ARM_FEATURE_CBAR, /* has cp15 CBAR */
    ARM_FEATURE_CRC, /* ARMv8 CRC instructions */
    ARM_FEATURE_CBAR_RO, /* has cp15 CBAR and it is read-only */
    ARM_FEATURE_EL2, /* has EL2 Virtualization support */
    ARM_FEATURE_EL3, /* has EL3 Secure monitor support */
    ARM_FEATURE_V8_SHA1, /* implements SHA1 part of v8 Crypto Extensions */
    ARM_FEATURE_V8_SHA256, /* implements SHA256 part of v8 Crypto Extensions */
    ARM_FEATURE_V8_PMULL, /* implements PMULL part of v8 Crypto Extensions */
};

static inline int arm_feature(CPUARMState *env, int feature)
{
    return (env->features & (1ULL << feature)) != 0;
}

#if !defined(CONFIG_USER_ONLY)
/* Return true if exception levels below EL3 are in secure state,
 * or would be following an exception return to that level.
 * Unlike arm_is_secure() (which is always a question about the
 * _current_ state of the CPU) this doesn't care about the current
 * EL or mode.
 */
static inline bool arm_is_secure_below_el3(CPUARMState *env)
{
    if (arm_feature(env, ARM_FEATURE_EL3)) {
        return !(env->cp15.scr_el3 & SCR_NS);
    } else {
        /* If EL2 is not supported then the secure state is implementation
         * defined, in which case QEMU defaults to non-secure.
         */
        return false;
    }
}

/* Return true if the processor is in secure state */
static inline bool arm_is_secure(CPUARMState *env)
{
    if (arm_feature(env, ARM_FEATURE_EL3)) {
        if (is_a64(env) && extract32(env->pstate, 2, 2) == 3) {
            /* CPU currently in AArch64 state and EL3 */
            return true;
        } else if (!is_a64(env) &&
                (env->uncached_cpsr & CPSR_M) == ARM_CPU_MODE_MON) {
            /* CPU currently in AArch32 state and monitor mode */
            return true;
        }
    }
    return arm_is_secure_below_el3(env);
}

#else
static inline bool arm_is_secure_below_el3(CPUARMState *env)
{
    return false;
}

static inline bool arm_is_secure(CPUARMState *env)
{
    return false;
}
#endif

/* Return true if the specified exception level is running in AArch64 state. */
static inline bool arm_el_is_aa64(CPUARMState *env, int el)
{
    /* We don't currently support EL2, and this isn't valid for EL0
     * (if we're in EL0, is_a64() is what you want, and if we're not in EL0
     * then the state of EL0 isn't well defined.)
     */
    assert(el == 1 || el == 3);

    /* AArch64-capable CPUs always run with EL1 in AArch64 mode. This
     * is a QEMU-imposed simplification which we may wish to change later.
     * If we in future support EL2 and/or EL3, then the state of lower
     * exception levels is controlled by the HCR.RW and SCR.RW bits.
     */
    return arm_feature(env, ARM_FEATURE_AARCH64);
}

/* Function for determing whether guest cp register reads and writes should
 * access the secure or non-secure bank of a cp register.  When EL3 is
 * operating in AArch32 state, the NS-bit determines whether the secure
 * instance of a cp register should be used. When EL3 is AArch64 (or if
 * it doesn't exist at all) then there is no register banking, and all
 * accesses are to the non-secure version.
 */
static inline bool access_secure_reg(CPUARMState *env)
{
    bool ret = (arm_feature(env, ARM_FEATURE_EL3) &&
                !arm_el_is_aa64(env, 3) &&
                !(env->cp15.scr_el3 & SCR_NS));

    return ret;
}

/* Macros for accessing a specified CP register bank */
#define A32_BANKED_REG_GET(_env, _regname, _secure)    \
    ((_secure) ? (_env)->cp15._regname##_s : (_env)->cp15._regname##_ns)

#define A32_BANKED_REG_SET(_env, _regname, _secure, _val)   \
    do {                                                \
        if (_secure) {                                   \
            (_env)->cp15._regname##_s = (_val);            \
        } else {                                        \
            (_env)->cp15._regname##_ns = (_val);           \
        }                                               \
    } while (0)

/* Macros for automatically accessing a specific CP register bank depending on
 * the current secure state of the system.  These macros are not intended for
 * supporting instruction translation reads/writes as these are dependent
 * solely on the SCR.NS bit and not the mode.
 */
#define A32_BANKED_CURRENT_REG_GET(_env, _regname)        \
    A32_BANKED_REG_GET((_env), _regname,                \
                       ((!arm_el_is_aa64((_env), 3) && arm_is_secure(_env))))

#define A32_BANKED_CURRENT_REG_SET(_env, _regname, _val)                       \
    A32_BANKED_REG_SET((_env), _regname,                                    \
                       ((!arm_el_is_aa64((_env), 3) && arm_is_secure(_env))),  \
                       (_val))

void arm_cpu_list(FILE *f, fprintf_function cpu_fprintf);
unsigned int arm_excp_target_el(CPUState *cs, unsigned int excp_idx);

/* Interface between CPU and Interrupt controller.  */
void armv7m_nvic_set_pending(void *opaque, int irq);
int armv7m_nvic_acknowledge_irq(void *opaque);
void armv7m_nvic_complete_irq(void *opaque, int irq);

/* Interface for defining coprocessor registers.
 * Registers are defined in tables of arm_cp_reginfo structs
 * which are passed to define_arm_cp_regs().
 */

/* When looking up a coprocessor register we look for it
 * via an integer which encodes all of:
 *  coprocessor number
 *  Crn, Crm, opc1, opc2 fields
 *  32 or 64 bit register (ie is it accessed via MRC/MCR
 *    or via MRRC/MCRR?)
 *  non-secure/secure bank (AArch32 only)
 * We allow 4 bits for opc1 because MRRC/MCRR have a 4 bit field.
 * (In this case crn and opc2 should be zero.)
 * For AArch64, there is no 32/64 bit size distinction;
 * instead all registers have a 2 bit op0, 3 bit op1 and op2,
 * and 4 bit CRn and CRm. The encoding patterns are chosen
 * to be easy to convert to and from the KVM encodings, and also
 * so that the hashtable can contain both AArch32 and AArch64
 * registers (to allow for interprocessing where we might run
 * 32 bit code on a 64 bit core).
 */
/* This bit is private to our hashtable cpreg; in KVM register
 * IDs the AArch64/32 distinction is the KVM_REG_ARM/ARM64
 * in the upper bits of the 64 bit ID.
 */
#define CP_REG_AA64_SHIFT 28
#define CP_REG_AA64_MASK (1 << CP_REG_AA64_SHIFT)

/* To enable banking of coprocessor registers depending on ns-bit we
 * add a bit to distinguish between secure and non-secure cpregs in the
 * hashtable.
 */
#define CP_REG_NS_SHIFT 29
#define CP_REG_NS_MASK (1 << CP_REG_NS_SHIFT)

#define ENCODE_CP_REG(cp, is64, ns, crn, crm, opc1, opc2)   \
    ((ns) << CP_REG_NS_SHIFT | ((cp) << 16) | ((is64) << 15) |   \
     ((crn) << 11) | ((crm) << 7) | ((opc1) << 3) | (opc2))

#define ENCODE_AA64_CP_REG(cp, crn, crm, op0, op1, op2) \
    (CP_REG_AA64_MASK |                                 \
     ((cp) << CP_REG_ARM_COPROC_SHIFT) |                \
     ((op0) << CP_REG_ARM64_SYSREG_OP0_SHIFT) |         \
     ((op1) << CP_REG_ARM64_SYSREG_OP1_SHIFT) |         \
     ((crn) << CP_REG_ARM64_SYSREG_CRN_SHIFT) |         \
     ((crm) << CP_REG_ARM64_SYSREG_CRM_SHIFT) |         \
     ((op2) << CP_REG_ARM64_SYSREG_OP2_SHIFT))

/* Convert a full 64 bit KVM register ID to the truncated 32 bit
 * version used as a key for the coprocessor register hashtable
 */
static inline uint32_t kvm_to_cpreg_id(uint64_t kvmid)
{
    uint32_t cpregid = kvmid;
    if ((kvmid & CP_REG_ARCH_MASK) == CP_REG_ARM64) {
        cpregid |= CP_REG_AA64_MASK;
    } else {
        if ((kvmid & CP_REG_SIZE_MASK) == CP_REG_SIZE_U64) {
            cpregid |= (1 << 15);
        }

        /* KVM is always non-secure so add the NS flag on AArch32 register
         * entries.
         */
         cpregid |= 1 << CP_REG_NS_SHIFT;
    }
    return cpregid;
}

/* Convert a truncated 32 bit hashtable key into the full
 * 64 bit KVM register ID.
 */
static inline uint64_t cpreg_to_kvm_id(uint32_t cpregid)
{
    uint64_t kvmid;

    if (cpregid & CP_REG_AA64_MASK) {
        kvmid = cpregid & ~CP_REG_AA64_MASK;
        kvmid |= CP_REG_SIZE_U64 | CP_REG_ARM64;
    } else {
        kvmid = cpregid & ~(1 << 15);
        if (cpregid & (1 << 15)) {
            kvmid |= CP_REG_SIZE_U64 | CP_REG_ARM;
        } else {
            kvmid |= CP_REG_SIZE_U32 | CP_REG_ARM;
        }
    }
    return kvmid;
}

/* ARMCPRegInfo type field bits. If the SPECIAL bit is set this is a
 * special-behaviour cp reg and bits [15..8] indicate what behaviour
 * it has. Otherwise it is a simple cp reg, where CONST indicates that
 * TCG can assume the value to be constant (ie load at translate time)
 * and 64BIT indicates a 64 bit wide coprocessor register. SUPPRESS_TB_END
 * indicates that the TB should not be ended after a write to this register
 * (the default is that the TB ends after cp writes). OVERRIDE permits
 * a register definition to override a previous definition for the
 * same (cp, is64, crn, crm, opc1, opc2) tuple: either the new or the
 * old must have the OVERRIDE bit set.
 * NO_MIGRATE indicates that this register should be ignored for migration;
 * (eg because any state is accessed via some other coprocessor register).
 * IO indicates that this register does I/O and therefore its accesses
 * need to be surrounded by gen_io_start()/gen_io_end(). In particular,
 * registers which implement clocks or timers require this.
 */
#define ARM_CP_SPECIAL 1
#define ARM_CP_CONST 2
#define ARM_CP_64BIT 4
#define ARM_CP_SUPPRESS_TB_END 8
#define ARM_CP_OVERRIDE 16
#define ARM_CP_NO_MIGRATE 32
#define ARM_CP_IO 64
#define ARM_CP_NOP (ARM_CP_SPECIAL | (1 << 8))
#define ARM_CP_WFI (ARM_CP_SPECIAL | (2 << 8))
#define ARM_CP_NZCV (ARM_CP_SPECIAL | (3 << 8))
#define ARM_CP_CURRENTEL (ARM_CP_SPECIAL | (4 << 8))
#define ARM_CP_DC_ZVA (ARM_CP_SPECIAL | (5 << 8))
#define ARM_LAST_SPECIAL ARM_CP_DC_ZVA
/* Used only as a terminator for ARMCPRegInfo lists */
#define ARM_CP_SENTINEL 0xffff
/* Mask of only the flag bits in a type field */
#define ARM_CP_FLAG_MASK 0x7f

/* Valid values for ARMCPRegInfo state field, indicating which of
 * the AArch32 and AArch64 execution states this register is visible in.
 * If the reginfo doesn't explicitly specify then it is AArch32 only.
 * If the reginfo is declared to be visible in both states then a second
 * reginfo is synthesised for the AArch32 view of the AArch64 register,
 * such that the AArch32 view is the lower 32 bits of the AArch64 one.
 * Note that we rely on the values of these enums as we iterate through
 * the various states in some places.
 */
enum {
    ARM_CP_STATE_AA32 = 0,
    ARM_CP_STATE_AA64 = 1,
    ARM_CP_STATE_BOTH = 2,
};

/* ARM CP register secure state flags.  These flags identify security state
 * attributes for a given CP register entry.
 * The existence of both or neither secure and non-secure flags indicates that
 * the register has both a secure and non-secure hash entry.  A single one of
 * these flags causes the register to only be hashed for the specified
 * security state.
 * Although definitions may have any combination of the S/NS bits, each
 * registered entry will only have one to identify whether the entry is secure
 * or non-secure.
 */
enum {
    ARM_CP_SECSTATE_S =   (1 << 0), /* bit[0]: Secure state register */
    ARM_CP_SECSTATE_NS =  (1 << 1), /* bit[1]: Non-secure state register */
};

/* Return true if cptype is a valid type field. This is used to try to
 * catch errors where the sentinel has been accidentally left off the end
 * of a list of registers.
 */
static inline bool cptype_valid(int cptype)
{
    return ((cptype & ~ARM_CP_FLAG_MASK) == 0)
        || ((cptype & ARM_CP_SPECIAL) &&
            ((cptype & ~ARM_CP_FLAG_MASK) <= ARM_LAST_SPECIAL));
}

/* Access rights:
 * We define bits for Read and Write access for what rev C of the v7-AR ARM ARM
 * defines as PL0 (user), PL1 (fiq/irq/svc/abt/und/sys, ie privileged), and
 * PL2 (hyp). The other level which has Read and Write bits is Secure PL1
 * (ie any of the privileged modes in Secure state, or Monitor mode).
 * If a register is accessible in one privilege level it's always accessible
 * in higher privilege levels too. Since "Secure PL1" also follows this rule
 * (ie anything visible in PL2 is visible in S-PL1, some things are only
 * visible in S-PL1) but "Secure PL1" is a bit of a mouthful, we bend the
 * terminology a little and call this PL3.
 * In AArch64 things are somewhat simpler as the PLx bits line up exactly
 * with the ELx exception levels.
 *
 * If access permissions for a register are more complex than can be
 * described with these bits, then use a laxer set of restrictions, and
 * do the more restrictive/complex check inside a helper function.
 */
#define PL3_R 0x80
#define PL3_W 0x40
#define PL2_R (0x20 | PL3_R)
#define PL2_W (0x10 | PL3_W)
#define PL1_R (0x08 | PL2_R)
#define PL1_W (0x04 | PL2_W)
#define PL0_R (0x02 | PL1_R)
#define PL0_W (0x01 | PL1_W)

#define PL3_RW (PL3_R | PL3_W)
#define PL2_RW (PL2_R | PL2_W)
#define PL1_RW (PL1_R | PL1_W)
#define PL0_RW (PL0_R | PL0_W)

/* Return the current Exception Level (as per ARMv8; note that this differs
 * from the ARMv7 Privilege Level).
 */
static inline int arm_current_el(CPUARMState *env)
{
    if (is_a64(env)) {
        return extract32(env->pstate, 2, 2);
    }

    switch (env->uncached_cpsr & 0x1f) {
    case ARM_CPU_MODE_USR:
        return 0;
    case ARM_CPU_MODE_HYP:
        return 2;
    case ARM_CPU_MODE_MON:
        return 3;
    default:
        if (arm_is_secure(env) && !arm_el_is_aa64(env, 3)) {
            /* If EL3 is 32-bit then all secure privileged modes run in
             * EL3
             */
            return 3;
        }

        return 1;
    }
}

typedef struct ARMCPRegInfo ARMCPRegInfo;

typedef enum CPAccessResult {
    /* Access is permitted */
    CP_ACCESS_OK = 0,
    /* Access fails due to a configurable trap or enable which would
     * result in a categorized exception syndrome giving information about
     * the failing instruction (ie syndrome category 0x3, 0x4, 0x5, 0x6,
     * 0xc or 0x18).
     */
    CP_ACCESS_TRAP = 1,
    /* Access fails and results in an exception syndrome 0x0 ("uncategorized").
     * Note that this is not a catch-all case -- the set of cases which may
     * result in this failure is specifically defined by the architecture.
     */
    CP_ACCESS_TRAP_UNCATEGORIZED = 2,
} CPAccessResult;

/* Access functions for coprocessor registers. These cannot fail and
 * may not raise exceptions.
 */
typedef uint64_t CPReadFn(CPUARMState *env, const ARMCPRegInfo *opaque);
typedef void CPWriteFn(CPUARMState *env, const ARMCPRegInfo *opaque,
                       uint64_t value);
/* Access permission check functions for coprocessor registers. */
typedef CPAccessResult CPAccessFn(CPUARMState *env, const ARMCPRegInfo *opaque);
/* Hook function for register reset */
typedef void CPResetFn(CPUARMState *env, const ARMCPRegInfo *opaque);

#define CP_ANY 0xff

/* Definition of an ARM coprocessor register */
struct ARMCPRegInfo {
    /* Name of register (useful mainly for debugging, need not be unique) */
    const char *name;
    /* Location of register: coprocessor number and (crn,crm,opc1,opc2)
     * tuple. Any of crm, opc1 and opc2 may be CP_ANY to indicate a
     * 'wildcard' field -- any value of that field in the MRC/MCR insn
     * will be decoded to this register. The register read and write
     * callbacks will be passed an ARMCPRegInfo with the crn/crm/opc1/opc2
     * used by the program, so it is possible to register a wildcard and
     * then behave differently on read/write if necessary.
     * For 64 bit registers, only crm and opc1 are relevant; crn and opc2
     * must both be zero.
     * For AArch64-visible registers, opc0 is also used.
     * Since there are no "coprocessors" in AArch64, cp is purely used as a
     * way to distinguish (for KVM's benefit) guest-visible system registers
     * from demuxed ones provided to preserve the "no side effects on
     * KVM register read/write from QEMU" semantics. cp==0x13 is guest
     * visible (to match KVM's encoding); cp==0 will be converted to
     * cp==0x13 when the ARMCPRegInfo is registered, for convenience.
     */
    uint8_t cp;
    uint8_t crn;
    uint8_t crm;
    uint8_t opc0;
    uint8_t opc1;
    uint8_t opc2;
    /* Execution state in which this register is visible: ARM_CP_STATE_* */
    int state;
    /* Register type: ARM_CP_* bits/values */
    int type;
    /* Access rights: PL*_[RW] */
    int access;
    /* Security state: ARM_CP_SECSTATE_* bits/values */
    int secure;
    /* The opaque pointer passed to define_arm_cp_regs_with_opaque() when
     * this register was defined: can be used to hand data through to the
     * register read/write functions, since they are passed the ARMCPRegInfo*.
     */
    void *opaque;
    /* Value of this register, if it is ARM_CP_CONST. Otherwise, if
     * fieldoffset is non-zero, the reset value of the register.
     */
    uint64_t resetvalue;
    /* Offset of the field in CPUARMState for this register.
     *
     * This is not needed if either:
     *  1. type is ARM_CP_CONST or one of the ARM_CP_SPECIALs
     *  2. both readfn and writefn are specified
     */
    ptrdiff_t fieldoffset; /* offsetof(CPUARMState, field) */

    /* Offsets of the secure and non-secure fields in CPUARMState for the
     * register if it is banked.  These fields are only used during the static
     * registration of a register.  During hashing the bank associated
     * with a given security state is copied to fieldoffset which is used from
     * there on out.
     *
     * It is expected that register definitions use either fieldoffset or
     * bank_fieldoffsets in the definition but not both.  It is also expected
     * that both bank offsets are set when defining a banked register.  This
     * use indicates that a register is banked.
     */
    ptrdiff_t bank_fieldoffsets[2];

    /* Function for making any access checks for this register in addition to
     * those specified by the 'access' permissions bits. If NULL, no extra
     * checks required. The access check is performed at runtime, not at
     * translate time.
     */
    CPAccessFn *accessfn;
    /* Function for handling reads of this register. If NULL, then reads
     * will be done by loading from the offset into CPUARMState specified
     * by fieldoffset.
     */
    CPReadFn *readfn;
    /* Function for handling writes of this register. If NULL, then writes
     * will be done by writing to the offset into CPUARMState specified
     * by fieldoffset.
     */
    CPWriteFn *writefn;
    /* Function for doing a "raw" read; used when we need to copy
     * coprocessor state to the kernel for KVM or out for
     * migration. This only needs to be provided if there is also a
     * readfn and it has side effects (for instance clear-on-read bits).
     */
    CPReadFn *raw_readfn;
    /* Function for doing a "raw" write; used when we need to copy KVM
     * kernel coprocessor state into userspace, or for inbound
     * migration. This only needs to be provided if there is also a
     * writefn and it masks out "unwritable" bits or has write-one-to-clear
     * or similar behaviour.
     */
    CPWriteFn *raw_writefn;
    /* Function for resetting the register. If NULL, then reset will be done
     * by writing resetvalue to the field specified in fieldoffset. If
     * fieldoffset is 0 then no reset will be done.
     */
    CPResetFn *resetfn;
};

/* Macros which are lvalues for the field in CPUARMState for the
 * ARMCPRegInfo *ri.
 */
#define CPREG_FIELD32(env, ri) \
    (*(uint32_t *)((char *)(env) + (ri)->fieldoffset))
#define CPREG_FIELD64(env, ri) \
    (*(uint64_t *)((char *)(env) + (ri)->fieldoffset))

#define REGINFO_SENTINEL { .type = ARM_CP_SENTINEL }

void define_arm_cp_regs_with_opaque(ARMCPU *cpu,
                                    const ARMCPRegInfo *regs, void *opaque);
void define_one_arm_cp_reg_with_opaque(ARMCPU *cpu,
                                       const ARMCPRegInfo *regs, void *opaque);
static inline void define_arm_cp_regs(ARMCPU *cpu, const ARMCPRegInfo *regs)
{
    define_arm_cp_regs_with_opaque(cpu, regs, 0);
}
static inline void define_one_arm_cp_reg(ARMCPU *cpu, const ARMCPRegInfo *regs)
{
    define_one_arm_cp_reg_with_opaque(cpu, regs, 0);
}
const ARMCPRegInfo *get_arm_cp_reginfo(GHashTable *cpregs, uint32_t encoded_cp);

/* CPWriteFn that can be used to implement writes-ignored behaviour */
void arm_cp_write_ignore(CPUARMState *env, const ARMCPRegInfo *ri,
                         uint64_t value);
/* CPReadFn that can be used for read-as-zero behaviour */
uint64_t arm_cp_read_zero(CPUARMState *env, const ARMCPRegInfo *ri);

/* CPResetFn that does nothing, for use if no reset is required even
 * if fieldoffset is non zero.
 */
void arm_cp_reset_ignore(CPUARMState *env, const ARMCPRegInfo *opaque);

/* Return true if this reginfo struct's field in the cpu state struct
 * is 64 bits wide.
 */
static inline bool cpreg_field_is_64bit(const ARMCPRegInfo *ri)
{
    return (ri->state == ARM_CP_STATE_AA64) || (ri->type & ARM_CP_64BIT);
}

static inline bool cp_access_ok(int current_el,
                                const ARMCPRegInfo *ri, int isread)
{
    return (ri->access >> ((current_el * 2) + isread)) & 1;
}

/**
 * write_list_to_cpustate
 * @cpu: ARMCPU
 *
 * For each register listed in the ARMCPU cpreg_indexes list, write
 * its value from the cpreg_values list into the ARMCPUState structure.
 * This updates TCG's working data structures from KVM data or
 * from incoming migration state.
 *
 * Returns: true if all register values were updated correctly,
 * false if some register was unknown or could not be written.
 * Note that we do not stop early on failure -- we will attempt
 * writing all registers in the list.
 */
bool write_list_to_cpustate(ARMCPU *cpu);

/**
 * write_cpustate_to_list:
 * @cpu: ARMCPU
 *
 * For each register listed in the ARMCPU cpreg_indexes list, write
 * its value from the ARMCPUState structure into the cpreg_values list.
 * This is used to copy info from TCG's working data structures into
 * KVM or for outbound migration.
 *
 * Returns: true if all register values were read correctly,
 * false if some register was unknown or could not be read.
 * Note that we do not stop early on failure -- we will attempt
 * reading all registers in the list.
 */
bool write_cpustate_to_list(ARMCPU *cpu);

/* Does the core conform to the the "MicroController" profile. e.g. Cortex-M3.
   Note the M in older cores (eg. ARM7TDMI) stands for Multiply. These are
   conventional cores (ie. Application or Realtime profile).  */

#define IS_M(env) arm_feature(env, ARM_FEATURE_M)

#define ARM_CPUID_TI915T      0x54029152
#define ARM_CPUID_TI925T      0x54029252

#if defined(CONFIG_USER_ONLY)
#define TARGET_PAGE_BITS 12
#else
/* The ARM MMU allows 1k pages.  */
/* ??? Linux doesn't actually use these, and they're deprecated in recent
   architecture revisions.  Maybe a configure option to disable them.  */
#define TARGET_PAGE_BITS 10
#endif

#if defined(TARGET_AARCH64)
#  define TARGET_PHYS_ADDR_SPACE_BITS 48
#  define TARGET_VIRT_ADDR_SPACE_BITS 64
#else
#  define TARGET_PHYS_ADDR_SPACE_BITS 40
#  define TARGET_VIRT_ADDR_SPACE_BITS 32
#endif

static inline bool arm_excp_unmasked(CPUState *cs, unsigned int excp_idx)
{
    CPUARMState *env = cs->env_ptr;
    unsigned int cur_el = arm_current_el(env);
    unsigned int target_el = arm_excp_target_el(cs, excp_idx);
    bool secure = arm_is_secure(env);
    uint32_t scr;
    uint32_t hcr;
    bool pstate_unmasked;
    int8_t unmasked = 0;

    /* Don't take exceptions if they target a lower EL.
     * This check should catch any exceptions that would not be taken but left
     * pending.
     */
    if (cur_el > target_el) {
        return false;
    }

    switch (excp_idx) {
    case EXCP_FIQ:
        /* If FIQs are routed to EL3 or EL2 then there are cases where we
         * override the CPSR.F in determining if the exception is masked or
         * not.  If neither of these are set then we fall back to the CPSR.F
         * setting otherwise we further assess the state below.
         */
        hcr = (env->cp15.hcr_el2 & HCR_FMO);
        scr = (env->cp15.scr_el3 & SCR_FIQ);

        /* When EL3 is 32-bit, the SCR.FW bit controls whether the CPSR.F bit
         * masks FIQ interrupts when taken in non-secure state.  If SCR.FW is
         * set then FIQs can be masked by CPSR.F when non-secure but only
         * when FIQs are only routed to EL3.
         */
        scr &= !((env->cp15.scr_el3 & SCR_FW) && !hcr);
        pstate_unmasked = !(env->daif & PSTATE_F);
        break;

    case EXCP_IRQ:
        /* When EL3 execution state is 32-bit, if HCR.IMO is set then we may
         * override the CPSR.I masking when in non-secure state.  The SCR.IRQ
         * setting has already been taken into consideration when setting the
         * target EL, so it does not have a further affect here.
         */
        hcr = (env->cp15.hcr_el2 & HCR_IMO);
        scr = false;
        pstate_unmasked = !(env->daif & PSTATE_I);
        break;

    case EXCP_VFIQ:
        if (secure || !(env->cp15.hcr_el2 & HCR_FMO)) {
            /* VFIQs are only taken when hypervized and non-secure.  */
            return false;
        }
        return !(env->daif & PSTATE_F);
    case EXCP_VIRQ:
        if (secure || !(env->cp15.hcr_el2 & HCR_IMO)) {
            /* VIRQs are only taken when hypervized and non-secure.  */
            return false;
        }
        return !(env->daif & PSTATE_I);
    default:
        g_assert_not_reached();
    }

    /* Use the target EL, current execution state and SCR/HCR settings to
     * determine whether the corresponding CPSR bit is used to mask the
     * interrupt.
     */
    if ((target_el > cur_el) && (target_el != 1)) {
        if (arm_el_is_aa64(env, 3) || ((scr || hcr) && (!secure))) {
            unmasked = 1;
        }
    }

    /* The PSTATE bits only mask the interrupt if we have not overriden the
     * ability above.
     */
    return unmasked || pstate_unmasked;
}

static inline CPUARMState *cpu_init(const char *cpu_model)
{
    ARMCPU *cpu = cpu_arm_init(cpu_model);
    if (cpu) {
        return &cpu->env;
    }
    return NULL;
}

#define cpu_exec cpu_arm_exec
#define cpu_gen_code cpu_arm_gen_code
#define cpu_signal_handler cpu_arm_signal_handler
#define cpu_list arm_cpu_list

/* MMU modes definitions */
#define MMU_MODE0_SUFFIX _user
#define MMU_MODE1_SUFFIX _kernel
#define MMU_USER_IDX 0
static inline int cpu_mmu_index (CPUARMState *env)
{
    return arm_current_el(env);
}

/* Return the Exception Level targeted by debug exceptions;
 * currently always EL1 since we don't implement EL2 or EL3.
 */
static inline int arm_debug_target_el(CPUARMState *env)
{
    return 1;
}

static inline bool aa64_generate_debug_exceptions(CPUARMState *env)
{
    if (arm_current_el(env) == arm_debug_target_el(env)) {
        if ((extract32(env->cp15.mdscr_el1, 13, 1) == 0)
            || (env->daif & PSTATE_D)) {
            return false;
        }
    }
    return true;
}

static inline bool aa32_generate_debug_exceptions(CPUARMState *env)
{
    if (arm_current_el(env) == 0 && arm_el_is_aa64(env, 1)) {
        return aa64_generate_debug_exceptions(env);
    }
    return arm_current_el(env) != 2;
}

/* Return true if debugging exceptions are currently enabled.
 * This corresponds to what in ARM ARM pseudocode would be
 *    if UsingAArch32() then
 *        return AArch32.GenerateDebugExceptions()
 *    else
 *        return AArch64.GenerateDebugExceptions()
 * We choose to push the if() down into this function for clarity,
 * since the pseudocode has it at all callsites except for the one in
 * CheckSoftwareStep(), where it is elided because both branches would
 * always return the same value.
 *
 * Parts of the pseudocode relating to EL2 and EL3 are omitted because we
 * don't yet implement those exception levels or their associated trap bits.
 */
static inline bool arm_generate_debug_exceptions(CPUARMState *env)
{
    if (env->aarch64) {
        return aa64_generate_debug_exceptions(env);
    } else {
        return aa32_generate_debug_exceptions(env);
    }
}

/* Is single-stepping active? (Note that the "is EL_D AArch64?" check
 * implicitly means this always returns false in pre-v8 CPUs.)
 */
static inline bool arm_singlestep_active(CPUARMState *env)
{
    return extract32(env->cp15.mdscr_el1, 0, 1)
        && arm_el_is_aa64(env, arm_debug_target_el(env))
        && arm_generate_debug_exceptions(env);
}

#include "exec/cpu-all.h"

/* Bit usage in the TB flags field: bit 31 indicates whether we are
 * in 32 or 64 bit mode. The meaning of the other bits depends on that.
 */
#define ARM_TBFLAG_AARCH64_STATE_SHIFT 31
#define ARM_TBFLAG_AARCH64_STATE_MASK  (1U << ARM_TBFLAG_AARCH64_STATE_SHIFT)

/* Bit usage when in AArch32 state: */
#define ARM_TBFLAG_THUMB_SHIFT      0
#define ARM_TBFLAG_THUMB_MASK       (1 << ARM_TBFLAG_THUMB_SHIFT)
#define ARM_TBFLAG_VECLEN_SHIFT     1
#define ARM_TBFLAG_VECLEN_MASK      (0x7 << ARM_TBFLAG_VECLEN_SHIFT)
#define ARM_TBFLAG_VECSTRIDE_SHIFT  4
#define ARM_TBFLAG_VECSTRIDE_MASK   (0x3 << ARM_TBFLAG_VECSTRIDE_SHIFT)
#define ARM_TBFLAG_PRIV_SHIFT       6
#define ARM_TBFLAG_PRIV_MASK        (1 << ARM_TBFLAG_PRIV_SHIFT)
#define ARM_TBFLAG_VFPEN_SHIFT      7
#define ARM_TBFLAG_VFPEN_MASK       (1 << ARM_TBFLAG_VFPEN_SHIFT)
#define ARM_TBFLAG_CONDEXEC_SHIFT   8
#define ARM_TBFLAG_CONDEXEC_MASK    (0xff << ARM_TBFLAG_CONDEXEC_SHIFT)
#define ARM_TBFLAG_BSWAP_CODE_SHIFT 16
#define ARM_TBFLAG_BSWAP_CODE_MASK  (1 << ARM_TBFLAG_BSWAP_CODE_SHIFT)
#define ARM_TBFLAG_CPACR_FPEN_SHIFT 17
#define ARM_TBFLAG_CPACR_FPEN_MASK  (1 << ARM_TBFLAG_CPACR_FPEN_SHIFT)
#define ARM_TBFLAG_SS_ACTIVE_SHIFT 18
#define ARM_TBFLAG_SS_ACTIVE_MASK (1 << ARM_TBFLAG_SS_ACTIVE_SHIFT)
#define ARM_TBFLAG_PSTATE_SS_SHIFT 19
#define ARM_TBFLAG_PSTATE_SS_MASK (1 << ARM_TBFLAG_PSTATE_SS_SHIFT)
/* We store the bottom two bits of the CPAR as TB flags and handle
 * checks on the other bits at runtime
 */
#define ARM_TBFLAG_XSCALE_CPAR_SHIFT 20
#define ARM_TBFLAG_XSCALE_CPAR_MASK (3 << ARM_TBFLAG_XSCALE_CPAR_SHIFT)
/* Indicates whether cp register reads and writes by guest code should access
 * the secure or nonsecure bank of banked registers; note that this is not
 * the same thing as the current security state of the processor!
 */
#define ARM_TBFLAG_NS_SHIFT         22
#define ARM_TBFLAG_NS_MASK          (1 << ARM_TBFLAG_NS_SHIFT)

/* Bit usage when in AArch64 state */
#define ARM_TBFLAG_AA64_EL_SHIFT    0
#define ARM_TBFLAG_AA64_EL_MASK     (0x3 << ARM_TBFLAG_AA64_EL_SHIFT)
#define ARM_TBFLAG_AA64_FPEN_SHIFT  2
#define ARM_TBFLAG_AA64_FPEN_MASK   (1 << ARM_TBFLAG_AA64_FPEN_SHIFT)
#define ARM_TBFLAG_AA64_SS_ACTIVE_SHIFT 3
#define ARM_TBFLAG_AA64_SS_ACTIVE_MASK (1 << ARM_TBFLAG_AA64_SS_ACTIVE_SHIFT)
#define ARM_TBFLAG_AA64_PSTATE_SS_SHIFT 4
#define ARM_TBFLAG_AA64_PSTATE_SS_MASK (1 << ARM_TBFLAG_AA64_PSTATE_SS_SHIFT)

/* some convenience accessor macros */
#define ARM_TBFLAG_AARCH64_STATE(F) \
    (((F) & ARM_TBFLAG_AARCH64_STATE_MASK) >> ARM_TBFLAG_AARCH64_STATE_SHIFT)
#define ARM_TBFLAG_THUMB(F) \
    (((F) & ARM_TBFLAG_THUMB_MASK) >> ARM_TBFLAG_THUMB_SHIFT)
#define ARM_TBFLAG_VECLEN(F) \
    (((F) & ARM_TBFLAG_VECLEN_MASK) >> ARM_TBFLAG_VECLEN_SHIFT)
#define ARM_TBFLAG_VECSTRIDE(F) \
    (((F) & ARM_TBFLAG_VECSTRIDE_MASK) >> ARM_TBFLAG_VECSTRIDE_SHIFT)
#define ARM_TBFLAG_PRIV(F) \
    (((F) & ARM_TBFLAG_PRIV_MASK) >> ARM_TBFLAG_PRIV_SHIFT)
#define ARM_TBFLAG_VFPEN(F) \
    (((F) & ARM_TBFLAG_VFPEN_MASK) >> ARM_TBFLAG_VFPEN_SHIFT)
#define ARM_TBFLAG_CONDEXEC(F) \
    (((F) & ARM_TBFLAG_CONDEXEC_MASK) >> ARM_TBFLAG_CONDEXEC_SHIFT)
#define ARM_TBFLAG_BSWAP_CODE(F) \
    (((F) & ARM_TBFLAG_BSWAP_CODE_MASK) >> ARM_TBFLAG_BSWAP_CODE_SHIFT)
#define ARM_TBFLAG_CPACR_FPEN(F) \
    (((F) & ARM_TBFLAG_CPACR_FPEN_MASK) >> ARM_TBFLAG_CPACR_FPEN_SHIFT)
#define ARM_TBFLAG_SS_ACTIVE(F) \
    (((F) & ARM_TBFLAG_SS_ACTIVE_MASK) >> ARM_TBFLAG_SS_ACTIVE_SHIFT)
#define ARM_TBFLAG_PSTATE_SS(F) \
    (((F) & ARM_TBFLAG_PSTATE_SS_MASK) >> ARM_TBFLAG_PSTATE_SS_SHIFT)
#define ARM_TBFLAG_XSCALE_CPAR(F) \
    (((F) & ARM_TBFLAG_XSCALE_CPAR_MASK) >> ARM_TBFLAG_XSCALE_CPAR_SHIFT)
#define ARM_TBFLAG_AA64_EL(F) \
    (((F) & ARM_TBFLAG_AA64_EL_MASK) >> ARM_TBFLAG_AA64_EL_SHIFT)
#define ARM_TBFLAG_AA64_FPEN(F) \
    (((F) & ARM_TBFLAG_AA64_FPEN_MASK) >> ARM_TBFLAG_AA64_FPEN_SHIFT)
#define ARM_TBFLAG_AA64_SS_ACTIVE(F) \
    (((F) & ARM_TBFLAG_AA64_SS_ACTIVE_MASK) >> ARM_TBFLAG_AA64_SS_ACTIVE_SHIFT)
#define ARM_TBFLAG_AA64_PSTATE_SS(F) \
    (((F) & ARM_TBFLAG_AA64_PSTATE_SS_MASK) >> ARM_TBFLAG_AA64_PSTATE_SS_SHIFT)
#define ARM_TBFLAG_NS(F) \
    (((F) & ARM_TBFLAG_NS_MASK) >> ARM_TBFLAG_NS_SHIFT)

static inline void cpu_get_tb_cpu_state(CPUARMState *env, target_ulong *pc,
                                        target_ulong *cs_base, int *flags)
{
    int fpen;

    if (arm_feature(env, ARM_FEATURE_V6)) {
        fpen = extract32(env->cp15.c1_coproc, 20, 2);
    } else {
        /* CPACR doesn't exist before v6, so VFP is always accessible */
        fpen = 3;
    }

    if (is_a64(env)) {
        *pc = env->pc;
        *flags = ARM_TBFLAG_AARCH64_STATE_MASK
            | (arm_current_el(env) << ARM_TBFLAG_AA64_EL_SHIFT);
        if (fpen == 3 || (fpen == 1 && arm_current_el(env) != 0)) {
            *flags |= ARM_TBFLAG_AA64_FPEN_MASK;
        }
        /* The SS_ACTIVE and PSTATE_SS bits correspond to the state machine
         * states defined in the ARM ARM for software singlestep:
         *  SS_ACTIVE   PSTATE.SS   State
         *     0            x       Inactive (the TB flag for SS is always 0)
         *     1            0       Active-pending
         *     1            1       Active-not-pending
         */
        if (arm_singlestep_active(env)) {
            *flags |= ARM_TBFLAG_AA64_SS_ACTIVE_MASK;
            if (env->pstate & PSTATE_SS) {
                *flags |= ARM_TBFLAG_AA64_PSTATE_SS_MASK;
            }
        }
    } else {
        int privmode;
        *pc = env->regs[15];
        *flags = (env->thumb << ARM_TBFLAG_THUMB_SHIFT)
            | (env->vfp.vec_len << ARM_TBFLAG_VECLEN_SHIFT)
            | (env->vfp.vec_stride << ARM_TBFLAG_VECSTRIDE_SHIFT)
            | (env->condexec_bits << ARM_TBFLAG_CONDEXEC_SHIFT)
            | (env->bswap_code << ARM_TBFLAG_BSWAP_CODE_SHIFT);
        if (arm_feature(env, ARM_FEATURE_M)) {
            privmode = !((env->v7m.exception == 0) && (env->v7m.control & 1));
        } else {
            privmode = (env->uncached_cpsr & CPSR_M) != ARM_CPU_MODE_USR;
        }
        if (privmode) {
            *flags |= ARM_TBFLAG_PRIV_MASK;
        }
        if (!(access_secure_reg(env))) {
            *flags |= ARM_TBFLAG_NS_MASK;
        }
        if (env->vfp.xregs[ARM_VFP_FPEXC] & (1 << 30)
            || arm_el_is_aa64(env, 1)) {
            *flags |= ARM_TBFLAG_VFPEN_MASK;
        }
        if (fpen == 3 || (fpen == 1 && arm_current_el(env) != 0)) {
            *flags |= ARM_TBFLAG_CPACR_FPEN_MASK;
        }
        /* The SS_ACTIVE and PSTATE_SS bits correspond to the state machine
         * states defined in the ARM ARM for software singlestep:
         *  SS_ACTIVE   PSTATE.SS   State
         *     0            x       Inactive (the TB flag for SS is always 0)
         *     1            0       Active-pending
         *     1            1       Active-not-pending
         */
        if (arm_singlestep_active(env)) {
            *flags |= ARM_TBFLAG_SS_ACTIVE_MASK;
            if (env->uncached_cpsr & PSTATE_SS) {
                *flags |= ARM_TBFLAG_PSTATE_SS_MASK;
            }
        }
        *flags |= (extract32(env->cp15.c15_cpar, 0, 2)
                   << ARM_TBFLAG_XSCALE_CPAR_SHIFT);
    }

    *cs_base = 0;
}

#include "exec/exec-all.h"

static inline void cpu_pc_from_tb(CPUARMState *env, TranslationBlock *tb)
{
    if (ARM_TBFLAG_AARCH64_STATE(tb->flags)) {
        env->pc = tb->pc;
    } else {
        env->regs[15] = tb->pc;
    }
}

enum {
    QEMU_PSCI_CONDUIT_DISABLED = 0,
    QEMU_PSCI_CONDUIT_SMC = 1,
    QEMU_PSCI_CONDUIT_HVC = 2,
};

#endif<|MERGE_RESOLUTION|>--- conflicted
+++ resolved
@@ -296,16 +296,6 @@
         uint32_t c9_pmxevtyper; /* perf monitor event type */
         uint32_t c9_pmuserenr; /* perf monitor user enable */
         uint32_t c9_pminten; /* perf monitor interrupt enables */
-<<<<<<< HEAD
-        uint64_t mair_el1;
-        uint64_t c12_vbar; /* vector base address register */
-        uint64_t vbar_el[4]; /* vector base address register */
-        uint32_t c13_fcse; /* FCSE PID.  */
-        uint64_t contextidr_el1; /* Context ID.  */
-        uint64_t tpidr_el0; /* User RW Thread register.  */
-        uint64_t tpidrro_el0; /* User RO Thread register.  */
-        uint64_t tpidr_el1; /* Privileged Thread register.  */
-=======
         union { /* Memory attribute redirection */
             struct {
 #ifdef HOST_WORDS_BIGENDIAN
@@ -326,6 +316,7 @@
             };
             uint64_t mair_el[4];
         };
+        uint64_t c12_vbar; /* vector base address register */
         union { /* vector base address register */
             struct {
                 uint64_t _unused_vbar;
@@ -367,7 +358,6 @@
             uint64_t tpidruro_ns;
             uint64_t tpidrro_el[1];
         };
->>>>>>> 8e758517
         uint64_t c14_cntfrq; /* Counter Frequency register */
         uint64_t c14_cntkctl; /* Timer Control register */
         ARMGenericTimer c14_timer[NUM_GTIMERS];
