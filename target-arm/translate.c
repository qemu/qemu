--- conflicted
+++ resolved
@@ -9547,11 +9547,7 @@
      * This is handled in the same way as restoration of the
      * PC in these situations: we will be called again with search_pc=1
      * and generate a mapping of the condexec bits for each PC in
-<<<<<<< HEAD
-     * gen_opc_condexec_bits[]. restore_state_to_opc[] then uses
-=======
      * gen_opc_condexec_bits[]. restore_state_to_opc() then uses
->>>>>>> ec444452
      * this to restore the condexec bits.
      *
      * Note that there are no instructions which can read the condexec
