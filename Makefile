--- conflicted
+++ resolved
@@ -101,22 +101,6 @@
 -include config-all-devices.mak
 -include config-all-disas.mak
 
-<<<<<<< HEAD
-all: recurse-all
-
-ifdef BUILD_DOCS
-all: doc
-endif
-
-ifdef BUILD_TOOLS
-all: tools
-endif
-
-all: $(HELPERS-y)
-
-doc: $(DOCS)
-tools: $(TOOLS)
-=======
 ifneq ($(wildcard config-host.mak),)
 include $(SRC_PATH)/Makefile.objs
 include $(SRC_PATH)/tests/Makefile
@@ -125,8 +109,20 @@
 include $(SRC_PATH)/libcacard/Makefile
 endif
 
-all: $(DOCS) $(TOOLS) $(HELPERS-y) recurse-all
->>>>>>> b8bec49c
+all: recurse-all
+
+ifdef BUILD_DOCS
+all: doc
+endif
+
+ifdef BUILD_TOOLS
+all: tools
+endif
+
+all: $(HELPERS-y)
+
+doc: $(DOCS)
+tools: $(TOOLS)
 
 config-host.h: config-host.h-timestamp
 config-host.h-timestamp: config-host.mak
