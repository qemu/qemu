--- conflicted
+++ resolved
@@ -72,7 +72,6 @@
 
 -include config-all-devices.mak
 
-<<<<<<< HEAD
 build-all: recurse-all
 
 ifdef BUILD_DOCS
@@ -83,11 +82,10 @@
 build-all: tools
 endif
 
+build-all: $(CHECKS)
+
 doc: $(DOCS)
 tools: $(TOOLS)
-=======
-build-all: $(DOCS) $(TOOLS) $(CHECKS) recurse-all
->>>>>>> 932eacc1
 
 config-host.h: config-host.h-timestamp
 config-host.h-timestamp: config-host.mak
