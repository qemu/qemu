--- conflicted
+++ resolved
@@ -30,14 +30,9 @@
 Makefile: ;
 configure: ;
 
-<<<<<<< HEAD
-.PHONY: all clean cscope distclean doc dvi html \
+.PHONY: all clean cscope dist distclean doc dvi html \
 	info install install-doc install-tools \
-	pdf recurse-all speed tar tarbin test tools
-=======
-.PHONY: all clean cscope distclean dvi html info install install-doc \
-	pdf recurse-all speed test dist
->>>>>>> cb5fc67d
+	pdf recurse-all speed test tools
 
 $(call set-vpath, $(SRC_PATH))
 
@@ -416,10 +411,6 @@
 	qemu-img.texi qemu-nbd.texi qemu-options.texi \
 	qemu-monitor.texi qemu-img-cmds.texi
 
-<<<<<<< HEAD
-VERSION ?= $(shell cat VERSION)
-FILE = qemu-$(VERSION)
-
 ifdef CONFIG_INSTALLER
 ifdef CONFIG_WIN32
 
@@ -436,9 +427,11 @@
 DLLS += $(shell which libz-1.dll 2>/dev/null)
 DLLS += $(shell which libssp-0.dll 2>/dev/null)
 
+INSTALLER = qemu-$(VERSION)$(EXESUF)
+
 .PHONY: installer
-installer: $(FILE)$(EXESUF)
-$(FILE)$(EXESUF): $(SRC_PATH)/qemu.nsi
+installer: $(INSTALLER)
+$(INSTALLER): $(SRC_PATH)/qemu.nsi
 	rm -fr /tmp/qemu-nsis
 	make install prefix=/tmp/qemu-nsis
 	cp -a $(DLLS) /tmp/qemu-nsis
@@ -452,15 +445,6 @@
 endif # CONFIG_WIN
 endif # CONFIG_INSTALLER
 
-# tar release (use 'make -k tar' on a checkouted tree)
-tar:
-	rm -rf /tmp/$(FILE)
-	cp -r . /tmp/$(FILE)
-	cd /tmp && tar zcvf ~/$(FILE).tar.gz $(FILE) --exclude CVS --exclude .git --exclude .svn
-	rm -rf /tmp/$(FILE)
-
-=======
->>>>>>> cb5fc67d
 # Add a dependency on the generated files, so that they are always
 # rebuilt before other object files
 Makefile: $(GENERATED_HEADERS)
